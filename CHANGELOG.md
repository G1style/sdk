# Changelog

All notable changes to this project will be documented in this file.
Version changes are pinned to SDK releases.

## Unreleased

<<<<<<< HEAD
## [1.15.4]

- Remove leverage clamp in getMaxTradeSize([#322](https://github.com/zetamarkets/sdk/pull/322))
=======
## [1.16.0]

- Add in IDL changes for tif order traversal. ([#321](https://github.com/zetamarkets/sdk/pull/321]))
- Min lot size changes. ([#318](https://github.com/zetamarkets/sdk/pull/318))
>>>>>>> 67cf1e02

## [1.15.3]

- Override asset loading for devnet ([#320](https://github.com/zetamarkets/sdk/pull/320))

## [1.15.2]

- Bugfix getMaxTradeSize being too conservative with positive uPnL ([#315](https://github.com/zetamarkets/sdk/pull/315))

## [1.15.1]

- New asset $JTO. ([#316](https://github.com/zetamarkets/sdk/pull/316))

## [1.14.1]

- TIA devnet constants. ([#314](https://github.com/zetamarkets/sdk/pull/314))

## [1.14.0]

- New asset $TIA ([#313](https://github.com/zetamarkets/sdk/pull/313))

## [1.13.4]

- Filter nonzero open orders accounts before sending burn txs. ([#310](https://github.com/zetamarkets/sdk/pull/310))
- Add open orders account to orderbook object. ([#308](https://github.com/zetamarkets/sdk/pull/308))

## [1.13.3]

- Add PYTH to devnet. ([#309](https://github.com/zetamarkets/sdk/pull/309))
- Fix anchor.BN truncation in risk calcs. ([#307](https://github.com/zetamarkets/sdk/pull/307))
- Replace throw with an undefined return for invalid assets. ([#307](https://github.com/zetamarkets/sdk/pull/307))
- Add check for Exchange.isInitialized when refreshing markets. ([#307](https://github.com/zetamarkets/sdk/pull/307))

## [1.13.2]

- Add pyth asset. ([#305](https://github.com/zetamarkets/sdk/pull/305))

## [1.12.3]

- Add skip to market refreshing if asset is halted. ([#304](https://github.com/zetamarkets/sdk/pull/304))
- Add usdc account check and creation on withdraw. ([#303](https://github.com/zetamarkets/sdk/pull/303))
- New override in getLeverage() to use executionInfo price as markPrice. ([#302](https://github.com/zetamarkets/sdk/pull/302))

## [1.12.2]

- Bugfix getMaxTradeSize with leverage option. ([#300](https://github.com/zetamarkets/sdk/pull/300))

## [1.12.1]

- Add optional override equity param in leverage util. ([#301](https://github.com/zetamarkets/sdk/pull/301))

## [1.12.0]

### Breaking

- Remove signer from initializeCrossMarginAccountManager and initializeCrossMarginAccount instructions. This is a breaking change, and older SDK versions will no longer work for account creation (baked into the deposit flow). ([#295](https://github.com/zetamarkets/sdk/pull/295))

## [1.11.9]

- Add fake trade functionality to getEstimatedLiquidationPrice. ([#299](https://github.com/zetamarkets/sdk/pull/299))
- Remove old functions getLiquidationPrice and calculateLiquidationPrice. ([#299](https://github.com/zetamarkets/sdk/pull/299))

## [1.11.8]

- Make orderType mandatory for trigger orders. ([#298](https://github.com/zetamarkets/sdk/pull/298))
- Add a more precise estimate for liquidation price (under the assumption that other mark prices remain static). ([#296](https://github.com/zetamarkets/sdk/pull/296))

## [1.11.7] 2023-11-06

- Round priority fees to the nearest integer ([#294](https://github.com/zetamarkets/sdk/pull/294))

## [1.11.6] 2023-11-06

- Add new TIF buffer option ([#293](https://github.com/zetamarkets/sdk/pull/293))

## [1.11.5] 2023-11-02

- Remove default trigger direction in editPriceTriggerOrder. ([#291](https://github.com/zetamarkets/sdk/pull/291))

## [1.11.4] 2023-11-02

- Add max leverage option to getMaxTradeSize() ([#289](https://github.com/zetamarkets/sdk/pull/289))

## [1.11.3] 2023-11-02

- Use fork of web3.js to enable zstd compression across the SDK. Reduces network usage significantly. ([#290](https://github.com/zetamarkets/sdk/pull/290))

## [1.11.2] 2023-10-24

- Add price to TradeEventV3. ([#288](https://github.com/zetamarkets/sdk/pull/288))

## [1.11.1] 2023-10-13

- Utils: New function getTradeEventsFromTx() ([#285](https://github.com/zetamarkets/sdk/pull/285))

## [1.11.0] 2023-10-13

- General: New asset! (BNB) ([#283](https://github.com/zetamarkets/sdk/pull/283))

## [1.10.9] 2023-10-06

- Client: Manually trigger USER callback on editTriggerOrder ([#284](https://github.com/zetamarkets/sdk/pull/284))

## [1.10.8] 2023-10-03

- Client: Add new instruction to allow permissionless deposit to other user's margin accounts. ([#280](https://github.com/zetamarkets/sdk/pull/280))

## [1.10.7] 2023-09-28

- Client: New function getTriggerOrder(). ([#279](https://github.com/zetamarkets/sdk/pull/279))

## [1.10.6] 2023-09-28

- Reduce log spam relating to TIF epoch rollovers. ([#278](https://github.com/zetamarkets/sdk/pull/278))

## [1.10.5] 2023-09-25

- Bugfix: Handle empty accounts better to prevent undefined issues with trigger orders. ([#277](https://github.com/zetamarkets/sdk/pull/277))

## [1.10.4] 2023-09-19

- Bugfix: Fix loading order to prevent a rarely occurring market undefined error. ([#274](https://github.com/zetamarkets/sdk/pull/274))

## [1.10.3] 2023-09-18

- New function updateOpenOrdersSync() in CrossClient. ([#272](https://github.com/zetamarkets/sdk/pull/272))

## [1.10.2] 2023-09-15

- Bugfix: Unsubscribe from orderbooks on Exchange.close(). ([#271](https://github.com/zetamarkets/sdk/pull/271))

## [1.10.1] 2023-09-15

- New function to cancel all trigger orders + place order. ([#265](https://github.com/zetamarkets/sdk/pull/265))

## [1.10.0] 2023-09-13

- Subscribe to orderbooks using websockets instead of polling them. ([#262](https://github.com/zetamarkets/sdk/pull/262))

## [1.9.2] 2023-09-12

### Breaking

- Add slot to callback functions. ([#270](https://github.com/zetamarkets/sdk/pull/270))

## [1.9.1] 2023-09-11

- Add auto prio fee offset and multiplier. ([#269](https://github.com/zetamarkets/sdk/pull/269))

## [1.9.0] 2023-09-07

- Add margin account pubkeys to LiquidationEvent. ([#268](https://github.com/zetamarkets/sdk/pull/268))
- Allow for delegator to liquidate and force cancel. ([#267](https://github.com/zetamarkets/sdk/pull/267))
- Add asset and marginAccount to PlaceOrderEvent. ([#266](https://github.com/zetamarkets/sdk/pull/266))
- Add trigger admin to state account. ([#264](https://github.com/zetamarkets/sdk/pull/264))

## [1.8.1] 2023-09-01

- Default reduceOnly to true in trigger orders. ([#263](https://github.com/zetamarkets/sdk/pull/263))

## [1.8.0] 2023-08-29

- New feature: Trigger Orders. ([#251](https://github.com/zetamarkets/sdk/pull/251))

## [1.7.4] 2023-08-28

- Clamp executionInfo.size in calculatePnl() instead of throwing and error. ([#261](https://github.com/zetamarkets/sdk/pull/261))

## [1.7.3] 2023-08-28

- Small bugfix for sizeUpperBound in getMaxTradeSize(). ([#260](https://github.com/zetamarkets/sdk/pull/260))

## [1.7.2] 2023-08-24

- New risk utils return 0 if balance is 0. ([#259](https://github.com/zetamarkets/sdk/pull/259))

## [1.7.1] 2023-08-23

- Small bugfix for post-trade calcs. ([#258](https://github.com/zetamarkets/sdk/pull/258))

## [1.7.0] 2023-08-21

- Add post-trade calculations to risk.ts, allowing for accurate simulations of account metrics from a hypothetical order/trade. ([#257](https://github.com/zetamarkets/sdk/pull/257))

## [1.6.1] 2023-08-09

- getMaxTradeSize() now simulates all positions and orders correctly. ([#256](https://github.com/zetamarkets/sdk/pull/256))

## [1.6.0] 2023-07-25

- Add getMaxTradeSize() and getLiquidationPrice() to risk calcs. ([#252](https://github.com/zetamarkets/sdk/pull/252))
- Reformat pnl into estimateRealizedPnl() and calculateUnrealizedPnl(), using function overloads ([#252](https://github.com/zetamarkets/sdk/pull/252))
- Add checkLiquidity() util function to find the best price in the orderbook for a given size. ([#252](https://github.com/zetamarkets/sdk/pull/252))

## [1.5.0] 2023-07-25

- Clean up some risk calculations under the hood. ([#255](https://github.com/zetamarkets/sdk/pull/255))
- Add fee to TradeEventV3. ([#253](https://github.com/zetamarkets/sdk/pull/253))
- Add header to event queue fetch. ([#250](https://github.com/zetamarkets/sdk/pull/250))

## [1.4.4] 2023-07-14

- Mark authority as mutable in CloseCrossMarginAccountManager. ([#249](https://github.com/zetamarkets/sdk/pull/249))
- Bugfix force cancels open orders account for CMA -> MA. ([#249](https://github.com/zetamarkets/sdk/pull/249))

## [1.4.3] 2023-07-14

- Separate sdk calls for migrating from MA to CMA and then closing OOAs and MAs. ([#248](https://github.com/zetamarkets/sdk/pull/247))

## [1.4.2] 2023-07-05

- Add in per asset risk state for cross margin accounts. ([#247](https://github.com/zetamarkets/sdk/pull/247))

## [1.3.1] 2023-06-30

- Support both marginAccount and crossMarginAccount in forceCancelOrderByOrderId() and forceCancelOrders(). ([#245](https://github.com/zetamarkets/sdk/pull/245))

## [1.2.0] 2023-06-29

- Improve CrossMarginAccount migration UX. ([#244](https://github.com/zetamarkets/sdk/pull/244))
- New error if a MarginAccount tries to liquidate a CrossMarginAccount. ([#244](https://github.com/zetamarkets/sdk/pull/244))

## [1.1.0] 2023-06-27

- Update Zeta LUTs. ([#243](https://github.com/zetamarkets/sdk/pull/243))
- Add new error FeatureUnavailable. ([#243](https://github.com/zetamarkets/sdk/pull/243))

## [1.0.0] 2023-06-27

- New CrossClient that allows for trading using CrossMarginAccounts (Note: SDK only for now! Frontend support coming with V2). ([#238](https://github.com/zetamarkets/sdk/pull/238))
- Options + futures functionality removed as much as possible, mainly from risk.ts, exchange.ts and client.ts.
- SpreadAccount functionality removed, mainly from risk.ts and client.ts.

### Breaking

- general: Almost all instructions break due to changing accounts or arguments. Notably all core instructions support MarginAccount and CrossMarginAccount interchangeably. ([#238](https://github.com/zetamarkets/sdk/pull/238))
- exchange: Remove assets argument in Exchange.load(), forcing all assets. ([#238](https://github.com/zetamarkets/sdk/pull/238))

## [0.29.6] 2023-06-17

- exchange: Add an upper limit to automatic priority fees. ([#240](https://github.com/zetamarkets/sdk/pull/240))

## [0.29.5] 2023-06-15

- utils: use confirmTransaction() with new BlockheightBasedTransactionConfirmationStrategy, improving tx timeout detection by specifying the last valid blockheight. ([#235](https://github.com/zetamarkets/sdk/pull/235))

## [0.29.4] 2023-06-15

- exchange: Add functionality to automatically determine priority fees. ([#236](https://github.com/zetamarkets/sdk/pull/236))

## [0.29.3] 2023-06-15

### Breaking

- Move Asset object to constants, removing circular imports and improving browser-based UX. This will cause syntax errors if you're importing the Asset object. ([#239](https://github.com/zetamarkets/sdk/pull/239))

## [0.29.2] 2023-06-13

- exchange: Better Pricing account subscription. ([#237](https://github.com/zetamarkets/sdk/pull/237))

## [0.29.1] 2023-06-08

- general: New set of instructions for Pricing account. ([#234](https://github.com/zetamarkets/sdk/pull/234)). Notable changes:
  - UpdatePricing() removed (only V2 now)
  - CrankEventQueue(), RebalanceInsuranceVault() and ApplyPerpFunding() contexts changed to use Pricing account
  - New InitializeOpenOrdersV2(), CloseOpenOrdersV2()
  - New PlacePerpOrderV3(), ForceCancelOrdersV2(), LiquidateV2()

## [0.29.0] 2023-06-08

- general: New Pricing account to replace ZetaGroup + Greeks. ([#233](https://github.com/zetamarkets/sdk/pull/233)). Notable changes:
  - Halting is now in State as HaltStateV2. Halt and unhalt logic changed to support this
  - New UpdatePricingV2() which updates both Greeks and Pricing accounts
  - New DepositV2 and WithdrawV2() which use the Pricing account.

## [0.28.0] 2023-05-24

- general: Migrate per-asset insurance vault, deposit vault and socialized loss account to be global accounts. ([#230](https://github.com/zetamarkets/sdk/pull/230))
- accounts: Increase the size of the State account to 1000. ([#230](https://github.com/zetamarkets/sdk/pull/230))

## [0.27.2] 2023-05-15

- general: Refresh tif parameters on clock event. ([#231](https://github.com/zetamarkets/sdk/pull/231))

## [0.27.1] 2023-05-09

- risk: Clean up risk calculator code for margining. ([#229](https://github.com/zetamarkets/sdk/pull/229))

## [0.27.0] 2023-04-28

- general: Allow toggling zetaGroup perpsOnly on/off. ([#211](https://github.com/zetamarkets/sdk/pull/211/))

## [0.26.9] 2023-04-28

- events: Add new TradeEventV3. ([#225](https://github.com/zetamarkets/sdk/pull/225))

## [0.26.8] 2023-04-28

- events: Add authority pubkeys and asset to LiquidationEvent. ([#226](https://github.com/zetamarkets/sdk/pull/226))

## [0.26.7] 2023-04-18

- market: Add asset to order object. ([#224](https://github.com/zetamarkets/sdk/pull/224))

## [0.26.6] 2023-04-17

- risk: Allow custom executionPrice and account for fees in calculateUnrealizedPnl ([#218](https://github.com/zetamarkets/sdk/pull/218))

## [0.26.5] 2023-04-17

- client: Add asset to positions object. ([#223](https://github.com/zetamarkets/sdk/pull/223))

## [0.26.4] 2023-04-12

- constants: Add ZETAGROUP_PUBKEY_ASSET_MAP. ([#220](https://github.com/zetamarkets/sdk/pull/220))

## [0.26.3] 2023-04-11

- exchange: Add handy function Exchange.zetaGroupPubkeyToAsset(). ([#219](https://github.com/zetamarkets/sdk/pull/219))

## [0.26.2] 2023-03-31

- client: Fix cancelAllPerpMarketOrders. ([#217](https://github.com/zetamarkets/sdk/pull/216))

## [0.26.1] 2023-03-29

- markets: Return the slot when an orderbook update occurs. ([#216](https://github.com/zetamarkets/sdk/pull/216))

## [0.26.0] 2023-03-28

- client: Update mass cancel logic to account for LUTs across all functions. ([#215](https://github.com/zetamarkets/sdk/pull/215))

## [0.25.4] 2023-03-24

- constants: Update the zeta LUT to include ARB accounts. ([#214](https://github.com/zetamarkets/sdk/pull/214))

## [0.25.3] 2023-03-24

- client: Bugfix MarginAccount and SpreadAccount can be null. ([#213](https://github.com/zetamarkets/sdk/pull/213))

## [0.25.2] 2023-03-24

- oracle: Bugfix Arbitrum oracle constant. ([#212](https://github.com/zetamarkets/sdk/pull/212))

## [0.25.1] 2023-03-22

- general: Add Arbitrum ([#210](https://github.com/zetamarkets/sdk/pull/210))

## [0.24.1] 2023-03-20

- types: fix maxPerpDeltaSeconds to number.
- client: Add user callback type. ([#209](https://github.com/zetamarkets/sdk/pull/209))

## [0.24.0] 2023-03-17

- program: Add order expiry ts to PlaceOrderEvent. ([#204](https://github.com/zetamarkets/sdk/pull/204))
- program: Add max perp delta age to State. ([#207](https://github.com/zetamarkets/sdk/pull/207))
- program: Add secondary admin to State.([#208](https://github.com/zetamarkets/sdk/pull/208))

## [0.23.1] 2023-03-06

- utils: add roundingFactor to conversion utils. ([#206](https://github.com/zetamarkets/sdk/pull/206))

## [0.23.0] 2023-02-06

- general: support flexible assets. ([#198](https://github.com/zetamarkets/sdk/pull/198))
- general: add aptos. ([#198](https://github.com/zetamarkets/sdk/pull/198))
- general: Remove a lot of unnecessary async processes and improve exchange loading times. ([#196](https://github.com/zetamarkets/sdk/pull/196))
- general: Improve loading time for client. ([#196](https://github.com/zetamarkets/sdk/pull/196))
- general: Add the option to load devnet/mainnet zeta exchange state from serum market stores. ([#196](https://github.com/zetamarkets/sdk/pull/196))

## [0.22.1]

- utils: Round price to nearest tick in `utils.convertDecimalToNativeInteger`. ([#195](https://github.com/zetamarkets/sdk/pull/195))

## [0.22.0]

- general: Bump anchor version to 0.26.0, solana version to 1.31.5 and @solana/web3.js to 1.68.0. ([#185](https://github.com/zetamarkets/sdk/pull/185))
- general: Allow for the setting of blockhash commitment to fetch. ([#185](https://github.com/zetamarkets/sdk/pull/185))
- general: Add versioned transactions and LUTs. ([#185](https://github.com/zetamarkets/sdk/pull/185))

## [0.21.3] 2023-01-24

- utils: Specify `finalized` commitment for blockhash in processTransaction. ([#193](https://github.com/zetamarkets/sdk/pull/193))

## [0.21.2] 2023-01-24

- general: add ability to toggle compute units per transaction. ([#194](https://github.com/zetamarkets/sdk/pull/194))

## [0.21.1] 2023-01-23

- client: Return txSigs properly on cancelAllOrders. ([#192](https://github.com/zetamarkets/sdk/pull/192))

## [0.21.0] 2023-01-21

### Breaking

- Add backup oracle (Chainlink) to program code. This adds an extra account to most instructions so an SDK upgrade is required to trade. ([#189](https://github.com/zetamarkets/sdk/pull/189))

## [0.20.0] 2023-01-18

- general: Add delegated account functionality to program and SDK. ([#187](https://github.com/zetamarkets/sdk/pull/187))

## [0.19.3] 2023-01-09

- client: add perp functionality to all cancel+place functions in subclient. ([#186](https://github.com/zetamarkets/sdk/pull/186))

## [0.19.2] 2023-01-05

- cleanup: add option for setting expiry timestamp on tif orders. ([#183](https://github.com/zetamarkets/sdk/pull/183))
- general: add instruction to prune expired orders for expired TIF orders. ([#184](https://github.com/zetamarkets/sdk/pull/184))

## [0.19.1] 2022-12-23

- general: Add user order filtering for expired orders. ([#181](https://github.com/zetamarkets/sdk/pull/181)
- cleanup: refactor tif in order options for dev ux. ([#182](https://github.com/zetamarkets/sdk/pull/182))

## [0.19.0] 2022-12-22

- general: Port serum sdk into the zetamarkets sdk. ([#175](https://github.com/zetamarkets/sdk/pull/175))
- general: Add TIF orders into zetamarkets sdk. ([#176](https://github.com/zetamarkets/sdk/pull/176))
- general: Add PostOnlySlide order type. ([#178](https://github.com/zetamarkets/sdk/pull/178))

### Breaking

- Remove placeOrder and placePerpOrder VX from subClient replace with placeOrder only across client and subClient
- Remove arguments and use types.OrderOptions now for orderType, clientOrderId, tag, TIFOffset, etc;

## [0.18.2] 2022-12-05

- program: Add perpMarkPriceSet and perpMarketCleaned to IDL. ([#173](https://github.com/zetamarkets/sdk/pull/173))
- utils: Add assetToIndex, fix getAllProgramAccountAddresses + cleanZetaMarketsHalted. ([#173](https://github.com/zetamarkets/sdk/pull/173))
- program: Add new forceCancelOrderByOrderId instruction. ([#174](https://github.com/zetamarkets/sdk/pull/174))

### Breaking

- LiquidationEvent now has a signed (i64) size instead of unsigned (u64). ([#174](https://github.com/zetamarkets/sdk/pull/174))
- program: Deprecate placeOrder, placeOrderV2. ([#174](https://github.com/zetamarkets/sdk/pull/174))
- events: Deprecate TradeEvent. ([#174](https://github.com/zetamarkets/sdk/pull/174))

## [0.18.1]

- utils: Add an optional limit to the amount of events cranked at once. ([#172](https://github.com/zetamarkets/sdk/pull/172))

## [0.18.0]

- client: Better cancelAllOrders() functionality. ([#169](https://github.com/zetamarkets/sdk/pull/169))
- client: Warning message on combo placeOrder instructions if no open orders acc. ([#169](https://github.com/zetamarkets/sdk/pull/169))
- client: Add placeOrderWithBlockhash(), allowing the user to specify their own blockhash to avoid an RPC roundtrip. ([#166](https://github.com/zetamarkets/sdk/pull/166))
- examples: Bump SDK version and webserver URL. ([#166](https://github.com/zetamarkets/sdk/pull/166))
- program: Add an ImmediateOrCancel order type. ([#168](https://github.com/zetamarkets/sdk/pull/168))
- general: Add perpetual futures. (#[152](https://github.com/zetamarkets/sdk/pull/152)). Many changes, the main ones are:
  - New client.placePerpOrder() function
  - New ApplyFundingEvent
  - Exchange.getMarkets() now includes the perpMarket concatenated to the markets array
    The only breaking changes are additional accounts required for updatePricing, other than that everything can be ignored if perps aren't traded.
- client: Add create place order instruction function. (#[170](https://github.com/zetamarkets/sdk/pull/170))

### Breaking

- assets: Asset enum value now stores string value of name instead of index i.e. `SOL = "SOL"` (#[171](https://github.com/zetamarkets/sdk/pull/171))

## [0.17.1]

- general: Bump solana-web3 package to 1.66.1 to fix some socket issues. ([#167](https://github.com/zetamarkets/sdk/pull/167))

## [0.17.0]

- idl: add idl perp kind to prevent breaking changes.
- program: disable withdrawals while user has open orders.
- client: add cancelAllMarketOrders(). ([#157](https://github.com/zetamarkets/sdk/pull/157))
- events: Add TradeEventV2. ([#153](https://github.com/zetamarkets/sdk/pull/153))
- risk: change initial margin calcs to use max(shorts, longs) for futures instead of shorts + longs. ([#158](https://github.com/zetamarkets/sdk/pull/158))

## [0.16.17]

- constants: drop MAX_CANCELS_PER_TX down to 3. ([#156](https://github.com/zetamarkets/sdk/pull/156))

## [0.16.16]

- client: cancelAllOrders() and cancelAllOrdersNoError() now bundle instructions of different assets into one transaction if possible. ([#155](https://github.com/zetamarkets/sdk/pull/155))

### Breaking

- client: cancelMultipleOrders() and cancelMultipleOrdersNoError() now require Asset in the CancelArgs[] function argument. ([#155](https://github.com/zetamarkets/sdk/pull/155))

## [0.16.15]

- risk: Expose initial margin no concession. ([#154](https://github.com/zetamarkets/sdk/pull/154))
- subclient: Fix multiple signing on closeMultipleOpenOrders. ([#154](https://github.com/zetamarkets/sdk/pull/154))

## [0.16.14]

- risk: Add available withdrawable balance for MMs. ([#151](https://github.com/zetamarkets/sdk/pull/151))

## [0.16.13]

- utils: add asset filter in fetching open orders accounts. ([#150](https://github.com/zetamarkets/sdk/pull/150))

## [0.16.12]

- events: Improve event handling in client. ([#149](https://github.com/zetamarkets/sdk/pull/149))

## [0.16.11]

- skipped due to release issues

## [0.16.10]

- export calculateSpreadAccountMarginRequirement

## [0.16.9]

- export risk-utils.

## [0.16.8]

- referrals: Add referral rewards. ([#140](https://github.com/zetamarkets/sdk/pull/140))

## [0.16.7]

- program: Move expiry_interval_seconds and new_expiry_threshold_seconds from State to ZetaGroup. ([#146](https://github.com/zetamarkets/sdk/pull/146))

### Breaking

- `expiry_interval_seconds` and `new_expiry_threshold_seconds` is held in each asset's zeta group as opposed to the global state account.

## [0.16.6]

- risk: Add calculation for position movement between spread and margin account. ([#144](https://github.com/zetamarkets/sdk/pull/144))

## [0.16.5]

- program: Fix exchange closing. ([#142](https://github.com/zetamarkets/sdk/pull/142))

## [0.16.4]

- program: Refactor fee collection methodology and add some associated instructions. ([#136](https://github.com/zetamarkets/sdk/pull/136))
- program: Separate fee structure for d1 and option products. ([#138](https://github.com/zetamarkets/sdk/pull/138))
- events: Add new OrderCompleteEvent. ([#135](https://github.com/zetamarkets/sdk/pull/135))
- events: Remove CancelEvent. ([#135](https://github.com/zetamarkets/sdk/pull/135))

## [0.16.3]

- referrals: Fix referral alias fetching bug. ([#139](https://github.com/zetamarkets/sdk/pull/139))

## [0.16.2]

- referrals: Add referrer support in Client. ([#137](https://github.com/zetamarkets/sdk/pull/137))

## [0.16.1]

- referrals: Support referrer aliases. ([#134](https://github.com/zetamarkets/sdk/pull/134))

## [0.16.0]

- general: Multiasset support. ([#124](https://github.com/zetamarkets/sdk/pull/124))
  - A lot of breaking changes, please see below and updated README.md
  - A guide on how to migrate from older versions to 0.16.0 is available on ([Gitbook](https://zetamarkets.gitbook.io/zeta/build-with-zeta/zeta-sdk/multi-asset-sdk-guide))

### Breaking

- Most functions now take in Asset as their first argument
- Most client and exchange functions are now part of subClient and subExchange respectively
  - You should not need to access these directly, client and exchange will have helper functions for everything
- Oracle no longer uses string feeds ("SOL/USD") in favour of the Asset enum
- Exchange and client callbacks now pass back the Asset object
- client.positions is renamed to .marginPositions for consistency with .spreadPositions
  - These are both in subclient now due to multiasset changes, but are accessible with client.getMarginPositions() and client.getSpreadPositions()
- toNetwork() is moved to network.ts

## [0.15.0]

- Skipped 0.15.0 due to versioning issues.

## [0.14.4]

- client: Add extra safety around client state updates. ([#129](https://github.com/zetamarkets/sdk/pull/129))
- client: Add referral logic for client. ([#130](https://github.com/zetamarkets/sdk/pull/130))
- program: Add instruction logic for referrals. ([#130](https://github.com/zetamarkets/sdk/pull/130))
- events: Cancel events. ([#131](https://github.com/zetamarkets/sdk/pull/131))

## [0.14.3]

- program: Add Asset to MarginAccount, SpreadAccount and ZetaGroup. ([#126](https://github.com/zetamarkets/sdk/pull/126))
- risk: Add functionality for market maker margin concessions. ([#128](https://github.com/zetamarkets/sdk/pull/128))

## [0.14.2]

- general: Specify buffer-layout version in package.json. ([#119](https://github.com/zetamarkets/sdk/pull/119))
- program: Add new NoError cancel instructions. ([#114](https://github.com/zetamarkets/sdk/pull/114))
- client: Add new instructions ReplaceByClientOrderId, CancelAllOrdersNoError and CancelMultipleOrdersNoError. ([#114](https://github.com/zetamarkets/sdk/pull/114))
- events: Add new event LiquidationEvent. ([#118](https://github.com/zetamarkets/sdk/pull/118))
- risk: Add unrealized pnl calculations for spread accounts. ([#119](https://github.com/zetamarkets/sdk/pull/119))

### Breaking

- instruction: `InitializeOpenOrders` now takes explicit payer. This affects placing an order on a new market. ([#121](https://github.com/zetamarkets/sdk/pull/121))

## [0.14.1]

- oracle: `OraclePrice` now contains `lastUpdatedTime` which is seconds since Linux epoch. `GetPriceAge` can be called to get the time between `now` and `lastUpdatedTime`. (([#115](https://github.com/zetamarkets/sdk/pull/115)))
- oracle: Now has explicit `pollPrice` function to fetch the latest oracle price manually. (([#115](https://github.com/zetamarkets/sdk/pull/115)))

## [0.14.0]

- events: Add new event PlaceOrderEvent. ([#107](https://github.com/zetamarkets/sdk/pull/107))
- program: Add new instruction PlaceOrderV3. ([#104](https://github.com/zetamarkets/sdk/pull/104))
- program: Change liquidate() size argument in program from u32 to u64. ([#103](https://github.com/zetamarkets/sdk/pull/103))
- program: Mark greek accounts as immutable in certain instructions.
- program: Add support for spread accounts. ([#102](https://github.com/zetamarkets/sdk/pull/102))
- client: Added helper getter functions for user margin account and spread account state. ([#102](https://github.com/zetamarkets/sdk/pull/102))
- anchor: Bump to 0.24.2. ([#110](https://github.com/zetamarkets/sdk/pull/110))
- errors: Parse anchor `AnchorError` to local `NativeAnchorError` to standardise error fields. ([#110](https://github.com/zetamarkets/sdk/pull/110))
- errors: Refactor error handling and parse simulation errors. ([#111](https://github.com/zetamarkets/sdk/pull/111))
- client: Expose whitelist deposit address. ([#112](https://github.com/zetamarkets/sdk/pull/112))

### Breaking

- instruction: `InitializeMarginAccount` now explicitly specifies the payer for composability reasons. ([#108](https://github.com/zetamarkets/sdk/pull/108))
- instruction: `InitializeMarginAccount` no longer requires a nonce to be passed in for the PDA generation. ([#102](https://github.com/zetamarkets/sdk/pull/102))
- client: SDK type `Position` field `position` has been renamed to `size`. ([#102](https://github.com/zetamarkets/sdk/pull/102))
- program-types: Smart contract type `Position` field `position` has been renamed to `size`. ([#102](https://github.com/zetamarkets/sdk/pull/102))
- program-types: `MarginAccount` field `positions` of type `Position` has been renamed to `productLedgers` of type `ProductLedger` that contains a `Position` and a `OrderState`. `Position` contains `size` and `costOfTrades` and `OrderState` contains opening and closing order data. ([#102](https://github.com/zetamarkets/sdk/pull/102))
- events: new code in anchor for deserializing events. This update is required for `TradeEvent` to be deserialized correctly.

Note: As the memory layout of Zeta accounts has not changed, merely refactored or renamed, using an older version of the SDK for existing accounts is not breaking as it will still deserialize correctly. Updating to the latest SDK will let users access the newest features and improvements.

- The only breaking portion is calling `InitializeMarginAccount` on new account deposits.

## [0.13.0] 2022-03-13

- anchor: bump to v0.22.1. ([#98](https://github.com/zetamarkets/sdk/pull/98))

### Breaking

- errors: New anchor release maps program errors from 6000, instead of 300. Errors won't map correctly without upgrading to this version.

## [0.12.4] 2022-02-28

- client: Add functionality to withdraw and close margin account in single transaction. ([#98](https://github.com/zetamarkets/sdk/pull/98))

## [0.12.3] 2022-02-28

- client: expose provider as client provider might not be the same as exchange provider. ([#97](https://github.com/zetamarkets/sdk/pull/97))

## [0.12.2] 2022-02-27

- client: expose client address.

## [0.12.1] 2022-02-25

- exchange: greek and oracle callback after margin requirements are updated.

## [0.12.0] 2022-02-23

- client: Add in functionality to close a margin account, close an open orders account and close multiple open orders accounts. ([#93](https://github.com/zetamarkets/sdk/pull/93))
- general: Add in functionality to accommodate for extra order types (post-only & fill-or-kill). ([#93](https://github.com/zetamarkets/sdk/pull/93))
- general: Add in placeOrderV2 to allow order type to be specified. ([#93](https://github.com/zetamarkets/sdk/pull/93))

## [0.11.0] 2022-02-02

- risk: Change margin calculations to reflect new changes. See https://zetamarkets.gitbook.io/zeta/zeta-protocol/collateral-framework ([#85](https://github.com/zetamarkets/sdk/pull/85))
- example: Update liquidator example in line with margin changes. ([#85](https://github.com/zetamarkets/sdk/pull/85))
- utils: Add token burning functionality. ([#87](https://github.com/zetamarkets/sdk/pull/87))
- risk: Add function to calculate maintenance margin requirements including orders, used for sending orders that close positions only. ([#89](https://github.com/zetamarkets/sdk/pull/89))

### Breaking

- risk: All user actions now check initial margin requirements across all open orders and positions. See changes in `risk.ts`. ([#85](https://github.com/zetamarkets/sdk/pull/85))
- risk: `MarginAccountState` - `availableBalance` has been deprecated. Use `availableBalanceInitial` to check a margin account's available balance for placing orders, withdrawing and liquidating other users. Use `availableBalanceMaintenance` to see if a user can be liquidated. ([#85](https://github.com/zetamarkets/sdk/pull/85))

## [0.10.5] 2022-01-29

- client: Fix client margin account subscriptions. ([#84](https://github.com/zetamarkets/sdk/pull/84))
- risk: Fix risk calculation for initial margin. ([#86](https://github.com/zetamarkets/sdk/pull/86))

## [0.10.4] 2022-01-24

- error: Add handling for a few native errors i.e. insufficient lamports and unconfirmed tx. ([#83](https://github.com/zetamarkets/sdk/pull/83))
- error: Unconfirmed transaction error passes back an error object with transactionSignature as a field in data. ([#83](https://github.com/zetamarkets/sdk/pull/83))

## [0.10.3] 2022-01-22

- utils: Add `updateExchangeState` to exchange to allow for state refresh without websocket. ([#82](https://github.com/zetamarkets/sdk/pull/82))

## [0.10.2] 2022-01-21

- utils: `getClockData` now uses local `readBigInt64LE` to fix browser compatibility issues.

## [0.10.1] 2022-01-19

- exchange: Close sets initialized flag to false so it can be reloaded. ([#80](https://github.com/zetamarkets/sdk/pull/80))

## [0.10.0] 2022-01-17

- risk: Remove redundant calculation in `getMarginAccountState`. ([#59](https://github.com/zetamarkets/sdk/pull/59))
- program-types: Add force halt pricing field to `Greeks`. ([#63](https://github.com/zetamarkets/sdk/pull/63))
- examples: Fix cranking example. ([#63](https://github.com/zetamarkets/sdk/pull/64))
- examples: Add example to display settlement prints. ([#64](https://github.com/zetamarkets/sdk/pull/64))
- subscription: Add `subscription` to allow for websocket subscription to all program accounts of a particular type. Currently only supports `MarginAccount`. ([#71](https://github.com/zetamarkets/sdk/pull/71))
- examples: Add subscription example. ([#71](https://github.com/zetamarkets/sdk/pull/71))
- utils: Add a function to fetch all the addresses for a certain program account. Currently only supports `MarginAccount`. ([#72](https://github.com/zetamarkets/sdk/pull/72))
- general: Modify default commitment levels to confirmed. ([#73](https://github.com/zetamarkets/sdk/pull/73))
- client: Add `cancelAndPlaceOrderByClientOrderId`. ([#73](https://github.com/zetamarkets/sdk/pull/73))
- exchange: Add clock slot. ([#74](https://github.com/zetamarkets/sdk/pull/74))
- client: Optimise polling such that only one `updateState` can be called at all times. Pending updates are batched to the next timer tick. ([#74](https://github.com/zetamarkets/sdk/pull/74))
- client: Reduce DEFAULT_CLIENT_TIMER_INTERVAL to 1 for more frequent pending update refreshes. ([#74](https://github.com/zetamarkets/sdk/pull/74))
- market: Remove orderbook depth. Always store the full orderbook size. ([#74](https://github.com/zetamarkets/sdk/pull/74))
- oracle: Allow oracle object to decode any pyth address. ([#77](https://github.com/zetamarkets/sdk/pull/77))

## [0.9.5] 2021-12-29

- program-types: Add fields to `PricingParameters`. ([#56](https://github.com/zetamarkets/sdk/pull/56))
- examples: Add basic liquidator example. ([#60](https://github.com/zetamarkets/sdk/pull/60))

## [0.9.4] 2021-12-29

- examples: Added a cranking example that calls all of zeta's permissionless instructions with relevant documentation. ([#47](https://github.com/zetamarkets/sdk/pull/47))
- risk: Added in new calculations for short put margin requirements. ([#49](https://github.com/zetamarkets/sdk/pull/49))
- exchange: New margin parameter for MarginParameters account. ([#49](https://github.com/zetamarkets/sdk/pull/49))
- exchange: Add new instruction to update admin. ([#48](https://github.com/zetamarkets/sdk/pull/48))
- market: Add `getBidOrders` and `getAskOrders` for market. ([#50](https://github.com/zetamarkets/sdk/pull/50))
- client: Add `initializeOpenOrdersAccount` for independent open orders account creation. ([#50](https://github.com/zetamarkets/sdk/pull/50))
- general: Add user keys to whitelist accounts. ([#53](https://github.com/zetamarkets/sdk/pull/539))
- exchange: Add `expireSeriesOverride` instruction. ([#52](https://github.com/zetamarkets/sdk/pull/52))

## [0.9.3] 2021-12-24

- general: Rename margin parameters to be more intuitive from `optionBase` to `optionDynamic`. ([#44](https://github.com/zetamarkets/sdk/pull/44))
- exchange: Fix race condition on `Exchange.load` that would result in NaN margin requirements temporarily. ([#44](https://github.com/zetamarkets/sdk/pull/44))
- events: Trade event now emits `orderId` and `clientOrderId` if set, otherwise it is 0. These are represented in BN. ([#45](https://github.com/zetamarkets/sdk/pull/45))
- client: Deposit limit for non white-listed users. ([#40](https://github.com/zetamarkets/sdk/pull/40))

### Breaking

- events: TradeEvent now emits `costOfTrades` instead of `price`. Users can use `utils.getTradeEventPrice(event)` to get the trade price. If your order was a taker and traded against multiple orders in the one insert, the TradeEvent will aggregate across each execution. As a result, the trade price returned is the average trade price across the total taker size. ([#45](https://github.com/zetamarkets/sdk/pull/45))
- events: TradeEvent size is now a BN. ([#45](https://github.com/zetamarkets/sdk/pull/45))
- client: Users can only deposit up to a threshold where their balance + unrealized_pnl + new deposit < deposit limit unless they are previously whitelisted. Deposit limit can be found in the `Exchange.state` account. ([#40](https://github.com/zetamarkets/sdk/pull/40))

## [0.9.2] 2021-12-23

- utils: bugfix - Floating point error in `convertDecimalToNativeInteger`. ([#43](https://github.com/zetamarkets/sdk/pull/43))

## [0.9.1] 2021-12-20

- client: bugfix - `client.orders` size is represented in Decimals. ([#42](https://github.com/zetamarkets/sdk/pull/42))

## [0.9.0] 2021-12-20

- exchange: Add whitelist trading fees account initialization. ([#24](https://github.com/zetamarkets/sdk/pull/24))
- client: Add whitelist trading functionality for reduced fees. ([#24](https://github.com/zetamarkets/sdk/pull/24))
- general: Support new changes for socialized loss mechanism. ([#25](https://github.com/zetamarkets/sdk/pull/25))
- client: Fix withdrawal instruction bug. ([#25](https://github.com/zetamarkets/sdk/pull/25))
- general: Added typedoc documentation and github action for publishing to gh-pages. ([#30](https://github.com/zetamarkets/sdk/pull/30))
- general: Changed pkg manager from npm to yarn. ([#30](https://github.com/zetamarkets/sdk/pull/30))
- client: Add whitelist trading functionality for reduced fees. ([#24](https://github.com/zetamarkets/sdk/pull/24/))
- risk: Handle new margin calculation parameters being read from `ZetaGroup`. ([#31](https://github.com/zetamarkets/sdk/pull/31))
- general: Move minting of dex tokens to place_order instead. ([#33](https://github.com/zetamarkets/sdk/pull/33))
- client: Support client order ids for `PlaceOrder` and add `CancelOrderByClientOrderId`. ([#33](https://github.com/zetamarkets/sdk/pull/33))
- client: Add client order id to `Order`. ([#33](https://github.com/zetamarkets/sdk/pull/33))
- refactor: Replace program rpc calls with TransactionInstructions. ([#34](https://github.com/zetamarkets/sdk/pull/34))
- general: Support platform halt functionality. ([#34](https://github.com/zetamarkets/sdk/pull/34))
- general: Making lot size more minute in execution and tick sizes. ([#35](https://github.com/zetamarkets/sdk/pull/35))
- utils : Add `convertNativeLotSizeToDecimal` and `convertDecimalToNativeLotSize` for new lot size changes. ([#35](https://github.com/zetamarkets/sdk/pull/35))
- program-types: `MarginAccount` fields `position`, `openingOrders` and `closingOrders` are now represented as a BN instead of number. ([#35](https://github.com/zetamarkets/sdk/pull/35))
- general: Add padding to `Greeks`, `MarginAccount` and `State` accounts. ([#35](https://github.com/zetamarkets/sdk/pull/35))

### Breaking

- general: Minimum price increment is now 0.0001 for both options and futures. ([#35](https://github.com/zetamarkets/sdk/pull/35))
- general: Minimum trade tick size is now 0.001 for both options and futures. ([#35](https://github.com/zetamarkets/sdk/pull/35))
- client: `placeOrder`, `liquidate` and `cancelAndPlaceOrder` now expect the native integer size as the argument for size. i.e. trading 1.000 options will require you to pass in 1_000 or `convertDecimalToNativeLotSize(1)`. ([#35](https://github.com/zetamarkets/sdk/pull/35))
- utils: `convertNativeBNToDecimal` now takes in an optional argument for the number of fixed point precision.

## [0.8.3] 2021-12-08

- npm: Fix issue with 0.8.2 package.

## [0.8.2] 2021-12-08

- constants: Migrate to new serum DEX pid to fix execution bug. ([#21](https://github.com/zetamarkets/sdk/pull/21))

## [0.8.1] 2021-12-07

- market: Add helper functions for finding a market given parameters. ([#9](https://github.com/zetamarkets/sdk/pull/9))
- client: Update client open orders address on callback for scenario where open orders address is initialized outside of the sdk. ([#20](https://github.com/zetamarkets/sdk/pull/20))

## [0.8.0] 2021-12-06

- insurance-client: Insurance fund functionality, whitelist checks, deposit & withdrawal. ([#9](https://github.com/zetamarkets/sdk/pull/9))
- exchange: Insurance functionality, whitelist a user, rebalance vaults. ([#9](https://github.com/zetamarkets/sdk/pull/9))
- general: Add functionality to SDK to support on chain options pricing. ([#11](https://github.com/zetamarkets/sdk/pull/11))
- anchor: Bump to Anchor v0.18.2 typescript. ([#11](https://github.com/zetamarkets/sdk/pull/11))
- utils: refactor util functions for converting between numbers and BN. ([#14](https://github.com/zetamarkets/sdk/pull/14))
- exchange: Add functionality to handle scenario where deployment fails and redeployment is required. ([#14](https://github.com/zetamarkets/sdk/pull/14))
- risk: Fix mark price precision error in `RiskCalculator` for margin calculations. ([#15](https://github.com/zetamarkets/sdk/pull/15))

### Breaking

- utils: Deprecated `getNativeAmount` and `getReadableAmount` in `src/utils.ts`. This is replaced by `convertDecimalToNativeInteger`, `convertNativeIntegerToDecimal`, `convertNativeBNToDecimal` in `src/utils.ts`. ([#14](https://github.com/zetamarkets/sdk/pull/14))
- client: Client position `costOfTrades` are now represented in decimal instead of native fixed point integer. ([#14](https://github.com/zetamarkets/sdk/pull/14))
- exchange: Deprecated `Greeks` account `theo` field in `ProductGreeks`. This is now replaced by `Exchange.greeks.markPrices[productIndex]`. ([#11](https://github.com/zetamarkets/sdk/pull/11))

## [0.7.3] 2021-11-29

- error: Move error related functionality to error.ts. ([#6](https://github.com/zetamarkets/sdk/pull/6))
- client: Add `CancelMultipleOrders`. ([#8](https://github.com/zetamarkets/sdk/pull/8))

Note: Skipped versions due to NPM issues.

## [0.7.0] 2021-11-17

- client: improve logging on deposit.
- client: throttle defaults to false instead of true.
- utils: improve display state.
- risk: add `getMarginAccountState` to risk calculator for general margin account state.
- general: export anchor Wallet so it is accessible via this sdk.

### Breaking

- exchange: Load `throttle` argument is now `throttleMs` for the ms to throttle per set of markets polled.<|MERGE_RESOLUTION|>--- conflicted
+++ resolved
@@ -5,16 +5,14 @@
 
 ## Unreleased
 
-<<<<<<< HEAD
-## [1.15.4]
+## [1.16.1]
 
 - Remove leverage clamp in getMaxTradeSize([#322](https://github.com/zetamarkets/sdk/pull/322))
-=======
+
 ## [1.16.0]
 
 - Add in IDL changes for tif order traversal. ([#321](https://github.com/zetamarkets/sdk/pull/321]))
 - Min lot size changes. ([#318](https://github.com/zetamarkets/sdk/pull/318))
->>>>>>> 67cf1e02
 
 ## [1.15.3]
 
