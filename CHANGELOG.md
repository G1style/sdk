# Changelog

All notable changes to this project will be documented in this file.
Version changes are pinned to SDK releases.

<<<<<<< HEAD
## [1.20.0]

- Add JUP asset. ([346](https://github.com/zetamarkets/sdk/pull/346))
=======
## [1.19.1]

- Add optional startIndex to findAvailableTriggerOrderBit(). ([#345](https://github.com/zetamarkets/sdk/pull/345))
>>>>>>> b505c0d5

## [1.19.0]

- Add instruction to update maker fee percentage. ([#334](https://github.com/zetamarkets/sdk/pull/334))
- Add instruction to update margin account type. ([#334](https://github.com/zetamarkets/sdk/pull/334))

## [1.18.5]

- Bugfix - Use execution price for uPnL trading fee calc. ([#342](https://github.com/zetamarkets/sdk/pull/342))

## [1.18.4]

- Add preixs to cross client place order and create place trigger order ix. ([#341](https://github.com/zetamarkets/sdk/pull/341))

## [1.18.3]

- Add fake cancel optionality for get max trade size. ([#338](https://github.com/zetamarkets/sdk/pull/338))

## [1.18.2]

- Add sei. ([#339](https://github.com/zetamarkets/sdk/pull/339))
- Post only front order type. ([#312](https://github.com/zetamarkets/sdk/pull/312))

## [1.17.2]

- BONK constants. ([#337](https://github.com/zetamarkets/sdk/pull/337))

## [1.17.1]

- Example cleanup. ([#336](https://github.com/zetamarkets/sdk/pull/336))
- Fetch min lot sizes from state. ([#331](https://github.com/zetamarkets/sdk/pull/331))

## [1.17.0]

- New asset ONEMBONK (BONK x 1 million) ([#333](https://github.com/zetamarkets/sdk/pull/333))

## [1.16.9]

- New set utils in Exchange ([#328](https://github.com/zetamarkets/sdk/pull/332))

## [1.16.8]

- Robustness improvements around RPCs and cranking ([#330](https://github.com/zetamarkets/sdk/pull/330))
- Add user to placeOrderEvent ([#328](https://github.com/zetamarkets/sdk/pull/328))

## [1.16.7]

- Return undefined from getMaxTradeSize if price is 0 ([#327](https://github.com/zetamarkets/sdk/pull/327))

## [1.16.6]

- Fix two sentry errors ([#317](https://github.com/zetamarkets/sdk/pull/317))

## [1.16.5]

- Better auto priority fees ([#326](https://github.com/zetamarkets/sdk/pull/326))

## [1.16.4]

- Temporary override for margin reqs until backend deploys leverage drop ([#325](https://github.com/zetamarkets/sdk/pull/325))

## [1.16.3]

- New trigger order ixs ([#324](https://github.com/zetamarkets/sdk/pull/324))

## [1.16.2]

- Prune orders v2. ([#323](https://github.com/zetamarkets/sdk/pull/323))

## [1.16.1]

- Remove leverage clamp in getMaxTradeSize. ([#322](https://github.com/zetamarkets/sdk/pull/322))

## [1.16.0]

- Add in IDL changes for tif order traversal. ([#321](https://github.com/zetamarkets/sdk/pull/321]))
- Min lot size changes. ([#318](https://github.com/zetamarkets/sdk/pull/318))

## [1.15.3]

- Override asset loading for devnet ([#320](https://github.com/zetamarkets/sdk/pull/320))

## [1.15.2]

- Bugfix getMaxTradeSize being too conservative with positive uPnL ([#315](https://github.com/zetamarkets/sdk/pull/315))

## [1.15.1]

- New asset $JTO. ([#316](https://github.com/zetamarkets/sdk/pull/316))

## [1.14.1]

- TIA devnet constants. ([#314](https://github.com/zetamarkets/sdk/pull/314))

## [1.14.0]

- New asset $TIA ([#313](https://github.com/zetamarkets/sdk/pull/313))

## [1.13.4]

- Filter nonzero open orders accounts before sending burn txs. ([#310](https://github.com/zetamarkets/sdk/pull/310))
- Add open orders account to orderbook object. ([#308](https://github.com/zetamarkets/sdk/pull/308))

## [1.13.3]

- Add PYTH to devnet. ([#309](https://github.com/zetamarkets/sdk/pull/309))
- Fix anchor.BN truncation in risk calcs. ([#307](https://github.com/zetamarkets/sdk/pull/307))
- Replace throw with an undefined return for invalid assets. ([#307](https://github.com/zetamarkets/sdk/pull/307))
- Add check for Exchange.isInitialized when refreshing markets. ([#307](https://github.com/zetamarkets/sdk/pull/307))

## [1.13.2]

- Add pyth asset. ([#305](https://github.com/zetamarkets/sdk/pull/305))

## [1.12.3]

- Add skip to market refreshing if asset is halted. ([#304](https://github.com/zetamarkets/sdk/pull/304))
- Add usdc account check and creation on withdraw. ([#303](https://github.com/zetamarkets/sdk/pull/303))
- New override in getLeverage() to use executionInfo price as markPrice. ([#302](https://github.com/zetamarkets/sdk/pull/302))

## [1.12.2]

- Bugfix getMaxTradeSize with leverage option. ([#300](https://github.com/zetamarkets/sdk/pull/300))

## [1.12.1]

- Add optional override equity param in leverage util. ([#301](https://github.com/zetamarkets/sdk/pull/301))

## [1.12.0]

### Breaking

- Remove signer from initializeCrossMarginAccountManager and initializeCrossMarginAccount instructions. This is a breaking change, and older SDK versions will no longer work for account creation (baked into the deposit flow). ([#295](https://github.com/zetamarkets/sdk/pull/295))

## [1.11.9]

- Add fake trade functionality to getEstimatedLiquidationPrice. ([#299](https://github.com/zetamarkets/sdk/pull/299))
- Remove old functions getLiquidationPrice and calculateLiquidationPrice. ([#299](https://github.com/zetamarkets/sdk/pull/299))

## [1.11.8]

- Make orderType mandatory for trigger orders. ([#298](https://github.com/zetamarkets/sdk/pull/298))
- Add a more precise estimate for liquidation price (under the assumption that other mark prices remain static). ([#296](https://github.com/zetamarkets/sdk/pull/296))

## [1.11.7] 2023-11-06

- Round priority fees to the nearest integer ([#294](https://github.com/zetamarkets/sdk/pull/294))

## [1.11.6] 2023-11-06

- Add new TIF buffer option ([#293](https://github.com/zetamarkets/sdk/pull/293))

## [1.11.5] 2023-11-02

- Remove default trigger direction in editPriceTriggerOrder. ([#291](https://github.com/zetamarkets/sdk/pull/291))

## [1.11.4] 2023-11-02

- Add max leverage option to getMaxTradeSize() ([#289](https://github.com/zetamarkets/sdk/pull/289))

## [1.11.3] 2023-11-02

- Use fork of web3.js to enable zstd compression across the SDK. Reduces network usage significantly. ([#290](https://github.com/zetamarkets/sdk/pull/290))

## [1.11.2] 2023-10-24

- Add price to TradeEventV3. ([#288](https://github.com/zetamarkets/sdk/pull/288))

## [1.11.1] 2023-10-13

- Utils: New function getTradeEventsFromTx() ([#285](https://github.com/zetamarkets/sdk/pull/285))

## [1.11.0] 2023-10-13

- General: New asset! (BNB) ([#283](https://github.com/zetamarkets/sdk/pull/283))

## [1.10.9] 2023-10-06

- Client: Manually trigger USER callback on editTriggerOrder ([#284](https://github.com/zetamarkets/sdk/pull/284))

## [1.10.8] 2023-10-03

- Client: Add new instruction to allow permissionless deposit to other user's margin accounts. ([#280](https://github.com/zetamarkets/sdk/pull/280))

## [1.10.7] 2023-09-28

- Client: New function getTriggerOrder(). ([#279](https://github.com/zetamarkets/sdk/pull/279))

## [1.10.6] 2023-09-28

- Reduce log spam relating to TIF epoch rollovers. ([#278](https://github.com/zetamarkets/sdk/pull/278))

## [1.10.5] 2023-09-25

- Bugfix: Handle empty accounts better to prevent undefined issues with trigger orders. ([#277](https://github.com/zetamarkets/sdk/pull/277))

## [1.10.4] 2023-09-19

- Bugfix: Fix loading order to prevent a rarely occurring market undefined error. ([#274](https://github.com/zetamarkets/sdk/pull/274))

## [1.10.3] 2023-09-18

- New function updateOpenOrdersSync() in CrossClient. ([#272](https://github.com/zetamarkets/sdk/pull/272))

## [1.10.2] 2023-09-15

- Bugfix: Unsubscribe from orderbooks on Exchange.close(). ([#271](https://github.com/zetamarkets/sdk/pull/271))

## [1.10.1] 2023-09-15

- New function to cancel all trigger orders + place order. ([#265](https://github.com/zetamarkets/sdk/pull/265))

## [1.10.0] 2023-09-13

- Subscribe to orderbooks using websockets instead of polling them. ([#262](https://github.com/zetamarkets/sdk/pull/262))

## [1.9.2] 2023-09-12

### Breaking

- Add slot to callback functions. ([#270](https://github.com/zetamarkets/sdk/pull/270))

## [1.9.1] 2023-09-11

- Add auto prio fee offset and multiplier. ([#269](https://github.com/zetamarkets/sdk/pull/269))

## [1.9.0] 2023-09-07

- Add margin account pubkeys to LiquidationEvent. ([#268](https://github.com/zetamarkets/sdk/pull/268))
- Allow for delegator to liquidate and force cancel. ([#267](https://github.com/zetamarkets/sdk/pull/267))
- Add asset and marginAccount to PlaceOrderEvent. ([#266](https://github.com/zetamarkets/sdk/pull/266))
- Add trigger admin to state account. ([#264](https://github.com/zetamarkets/sdk/pull/264))

## [1.8.1] 2023-09-01

- Default reduceOnly to true in trigger orders. ([#263](https://github.com/zetamarkets/sdk/pull/263))

## [1.8.0] 2023-08-29

- New feature: Trigger Orders. ([#251](https://github.com/zetamarkets/sdk/pull/251))

## [1.7.4] 2023-08-28

- Clamp executionInfo.size in calculatePnl() instead of throwing and error. ([#261](https://github.com/zetamarkets/sdk/pull/261))

## [1.7.3] 2023-08-28

- Small bugfix for sizeUpperBound in getMaxTradeSize(). ([#260](https://github.com/zetamarkets/sdk/pull/260))

## [1.7.2] 2023-08-24

- New risk utils return 0 if balance is 0. ([#259](https://github.com/zetamarkets/sdk/pull/259))

## [1.7.1] 2023-08-23

- Small bugfix for post-trade calcs. ([#258](https://github.com/zetamarkets/sdk/pull/258))

## [1.7.0] 2023-08-21

- Add post-trade calculations to risk.ts, allowing for accurate simulations of account metrics from a hypothetical order/trade. ([#257](https://github.com/zetamarkets/sdk/pull/257))

## [1.6.1] 2023-08-09

- getMaxTradeSize() now simulates all positions and orders correctly. ([#256](https://github.com/zetamarkets/sdk/pull/256))

## [1.6.0] 2023-07-25

- Add getMaxTradeSize() and getLiquidationPrice() to risk calcs. ([#252](https://github.com/zetamarkets/sdk/pull/252))
- Reformat pnl into estimateRealizedPnl() and calculateUnrealizedPnl(), using function overloads ([#252](https://github.com/zetamarkets/sdk/pull/252))
- Add checkLiquidity() util function to find the best price in the orderbook for a given size. ([#252](https://github.com/zetamarkets/sdk/pull/252))

## [1.5.0] 2023-07-25

- Clean up some risk calculations under the hood. ([#255](https://github.com/zetamarkets/sdk/pull/255))
- Add fee to TradeEventV3. ([#253](https://github.com/zetamarkets/sdk/pull/253))
- Add header to event queue fetch. ([#250](https://github.com/zetamarkets/sdk/pull/250))

## [1.4.4] 2023-07-14

- Mark authority as mutable in CloseCrossMarginAccountManager. ([#249](https://github.com/zetamarkets/sdk/pull/249))
- Bugfix force cancels open orders account for CMA -> MA. ([#249](https://github.com/zetamarkets/sdk/pull/249))

## [1.4.3] 2023-07-14

- Separate sdk calls for migrating from MA to CMA and then closing OOAs and MAs. ([#248](https://github.com/zetamarkets/sdk/pull/247))

## [1.4.2] 2023-07-05

- Add in per asset risk state for cross margin accounts. ([#247](https://github.com/zetamarkets/sdk/pull/247))

## [1.3.1] 2023-06-30

- Support both marginAccount and crossMarginAccount in forceCancelOrderByOrderId() and forceCancelOrders(). ([#245](https://github.com/zetamarkets/sdk/pull/245))

## [1.2.0] 2023-06-29

- Improve CrossMarginAccount migration UX. ([#244](https://github.com/zetamarkets/sdk/pull/244))
- New error if a MarginAccount tries to liquidate a CrossMarginAccount. ([#244](https://github.com/zetamarkets/sdk/pull/244))

## [1.1.0] 2023-06-27

- Update Zeta LUTs. ([#243](https://github.com/zetamarkets/sdk/pull/243))
- Add new error FeatureUnavailable. ([#243](https://github.com/zetamarkets/sdk/pull/243))

## [1.0.0] 2023-06-27

- New CrossClient that allows for trading using CrossMarginAccounts (Note: SDK only for now! Frontend support coming with V2). ([#238](https://github.com/zetamarkets/sdk/pull/238))
- Options + futures functionality removed as much as possible, mainly from risk.ts, exchange.ts and client.ts.
- SpreadAccount functionality removed, mainly from risk.ts and client.ts.

### Breaking

- general: Almost all instructions break due to changing accounts or arguments. Notably all core instructions support MarginAccount and CrossMarginAccount interchangeably. ([#238](https://github.com/zetamarkets/sdk/pull/238))
- exchange: Remove assets argument in Exchange.load(), forcing all assets. ([#238](https://github.com/zetamarkets/sdk/pull/238))

## [0.29.6] 2023-06-17

- exchange: Add an upper limit to automatic priority fees. ([#240](https://github.com/zetamarkets/sdk/pull/240))

## [0.29.5] 2023-06-15

- utils: use confirmTransaction() with new BlockheightBasedTransactionConfirmationStrategy, improving tx timeout detection by specifying the last valid blockheight. ([#235](https://github.com/zetamarkets/sdk/pull/235))

## [0.29.4] 2023-06-15

- exchange: Add functionality to automatically determine priority fees. ([#236](https://github.com/zetamarkets/sdk/pull/236))

## [0.29.3] 2023-06-15

### Breaking

- Move Asset object to constants, removing circular imports and improving browser-based UX. This will cause syntax errors if you're importing the Asset object. ([#239](https://github.com/zetamarkets/sdk/pull/239))

## [0.29.2] 2023-06-13

- exchange: Better Pricing account subscription. ([#237](https://github.com/zetamarkets/sdk/pull/237))

## [0.29.1] 2023-06-08

- general: New set of instructions for Pricing account. ([#234](https://github.com/zetamarkets/sdk/pull/234)). Notable changes:
  - UpdatePricing() removed (only V2 now)
  - CrankEventQueue(), RebalanceInsuranceVault() and ApplyPerpFunding() contexts changed to use Pricing account
  - New InitializeOpenOrdersV2(), CloseOpenOrdersV2()
  - New PlacePerpOrderV3(), ForceCancelOrdersV2(), LiquidateV2()

## [0.29.0] 2023-06-08

- general: New Pricing account to replace ZetaGroup + Greeks. ([#233](https://github.com/zetamarkets/sdk/pull/233)). Notable changes:
  - Halting is now in State as HaltStateV2. Halt and unhalt logic changed to support this
  - New UpdatePricingV2() which updates both Greeks and Pricing accounts
  - New DepositV2 and WithdrawV2() which use the Pricing account.

## [0.28.0] 2023-05-24

- general: Migrate per-asset insurance vault, deposit vault and socialized loss account to be global accounts. ([#230](https://github.com/zetamarkets/sdk/pull/230))
- accounts: Increase the size of the State account to 1000. ([#230](https://github.com/zetamarkets/sdk/pull/230))

## [0.27.2] 2023-05-15

- general: Refresh tif parameters on clock event. ([#231](https://github.com/zetamarkets/sdk/pull/231))

## [0.27.1] 2023-05-09

- risk: Clean up risk calculator code for margining. ([#229](https://github.com/zetamarkets/sdk/pull/229))

## [0.27.0] 2023-04-28

- general: Allow toggling zetaGroup perpsOnly on/off. ([#211](https://github.com/zetamarkets/sdk/pull/211/))

## [0.26.9] 2023-04-28

- events: Add new TradeEventV3. ([#225](https://github.com/zetamarkets/sdk/pull/225))

## [0.26.8] 2023-04-28

- events: Add authority pubkeys and asset to LiquidationEvent. ([#226](https://github.com/zetamarkets/sdk/pull/226))

## [0.26.7] 2023-04-18

- market: Add asset to order object. ([#224](https://github.com/zetamarkets/sdk/pull/224))

## [0.26.6] 2023-04-17

- risk: Allow custom executionPrice and account for fees in calculateUnrealizedPnl ([#218](https://github.com/zetamarkets/sdk/pull/218))

## [0.26.5] 2023-04-17

- client: Add asset to positions object. ([#223](https://github.com/zetamarkets/sdk/pull/223))

## [0.26.4] 2023-04-12

- constants: Add ZETAGROUP_PUBKEY_ASSET_MAP. ([#220](https://github.com/zetamarkets/sdk/pull/220))

## [0.26.3] 2023-04-11

- exchange: Add handy function Exchange.zetaGroupPubkeyToAsset(). ([#219](https://github.com/zetamarkets/sdk/pull/219))

## [0.26.2] 2023-03-31

- client: Fix cancelAllPerpMarketOrders. ([#217](https://github.com/zetamarkets/sdk/pull/216))

## [0.26.1] 2023-03-29

- markets: Return the slot when an orderbook update occurs. ([#216](https://github.com/zetamarkets/sdk/pull/216))

## [0.26.0] 2023-03-28

- client: Update mass cancel logic to account for LUTs across all functions. ([#215](https://github.com/zetamarkets/sdk/pull/215))

## [0.25.4] 2023-03-24

- constants: Update the zeta LUT to include ARB accounts. ([#214](https://github.com/zetamarkets/sdk/pull/214))

## [0.25.3] 2023-03-24

- client: Bugfix MarginAccount and SpreadAccount can be null. ([#213](https://github.com/zetamarkets/sdk/pull/213))

## [0.25.2] 2023-03-24

- oracle: Bugfix Arbitrum oracle constant. ([#212](https://github.com/zetamarkets/sdk/pull/212))

## [0.25.1] 2023-03-22

- general: Add Arbitrum ([#210](https://github.com/zetamarkets/sdk/pull/210))

## [0.24.1] 2023-03-20

- types: fix maxPerpDeltaSeconds to number.
- client: Add user callback type. ([#209](https://github.com/zetamarkets/sdk/pull/209))

## [0.24.0] 2023-03-17

- program: Add order expiry ts to PlaceOrderEvent. ([#204](https://github.com/zetamarkets/sdk/pull/204))
- program: Add max perp delta age to State. ([#207](https://github.com/zetamarkets/sdk/pull/207))
- program: Add secondary admin to State.([#208](https://github.com/zetamarkets/sdk/pull/208))

## [0.23.1] 2023-03-06

- utils: add roundingFactor to conversion utils. ([#206](https://github.com/zetamarkets/sdk/pull/206))

## [0.23.0] 2023-02-06

- general: support flexible assets. ([#198](https://github.com/zetamarkets/sdk/pull/198))
- general: add aptos. ([#198](https://github.com/zetamarkets/sdk/pull/198))
- general: Remove a lot of unnecessary async processes and improve exchange loading times. ([#196](https://github.com/zetamarkets/sdk/pull/196))
- general: Improve loading time for client. ([#196](https://github.com/zetamarkets/sdk/pull/196))
- general: Add the option to load devnet/mainnet zeta exchange state from serum market stores. ([#196](https://github.com/zetamarkets/sdk/pull/196))

## [0.22.1]

- utils: Round price to nearest tick in `utils.convertDecimalToNativeInteger`. ([#195](https://github.com/zetamarkets/sdk/pull/195))

## [0.22.0]

- general: Bump anchor version to 0.26.0, solana version to 1.31.5 and @solana/web3.js to 1.68.0. ([#185](https://github.com/zetamarkets/sdk/pull/185))
- general: Allow for the setting of blockhash commitment to fetch. ([#185](https://github.com/zetamarkets/sdk/pull/185))
- general: Add versioned transactions and LUTs. ([#185](https://github.com/zetamarkets/sdk/pull/185))

## [0.21.3] 2023-01-24

- utils: Specify `finalized` commitment for blockhash in processTransaction. ([#193](https://github.com/zetamarkets/sdk/pull/193))

## [0.21.2] 2023-01-24

- general: add ability to toggle compute units per transaction. ([#194](https://github.com/zetamarkets/sdk/pull/194))

## [0.21.1] 2023-01-23

- client: Return txSigs properly on cancelAllOrders. ([#192](https://github.com/zetamarkets/sdk/pull/192))

## [0.21.0] 2023-01-21

### Breaking

- Add backup oracle (Chainlink) to program code. This adds an extra account to most instructions so an SDK upgrade is required to trade. ([#189](https://github.com/zetamarkets/sdk/pull/189))

## [0.20.0] 2023-01-18

- general: Add delegated account functionality to program and SDK. ([#187](https://github.com/zetamarkets/sdk/pull/187))

## [0.19.3] 2023-01-09

- client: add perp functionality to all cancel+place functions in subclient. ([#186](https://github.com/zetamarkets/sdk/pull/186))

## [0.19.2] 2023-01-05

- cleanup: add option for setting expiry timestamp on tif orders. ([#183](https://github.com/zetamarkets/sdk/pull/183))
- general: add instruction to prune expired orders for expired TIF orders. ([#184](https://github.com/zetamarkets/sdk/pull/184))

## [0.19.1] 2022-12-23

- general: Add user order filtering for expired orders. ([#181](https://github.com/zetamarkets/sdk/pull/181)
- cleanup: refactor tif in order options for dev ux. ([#182](https://github.com/zetamarkets/sdk/pull/182))

## [0.19.0] 2022-12-22

- general: Port serum sdk into the zetamarkets sdk. ([#175](https://github.com/zetamarkets/sdk/pull/175))
- general: Add TIF orders into zetamarkets sdk. ([#176](https://github.com/zetamarkets/sdk/pull/176))
- general: Add PostOnlySlide order type. ([#178](https://github.com/zetamarkets/sdk/pull/178))

### Breaking

- Remove placeOrder and placePerpOrder VX from subClient replace with placeOrder only across client and subClient
- Remove arguments and use types.OrderOptions now for orderType, clientOrderId, tag, TIFOffset, etc;

## [0.18.2] 2022-12-05

- program: Add perpMarkPriceSet and perpMarketCleaned to IDL. ([#173](https://github.com/zetamarkets/sdk/pull/173))
- utils: Add assetToIndex, fix getAllProgramAccountAddresses + cleanZetaMarketsHalted. ([#173](https://github.com/zetamarkets/sdk/pull/173))
- program: Add new forceCancelOrderByOrderId instruction. ([#174](https://github.com/zetamarkets/sdk/pull/174))

### Breaking

- LiquidationEvent now has a signed (i64) size instead of unsigned (u64). ([#174](https://github.com/zetamarkets/sdk/pull/174))
- program: Deprecate placeOrder, placeOrderV2. ([#174](https://github.com/zetamarkets/sdk/pull/174))
- events: Deprecate TradeEvent. ([#174](https://github.com/zetamarkets/sdk/pull/174))

## [0.18.1]

- utils: Add an optional limit to the amount of events cranked at once. ([#172](https://github.com/zetamarkets/sdk/pull/172))

## [0.18.0]

- client: Better cancelAllOrders() functionality. ([#169](https://github.com/zetamarkets/sdk/pull/169))
- client: Warning message on combo placeOrder instructions if no open orders acc. ([#169](https://github.com/zetamarkets/sdk/pull/169))
- client: Add placeOrderWithBlockhash(), allowing the user to specify their own blockhash to avoid an RPC roundtrip. ([#166](https://github.com/zetamarkets/sdk/pull/166))
- examples: Bump SDK version and webserver URL. ([#166](https://github.com/zetamarkets/sdk/pull/166))
- program: Add an ImmediateOrCancel order type. ([#168](https://github.com/zetamarkets/sdk/pull/168))
- general: Add perpetual futures. (#[152](https://github.com/zetamarkets/sdk/pull/152)). Many changes, the main ones are:
  - New client.placePerpOrder() function
  - New ApplyFundingEvent
  - Exchange.getMarkets() now includes the perpMarket concatenated to the markets array
    The only breaking changes are additional accounts required for updatePricing, other than that everything can be ignored if perps aren't traded.
- client: Add create place order instruction function. (#[170](https://github.com/zetamarkets/sdk/pull/170))

### Breaking

- assets: Asset enum value now stores string value of name instead of index i.e. `SOL = "SOL"` (#[171](https://github.com/zetamarkets/sdk/pull/171))

## [0.17.1]

- general: Bump solana-web3 package to 1.66.1 to fix some socket issues. ([#167](https://github.com/zetamarkets/sdk/pull/167))

## [0.17.0]

- idl: add idl perp kind to prevent breaking changes.
- program: disable withdrawals while user has open orders.
- client: add cancelAllMarketOrders(). ([#157](https://github.com/zetamarkets/sdk/pull/157))
- events: Add TradeEventV2. ([#153](https://github.com/zetamarkets/sdk/pull/153))
- risk: change initial margin calcs to use max(shorts, longs) for futures instead of shorts + longs. ([#158](https://github.com/zetamarkets/sdk/pull/158))

## [0.16.17]

- constants: drop MAX_CANCELS_PER_TX down to 3. ([#156](https://github.com/zetamarkets/sdk/pull/156))

## [0.16.16]

- client: cancelAllOrders() and cancelAllOrdersNoError() now bundle instructions of different assets into one transaction if possible. ([#155](https://github.com/zetamarkets/sdk/pull/155))

### Breaking

- client: cancelMultipleOrders() and cancelMultipleOrdersNoError() now require Asset in the CancelArgs[] function argument. ([#155](https://github.com/zetamarkets/sdk/pull/155))

## [0.16.15]

- risk: Expose initial margin no concession. ([#154](https://github.com/zetamarkets/sdk/pull/154))
- subclient: Fix multiple signing on closeMultipleOpenOrders. ([#154](https://github.com/zetamarkets/sdk/pull/154))

## [0.16.14]

- risk: Add available withdrawable balance for MMs. ([#151](https://github.com/zetamarkets/sdk/pull/151))

## [0.16.13]

- utils: add asset filter in fetching open orders accounts. ([#150](https://github.com/zetamarkets/sdk/pull/150))

## [0.16.12]

- events: Improve event handling in client. ([#149](https://github.com/zetamarkets/sdk/pull/149))

## [0.16.11]

- skipped due to release issues

## [0.16.10]

- export calculateSpreadAccountMarginRequirement

## [0.16.9]

- export risk-utils.

## [0.16.8]

- referrals: Add referral rewards. ([#140](https://github.com/zetamarkets/sdk/pull/140))

## [0.16.7]

- program: Move expiry_interval_seconds and new_expiry_threshold_seconds from State to ZetaGroup. ([#146](https://github.com/zetamarkets/sdk/pull/146))

### Breaking

- `expiry_interval_seconds` and `new_expiry_threshold_seconds` is held in each asset's zeta group as opposed to the global state account.

## [0.16.6]

- risk: Add calculation for position movement between spread and margin account. ([#144](https://github.com/zetamarkets/sdk/pull/144))

## [0.16.5]

- program: Fix exchange closing. ([#142](https://github.com/zetamarkets/sdk/pull/142))

## [0.16.4]

- program: Refactor fee collection methodology and add some associated instructions. ([#136](https://github.com/zetamarkets/sdk/pull/136))
- program: Separate fee structure for d1 and option products. ([#138](https://github.com/zetamarkets/sdk/pull/138))
- events: Add new OrderCompleteEvent. ([#135](https://github.com/zetamarkets/sdk/pull/135))
- events: Remove CancelEvent. ([#135](https://github.com/zetamarkets/sdk/pull/135))

## [0.16.3]

- referrals: Fix referral alias fetching bug. ([#139](https://github.com/zetamarkets/sdk/pull/139))

## [0.16.2]

- referrals: Add referrer support in Client. ([#137](https://github.com/zetamarkets/sdk/pull/137))

## [0.16.1]

- referrals: Support referrer aliases. ([#134](https://github.com/zetamarkets/sdk/pull/134))

## [0.16.0]

- general: Multiasset support. ([#124](https://github.com/zetamarkets/sdk/pull/124))
  - A lot of breaking changes, please see below and updated README.md
  - A guide on how to migrate from older versions to 0.16.0 is available on ([Gitbook](https://zetamarkets.gitbook.io/zeta/build-with-zeta/zeta-sdk/multi-asset-sdk-guide))

### Breaking

- Most functions now take in Asset as their first argument
- Most client and exchange functions are now part of subClient and subExchange respectively
  - You should not need to access these directly, client and exchange will have helper functions for everything
- Oracle no longer uses string feeds ("SOL/USD") in favour of the Asset enum
- Exchange and client callbacks now pass back the Asset object
- client.positions is renamed to .marginPositions for consistency with .spreadPositions
  - These are both in subclient now due to multiasset changes, but are accessible with client.getMarginPositions() and client.getSpreadPositions()
- toNetwork() is moved to network.ts

## [0.15.0]

- Skipped 0.15.0 due to versioning issues.

## [0.14.4]

- client: Add extra safety around client state updates. ([#129](https://github.com/zetamarkets/sdk/pull/129))
- client: Add referral logic for client. ([#130](https://github.com/zetamarkets/sdk/pull/130))
- program: Add instruction logic for referrals. ([#130](https://github.com/zetamarkets/sdk/pull/130))
- events: Cancel events. ([#131](https://github.com/zetamarkets/sdk/pull/131))

## [0.14.3]

- program: Add Asset to MarginAccount, SpreadAccount and ZetaGroup. ([#126](https://github.com/zetamarkets/sdk/pull/126))
- risk: Add functionality for market maker margin concessions. ([#128](https://github.com/zetamarkets/sdk/pull/128))

## [0.14.2]

- general: Specify buffer-layout version in package.json. ([#119](https://github.com/zetamarkets/sdk/pull/119))
- program: Add new NoError cancel instructions. ([#114](https://github.com/zetamarkets/sdk/pull/114))
- client: Add new instructions ReplaceByClientOrderId, CancelAllOrdersNoError and CancelMultipleOrdersNoError. ([#114](https://github.com/zetamarkets/sdk/pull/114))
- events: Add new event LiquidationEvent. ([#118](https://github.com/zetamarkets/sdk/pull/118))
- risk: Add unrealized pnl calculations for spread accounts. ([#119](https://github.com/zetamarkets/sdk/pull/119))

### Breaking

- instruction: `InitializeOpenOrders` now takes explicit payer. This affects placing an order on a new market. ([#121](https://github.com/zetamarkets/sdk/pull/121))

## [0.14.1]

- oracle: `OraclePrice` now contains `lastUpdatedTime` which is seconds since Linux epoch. `GetPriceAge` can be called to get the time between `now` and `lastUpdatedTime`. (([#115](https://github.com/zetamarkets/sdk/pull/115)))
- oracle: Now has explicit `pollPrice` function to fetch the latest oracle price manually. (([#115](https://github.com/zetamarkets/sdk/pull/115)))

## [0.14.0]

- events: Add new event PlaceOrderEvent. ([#107](https://github.com/zetamarkets/sdk/pull/107))
- program: Add new instruction PlaceOrderV3. ([#104](https://github.com/zetamarkets/sdk/pull/104))
- program: Change liquidate() size argument in program from u32 to u64. ([#103](https://github.com/zetamarkets/sdk/pull/103))
- program: Mark greek accounts as immutable in certain instructions.
- program: Add support for spread accounts. ([#102](https://github.com/zetamarkets/sdk/pull/102))
- client: Added helper getter functions for user margin account and spread account state. ([#102](https://github.com/zetamarkets/sdk/pull/102))
- anchor: Bump to 0.24.2. ([#110](https://github.com/zetamarkets/sdk/pull/110))
- errors: Parse anchor `AnchorError` to local `NativeAnchorError` to standardise error fields. ([#110](https://github.com/zetamarkets/sdk/pull/110))
- errors: Refactor error handling and parse simulation errors. ([#111](https://github.com/zetamarkets/sdk/pull/111))
- client: Expose whitelist deposit address. ([#112](https://github.com/zetamarkets/sdk/pull/112))

### Breaking

- instruction: `InitializeMarginAccount` now explicitly specifies the payer for composability reasons. ([#108](https://github.com/zetamarkets/sdk/pull/108))
- instruction: `InitializeMarginAccount` no longer requires a nonce to be passed in for the PDA generation. ([#102](https://github.com/zetamarkets/sdk/pull/102))
- client: SDK type `Position` field `position` has been renamed to `size`. ([#102](https://github.com/zetamarkets/sdk/pull/102))
- program-types: Smart contract type `Position` field `position` has been renamed to `size`. ([#102](https://github.com/zetamarkets/sdk/pull/102))
- program-types: `MarginAccount` field `positions` of type `Position` has been renamed to `productLedgers` of type `ProductLedger` that contains a `Position` and a `OrderState`. `Position` contains `size` and `costOfTrades` and `OrderState` contains opening and closing order data. ([#102](https://github.com/zetamarkets/sdk/pull/102))
- events: new code in anchor for deserializing events. This update is required for `TradeEvent` to be deserialized correctly.

Note: As the memory layout of Zeta accounts has not changed, merely refactored or renamed, using an older version of the SDK for existing accounts is not breaking as it will still deserialize correctly. Updating to the latest SDK will let users access the newest features and improvements.

- The only breaking portion is calling `InitializeMarginAccount` on new account deposits.

## [0.13.0] 2022-03-13

- anchor: bump to v0.22.1. ([#98](https://github.com/zetamarkets/sdk/pull/98))

### Breaking

- errors: New anchor release maps program errors from 6000, instead of 300. Errors won't map correctly without upgrading to this version.

## [0.12.4] 2022-02-28

- client: Add functionality to withdraw and close margin account in single transaction. ([#98](https://github.com/zetamarkets/sdk/pull/98))

## [0.12.3] 2022-02-28

- client: expose provider as client provider might not be the same as exchange provider. ([#97](https://github.com/zetamarkets/sdk/pull/97))

## [0.12.2] 2022-02-27

- client: expose client address.

## [0.12.1] 2022-02-25

- exchange: greek and oracle callback after margin requirements are updated.

## [0.12.0] 2022-02-23

- client: Add in functionality to close a margin account, close an open orders account and close multiple open orders accounts. ([#93](https://github.com/zetamarkets/sdk/pull/93))
- general: Add in functionality to accommodate for extra order types (post-only & fill-or-kill). ([#93](https://github.com/zetamarkets/sdk/pull/93))
- general: Add in placeOrderV2 to allow order type to be specified. ([#93](https://github.com/zetamarkets/sdk/pull/93))

## [0.11.0] 2022-02-02

- risk: Change margin calculations to reflect new changes. See https://zetamarkets.gitbook.io/zeta/zeta-protocol/collateral-framework ([#85](https://github.com/zetamarkets/sdk/pull/85))
- example: Update liquidator example in line with margin changes. ([#85](https://github.com/zetamarkets/sdk/pull/85))
- utils: Add token burning functionality. ([#87](https://github.com/zetamarkets/sdk/pull/87))
- risk: Add function to calculate maintenance margin requirements including orders, used for sending orders that close positions only. ([#89](https://github.com/zetamarkets/sdk/pull/89))

### Breaking

- risk: All user actions now check initial margin requirements across all open orders and positions. See changes in `risk.ts`. ([#85](https://github.com/zetamarkets/sdk/pull/85))
- risk: `MarginAccountState` - `availableBalance` has been deprecated. Use `availableBalanceInitial` to check a margin account's available balance for placing orders, withdrawing and liquidating other users. Use `availableBalanceMaintenance` to see if a user can be liquidated. ([#85](https://github.com/zetamarkets/sdk/pull/85))

## [0.10.5] 2022-01-29

- client: Fix client margin account subscriptions. ([#84](https://github.com/zetamarkets/sdk/pull/84))
- risk: Fix risk calculation for initial margin. ([#86](https://github.com/zetamarkets/sdk/pull/86))

## [0.10.4] 2022-01-24

- error: Add handling for a few native errors i.e. insufficient lamports and unconfirmed tx. ([#83](https://github.com/zetamarkets/sdk/pull/83))
- error: Unconfirmed transaction error passes back an error object with transactionSignature as a field in data. ([#83](https://github.com/zetamarkets/sdk/pull/83))

## [0.10.3] 2022-01-22

- utils: Add `updateExchangeState` to exchange to allow for state refresh without websocket. ([#82](https://github.com/zetamarkets/sdk/pull/82))

## [0.10.2] 2022-01-21

- utils: `getClockData` now uses local `readBigInt64LE` to fix browser compatibility issues.

## [0.10.1] 2022-01-19

- exchange: Close sets initialized flag to false so it can be reloaded. ([#80](https://github.com/zetamarkets/sdk/pull/80))

## [0.10.0] 2022-01-17

- risk: Remove redundant calculation in `getMarginAccountState`. ([#59](https://github.com/zetamarkets/sdk/pull/59))
- program-types: Add force halt pricing field to `Greeks`. ([#63](https://github.com/zetamarkets/sdk/pull/63))
- examples: Fix cranking example. ([#63](https://github.com/zetamarkets/sdk/pull/64))
- examples: Add example to display settlement prints. ([#64](https://github.com/zetamarkets/sdk/pull/64))
- subscription: Add `subscription` to allow for websocket subscription to all program accounts of a particular type. Currently only supports `MarginAccount`. ([#71](https://github.com/zetamarkets/sdk/pull/71))
- examples: Add subscription example. ([#71](https://github.com/zetamarkets/sdk/pull/71))
- utils: Add a function to fetch all the addresses for a certain program account. Currently only supports `MarginAccount`. ([#72](https://github.com/zetamarkets/sdk/pull/72))
- general: Modify default commitment levels to confirmed. ([#73](https://github.com/zetamarkets/sdk/pull/73))
- client: Add `cancelAndPlaceOrderByClientOrderId`. ([#73](https://github.com/zetamarkets/sdk/pull/73))
- exchange: Add clock slot. ([#74](https://github.com/zetamarkets/sdk/pull/74))
- client: Optimise polling such that only one `updateState` can be called at all times. Pending updates are batched to the next timer tick. ([#74](https://github.com/zetamarkets/sdk/pull/74))
- client: Reduce DEFAULT_CLIENT_TIMER_INTERVAL to 1 for more frequent pending update refreshes. ([#74](https://github.com/zetamarkets/sdk/pull/74))
- market: Remove orderbook depth. Always store the full orderbook size. ([#74](https://github.com/zetamarkets/sdk/pull/74))
- oracle: Allow oracle object to decode any pyth address. ([#77](https://github.com/zetamarkets/sdk/pull/77))

## [0.9.5] 2021-12-29

- program-types: Add fields to `PricingParameters`. ([#56](https://github.com/zetamarkets/sdk/pull/56))
- examples: Add basic liquidator example. ([#60](https://github.com/zetamarkets/sdk/pull/60))

## [0.9.4] 2021-12-29

- examples: Added a cranking example that calls all of zeta's permissionless instructions with relevant documentation. ([#47](https://github.com/zetamarkets/sdk/pull/47))
- risk: Added in new calculations for short put margin requirements. ([#49](https://github.com/zetamarkets/sdk/pull/49))
- exchange: New margin parameter for MarginParameters account. ([#49](https://github.com/zetamarkets/sdk/pull/49))
- exchange: Add new instruction to update admin. ([#48](https://github.com/zetamarkets/sdk/pull/48))
- market: Add `getBidOrders` and `getAskOrders` for market. ([#50](https://github.com/zetamarkets/sdk/pull/50))
- client: Add `initializeOpenOrdersAccount` for independent open orders account creation. ([#50](https://github.com/zetamarkets/sdk/pull/50))
- general: Add user keys to whitelist accounts. ([#53](https://github.com/zetamarkets/sdk/pull/539))
- exchange: Add `expireSeriesOverride` instruction. ([#52](https://github.com/zetamarkets/sdk/pull/52))

## [0.9.3] 2021-12-24

- general: Rename margin parameters to be more intuitive from `optionBase` to `optionDynamic`. ([#44](https://github.com/zetamarkets/sdk/pull/44))
- exchange: Fix race condition on `Exchange.load` that would result in NaN margin requirements temporarily. ([#44](https://github.com/zetamarkets/sdk/pull/44))
- events: Trade event now emits `orderId` and `clientOrderId` if set, otherwise it is 0. These are represented in BN. ([#45](https://github.com/zetamarkets/sdk/pull/45))
- client: Deposit limit for non white-listed users. ([#40](https://github.com/zetamarkets/sdk/pull/40))

### Breaking

- events: TradeEvent now emits `costOfTrades` instead of `price`. Users can use `utils.getTradeEventPrice(event)` to get the trade price. If your order was a taker and traded against multiple orders in the one insert, the TradeEvent will aggregate across each execution. As a result, the trade price returned is the average trade price across the total taker size. ([#45](https://github.com/zetamarkets/sdk/pull/45))
- events: TradeEvent size is now a BN. ([#45](https://github.com/zetamarkets/sdk/pull/45))
- client: Users can only deposit up to a threshold where their balance + unrealized_pnl + new deposit < deposit limit unless they are previously whitelisted. Deposit limit can be found in the `Exchange.state` account. ([#40](https://github.com/zetamarkets/sdk/pull/40))

## [0.9.2] 2021-12-23

- utils: bugfix - Floating point error in `convertDecimalToNativeInteger`. ([#43](https://github.com/zetamarkets/sdk/pull/43))

## [0.9.1] 2021-12-20

- client: bugfix - `client.orders` size is represented in Decimals. ([#42](https://github.com/zetamarkets/sdk/pull/42))

## [0.9.0] 2021-12-20

- exchange: Add whitelist trading fees account initialization. ([#24](https://github.com/zetamarkets/sdk/pull/24))
- client: Add whitelist trading functionality for reduced fees. ([#24](https://github.com/zetamarkets/sdk/pull/24))
- general: Support new changes for socialized loss mechanism. ([#25](https://github.com/zetamarkets/sdk/pull/25))
- client: Fix withdrawal instruction bug. ([#25](https://github.com/zetamarkets/sdk/pull/25))
- general: Added typedoc documentation and github action for publishing to gh-pages. ([#30](https://github.com/zetamarkets/sdk/pull/30))
- general: Changed pkg manager from npm to yarn. ([#30](https://github.com/zetamarkets/sdk/pull/30))
- client: Add whitelist trading functionality for reduced fees. ([#24](https://github.com/zetamarkets/sdk/pull/24/))
- risk: Handle new margin calculation parameters being read from `ZetaGroup`. ([#31](https://github.com/zetamarkets/sdk/pull/31))
- general: Move minting of dex tokens to place_order instead. ([#33](https://github.com/zetamarkets/sdk/pull/33))
- client: Support client order ids for `PlaceOrder` and add `CancelOrderByClientOrderId`. ([#33](https://github.com/zetamarkets/sdk/pull/33))
- client: Add client order id to `Order`. ([#33](https://github.com/zetamarkets/sdk/pull/33))
- refactor: Replace program rpc calls with TransactionInstructions. ([#34](https://github.com/zetamarkets/sdk/pull/34))
- general: Support platform halt functionality. ([#34](https://github.com/zetamarkets/sdk/pull/34))
- general: Making lot size more minute in execution and tick sizes. ([#35](https://github.com/zetamarkets/sdk/pull/35))
- utils : Add `convertNativeLotSizeToDecimal` and `convertDecimalToNativeLotSize` for new lot size changes. ([#35](https://github.com/zetamarkets/sdk/pull/35))
- program-types: `MarginAccount` fields `position`, `openingOrders` and `closingOrders` are now represented as a BN instead of number. ([#35](https://github.com/zetamarkets/sdk/pull/35))
- general: Add padding to `Greeks`, `MarginAccount` and `State` accounts. ([#35](https://github.com/zetamarkets/sdk/pull/35))

### Breaking

- general: Minimum price increment is now 0.0001 for both options and futures. ([#35](https://github.com/zetamarkets/sdk/pull/35))
- general: Minimum trade tick size is now 0.001 for both options and futures. ([#35](https://github.com/zetamarkets/sdk/pull/35))
- client: `placeOrder`, `liquidate` and `cancelAndPlaceOrder` now expect the native integer size as the argument for size. i.e. trading 1.000 options will require you to pass in 1_000 or `convertDecimalToNativeLotSize(1)`. ([#35](https://github.com/zetamarkets/sdk/pull/35))
- utils: `convertNativeBNToDecimal` now takes in an optional argument for the number of fixed point precision.

## [0.8.3] 2021-12-08

- npm: Fix issue with 0.8.2 package.

## [0.8.2] 2021-12-08

- constants: Migrate to new serum DEX pid to fix execution bug. ([#21](https://github.com/zetamarkets/sdk/pull/21))

## [0.8.1] 2021-12-07

- market: Add helper functions for finding a market given parameters. ([#9](https://github.com/zetamarkets/sdk/pull/9))
- client: Update client open orders address on callback for scenario where open orders address is initialized outside of the sdk. ([#20](https://github.com/zetamarkets/sdk/pull/20))

## [0.8.0] 2021-12-06

- insurance-client: Insurance fund functionality, whitelist checks, deposit & withdrawal. ([#9](https://github.com/zetamarkets/sdk/pull/9))
- exchange: Insurance functionality, whitelist a user, rebalance vaults. ([#9](https://github.com/zetamarkets/sdk/pull/9))
- general: Add functionality to SDK to support on chain options pricing. ([#11](https://github.com/zetamarkets/sdk/pull/11))
- anchor: Bump to Anchor v0.18.2 typescript. ([#11](https://github.com/zetamarkets/sdk/pull/11))
- utils: refactor util functions for converting between numbers and BN. ([#14](https://github.com/zetamarkets/sdk/pull/14))
- exchange: Add functionality to handle scenario where deployment fails and redeployment is required. ([#14](https://github.com/zetamarkets/sdk/pull/14))
- risk: Fix mark price precision error in `RiskCalculator` for margin calculations. ([#15](https://github.com/zetamarkets/sdk/pull/15))

### Breaking

- utils: Deprecated `getNativeAmount` and `getReadableAmount` in `src/utils.ts`. This is replaced by `convertDecimalToNativeInteger`, `convertNativeIntegerToDecimal`, `convertNativeBNToDecimal` in `src/utils.ts`. ([#14](https://github.com/zetamarkets/sdk/pull/14))
- client: Client position `costOfTrades` are now represented in decimal instead of native fixed point integer. ([#14](https://github.com/zetamarkets/sdk/pull/14))
- exchange: Deprecated `Greeks` account `theo` field in `ProductGreeks`. This is now replaced by `Exchange.greeks.markPrices[productIndex]`. ([#11](https://github.com/zetamarkets/sdk/pull/11))

## [0.7.3] 2021-11-29

- error: Move error related functionality to error.ts. ([#6](https://github.com/zetamarkets/sdk/pull/6))
- client: Add `CancelMultipleOrders`. ([#8](https://github.com/zetamarkets/sdk/pull/8))

Note: Skipped versions due to NPM issues.

## [0.7.0] 2021-11-17

- client: improve logging on deposit.
- client: throttle defaults to false instead of true.
- utils: improve display state.
- risk: add `getMarginAccountState` to risk calculator for general margin account state.
- general: export anchor Wallet so it is accessible via this sdk.

### Breaking

- exchange: Load `throttle` argument is now `throttleMs` for the ms to throttle per set of markets polled.<|MERGE_RESOLUTION|>--- conflicted
+++ resolved
@@ -3,15 +3,13 @@
 All notable changes to this project will be documented in this file.
 Version changes are pinned to SDK releases.
 
-<<<<<<< HEAD
 ## [1.20.0]
 
 - Add JUP asset. ([346](https://github.com/zetamarkets/sdk/pull/346))
-=======
+
 ## [1.19.1]
 
 - Add optional startIndex to findAvailableTriggerOrderBit(). ([#345](https://github.com/zetamarkets/sdk/pull/345))
->>>>>>> b505c0d5
 
 ## [1.19.0]
 
