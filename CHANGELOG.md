# Changelog

All notable changes to this project will be documented in this file.
Version changes are pinned to SDK releases.

## Unreleased

## [1.10.6] 2023-09-28

<<<<<<< HEAD
- Client: New function getTriggerOrder(). ([#279](https://github.com/zetamarkets/sdk/pull/279))
=======
- Reduce log spam relating to TIF epoch rollovers. ([#278](https://github.com/zetamarkets/sdk/pull/278))
>>>>>>> 39007ed3

## [1.10.5] 2023-09-25

- Bugfix: Handle empty accounts better to prevent undefined issues with trigger orders. ([#277](https://github.com/zetamarkets/sdk/pull/277))

## [1.10.4] 2023-09-19

- Bugfix: Fix loading order to prevent a rarely occurring market undefined error. ([#274](https://github.com/zetamarkets/sdk/pull/274))

## [1.10.3] 2023-09-18

- New function updateOpenOrdersSync() in CrossClient. ([#272](https://github.com/zetamarkets/sdk/pull/272))

## [1.10.2] 2023-09-15

- Bugfix: Unsubscribe from orderbooks on Exchange.close(). ([#271](https://github.com/zetamarkets/sdk/pull/271))

## [1.10.1] 2023-09-15

- New function to cancel all trigger orders + place order. ([#265](https://github.com/zetamarkets/sdk/pull/265))

## [1.10.0] 2023-09-13

- Subscribe to orderbooks using websockets instead of polling them. ([#262](https://github.com/zetamarkets/sdk/pull/262))

## [1.9.2] 2023-09-12

### Breaking

- Add slot to callback functions. ([#270](https://github.com/zetamarkets/sdk/pull/270))

## [1.9.1] 2023-09-11

- Add auto prio fee offset and multiplier. ([#269](https://github.com/zetamarkets/sdk/pull/269))

## [1.9.0] 2023-09-07

- Add margin account pubkeys to LiquidationEvent. ([#268](https://github.com/zetamarkets/sdk/pull/268))
- Allow for delegator to liquidate and force cancel. ([#267](https://github.com/zetamarkets/sdk/pull/267))
- Add asset and marginAccount to PlaceOrderEvent. ([#266](https://github.com/zetamarkets/sdk/pull/266))
- Add trigger admin to state account. ([#264](https://github.com/zetamarkets/sdk/pull/264))

## [1.8.1] 2023-09-01

- Default reduceOnly to true in trigger orders. ([#263](https://github.com/zetamarkets/sdk/pull/263))

## [1.8.0] 2023-08-29

- New feature: Trigger Orders. ([#251](https://github.com/zetamarkets/sdk/pull/251))

## [1.7.4] 2023-08-28

- Clamp executionInfo.size in calculatePnl() instead of throwing and error. ([#261](https://github.com/zetamarkets/sdk/pull/261))

## [1.7.3] 2023-08-28

- Small bugfix for sizeUpperBound in getMaxTradeSize(). ([#260](https://github.com/zetamarkets/sdk/pull/260))

## [1.7.2] 2023-08-24

- New risk utils return 0 if balance is 0. ([#259](https://github.com/zetamarkets/sdk/pull/259))

## [1.7.1] 2023-08-23

- Small bugfix for post-trade calcs. ([#258](https://github.com/zetamarkets/sdk/pull/258))

## [1.7.0] 2023-08-21

- Add post-trade calculations to risk.ts, allowing for accurate simulations of account metrics from a hypothetical order/trade. ([#257](https://github.com/zetamarkets/sdk/pull/257))

## [1.6.1] 2023-08-09

- getMaxTradeSize() now simulates all positions and orders correctly. ([#256](https://github.com/zetamarkets/sdk/pull/256))

## [1.6.0] 2023-07-25

- Add getMaxTradeSize() and getLiquidationPrice() to risk calcs. ([#252](https://github.com/zetamarkets/sdk/pull/252))
- Reformat pnl into estimateRealizedPnl() and calculateUnrealizedPnl(), using function overloads ([#252](https://github.com/zetamarkets/sdk/pull/252))
- Add checkLiquidity() util function to find the best price in the orderbook for a given size. ([#252](https://github.com/zetamarkets/sdk/pull/252))

## [1.5.0] 2023-07-25

- Clean up some risk calculations under the hood. ([#255](https://github.com/zetamarkets/sdk/pull/255))
- Add fee to TradeEventV3. ([#253](https://github.com/zetamarkets/sdk/pull/253))
- Add header to event queue fetch. ([#250](https://github.com/zetamarkets/sdk/pull/250))

## [1.4.4] 2023-07-14

- Mark authority as mutable in CloseCrossMarginAccountManager. ([#249](https://github.com/zetamarkets/sdk/pull/249))
- Bugfix force cancels open orders account for CMA -> MA. ([#249](https://github.com/zetamarkets/sdk/pull/249))

## [1.4.3] 2023-07-14

- Separate sdk calls for migrating from MA to CMA and then closing OOAs and MAs. ([#248](https://github.com/zetamarkets/sdk/pull/247))

## [1.4.2] 2023-07-05

- Add in per asset risk state for cross margin accounts. ([#247](https://github.com/zetamarkets/sdk/pull/247))

## [1.3.1] 2023-06-30

- Support both marginAccount and crossMarginAccount in forceCancelOrderByOrderId() and forceCancelOrders(). ([#245](https://github.com/zetamarkets/sdk/pull/245))

## [1.2.0] 2023-06-29

- Improve CrossMarginAccount migration UX. ([#244](https://github.com/zetamarkets/sdk/pull/244))
- New error if a MarginAccount tries to liquidate a CrossMarginAccount. ([#244](https://github.com/zetamarkets/sdk/pull/244))

## [1.1.0] 2023-06-27

- Update Zeta LUTs. ([#243](https://github.com/zetamarkets/sdk/pull/243))
- Add new error FeatureUnavailable. ([#243](https://github.com/zetamarkets/sdk/pull/243))

## [1.0.0] 2023-06-27

- New CrossClient that allows for trading using CrossMarginAccounts (Note: SDK only for now! Frontend support coming with V2). ([#238](https://github.com/zetamarkets/sdk/pull/238))
- Options + futures functionality removed as much as possible, mainly from risk.ts, exchange.ts and client.ts.
- SpreadAccount functionality removed, mainly from risk.ts and client.ts.

### Breaking

- general: Almost all instructions break due to changing accounts or arguments. Notably all core instructions support MarginAccount and CrossMarginAccount interchangeably. ([#238](https://github.com/zetamarkets/sdk/pull/238))
- exchange: Remove assets argument in Exchange.load(), forcing all assets. ([#238](https://github.com/zetamarkets/sdk/pull/238))

## [0.29.6] 2023-06-17

- exchange: Add an upper limit to automatic priority fees. ([#240](https://github.com/zetamarkets/sdk/pull/240))

## [0.29.5] 2023-06-15

- utils: use confirmTransaction() with new BlockheightBasedTransactionConfirmationStrategy, improving tx timeout detection by specifying the last valid blockheight. ([#235](https://github.com/zetamarkets/sdk/pull/235))

## [0.29.4] 2023-06-15

- exchange: Add functionality to automatically determine priority fees. ([#236](https://github.com/zetamarkets/sdk/pull/236))

## [0.29.3] 2023-06-15

### Breaking

- Move Asset object to constants, removing circular imports and improving browser-based UX. This will cause syntax errors if you're importing the Asset object. ([#239](https://github.com/zetamarkets/sdk/pull/239))

## [0.29.2] 2023-06-13

- exchange: Better Pricing account subscription. ([#237](https://github.com/zetamarkets/sdk/pull/237))

## [0.29.1] 2023-06-08

- general: New set of instructions for Pricing account. ([#234](https://github.com/zetamarkets/sdk/pull/234)). Notable changes:
  - UpdatePricing() removed (only V2 now)
  - CrankEventQueue(), RebalanceInsuranceVault() and ApplyPerpFunding() contexts changed to use Pricing account
  - New InitializeOpenOrdersV2(), CloseOpenOrdersV2()
  - New PlacePerpOrderV3(), ForceCancelOrdersV2(), LiquidateV2()

## [0.29.0] 2023-06-08

- general: New Pricing account to replace ZetaGroup + Greeks. ([#233](https://github.com/zetamarkets/sdk/pull/233)). Notable changes:
  - Halting is now in State as HaltStateV2. Halt and unhalt logic changed to support this
  - New UpdatePricingV2() which updates both Greeks and Pricing accounts
  - New DepositV2 and WithdrawV2() which use the Pricing account.

## [0.28.0] 2023-05-24

- general: Migrate per-asset insurance vault, deposit vault and socialized loss account to be global accounts. ([#230](https://github.com/zetamarkets/sdk/pull/230))
- accounts: Increase the size of the State account to 1000. ([#230](https://github.com/zetamarkets/sdk/pull/230))

## [0.27.2] 2023-05-15

- general: Refresh tif parameters on clock event. ([#231](https://github.com/zetamarkets/sdk/pull/231))

## [0.27.1] 2023-05-09

- risk: Clean up risk calculator code for margining. ([#229](https://github.com/zetamarkets/sdk/pull/229))

## [0.27.0] 2023-04-28

- general: Allow toggling zetaGroup perpsOnly on/off. ([#211](https://github.com/zetamarkets/sdk/pull/211/))

## [0.26.9] 2023-04-28

- events: Add new TradeEventV3. ([#225](https://github.com/zetamarkets/sdk/pull/225))

## [0.26.8] 2023-04-28

- events: Add authority pubkeys and asset to LiquidationEvent. ([#226](https://github.com/zetamarkets/sdk/pull/226))

## [0.26.7] 2023-04-18

- market: Add asset to order object. ([#224](https://github.com/zetamarkets/sdk/pull/224))

## [0.26.6] 2023-04-17

- risk: Allow custom executionPrice and account for fees in calculateUnrealizedPnl ([#218](https://github.com/zetamarkets/sdk/pull/218))

## [0.26.5] 2023-04-17

- client: Add asset to positions object. ([#223](https://github.com/zetamarkets/sdk/pull/223))

## [0.26.4] 2023-04-12

- constants: Add ZETAGROUP_PUBKEY_ASSET_MAP. ([#220](https://github.com/zetamarkets/sdk/pull/220))

## [0.26.3] 2023-04-11

- exchange: Add handy function Exchange.zetaGroupPubkeyToAsset(). ([#219](https://github.com/zetamarkets/sdk/pull/219))

## [0.26.2] 2023-03-31

- client: Fix cancelAllPerpMarketOrders. ([#217](https://github.com/zetamarkets/sdk/pull/216))

## [0.26.1] 2023-03-29

- markets: Return the slot when an orderbook update occurs. ([#216](https://github.com/zetamarkets/sdk/pull/216))

## [0.26.0] 2023-03-28

- client: Update mass cancel logic to account for LUTs across all functions. ([#215](https://github.com/zetamarkets/sdk/pull/215))

## [0.25.4] 2023-03-24

- constants: Update the zeta LUT to include ARB accounts. ([#214](https://github.com/zetamarkets/sdk/pull/214))

## [0.25.3] 2023-03-24

- client: Bugfix MarginAccount and SpreadAccount can be null. ([#213](https://github.com/zetamarkets/sdk/pull/213))

## [0.25.2] 2023-03-24

- oracle: Bugfix Arbitrum oracle constant. ([#212](https://github.com/zetamarkets/sdk/pull/212))

## [0.25.1] 2023-03-22

- general: Add Arbitrum ([#210](https://github.com/zetamarkets/sdk/pull/210))

## [0.24.1] 2023-03-20

- types: fix maxPerpDeltaSeconds to number.
- client: Add user callback type. ([#209](https://github.com/zetamarkets/sdk/pull/209))

## [0.24.0] 2023-03-17

- program: Add order expiry ts to PlaceOrderEvent. ([#204](https://github.com/zetamarkets/sdk/pull/204))
- program: Add max perp delta age to State. ([#207](https://github.com/zetamarkets/sdk/pull/207))
- program: Add secondary admin to State.([#208](https://github.com/zetamarkets/sdk/pull/208))

## [0.23.1] 2023-03-06

- utils: add roundingFactor to conversion utils. ([#206](https://github.com/zetamarkets/sdk/pull/206))

## [0.23.0] 2023-02-06

- general: support flexible assets. ([#198](https://github.com/zetamarkets/sdk/pull/198))
- general: add aptos. ([#198](https://github.com/zetamarkets/sdk/pull/198))
- general: Remove a lot of unnecessary async processes and improve exchange loading times. ([#196](https://github.com/zetamarkets/sdk/pull/196))
- general: Improve loading time for client. ([#196](https://github.com/zetamarkets/sdk/pull/196))
- general: Add the option to load devnet/mainnet zeta exchange state from serum market stores. ([#196](https://github.com/zetamarkets/sdk/pull/196))

## [0.22.1]

- utils: Round price to nearest tick in `utils.convertDecimalToNativeInteger`. ([#195](https://github.com/zetamarkets/sdk/pull/195))

## [0.22.0]

- general: Bump anchor version to 0.26.0, solana version to 1.31.5 and @solana/web3.js to 1.68.0. ([#185](https://github.com/zetamarkets/sdk/pull/185))
- general: Allow for the setting of blockhash commitment to fetch. ([#185](https://github.com/zetamarkets/sdk/pull/185))
- general: Add versioned transactions and LUTs. ([#185](https://github.com/zetamarkets/sdk/pull/185))

## [0.21.3] 2023-01-24

- utils: Specify `finalized` commitment for blockhash in processTransaction. ([#193](https://github.com/zetamarkets/sdk/pull/193))

## [0.21.2] 2023-01-24

- general: add ability to toggle compute units per transaction. ([#194](https://github.com/zetamarkets/sdk/pull/194))

## [0.21.1] 2023-01-23

- client: Return txSigs properly on cancelAllOrders. ([#192](https://github.com/zetamarkets/sdk/pull/192))

## [0.21.0] 2023-01-21

### Breaking

- Add backup oracle (Chainlink) to program code. This adds an extra account to most instructions so an SDK upgrade is required to trade. ([#189](https://github.com/zetamarkets/sdk/pull/189))

## [0.20.0] 2023-01-18

- general: Add delegated account functionality to program and SDK. ([#187](https://github.com/zetamarkets/sdk/pull/187))

## [0.19.3] 2023-01-09

- client: add perp functionality to all cancel+place functions in subclient. ([#186](https://github.com/zetamarkets/sdk/pull/186))

## [0.19.2] 2023-01-05

- cleanup: add option for setting expiry timestamp on tif orders. ([#183](https://github.com/zetamarkets/sdk/pull/183))
- general: add instruction to prune expired orders for expired TIF orders. ([#184](https://github.com/zetamarkets/sdk/pull/184))

## [0.19.1] 2022-12-23

- general: Add user order filtering for expired orders. ([#181](https://github.com/zetamarkets/sdk/pull/181)
- cleanup: refactor tif in order options for dev ux. ([#182](https://github.com/zetamarkets/sdk/pull/182))

## [0.19.0] 2022-12-22

- general: Port serum sdk into the zetamarkets sdk. ([#175](https://github.com/zetamarkets/sdk/pull/175))
- general: Add TIF orders into zetamarkets sdk. ([#176](https://github.com/zetamarkets/sdk/pull/176))
- general: Add PostOnlySlide order type. ([#178](https://github.com/zetamarkets/sdk/pull/178))

### Breaking

- Remove placeOrder and placePerpOrder VX from subClient replace with placeOrder only across client and subClient
- Remove arguments and use types.OrderOptions now for orderType, clientOrderId, tag, TIFOffset, etc;

## [0.18.2] 2022-12-05

- program: Add perpMarkPriceSet and perpMarketCleaned to IDL. ([#173](https://github.com/zetamarkets/sdk/pull/173))
- utils: Add assetToIndex, fix getAllProgramAccountAddresses + cleanZetaMarketsHalted. ([#173](https://github.com/zetamarkets/sdk/pull/173))
- program: Add new forceCancelOrderByOrderId instruction. ([#174](https://github.com/zetamarkets/sdk/pull/174))

### Breaking

- LiquidationEvent now has a signed (i64) size instead of unsigned (u64). ([#174](https://github.com/zetamarkets/sdk/pull/174))
- program: Deprecate placeOrder, placeOrderV2. ([#174](https://github.com/zetamarkets/sdk/pull/174))
- events: Deprecate TradeEvent. ([#174](https://github.com/zetamarkets/sdk/pull/174))

## [0.18.1]

- utils: Add an optional limit to the amount of events cranked at once. ([#172](https://github.com/zetamarkets/sdk/pull/172))

## [0.18.0]

- client: Better cancelAllOrders() functionality. ([#169](https://github.com/zetamarkets/sdk/pull/169))
- client: Warning message on combo placeOrder instructions if no open orders acc. ([#169](https://github.com/zetamarkets/sdk/pull/169))
- client: Add placeOrderWithBlockhash(), allowing the user to specify their own blockhash to avoid an RPC roundtrip. ([#166](https://github.com/zetamarkets/sdk/pull/166))
- examples: Bump SDK version and webserver URL. ([#166](https://github.com/zetamarkets/sdk/pull/166))
- program: Add an ImmediateOrCancel order type. ([#168](https://github.com/zetamarkets/sdk/pull/168))
- general: Add perpetual futures. (#[152](https://github.com/zetamarkets/sdk/pull/152)). Many changes, the main ones are:
  - New client.placePerpOrder() function
  - New ApplyFundingEvent
  - Exchange.getMarkets() now includes the perpMarket concantenated to the markets array
    The only breaking changes are additional accounts required for updatePricing, other than that everything can be ignored if perps aren't traded.
- client: Add create place order instruction function. (#[170](https://github.com/zetamarkets/sdk/pull/170))

### Breaking

- assets: Asset enum value now stores string value of name instead of index i.e. `SOL = "SOL"` (#[171](https://github.com/zetamarkets/sdk/pull/171))

## [0.17.1]

- general: Bump solana-web3 package to 1.66.1 to fix some socket issues. ([#167](https://github.com/zetamarkets/sdk/pull/167))

## [0.17.0]

- idl: add idl perp kind to prevent breaking changes.
- program: disable withdrawals while user has open orders.
- client: add cancelAllMarketOrders(). ([#157](https://github.com/zetamarkets/sdk/pull/157))
- events: Add TradeEventV2. ([#153](https://github.com/zetamarkets/sdk/pull/153))
- risk: change initial margin calcs to use max(shorts, longs) for futures instead of shorts + longs. ([#158](https://github.com/zetamarkets/sdk/pull/158))

## [0.16.17]

- constants: drop MAX_CANCELS_PER_TX down to 3. ([#156](https://github.com/zetamarkets/sdk/pull/156))

## [0.16.16]

- client: cancelAllOrders() and cancelAllOrdersNoError() now bundle instructions of different assets into one transaction if possible. ([#155](https://github.com/zetamarkets/sdk/pull/155))

### Breaking

- client: cancelMultipleOrders() and cancelMultipleOrdersNoError() now require Asset in the CancelArgs[] function argument. ([#155](https://github.com/zetamarkets/sdk/pull/155))

## [0.16.15]

- risk: Expose initial margin no concession. ([#154](https://github.com/zetamarkets/sdk/pull/154))
- subclient: Fix multiple signing on closeMultipleOpenOrders. ([#154](https://github.com/zetamarkets/sdk/pull/154))

## [0.16.14]

- risk: Add available withdrawable balance for MMs. ([#151](https://github.com/zetamarkets/sdk/pull/151))

## [0.16.13]

- utils: add asset filter in fetching open orders accounts. ([#150](https://github.com/zetamarkets/sdk/pull/150))

## [0.16.12]

- events: Improve event handling in client. ([#149](https://github.com/zetamarkets/sdk/pull/149))

## [0.16.11]

- skipped due to release issues

## [0.16.10]

- export calculateSpreadAccountMarginRequirement

## [0.16.9]

- export risk-utils.

## [0.16.8]

- referrals: Add referral rewards. ([#140](https://github.com/zetamarkets/sdk/pull/140))

## [0.16.7]

- program: Move expiry_interval_seconds and new_expiry_threshold_seconds from State to ZetaGroup. ([#146](https://github.com/zetamarkets/sdk/pull/146))

### Breaking

- `expiry_interval_seconds` and `new_expiry_threshold_seconds` is held in each asset's zeta group as opposed to the global state account.

## [0.16.6]

- risk: Add calculation for position movement between spread and margin account. ([#144](https://github.com/zetamarkets/sdk/pull/144))

## [0.16.5]

- program: Fix exchange closing. ([#142](https://github.com/zetamarkets/sdk/pull/142))

## [0.16.4]

- program: Refactor fee collection methodology and add some associated instructions. ([#136](https://github.com/zetamarkets/sdk/pull/136))
- program: Separate fee structure for d1 and option products. ([#138](https://github.com/zetamarkets/sdk/pull/138))
- events: Add new OrderCompleteEvent. ([#135](https://github.com/zetamarkets/sdk/pull/135))
- events: Remove CancelEvent. ([#135](https://github.com/zetamarkets/sdk/pull/135))

## [0.16.3]

- referrals: Fix referral alias fetching bug. ([#139](https://github.com/zetamarkets/sdk/pull/139))

## [0.16.2]

- referrals: Add referrer support in Client. ([#137](https://github.com/zetamarkets/sdk/pull/137))

## [0.16.1]

- referrals: Support referrer aliases. ([#134](https://github.com/zetamarkets/sdk/pull/134))

## [0.16.0]

- general: Multiasset support. ([#124](https://github.com/zetamarkets/sdk/pull/124))
  - A lot of breaking changes, please see below and updated README.md
  - A guide on how to migrate from older versions to 0.16.0 is available on ([Gitbook](https://zetamarkets.gitbook.io/zeta/build-with-zeta/zeta-sdk/multi-asset-sdk-guide))

### Breaking

- Most functions now take in Asset as their first argument
- Most client and exchange functions are now part of subClient and subExchange respectively
  - You should not need to access these directly, client and exchange will have helper functions for everything
- Oracle no longer uses string feeds ("SOL/USD") in favour of the Asset enum
- Exchange and client callbacks now pass back the Asset object
- client.positions is renamed to .marginPositions for consistency with .spreadPositions
  - These are both in subclient now due to multiasset changes, but are accessible with client.getMarginPositions() and client.getSpreadPositions()
- toNetwork() is moved to network.ts

## [0.15.0]

- Skipped 0.15.0 due to versioning issues.

## [0.14.4]

- client: Add extra safety around client state updates. ([#129](https://github.com/zetamarkets/sdk/pull/129))
- client: Add referral logic for client. ([#130](https://github.com/zetamarkets/sdk/pull/130))
- program: Add instruction logic for referrals. ([#130](https://github.com/zetamarkets/sdk/pull/130))
- events: Cancel events. ([#131](https://github.com/zetamarkets/sdk/pull/131))

## [0.14.3]

- program: Add Asset to MarginAccount, SpreadAccount and ZetaGroup. ([#126](https://github.com/zetamarkets/sdk/pull/126))
- risk: Add functionality for market maker margin concessions. ([#128](https://github.com/zetamarkets/sdk/pull/128))

## [0.14.2]

- general: Specify buffer-layout version in package.json. ([#119](https://github.com/zetamarkets/sdk/pull/119))
- program: Add new NoError cancel instructions. ([#114](https://github.com/zetamarkets/sdk/pull/114))
- client: Add new instructions ReplaceByClientOrderId, CancelAllOrdersNoError and CancelMultipleOrdersNoError. ([#114](https://github.com/zetamarkets/sdk/pull/114))
- events: Add new event LiquidationEvent. ([#118](https://github.com/zetamarkets/sdk/pull/118))
- risk: Add unrealized pnl calculations for spread accounts. ([#119](https://github.com/zetamarkets/sdk/pull/119))

### Breaking

- instruction: `InitializeOpenOrders` now takes explicit payer. This affects placing an order on a new market. ([#121](https://github.com/zetamarkets/sdk/pull/121))

## [0.14.1]

- oracle: `OraclePrice` now contains `lastUpdatedTime` which is seconds since Linux epoch. `GetPriceAge` can be called to get the time between `now` and `lastUpdatedTime`. (([#115](https://github.com/zetamarkets/sdk/pull/115)))
- oracle: Now has explicit `pollPrice` function to fetch the latest oracle price manually. (([#115](https://github.com/zetamarkets/sdk/pull/115)))

## [0.14.0]

- events: Add new event PlaceOrderEvent. ([#107](https://github.com/zetamarkets/sdk/pull/107))
- program: Add new instruction PlaceOrderV3. ([#104](https://github.com/zetamarkets/sdk/pull/104))
- program: Change liquidate() size argument in program from u32 to u64. ([#103](https://github.com/zetamarkets/sdk/pull/103))
- program: Mark greek accounts as immutable in certain instructions.
- program: Add support for spread accounts. ([#102](https://github.com/zetamarkets/sdk/pull/102))
- client: Added helper getter functions for user margin account and spread account state. ([#102](https://github.com/zetamarkets/sdk/pull/102))
- anchor: Bump to 0.24.2. ([#110](https://github.com/zetamarkets/sdk/pull/110))
- errors: Parse anchor `AnchorError` to local `NativeAnchorError` to standardise error fields. ([#110](https://github.com/zetamarkets/sdk/pull/110))
- errors: Refactor error handling and parse simulation errors. ([#111](https://github.com/zetamarkets/sdk/pull/111))
- client: Expose whitelist deposit address. ([#112](https://github.com/zetamarkets/sdk/pull/112))

### Breaking

- instruction: `InitializeMarginAccount` now explicitly specifies the payer for composability reasons. ([#108](https://github.com/zetamarkets/sdk/pull/108))
- instruction: `InitializeMarginAccount` no longer requires a nonce to be passed in for the PDA generation. ([#102](https://github.com/zetamarkets/sdk/pull/102))
- client: SDK type `Position` field `position` has been renamed to `size`. ([#102](https://github.com/zetamarkets/sdk/pull/102))
- program-types: Smart contract type `Position` field `position` has been renamed to `size`. ([#102](https://github.com/zetamarkets/sdk/pull/102))
- program-types: `MarginAccount` field `positions` of type `Position` has been renamed to `productLedgers` of type `ProductLedger` that contains a `Position` and a `OrderState`. `Position` contains `size` and `costOfTrades` and `OrderState` contains opening and closing order data. ([#102](https://github.com/zetamarkets/sdk/pull/102))
- events: new code in anchor for deserializing events. This update is required for `TradeEvent` to be deserialized correctly.

Note: As the memory layout of Zeta accounts has not changed, merely refactored or renamed, using an older version of the SDK for existing accounts is not breaking as it will still deserialize correctly. Updating to the latest SDK will let users access the newest features and improvements.

- The only breaking portion is calling `InitializeMarginAccount` on new account deposits.

## [0.13.0] 2022-03-13

- anchor: bump to v0.22.1. ([#98](https://github.com/zetamarkets/sdk/pull/98))

### Breaking

- errors: New anchor release maps program errors from 6000, instead of 300. Errors won't map correctly without upgrading to this version.

## [0.12.4] 2022-02-28

- client: Add functionality to withdraw and close margin account in single transaction. ([#98](https://github.com/zetamarkets/sdk/pull/98))

## [0.12.3] 2022-02-28

- client: expose provider as client provider might not be the same as exchange provider. ([#97](https://github.com/zetamarkets/sdk/pull/97))

## [0.12.2] 2022-02-27

- client: expose client address.

## [0.12.1] 2022-02-25

- exchange: greek and oracle callback after margin requirements are updated.

## [0.12.0] 2022-02-23

- client: Add in functionality to close a margin account, close an open orders account and close multiple open orders accounts. ([#93](https://github.com/zetamarkets/sdk/pull/93))
- general: Add in functionality to accomodate for extra order types (post-only & fill-or-kill). ([#93](https://github.com/zetamarkets/sdk/pull/93))
- general: Add in placeOrderV2 to allow order type to be specified. ([#93](https://github.com/zetamarkets/sdk/pull/93))

## [0.11.0] 2022-02-02

- risk: Change margin calculations to reflect new changes. See https://zetamarkets.gitbook.io/zeta/zeta-protocol/collateral-framework ([#85](https://github.com/zetamarkets/sdk/pull/85))
- example: Update liquidator example in line with margin changes. ([#85](https://github.com/zetamarkets/sdk/pull/85))
- utils: Add token burning functionality. ([#87](https://github.com/zetamarkets/sdk/pull/87))
- risk: Add function to calculate maintenance margin requirements including orders, used for sending orders that close positions only. ([#89](https://github.com/zetamarkets/sdk/pull/89))

### Breaking

- risk: All user actions now check initial margin requirements across all open orders and positions. See changes in `risk.ts`. ([#85](https://github.com/zetamarkets/sdk/pull/85))
- risk: `MarginAccountState` - `availableBalance` has been deprecated. Use `availableBalanceInitial` to check a margin account's available balance for placing orders, withdrawing and liquidating other users. Use `availableBalanceMaintenance` to see if a user can be liquidated. ([#85](https://github.com/zetamarkets/sdk/pull/85))

## [0.10.5] 2022-01-29

- client: Fix client margin account subscriptions. ([#84](https://github.com/zetamarkets/sdk/pull/84))
- risk: Fix risk calculation for initial margin. ([#86](https://github.com/zetamarkets/sdk/pull/86))

## [0.10.4] 2022-01-24

- error: Add handling for a few native errors i.e. insufficient lamports and unconfirmed tx. ([#83](https://github.com/zetamarkets/sdk/pull/83))
- error: Unconfirmed transaction error passes back an error object with transactionSignature as a field in data. ([#83](https://github.com/zetamarkets/sdk/pull/83))

## [0.10.3] 2022-01-22

- utils: Add `updateExchangeState` to exchange to allow for state refresh without websocket. ([#82](https://github.com/zetamarkets/sdk/pull/82))

## [0.10.2] 2022-01-21

- utils: `getClockData` now uses local `readBigInt64LE` to fix browser compatibility issues.

## [0.10.1] 2022-01-19

- exchange: Close sets initialized flag to false so it can be reloaded. ([#80](https://github.com/zetamarkets/sdk/pull/80))

## [0.10.0] 2022-01-17

- risk: Remove redundant calculation in `getMarginAccountState`. ([#59](https://github.com/zetamarkets/sdk/pull/59))
- program-types: Add force halt pricing field to `Greeks`. ([#63](https://github.com/zetamarkets/sdk/pull/63))
- examples: Fix cranking example. ([#63](https://github.com/zetamarkets/sdk/pull/64))
- examples: Add example to display settlement prints. ([#64](https://github.com/zetamarkets/sdk/pull/64))
- subscription: Add `subscription` to allow for websocket subscription to all program accounts of a particular type. Currently only supports `MarginAccount`. ([#71](https://github.com/zetamarkets/sdk/pull/71))
- examples: Add subscription example. ([#71](https://github.com/zetamarkets/sdk/pull/71))
- utils: Add a function to fetch all the addresses for a certain program account. Currently only supports `MarginAccount`. ([#72](https://github.com/zetamarkets/sdk/pull/72))
- general: Modify default commitment levels to confirmed. ([#73](https://github.com/zetamarkets/sdk/pull/73))
- client: Add `cancelAndPlaceOrderByClientOrderId`. ([#73](https://github.com/zetamarkets/sdk/pull/73))
- exchange: Add clock slot. ([#74](https://github.com/zetamarkets/sdk/pull/74))
- client: Optimise polling such that only one `updateState` can be called at all times. Pending updates are batched to the next timer tick. ([#74](https://github.com/zetamarkets/sdk/pull/74))
- client: Reduce DEFAULT_CLIENT_TIMER_INTERVAL to 1 for more frequent pending update refreshes. ([#74](https://github.com/zetamarkets/sdk/pull/74))
- market: Remove orderbook depth. Always store the full orderbook size. ([#74](https://github.com/zetamarkets/sdk/pull/74))
- oracle: Allow oracle object to decode any pyth address. ([#77](https://github.com/zetamarkets/sdk/pull/77))

## [0.9.5] 2021-12-29

- program-types: Add fields to `PricingParameters`. ([#56](https://github.com/zetamarkets/sdk/pull/56))
- examples: Add basic liquidator example. ([#60](https://github.com/zetamarkets/sdk/pull/60))

## [0.9.4] 2021-12-29

- examples: Added a cranking example that calls all of zeta's permissionless instructions with relevant documentation. ([#47](https://github.com/zetamarkets/sdk/pull/47))
- risk: Added in new calculations for short put margin requirements. ([#49](https://github.com/zetamarkets/sdk/pull/49))
- exchange: New margin parameter for MarginParameters account. ([#49](https://github.com/zetamarkets/sdk/pull/49))
- exchange: Add new instruction to update admin. ([#48](https://github.com/zetamarkets/sdk/pull/48))
- market: Add `getBidOrders` and `getAskOrders` for market. ([#50](https://github.com/zetamarkets/sdk/pull/50))
- client: Add `initializeOpenOrdersAccount` for independent open orders account creation. ([#50](https://github.com/zetamarkets/sdk/pull/50))
- general: Add user keys to whitelist accounts. ([#53](https://github.com/zetamarkets/sdk/pull/539))
- exchange: Add `expireSeriesOverride` instruction. ([#52](https://github.com/zetamarkets/sdk/pull/52))

## [0.9.3] 2021-12-24

- general: Rename margin parameters to be more intuitive from `optionBase` to `optionDynamic`. ([#44](https://github.com/zetamarkets/sdk/pull/44))
- exchange: Fix race condition on `Exchange.load` that would result in NaN margin requirements temporarily. ([#44](https://github.com/zetamarkets/sdk/pull/44))
- events: Trade event now emits `orderId` and `clientOrderId` if set, otherwise it is 0. These are represented in BN. ([#45](https://github.com/zetamarkets/sdk/pull/45))
- client: Deposit limit for non white-listed users. ([#40](https://github.com/zetamarkets/sdk/pull/40))

### Breaking

- events: TradeEvent now emits `costOfTrades` instead of `price`. Users can use `utils.getTradeEventPrice(event)` to get the trade price. If your order was a taker and traded against multiple orders in the one insert, the TradeEvent will aggregate across each execution. As a result, the trade price returned is the average trade price across the total taker size. ([#45](https://github.com/zetamarkets/sdk/pull/45))
- events: TradeEvent size is now a BN. ([#45](https://github.com/zetamarkets/sdk/pull/45))
- client: Users can only deposit up to a threshold where their balance + unrealized_pnl + new deposit < deposit limit unless they are previously whitelisted. Deposit limit can be found in the `Exchange.state` account. ([#40](https://github.com/zetamarkets/sdk/pull/40))

## [0.9.2] 2021-12-23

- utils: bugfix - Floating point error in `convertDecimalToNativeInteger`. ([#43](https://github.com/zetamarkets/sdk/pull/43))

## [0.9.1] 2021-12-20

- client: bugfix - `client.orders` size is represented in Decimals. ([#42](https://github.com/zetamarkets/sdk/pull/42))

## [0.9.0] 2021-12-20

- exchange: Add whitelist trading fees account initialization. ([#24](https://github.com/zetamarkets/sdk/pull/24))
- client: Add whitelist trading functionality for reduced fees. ([#24](https://github.com/zetamarkets/sdk/pull/24))
- general: Support new changes for socialized loss mechanism. ([#25](https://github.com/zetamarkets/sdk/pull/25))
- client: Fix withdrawal instruction bug. ([#25](https://github.com/zetamarkets/sdk/pull/25))
- general: Added typedoc documentation and github action for publishing to gh-pages. ([#30](https://github.com/zetamarkets/sdk/pull/30))
- general: Changed pkg manager from npm to yarn. ([#30](https://github.com/zetamarkets/sdk/pull/30))
- client: Add whitelist trading functionality for reduced fees. ([#24](https://github.com/zetamarkets/sdk/pull/24/))
- risk: Handle new margin calculation parameters being read from `ZetaGroup`. ([#31](https://github.com/zetamarkets/sdk/pull/31))
- general: Move minting of dex tokens to place_order instead. ([#33](https://github.com/zetamarkets/sdk/pull/33))
- client: Support client order ids for `PlaceOrder` and add `CancelOrderByClientOrderId`. ([#33](https://github.com/zetamarkets/sdk/pull/33))
- client: Add client order id to `Order`. ([#33](https://github.com/zetamarkets/sdk/pull/33))
- refactor: Replace program rpc calls with TransactionInstructions. ([#34](https://github.com/zetamarkets/sdk/pull/34))
- general: Support platform halt functionality. ([#34](https://github.com/zetamarkets/sdk/pull/34))
- general: Making lot size more minute in execution and tick sizes. ([#35](https://github.com/zetamarkets/sdk/pull/35))
- utils : Add `convertNativeLotSizeToDecimal` and `convertDecimalToNativeLotSize` for new lot size changes. ([#35](https://github.com/zetamarkets/sdk/pull/35))
- program-types: `MarginAccount` fields `position`, `openingOrders` and `closingOrders` are now represented as a BN instead of number. ([#35](https://github.com/zetamarkets/sdk/pull/35))
- general: Add padding to `Greeks`, `MarginAccount` and `State` accounts. ([#35](https://github.com/zetamarkets/sdk/pull/35))

### Breaking

- general: Minimum price increment is now 0.0001 for both options and futures. ([#35](https://github.com/zetamarkets/sdk/pull/35))
- general: Minimum trade tick size is now 0.001 for both options and futures. ([#35](https://github.com/zetamarkets/sdk/pull/35))
- client: `placeOrder`, `liquidate` and `cancelAndPlaceOrder` now expect the native integer size as the argument for size. i.e. trading 1.000 options will require you to pass in 1_000 or `convertDecimalToNativeLotSize(1)`. ([#35](https://github.com/zetamarkets/sdk/pull/35))
- utils: `convertNativeBNToDecimal` now takes in an optional argument for the number of fixed point precision.

## [0.8.3] 2021-12-08

- npm: Fix issue with 0.8.2 package.

## [0.8.2] 2021-12-08

- constants: Migrate to new serum DEX pid to fix execution bug. ([#21](https://github.com/zetamarkets/sdk/pull/21))

## [0.8.1] 2021-12-07

- market: Add helper functions for finding a market given parameters. ([#9](https://github.com/zetamarkets/sdk/pull/9))
- client: Update client open orders address on callback for scenario where open orders address is initialized outside of the sdk. ([#20](https://github.com/zetamarkets/sdk/pull/20))

## [0.8.0] 2021-12-06

- insurance-client: Insurance fund functionality, whitelist checks, deposit & withdrawal. ([#9](https://github.com/zetamarkets/sdk/pull/9))
- exchange: Insurance functionality, whitelist a user, rebalance vaults. ([#9](https://github.com/zetamarkets/sdk/pull/9))
- general: Add functionality to SDK to support on chain options pricing. ([#11](https://github.com/zetamarkets/sdk/pull/11))
- anchor: Bump to Anchor v0.18.2 typescript. ([#11](https://github.com/zetamarkets/sdk/pull/11))
- utils: refactor util functions for converting between numbers and BN. ([#14](https://github.com/zetamarkets/sdk/pull/14))
- exchange: Add functionality to handle scenario where deployment fails and redeployment is required. ([#14](https://github.com/zetamarkets/sdk/pull/14))
- risk: Fix mark price precision error in `RiskCalculator` for margin calculations. ([#15](https://github.com/zetamarkets/sdk/pull/15))

### Breaking

- utils: Deprecated `getNativeAmount` and `getReadableAmount` in `src/utils.ts`. This is replaced by `convertDecimalToNativeInteger`, `convertNativeIntegerToDecimal`, `convertNativeBNToDecimal` in `src/utils.ts`. ([#14](https://github.com/zetamarkets/sdk/pull/14))
- client: Client position `costOfTrades` are now represented in decimal instead of native fixed point integer. ([#14](https://github.com/zetamarkets/sdk/pull/14))
- exchange: Deprecated `Greeks` account `theo` field in `ProductGreeks`. This is now replaced by `Exchange.greeks.markPrices[productIndex]`. ([#11](https://github.com/zetamarkets/sdk/pull/11))

## [0.7.3] 2021-11-29

- error: Move error related functionality to error.ts. ([#6](https://github.com/zetamarkets/sdk/pull/6))
- client: Add `CancelMultipleOrders`. ([#8](https://github.com/zetamarkets/sdk/pull/8))

Note: Skipped versions due to NPM issues.

## [0.7.0] 2021-11-17

- client: improve logging on deposit.
- client: throttle defaults to false instead of true.
- utils: improve display state.
- risk: add `getMarginAccountState` to risk calculator for general margin account state.
- general: export anchor Wallet so it is accessible via this sdk.

### Breaking

- exchange: Load `throttle` argument is now `throttleMs` for the ms to throttle per set of markets polled.<|MERGE_RESOLUTION|>--- conflicted
+++ resolved
@@ -5,13 +5,13 @@
 
 ## Unreleased
 
+## [1.10.7] 2023-09-28
+
+- Client: New function getTriggerOrder(). ([#279](https://github.com/zetamarkets/sdk/pull/279))
+
 ## [1.10.6] 2023-09-28
 
-<<<<<<< HEAD
-- Client: New function getTriggerOrder(). ([#279](https://github.com/zetamarkets/sdk/pull/279))
-=======
 - Reduce log spam relating to TIF epoch rollovers. ([#278](https://github.com/zetamarkets/sdk/pull/278))
->>>>>>> 39007ed3
 
 ## [1.10.5] 2023-09-25
 
