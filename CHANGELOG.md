# Changelog

All notable changes to this project will be documented in this file.
Version changes are pinned to SDK releases.

## Unreleased

<<<<<<< HEAD
## [1.9.2] 2023-09-13

- New function to cancel all trigger orders + place order. ([#265](https://github.com/zetamarkets/sdk/pull/265))
=======
## [1.10.0] 2023-09-13

- Subscribe to orderbooks using websockets instead of polling them. ([#262](https://github.com/zetamarkets/sdk/pull/262))

## [1.9.2] 2023-09-12

### Breaking

- Add slot to callback functions. ([#270](https://github.com/zetamarkets/sdk/pull/270))
>>>>>>> 51e90e33

## [1.9.1] 2023-09-11

- Add auto prio fee offset and multiplier. ([#269](https://github.com/zetamarkets/sdk/pull/269))

## [1.9.0] 2023-09-07

- Add margin account pubkeys to LiquidationEvent. ([#268](https://github.com/zetamarkets/sdk/pull/268))
- Allow for delegator to liquidate and force cancel. ([#267](https://github.com/zetamarkets/sdk/pull/267))
- Add asset and marginAccount to PlaceOrderEvent. ([#266](https://github.com/zetamarkets/sdk/pull/266))
- Add trigger admin to state account. ([#264](https://github.com/zetamarkets/sdk/pull/264))

## [1.8.1] 2023-09-01

- Default reduceOnly to true in trigger orders. ([#263](https://github.com/zetamarkets/sdk/pull/263))

## [1.8.0] 2023-08-29

- New feature: Trigger Orders. ([#251](https://github.com/zetamarkets/sdk/pull/251))

## [1.7.4] 2023-08-28

- Clamp executionInfo.size in calculatePnl() instead of throwing and error. ([#261](https://github.com/zetamarkets/sdk/pull/261))

## [1.7.3] 2023-08-28

- Small bugfix for sizeUpperBound in getMaxTradeSize(). ([#260](https://github.com/zetamarkets/sdk/pull/260))

## [1.7.2] 2023-08-24

- New risk utils return 0 if balance is 0. ([#259](https://github.com/zetamarkets/sdk/pull/259))

## [1.7.1] 2023-08-23

- Small bugfix for post-trade calcs. ([#258](https://github.com/zetamarkets/sdk/pull/258))

## [1.7.0] 2023-08-21

- Add post-trade calculations to risk.ts, allowing for accurate simulations of account metrics from a hypothetical order/trade. ([#257](https://github.com/zetamarkets/sdk/pull/257))

## [1.6.1] 2023-08-09

- getMaxTradeSize() now simulates all positions and orders correctly. ([#256](https://github.com/zetamarkets/sdk/pull/256))

## [1.6.0] 2023-07-25

- Add getMaxTradeSize() and getLiquidationPrice() to risk calcs. ([#252](https://github.com/zetamarkets/sdk/pull/252))
- Reformat pnl into estimateRealizedPnl() and calculateUnrealizedPnl(), using function overloads ([#252](https://github.com/zetamarkets/sdk/pull/252))
- Add checkLiquidity() util function to find the best price in the orderbook for a given size. ([#252](https://github.com/zetamarkets/sdk/pull/252))

## [1.5.0] 2023-07-25

- Clean up some risk calculations under the hood. ([#255](https://github.com/zetamarkets/sdk/pull/255))
- Add fee to TradeEventV3. ([#253](https://github.com/zetamarkets/sdk/pull/253))
- Add header to event queue fetch. ([#250](https://github.com/zetamarkets/sdk/pull/250))

## [1.4.4] 2023-07-14

- Mark authority as mutable in CloseCrossMarginAccountManager. ([#249](https://github.com/zetamarkets/sdk/pull/249))
- Bugfix force cancels open orders account for CMA -> MA. ([#249](https://github.com/zetamarkets/sdk/pull/249))

## [1.4.3] 2023-07-14

- Separate sdk calls for migrating from MA to CMA and then closing OOAs and MAs. ([#248](https://github.com/zetamarkets/sdk/pull/247))

## [1.4.2] 2023-07-05

- Add in per asset risk state for cross margin accounts. ([#247](https://github.com/zetamarkets/sdk/pull/247))

## [1.3.1] 2023-06-30

- Support both marginAccount and crossMarginAccount in forceCancelOrderByOrderId() and forceCancelOrders(). ([#245](https://github.com/zetamarkets/sdk/pull/245))

## [1.2.0] 2023-06-29

- Improve CrossMarginAccount migration UX. ([#244](https://github.com/zetamarkets/sdk/pull/244))
- New error if a MarginAccount tries to liquidate a CrossMarginAccount. ([#244](https://github.com/zetamarkets/sdk/pull/244))

## [1.1.0] 2023-06-27

- Update Zeta LUTs. ([#243](https://github.com/zetamarkets/sdk/pull/243))
- Add new error FeatureUnavailable. ([#243](https://github.com/zetamarkets/sdk/pull/243))

## [1.0.0] 2023-06-27

- New CrossClient that allows for trading using CrossMarginAccounts (Note: SDK only for now! Frontend support coming with V2). ([#238](https://github.com/zetamarkets/sdk/pull/238))
- Options + futures functionality removed as much as possible, mainly from risk.ts, exchange.ts and client.ts.
- SpreadAccount functionality removed, mainly from risk.ts and client.ts.

### Breaking

- general: Almost all instructions break due to changing accounts or arguments. Notably all core instructions support MarginAccount and CrossMarginAccount interchangeably. ([#238](https://github.com/zetamarkets/sdk/pull/238))
- exchange: Remove assets argument in Exchange.load(), forcing all assets. ([#238](https://github.com/zetamarkets/sdk/pull/238))

## [0.29.6] 2023-06-17

- exchange: Add an upper limit to automatic priority fees. ([#240](https://github.com/zetamarkets/sdk/pull/240))

## [0.29.5] 2023-06-15

- utils: use confirmTransaction() with new BlockheightBasedTransactionConfirmationStrategy, improving tx timeout detection by specifying the last valid blockheight. ([#235](https://github.com/zetamarkets/sdk/pull/235))

## [0.29.4] 2023-06-15

- exchange: Add functionality to automatically determine priority fees. ([#236](https://github.com/zetamarkets/sdk/pull/236))

## [0.29.3] 2023-06-15

### Breaking

- Move Asset object to constants, removing circular imports and improving browser-based UX. This will cause syntax errors if you're importing the Asset object. ([#239](https://github.com/zetamarkets/sdk/pull/239))

## [0.29.2] 2023-06-13

- exchange: Better Pricing account subscription. ([#237](https://github.com/zetamarkets/sdk/pull/237))

## [0.29.1] 2023-06-08

- general: New set of instructions for Pricing account. ([#234](https://github.com/zetamarkets/sdk/pull/234)). Notable changes:
  - UpdatePricing() removed (only V2 now)
  - CrankEventQueue(), RebalanceInsuranceVault() and ApplyPerpFunding() contexts changed to use Pricing account
  - New InitializeOpenOrdersV2(), CloseOpenOrdersV2()
  - New PlacePerpOrderV3(), ForceCancelOrdersV2(), LiquidateV2()

## [0.29.0] 2023-06-08

- general: New Pricing account to replace ZetaGroup + Greeks. ([#233](https://github.com/zetamarkets/sdk/pull/233)). Notable changes:
  - Halting is now in State as HaltStateV2. Halt and unhalt logic changed to support this
  - New UpdatePricingV2() which updates both Greeks and Pricing accounts
  - New DepositV2 and WithdrawV2() which use the Pricing account.

## [0.28.0] 2023-05-24

- general: Migrate per-asset insurance vault, deposit vault and socialized loss account to be global accounts. ([#230](https://github.com/zetamarkets/sdk/pull/230))
- accounts: Increase the size of the State account to 1000. ([#230](https://github.com/zetamarkets/sdk/pull/230))

## [0.27.2] 2023-05-15

- general: Refresh tif parameters on clock event. ([#231](https://github.com/zetamarkets/sdk/pull/231))

## [0.27.1] 2023-05-09

- risk: Clean up risk calculator code for margining. ([#229](https://github.com/zetamarkets/sdk/pull/229))

## [0.27.0] 2023-04-28

- general: Allow toggling zetaGroup perpsOnly on/off. ([#211](https://github.com/zetamarkets/sdk/pull/211/))

## [0.26.9] 2023-04-28

- events: Add new TradeEventV3. ([#225](https://github.com/zetamarkets/sdk/pull/225))

## [0.26.8] 2023-04-28

- events: Add authority pubkeys and asset to LiquidationEvent. ([#226](https://github.com/zetamarkets/sdk/pull/226))

## [0.26.7] 2023-04-18

- market: Add asset to order object. ([#224](https://github.com/zetamarkets/sdk/pull/224))

## [0.26.6] 2023-04-17

- risk: Allow custom executionPrice and account for fees in calculateUnrealizedPnl ([#218](https://github.com/zetamarkets/sdk/pull/218))

## [0.26.5] 2023-04-17

- client: Add asset to positions object. ([#223](https://github.com/zetamarkets/sdk/pull/223))

## [0.26.4] 2023-04-12

- constants: Add ZETAGROUP_PUBKEY_ASSET_MAP. ([#220](https://github.com/zetamarkets/sdk/pull/220))

## [0.26.3] 2023-04-11

- exchange: Add handy function Exchange.zetaGroupPubkeyToAsset(). ([#219](https://github.com/zetamarkets/sdk/pull/219))

## [0.26.2] 2023-03-31

- client: Fix cancelAllPerpMarketOrders. ([#217](https://github.com/zetamarkets/sdk/pull/216))

## [0.26.1] 2023-03-29

- markets: Return the slot when an orderbook update occurs. ([#216](https://github.com/zetamarkets/sdk/pull/216))

## [0.26.0] 2023-03-28

- client: Update mass cancel logic to account for LUTs across all functions. ([#215](https://github.com/zetamarkets/sdk/pull/215))

## [0.25.4] 2023-03-24

- constants: Update the zeta LUT to include ARB accounts. ([#214](https://github.com/zetamarkets/sdk/pull/214))

## [0.25.3] 2023-03-24

- client: Bugfix MarginAccount and SpreadAccount can be null. ([#213](https://github.com/zetamarkets/sdk/pull/213))

## [0.25.2] 2023-03-24

- oracle: Bugfix Arbitrum oracle constant. ([#212](https://github.com/zetamarkets/sdk/pull/212))

## [0.25.1] 2023-03-22

- general: Add Arbitrum ([#210](https://github.com/zetamarkets/sdk/pull/210))

## [0.24.1] 2023-03-20

- types: fix maxPerpDeltaSeconds to number.
- client: Add user callback type. ([#209](https://github.com/zetamarkets/sdk/pull/209))

## [0.24.0] 2023-03-17

- program: Add order expiry ts to PlaceOrderEvent. ([#204](https://github.com/zetamarkets/sdk/pull/204))
- program: Add max perp delta age to State. ([#207](https://github.com/zetamarkets/sdk/pull/207))
- program: Add secondary admin to State.([#208](https://github.com/zetamarkets/sdk/pull/208))

## [0.23.1] 2023-03-06

- utils: add roundingFactor to conversion utils. ([#206](https://github.com/zetamarkets/sdk/pull/206))

## [0.23.0] 2023-02-06

- general: support flexible assets. ([#198](https://github.com/zetamarkets/sdk/pull/198))
- general: add aptos. ([#198](https://github.com/zetamarkets/sdk/pull/198))
- general: Remove a lot of unnecessary async processes and improve exchange loading times. ([#196](https://github.com/zetamarkets/sdk/pull/196))
- general: Improve loading time for client. ([#196](https://github.com/zetamarkets/sdk/pull/196))
- general: Add the option to load devnet/mainnet zeta exchange state from serum market stores. ([#196](https://github.com/zetamarkets/sdk/pull/196))

## [0.22.1]

- utils: Round price to nearest tick in `utils.convertDecimalToNativeInteger`. ([#195](https://github.com/zetamarkets/sdk/pull/195))

## [0.22.0]

- general: Bump anchor version to 0.26.0, solana version to 1.31.5 and @solana/web3.js to 1.68.0. ([#185](https://github.com/zetamarkets/sdk/pull/185))
- general: Allow for the setting of blockhash commitment to fetch. ([#185](https://github.com/zetamarkets/sdk/pull/185))
- general: Add versioned transactions and LUTs. ([#185](https://github.com/zetamarkets/sdk/pull/185))

## [0.21.3] 2023-01-24

- utils: Specify `finalized` commitment for blockhash in processTransaction. ([#193](https://github.com/zetamarkets/sdk/pull/193))

## [0.21.2] 2023-01-24

- general: add ability to toggle compute units per transaction. ([#194](https://github.com/zetamarkets/sdk/pull/194))

## [0.21.1] 2023-01-23

- client: Return txSigs properly on cancelAllOrders. ([#192](https://github.com/zetamarkets/sdk/pull/192))

## [0.21.0] 2023-01-21

### Breaking

- Add backup oracle (Chainlink) to program code. This adds an extra account to most instructions so an SDK upgrade is required to trade. ([#189](https://github.com/zetamarkets/sdk/pull/189))

## [0.20.0] 2023-01-18

- general: Add delegated account functionality to program and SDK. ([#187](https://github.com/zetamarkets/sdk/pull/187))

## [0.19.3] 2023-01-09

- client: add perp functionality to all cancel+place functions in subclient. ([#186](https://github.com/zetamarkets/sdk/pull/186))

## [0.19.2] 2023-01-05

- cleanup: add option for setting expiry timestamp on tif orders. ([#183](https://github.com/zetamarkets/sdk/pull/183))
- general: add instruction to prune expired orders for expired TIF orders. ([#184](https://github.com/zetamarkets/sdk/pull/184))

## [0.19.1] 2022-12-23

- general: Add user order filtering for expired orders. ([#181](https://github.com/zetamarkets/sdk/pull/181)
- cleanup: refactor tif in order options for dev ux. ([#182](https://github.com/zetamarkets/sdk/pull/182))

## [0.19.0] 2022-12-22

- general: Port serum sdk into the zetamarkets sdk. ([#175](https://github.com/zetamarkets/sdk/pull/175))
- general: Add TIF orders into zetamarkets sdk. ([#176](https://github.com/zetamarkets/sdk/pull/176))
- general: Add PostOnlySlide order type. ([#178](https://github.com/zetamarkets/sdk/pull/178))

### Breaking

- Remove placeOrder and placePerpOrder VX from subClient replace with placeOrder only across client and subClient
- Remove arguments and use types.OrderOptions now for orderType, clientOrderId, tag, TIFOffset, etc;

## [0.18.2] 2022-12-05

- program: Add perpMarkPriceSet and perpMarketCleaned to IDL. ([#173](https://github.com/zetamarkets/sdk/pull/173))
- utils: Add assetToIndex, fix getAllProgramAccountAddresses + cleanZetaMarketsHalted. ([#173](https://github.com/zetamarkets/sdk/pull/173))
- program: Add new forceCancelOrderByOrderId instruction. ([#174](https://github.com/zetamarkets/sdk/pull/174))

### Breaking

- LiquidationEvent now has a signed (i64) size instead of unsigned (u64). ([#174](https://github.com/zetamarkets/sdk/pull/174))
- program: Deprecate placeOrder, placeOrderV2. ([#174](https://github.com/zetamarkets/sdk/pull/174))
- events: Deprecate TradeEvent. ([#174](https://github.com/zetamarkets/sdk/pull/174))

## [0.18.1]

- utils: Add an optional limit to the amount of events cranked at once. ([#172](https://github.com/zetamarkets/sdk/pull/172))

## [0.18.0]

- client: Better cancelAllOrders() functionality. ([#169](https://github.com/zetamarkets/sdk/pull/169))
- client: Warning message on combo placeOrder instructions if no open orders acc. ([#169](https://github.com/zetamarkets/sdk/pull/169))
- client: Add placeOrderWithBlockhash(), allowing the user to specify their own blockhash to avoid an RPC roundtrip. ([#166](https://github.com/zetamarkets/sdk/pull/166))
- examples: Bump SDK version and webserver URL. ([#166](https://github.com/zetamarkets/sdk/pull/166))
- program: Add an ImmediateOrCancel order type. ([#168](https://github.com/zetamarkets/sdk/pull/168))
- general: Add perpetual futures. (#[152](https://github.com/zetamarkets/sdk/pull/152)). Many changes, the main ones are:
  - New client.placePerpOrder() function
  - New ApplyFundingEvent
  - Exchange.getMarkets() now includes the perpMarket concantenated to the markets array
    The only breaking changes are additional accounts required for updatePricing, other than that everything can be ignored if perps aren't traded.
- client: Add create place order instruction function. (#[170](https://github.com/zetamarkets/sdk/pull/170))

### Breaking

- assets: Asset enum value now stores string value of name instead of index i.e. `SOL = "SOL"` (#[171](https://github.com/zetamarkets/sdk/pull/171))

## [0.17.1]

- general: Bump solana-web3 package to 1.66.1 to fix some socket issues. ([#167](https://github.com/zetamarkets/sdk/pull/167))

## [0.17.0]

- idl: add idl perp kind to prevent breaking changes.
- program: disable withdrawals while user has open orders.
- client: add cancelAllMarketOrders(). ([#157](https://github.com/zetamarkets/sdk/pull/157))
- events: Add TradeEventV2. ([#153](https://github.com/zetamarkets/sdk/pull/153))
- risk: change initial margin calcs to use max(shorts, longs) for futures instead of shorts + longs. ([#158](https://github.com/zetamarkets/sdk/pull/158))

## [0.16.17]

- constants: drop MAX_CANCELS_PER_TX down to 3. ([#156](https://github.com/zetamarkets/sdk/pull/156))

## [0.16.16]

- client: cancelAllOrders() and cancelAllOrdersNoError() now bundle instructions of different assets into one transaction if possible. ([#155](https://github.com/zetamarkets/sdk/pull/155))

### Breaking

- client: cancelMultipleOrders() and cancelMultipleOrdersNoError() now require Asset in the CancelArgs[] function argument. ([#155](https://github.com/zetamarkets/sdk/pull/155))

## [0.16.15]

- risk: Expose initial margin no concession. ([#154](https://github.com/zetamarkets/sdk/pull/154))
- subclient: Fix multiple signing on closeMultipleOpenOrders. ([#154](https://github.com/zetamarkets/sdk/pull/154))

## [0.16.14]

- risk: Add available withdrawable balance for MMs. ([#151](https://github.com/zetamarkets/sdk/pull/151))

## [0.16.13]

- utils: add asset filter in fetching open orders accounts. ([#150](https://github.com/zetamarkets/sdk/pull/150))

## [0.16.12]

- events: Improve event handling in client. ([#149](https://github.com/zetamarkets/sdk/pull/149))

## [0.16.11]

- skipped due to release issues

## [0.16.10]

- export calculateSpreadAccountMarginRequirement

## [0.16.9]

- export risk-utils.

## [0.16.8]

- referrals: Add referral rewards. ([#140](https://github.com/zetamarkets/sdk/pull/140))

## [0.16.7]

- program: Move expiry_interval_seconds and new_expiry_threshold_seconds from State to ZetaGroup. ([#146](https://github.com/zetamarkets/sdk/pull/146))

### Breaking

- `expiry_interval_seconds` and `new_expiry_threshold_seconds` is held in each asset's zeta group as opposed to the global state account.

## [0.16.6]

- risk: Add calculation for position movement between spread and margin account. ([#144](https://github.com/zetamarkets/sdk/pull/144))

## [0.16.5]

- program: Fix exchange closing. ([#142](https://github.com/zetamarkets/sdk/pull/142))

## [0.16.4]

- program: Refactor fee collection methodology and add some associated instructions. ([#136](https://github.com/zetamarkets/sdk/pull/136))
- program: Separate fee structure for d1 and option products. ([#138](https://github.com/zetamarkets/sdk/pull/138))
- events: Add new OrderCompleteEvent. ([#135](https://github.com/zetamarkets/sdk/pull/135))
- events: Remove CancelEvent. ([#135](https://github.com/zetamarkets/sdk/pull/135))

## [0.16.3]

- referrals: Fix referral alias fetching bug. ([#139](https://github.com/zetamarkets/sdk/pull/139))

## [0.16.2]

- referrals: Add referrer support in Client. ([#137](https://github.com/zetamarkets/sdk/pull/137))

## [0.16.1]

- referrals: Support referrer aliases. ([#134](https://github.com/zetamarkets/sdk/pull/134))

## [0.16.0]

- general: Multiasset support. ([#124](https://github.com/zetamarkets/sdk/pull/124))
  - A lot of breaking changes, please see below and updated README.md
  - A guide on how to migrate from older versions to 0.16.0 is available on ([Gitbook](https://zetamarkets.gitbook.io/zeta/build-with-zeta/zeta-sdk/multi-asset-sdk-guide))

### Breaking

- Most functions now take in Asset as their first argument
- Most client and exchange functions are now part of subClient and subExchange respectively
  - You should not need to access these directly, client and exchange will have helper functions for everything
- Oracle no longer uses string feeds ("SOL/USD") in favour of the Asset enum
- Exchange and client callbacks now pass back the Asset object
- client.positions is renamed to .marginPositions for consistency with .spreadPositions
  - These are both in subclient now due to multiasset changes, but are accessible with client.getMarginPositions() and client.getSpreadPositions()
- toNetwork() is moved to network.ts

## [0.15.0]

- Skipped 0.15.0 due to versioning issues.

## [0.14.4]

- client: Add extra safety around client state updates. ([#129](https://github.com/zetamarkets/sdk/pull/129))
- client: Add referral logic for client. ([#130](https://github.com/zetamarkets/sdk/pull/130))
- program: Add instruction logic for referrals. ([#130](https://github.com/zetamarkets/sdk/pull/130))
- events: Cancel events. ([#131](https://github.com/zetamarkets/sdk/pull/131))

## [0.14.3]

- program: Add Asset to MarginAccount, SpreadAccount and ZetaGroup. ([#126](https://github.com/zetamarkets/sdk/pull/126))
- risk: Add functionality for market maker margin concessions. ([#128](https://github.com/zetamarkets/sdk/pull/128))

## [0.14.2]

- general: Specify buffer-layout version in package.json. ([#119](https://github.com/zetamarkets/sdk/pull/119))
- program: Add new NoError cancel instructions. ([#114](https://github.com/zetamarkets/sdk/pull/114))
- client: Add new instructions ReplaceByClientOrderId, CancelAllOrdersNoError and CancelMultipleOrdersNoError. ([#114](https://github.com/zetamarkets/sdk/pull/114))
- events: Add new event LiquidationEvent. ([#118](https://github.com/zetamarkets/sdk/pull/118))
- risk: Add unrealized pnl calculations for spread accounts. ([#119](https://github.com/zetamarkets/sdk/pull/119))

### Breaking

- instruction: `InitializeOpenOrders` now takes explicit payer. This affects placing an order on a new market. ([#121](https://github.com/zetamarkets/sdk/pull/121))

## [0.14.1]

- oracle: `OraclePrice` now contains `lastUpdatedTime` which is seconds since Linux epoch. `GetPriceAge` can be called to get the time between `now` and `lastUpdatedTime`. (([#115](https://github.com/zetamarkets/sdk/pull/115)))
- oracle: Now has explicit `pollPrice` function to fetch the latest oracle price manually. (([#115](https://github.com/zetamarkets/sdk/pull/115)))

## [0.14.0]

- events: Add new event PlaceOrderEvent. ([#107](https://github.com/zetamarkets/sdk/pull/107))
- program: Add new instruction PlaceOrderV3. ([#104](https://github.com/zetamarkets/sdk/pull/104))
- program: Change liquidate() size argument in program from u32 to u64. ([#103](https://github.com/zetamarkets/sdk/pull/103))
- program: Mark greek accounts as immutable in certain instructions.
- program: Add support for spread accounts. ([#102](https://github.com/zetamarkets/sdk/pull/102))
- client: Added helper getter functions for user margin account and spread account state. ([#102](https://github.com/zetamarkets/sdk/pull/102))
- anchor: Bump to 0.24.2. ([#110](https://github.com/zetamarkets/sdk/pull/110))
- errors: Parse anchor `AnchorError` to local `NativeAnchorError` to standardise error fields. ([#110](https://github.com/zetamarkets/sdk/pull/110))
- errors: Refactor error handling and parse simulation errors. ([#111](https://github.com/zetamarkets/sdk/pull/111))
- client: Expose whitelist deposit address. ([#112](https://github.com/zetamarkets/sdk/pull/112))

### Breaking

- instruction: `InitializeMarginAccount` now explicitly specifies the payer for composability reasons. ([#108](https://github.com/zetamarkets/sdk/pull/108))
- instruction: `InitializeMarginAccount` no longer requires a nonce to be passed in for the PDA generation. ([#102](https://github.com/zetamarkets/sdk/pull/102))
- client: SDK type `Position` field `position` has been renamed to `size`. ([#102](https://github.com/zetamarkets/sdk/pull/102))
- program-types: Smart contract type `Position` field `position` has been renamed to `size`. ([#102](https://github.com/zetamarkets/sdk/pull/102))
- program-types: `MarginAccount` field `positions` of type `Position` has been renamed to `productLedgers` of type `ProductLedger` that contains a `Position` and a `OrderState`. `Position` contains `size` and `costOfTrades` and `OrderState` contains opening and closing order data. ([#102](https://github.com/zetamarkets/sdk/pull/102))
- events: new code in anchor for deserializing events. This update is required for `TradeEvent` to be deserialized correctly.

Note: As the memory layout of Zeta accounts has not changed, merely refactored or renamed, using an older version of the SDK for existing accounts is not breaking as it will still deserialize correctly. Updating to the latest SDK will let users access the newest features and improvements.

- The only breaking portion is calling `InitializeMarginAccount` on new account deposits.

## [0.13.0] 2022-03-13

- anchor: bump to v0.22.1. ([#98](https://github.com/zetamarkets/sdk/pull/98))

### Breaking

- errors: New anchor release maps program errors from 6000, instead of 300. Errors won't map correctly without upgrading to this version.

## [0.12.4] 2022-02-28

- client: Add functionality to withdraw and close margin account in single transaction. ([#98](https://github.com/zetamarkets/sdk/pull/98))

## [0.12.3] 2022-02-28

- client: expose provider as client provider might not be the same as exchange provider. ([#97](https://github.com/zetamarkets/sdk/pull/97))

## [0.12.2] 2022-02-27

- client: expose client address.

## [0.12.1] 2022-02-25

- exchange: greek and oracle callback after margin requirements are updated.

## [0.12.0] 2022-02-23

- client: Add in functionality to close a margin account, close an open orders account and close multiple open orders accounts. ([#93](https://github.com/zetamarkets/sdk/pull/93))
- general: Add in functionality to accomodate for extra order types (post-only & fill-or-kill). ([#93](https://github.com/zetamarkets/sdk/pull/93))
- general: Add in placeOrderV2 to allow order type to be specified. ([#93](https://github.com/zetamarkets/sdk/pull/93))

## [0.11.0] 2022-02-02

- risk: Change margin calculations to reflect new changes. See https://zetamarkets.gitbook.io/zeta/zeta-protocol/collateral-framework ([#85](https://github.com/zetamarkets/sdk/pull/85))
- example: Update liquidator example in line with margin changes. ([#85](https://github.com/zetamarkets/sdk/pull/85))
- utils: Add token burning functionality. ([#87](https://github.com/zetamarkets/sdk/pull/87))
- risk: Add function to calculate maintenance margin requirements including orders, used for sending orders that close positions only. ([#89](https://github.com/zetamarkets/sdk/pull/89))

### Breaking

- risk: All user actions now check initial margin requirements across all open orders and positions. See changes in `risk.ts`. ([#85](https://github.com/zetamarkets/sdk/pull/85))
- risk: `MarginAccountState` - `availableBalance` has been deprecated. Use `availableBalanceInitial` to check a margin account's available balance for placing orders, withdrawing and liquidating other users. Use `availableBalanceMaintenance` to see if a user can be liquidated. ([#85](https://github.com/zetamarkets/sdk/pull/85))

## [0.10.5] 2022-01-29

- client: Fix client margin account subscriptions. ([#84](https://github.com/zetamarkets/sdk/pull/84))
- risk: Fix risk calculation for initial margin. ([#86](https://github.com/zetamarkets/sdk/pull/86))

## [0.10.4] 2022-01-24

- error: Add handling for a few native errors i.e. insufficient lamports and unconfirmed tx. ([#83](https://github.com/zetamarkets/sdk/pull/83))
- error: Unconfirmed transaction error passes back an error object with transactionSignature as a field in data. ([#83](https://github.com/zetamarkets/sdk/pull/83))

## [0.10.3] 2022-01-22

- utils: Add `updateExchangeState` to exchange to allow for state refresh without websocket. ([#82](https://github.com/zetamarkets/sdk/pull/82))

## [0.10.2] 2022-01-21

- utils: `getClockData` now uses local `readBigInt64LE` to fix browser compatibility issues.

## [0.10.1] 2022-01-19

- exchange: Close sets initialized flag to false so it can be reloaded. ([#80](https://github.com/zetamarkets/sdk/pull/80))

## [0.10.0] 2022-01-17

- risk: Remove redundant calculation in `getMarginAccountState`. ([#59](https://github.com/zetamarkets/sdk/pull/59))
- program-types: Add force halt pricing field to `Greeks`. ([#63](https://github.com/zetamarkets/sdk/pull/63))
- examples: Fix cranking example. ([#63](https://github.com/zetamarkets/sdk/pull/64))
- examples: Add example to display settlement prints. ([#64](https://github.com/zetamarkets/sdk/pull/64))
- subscription: Add `subscription` to allow for websocket subscription to all program accounts of a particular type. Currently only supports `MarginAccount`. ([#71](https://github.com/zetamarkets/sdk/pull/71))
- examples: Add subscription example. ([#71](https://github.com/zetamarkets/sdk/pull/71))
- utils: Add a function to fetch all the addresses for a certain program account. Currently only supports `MarginAccount`. ([#72](https://github.com/zetamarkets/sdk/pull/72))
- general: Modify default commitment levels to confirmed. ([#73](https://github.com/zetamarkets/sdk/pull/73))
- client: Add `cancelAndPlaceOrderByClientOrderId`. ([#73](https://github.com/zetamarkets/sdk/pull/73))
- exchange: Add clock slot. ([#74](https://github.com/zetamarkets/sdk/pull/74))
- client: Optimise polling such that only one `updateState` can be called at all times. Pending updates are batched to the next timer tick. ([#74](https://github.com/zetamarkets/sdk/pull/74))
- client: Reduce DEFAULT_CLIENT_TIMER_INTERVAL to 1 for more frequent pending update refreshes. ([#74](https://github.com/zetamarkets/sdk/pull/74))
- market: Remove orderbook depth. Always store the full orderbook size. ([#74](https://github.com/zetamarkets/sdk/pull/74))
- oracle: Allow oracle object to decode any pyth address. ([#77](https://github.com/zetamarkets/sdk/pull/77))

## [0.9.5] 2021-12-29

- program-types: Add fields to `PricingParameters`. ([#56](https://github.com/zetamarkets/sdk/pull/56))
- examples: Add basic liquidator example. ([#60](https://github.com/zetamarkets/sdk/pull/60))

## [0.9.4] 2021-12-29

- examples: Added a cranking example that calls all of zeta's permissionless instructions with relevant documentation. ([#47](https://github.com/zetamarkets/sdk/pull/47))
- risk: Added in new calculations for short put margin requirements. ([#49](https://github.com/zetamarkets/sdk/pull/49))
- exchange: New margin parameter for MarginParameters account. ([#49](https://github.com/zetamarkets/sdk/pull/49))
- exchange: Add new instruction to update admin. ([#48](https://github.com/zetamarkets/sdk/pull/48))
- market: Add `getBidOrders` and `getAskOrders` for market. ([#50](https://github.com/zetamarkets/sdk/pull/50))
- client: Add `initializeOpenOrdersAccount` for independent open orders account creation. ([#50](https://github.com/zetamarkets/sdk/pull/50))
- general: Add user keys to whitelist accounts. ([#53](https://github.com/zetamarkets/sdk/pull/539))
- exchange: Add `expireSeriesOverride` instruction. ([#52](https://github.com/zetamarkets/sdk/pull/52))

## [0.9.3] 2021-12-24

- general: Rename margin parameters to be more intuitive from `optionBase` to `optionDynamic`. ([#44](https://github.com/zetamarkets/sdk/pull/44))
- exchange: Fix race condition on `Exchange.load` that would result in NaN margin requirements temporarily. ([#44](https://github.com/zetamarkets/sdk/pull/44))
- events: Trade event now emits `orderId` and `clientOrderId` if set, otherwise it is 0. These are represented in BN. ([#45](https://github.com/zetamarkets/sdk/pull/45))
- client: Deposit limit for non white-listed users. ([#40](https://github.com/zetamarkets/sdk/pull/40))

### Breaking

- events: TradeEvent now emits `costOfTrades` instead of `price`. Users can use `utils.getTradeEventPrice(event)` to get the trade price. If your order was a taker and traded against multiple orders in the one insert, the TradeEvent will aggregate across each execution. As a result, the trade price returned is the average trade price across the total taker size. ([#45](https://github.com/zetamarkets/sdk/pull/45))
- events: TradeEvent size is now a BN. ([#45](https://github.com/zetamarkets/sdk/pull/45))
- client: Users can only deposit up to a threshold where their balance + unrealized_pnl + new deposit < deposit limit unless they are previously whitelisted. Deposit limit can be found in the `Exchange.state` account. ([#40](https://github.com/zetamarkets/sdk/pull/40))

## [0.9.2] 2021-12-23

- utils: bugfix - Floating point error in `convertDecimalToNativeInteger`. ([#43](https://github.com/zetamarkets/sdk/pull/43))

## [0.9.1] 2021-12-20

- client: bugfix - `client.orders` size is represented in Decimals. ([#42](https://github.com/zetamarkets/sdk/pull/42))

## [0.9.0] 2021-12-20

- exchange: Add whitelist trading fees account initialization. ([#24](https://github.com/zetamarkets/sdk/pull/24))
- client: Add whitelist trading functionality for reduced fees. ([#24](https://github.com/zetamarkets/sdk/pull/24))
- general: Support new changes for socialized loss mechanism. ([#25](https://github.com/zetamarkets/sdk/pull/25))
- client: Fix withdrawal instruction bug. ([#25](https://github.com/zetamarkets/sdk/pull/25))
- general: Added typedoc documentation and github action for publishing to gh-pages. ([#30](https://github.com/zetamarkets/sdk/pull/30))
- general: Changed pkg manager from npm to yarn. ([#30](https://github.com/zetamarkets/sdk/pull/30))
- client: Add whitelist trading functionality for reduced fees. ([#24](https://github.com/zetamarkets/sdk/pull/24/))
- risk: Handle new margin calculation parameters being read from `ZetaGroup`. ([#31](https://github.com/zetamarkets/sdk/pull/31))
- general: Move minting of dex tokens to place_order instead. ([#33](https://github.com/zetamarkets/sdk/pull/33))
- client: Support client order ids for `PlaceOrder` and add `CancelOrderByClientOrderId`. ([#33](https://github.com/zetamarkets/sdk/pull/33))
- client: Add client order id to `Order`. ([#33](https://github.com/zetamarkets/sdk/pull/33))
- refactor: Replace program rpc calls with TransactionInstructions. ([#34](https://github.com/zetamarkets/sdk/pull/34))
- general: Support platform halt functionality. ([#34](https://github.com/zetamarkets/sdk/pull/34))
- general: Making lot size more minute in execution and tick sizes. ([#35](https://github.com/zetamarkets/sdk/pull/35))
- utils : Add `convertNativeLotSizeToDecimal` and `convertDecimalToNativeLotSize` for new lot size changes. ([#35](https://github.com/zetamarkets/sdk/pull/35))
- program-types: `MarginAccount` fields `position`, `openingOrders` and `closingOrders` are now represented as a BN instead of number. ([#35](https://github.com/zetamarkets/sdk/pull/35))
- general: Add padding to `Greeks`, `MarginAccount` and `State` accounts. ([#35](https://github.com/zetamarkets/sdk/pull/35))

### Breaking

- general: Minimum price increment is now 0.0001 for both options and futures. ([#35](https://github.com/zetamarkets/sdk/pull/35))
- general: Minimum trade tick size is now 0.001 for both options and futures. ([#35](https://github.com/zetamarkets/sdk/pull/35))
- client: `placeOrder`, `liquidate` and `cancelAndPlaceOrder` now expect the native integer size as the argument for size. i.e. trading 1.000 options will require you to pass in 1_000 or `convertDecimalToNativeLotSize(1)`. ([#35](https://github.com/zetamarkets/sdk/pull/35))
- utils: `convertNativeBNToDecimal` now takes in an optional argument for the number of fixed point precision.

## [0.8.3] 2021-12-08

- npm: Fix issue with 0.8.2 package.

## [0.8.2] 2021-12-08

- constants: Migrate to new serum DEX pid to fix execution bug. ([#21](https://github.com/zetamarkets/sdk/pull/21))

## [0.8.1] 2021-12-07

- market: Add helper functions for finding a market given parameters. ([#9](https://github.com/zetamarkets/sdk/pull/9))
- client: Update client open orders address on callback for scenario where open orders address is initialized outside of the sdk. ([#20](https://github.com/zetamarkets/sdk/pull/20))

## [0.8.0] 2021-12-06

- insurance-client: Insurance fund functionality, whitelist checks, deposit & withdrawal. ([#9](https://github.com/zetamarkets/sdk/pull/9))
- exchange: Insurance functionality, whitelist a user, rebalance vaults. ([#9](https://github.com/zetamarkets/sdk/pull/9))
- general: Add functionality to SDK to support on chain options pricing. ([#11](https://github.com/zetamarkets/sdk/pull/11))
- anchor: Bump to Anchor v0.18.2 typescript. ([#11](https://github.com/zetamarkets/sdk/pull/11))
- utils: refactor util functions for converting between numbers and BN. ([#14](https://github.com/zetamarkets/sdk/pull/14))
- exchange: Add functionality to handle scenario where deployment fails and redeployment is required. ([#14](https://github.com/zetamarkets/sdk/pull/14))
- risk: Fix mark price precision error in `RiskCalculator` for margin calculations. ([#15](https://github.com/zetamarkets/sdk/pull/15))

### Breaking

- utils: Deprecated `getNativeAmount` and `getReadableAmount` in `src/utils.ts`. This is replaced by `convertDecimalToNativeInteger`, `convertNativeIntegerToDecimal`, `convertNativeBNToDecimal` in `src/utils.ts`. ([#14](https://github.com/zetamarkets/sdk/pull/14))
- client: Client position `costOfTrades` are now represented in decimal instead of native fixed point integer. ([#14](https://github.com/zetamarkets/sdk/pull/14))
- exchange: Deprecated `Greeks` account `theo` field in `ProductGreeks`. This is now replaced by `Exchange.greeks.markPrices[productIndex]`. ([#11](https://github.com/zetamarkets/sdk/pull/11))

## [0.7.3] 2021-11-29

- error: Move error related functionality to error.ts. ([#6](https://github.com/zetamarkets/sdk/pull/6))
- client: Add `CancelMultipleOrders`. ([#8](https://github.com/zetamarkets/sdk/pull/8))

Note: Skipped versions due to NPM issues.

## [0.7.0] 2021-11-17

- client: improve logging on deposit.
- client: throttle defaults to false instead of true.
- utils: improve display state.
- risk: add `getMarginAccountState` to risk calculator for general margin account state.
- general: export anchor Wallet so it is accessible via this sdk.

### Breaking

- exchange: Load `throttle` argument is now `throttleMs` for the ms to throttle per set of markets polled.<|MERGE_RESOLUTION|>--- conflicted
+++ resolved
@@ -5,11 +5,10 @@
 
 ## Unreleased
 
-<<<<<<< HEAD
-## [1.9.2] 2023-09-13
+## [1.10.1] 2023-09-15
 
 - New function to cancel all trigger orders + place order. ([#265](https://github.com/zetamarkets/sdk/pull/265))
-=======
+
 ## [1.10.0] 2023-09-13
 
 - Subscribe to orderbooks using websockets instead of polling them. ([#262](https://github.com/zetamarkets/sdk/pull/262))
@@ -19,7 +18,6 @@
 ### Breaking
 
 - Add slot to callback functions. ([#270](https://github.com/zetamarkets/sdk/pull/270))
->>>>>>> 51e90e33
 
 ## [1.9.1] 2023-09-11
 
