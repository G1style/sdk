# Changelog

All notable changes to this project will be documented in this file.
Version changes are pinned to SDK releases.

## Unreleased

<<<<<<< HEAD
## [1.11.2] 2023-10-24

- Add price to TradeEventV3. ([#288](https://github.com/zetamarkets/sdk/pull/288))
=======
## [1.11.1] 2023-10-13

- Utils: New function getTradeEventsFromTx() ([#285](https://github.com/zetamarkets/sdk/pull/285))
>>>>>>> 13ef4863

## [1.11.0] 2023-10-13

- General: New asset! (BNB) ([#283](https://github.com/zetamarkets/sdk/pull/283))

## [1.10.9] 2023-10-06

- Client: Manually trigger USER callback on editTriggerOrder ([#284](https://github.com/zetamarkets/sdk/pull/284))

## [1.10.8] 2023-10-03

- Client: Add new instruction to allow permissionless deposit to other user's margin accounts. ([#280](https://github.com/zetamarkets/sdk/pull/280))

## [1.10.7] 2023-09-28

- Client: New function getTriggerOrder(). ([#279](https://github.com/zetamarkets/sdk/pull/279))

## [1.10.6] 2023-09-28

- Reduce log spam relating to TIF epoch rollovers. ([#278](https://github.com/zetamarkets/sdk/pull/278))

## [1.10.5] 2023-09-25

- Bugfix: Handle empty accounts better to prevent undefined issues with trigger orders. ([#277](https://github.com/zetamarkets/sdk/pull/277))

## [1.10.4] 2023-09-19

- Bugfix: Fix loading order to prevent a rarely occurring market undefined error. ([#274](https://github.com/zetamarkets/sdk/pull/274))

## [1.10.3] 2023-09-18

- New function updateOpenOrdersSync() in CrossClient. ([#272](https://github.com/zetamarkets/sdk/pull/272))

## [1.10.2] 2023-09-15

- Bugfix: Unsubscribe from orderbooks on Exchange.close(). ([#271](https://github.com/zetamarkets/sdk/pull/271))

## [1.10.1] 2023-09-15

- New function to cancel all trigger orders + place order. ([#265](https://github.com/zetamarkets/sdk/pull/265))

## [1.10.0] 2023-09-13

- Subscribe to orderbooks using websockets instead of polling them. ([#262](https://github.com/zetamarkets/sdk/pull/262))

## [1.9.2] 2023-09-12

### Breaking

- Add slot to callback functions. ([#270](https://github.com/zetamarkets/sdk/pull/270))

## [1.9.1] 2023-09-11

- Add auto prio fee offset and multiplier. ([#269](https://github.com/zetamarkets/sdk/pull/269))

## [1.9.0] 2023-09-07

- Add margin account pubkeys to LiquidationEvent. ([#268](https://github.com/zetamarkets/sdk/pull/268))
- Allow for delegator to liquidate and force cancel. ([#267](https://github.com/zetamarkets/sdk/pull/267))
- Add asset and marginAccount to PlaceOrderEvent. ([#266](https://github.com/zetamarkets/sdk/pull/266))
- Add trigger admin to state account. ([#264](https://github.com/zetamarkets/sdk/pull/264))

## [1.8.1] 2023-09-01

- Default reduceOnly to true in trigger orders. ([#263](https://github.com/zetamarkets/sdk/pull/263))

## [1.8.0] 2023-08-29

- New feature: Trigger Orders. ([#251](https://github.com/zetamarkets/sdk/pull/251))

## [1.7.4] 2023-08-28

- Clamp executionInfo.size in calculatePnl() instead of throwing and error. ([#261](https://github.com/zetamarkets/sdk/pull/261))

## [1.7.3] 2023-08-28

- Small bugfix for sizeUpperBound in getMaxTradeSize(). ([#260](https://github.com/zetamarkets/sdk/pull/260))

## [1.7.2] 2023-08-24

- New risk utils return 0 if balance is 0. ([#259](https://github.com/zetamarkets/sdk/pull/259))

## [1.7.1] 2023-08-23

- Small bugfix for post-trade calcs. ([#258](https://github.com/zetamarkets/sdk/pull/258))

## [1.7.0] 2023-08-21

- Add post-trade calculations to risk.ts, allowing for accurate simulations of account metrics from a hypothetical order/trade. ([#257](https://github.com/zetamarkets/sdk/pull/257))

## [1.6.1] 2023-08-09

- getMaxTradeSize() now simulates all positions and orders correctly. ([#256](https://github.com/zetamarkets/sdk/pull/256))

## [1.6.0] 2023-07-25

- Add getMaxTradeSize() and getLiquidationPrice() to risk calcs. ([#252](https://github.com/zetamarkets/sdk/pull/252))
- Reformat pnl into estimateRealizedPnl() and calculateUnrealizedPnl(), using function overloads ([#252](https://github.com/zetamarkets/sdk/pull/252))
- Add checkLiquidity() util function to find the best price in the orderbook for a given size. ([#252](https://github.com/zetamarkets/sdk/pull/252))

## [1.5.0] 2023-07-25

- Clean up some risk calculations under the hood. ([#255](https://github.com/zetamarkets/sdk/pull/255))
- Add fee to TradeEventV3. ([#253](https://github.com/zetamarkets/sdk/pull/253))
- Add header to event queue fetch. ([#250](https://github.com/zetamarkets/sdk/pull/250))

## [1.4.4] 2023-07-14

- Mark authority as mutable in CloseCrossMarginAccountManager. ([#249](https://github.com/zetamarkets/sdk/pull/249))
- Bugfix force cancels open orders account for CMA -> MA. ([#249](https://github.com/zetamarkets/sdk/pull/249))

## [1.4.3] 2023-07-14

- Separate sdk calls for migrating from MA to CMA and then closing OOAs and MAs. ([#248](https://github.com/zetamarkets/sdk/pull/247))

## [1.4.2] 2023-07-05

- Add in per asset risk state for cross margin accounts. ([#247](https://github.com/zetamarkets/sdk/pull/247))

## [1.3.1] 2023-06-30

- Support both marginAccount and crossMarginAccount in forceCancelOrderByOrderId() and forceCancelOrders(). ([#245](https://github.com/zetamarkets/sdk/pull/245))

## [1.2.0] 2023-06-29

- Improve CrossMarginAccount migration UX. ([#244](https://github.com/zetamarkets/sdk/pull/244))
- New error if a MarginAccount tries to liquidate a CrossMarginAccount. ([#244](https://github.com/zetamarkets/sdk/pull/244))

## [1.1.0] 2023-06-27

- Update Zeta LUTs. ([#243](https://github.com/zetamarkets/sdk/pull/243))
- Add new error FeatureUnavailable. ([#243](https://github.com/zetamarkets/sdk/pull/243))

## [1.0.0] 2023-06-27

- New CrossClient that allows for trading using CrossMarginAccounts (Note: SDK only for now! Frontend support coming with V2). ([#238](https://github.com/zetamarkets/sdk/pull/238))
- Options + futures functionality removed as much as possible, mainly from risk.ts, exchange.ts and client.ts.
- SpreadAccount functionality removed, mainly from risk.ts and client.ts.

### Breaking

- general: Almost all instructions break due to changing accounts or arguments. Notably all core instructions support MarginAccount and CrossMarginAccount interchangeably. ([#238](https://github.com/zetamarkets/sdk/pull/238))
- exchange: Remove assets argument in Exchange.load(), forcing all assets. ([#238](https://github.com/zetamarkets/sdk/pull/238))

## [0.29.6] 2023-06-17

- exchange: Add an upper limit to automatic priority fees. ([#240](https://github.com/zetamarkets/sdk/pull/240))

## [0.29.5] 2023-06-15

- utils: use confirmTransaction() with new BlockheightBasedTransactionConfirmationStrategy, improving tx timeout detection by specifying the last valid blockheight. ([#235](https://github.com/zetamarkets/sdk/pull/235))

## [0.29.4] 2023-06-15

- exchange: Add functionality to automatically determine priority fees. ([#236](https://github.com/zetamarkets/sdk/pull/236))

## [0.29.3] 2023-06-15

### Breaking

- Move Asset object to constants, removing circular imports and improving browser-based UX. This will cause syntax errors if you're importing the Asset object. ([#239](https://github.com/zetamarkets/sdk/pull/239))

## [0.29.2] 2023-06-13

- exchange: Better Pricing account subscription. ([#237](https://github.com/zetamarkets/sdk/pull/237))

## [0.29.1] 2023-06-08

- general: New set of instructions for Pricing account. ([#234](https://github.com/zetamarkets/sdk/pull/234)). Notable changes:
  - UpdatePricing() removed (only V2 now)
  - CrankEventQueue(), RebalanceInsuranceVault() and ApplyPerpFunding() contexts changed to use Pricing account
  - New InitializeOpenOrdersV2(), CloseOpenOrdersV2()
  - New PlacePerpOrderV3(), ForceCancelOrdersV2(), LiquidateV2()

## [0.29.0] 2023-06-08

- general: New Pricing account to replace ZetaGroup + Greeks. ([#233](https://github.com/zetamarkets/sdk/pull/233)). Notable changes:
  - Halting is now in State as HaltStateV2. Halt and unhalt logic changed to support this
  - New UpdatePricingV2() which updates both Greeks and Pricing accounts
  - New DepositV2 and WithdrawV2() which use the Pricing account.

## [0.28.0] 2023-05-24

- general: Migrate per-asset insurance vault, deposit vault and socialized loss account to be global accounts. ([#230](https://github.com/zetamarkets/sdk/pull/230))
- accounts: Increase the size of the State account to 1000. ([#230](https://github.com/zetamarkets/sdk/pull/230))

## [0.27.2] 2023-05-15

- general: Refresh tif parameters on clock event. ([#231](https://github.com/zetamarkets/sdk/pull/231))

## [0.27.1] 2023-05-09

- risk: Clean up risk calculator code for margining. ([#229](https://github.com/zetamarkets/sdk/pull/229))

## [0.27.0] 2023-04-28

- general: Allow toggling zetaGroup perpsOnly on/off. ([#211](https://github.com/zetamarkets/sdk/pull/211/))

## [0.26.9] 2023-04-28

- events: Add new TradeEventV3. ([#225](https://github.com/zetamarkets/sdk/pull/225))

## [0.26.8] 2023-04-28

- events: Add authority pubkeys and asset to LiquidationEvent. ([#226](https://github.com/zetamarkets/sdk/pull/226))

## [0.26.7] 2023-04-18

- market: Add asset to order object. ([#224](https://github.com/zetamarkets/sdk/pull/224))

## [0.26.6] 2023-04-17

- risk: Allow custom executionPrice and account for fees in calculateUnrealizedPnl ([#218](https://github.com/zetamarkets/sdk/pull/218))

## [0.26.5] 2023-04-17

- client: Add asset to positions object. ([#223](https://github.com/zetamarkets/sdk/pull/223))

## [0.26.4] 2023-04-12

- constants: Add ZETAGROUP_PUBKEY_ASSET_MAP. ([#220](https://github.com/zetamarkets/sdk/pull/220))

## [0.26.3] 2023-04-11

- exchange: Add handy function Exchange.zetaGroupPubkeyToAsset(). ([#219](https://github.com/zetamarkets/sdk/pull/219))

## [0.26.2] 2023-03-31

- client: Fix cancelAllPerpMarketOrders. ([#217](https://github.com/zetamarkets/sdk/pull/216))

## [0.26.1] 2023-03-29

- markets: Return the slot when an orderbook update occurs. ([#216](https://github.com/zetamarkets/sdk/pull/216))

## [0.26.0] 2023-03-28

- client: Update mass cancel logic to account for LUTs across all functions. ([#215](https://github.com/zetamarkets/sdk/pull/215))

## [0.25.4] 2023-03-24

- constants: Update the zeta LUT to include ARB accounts. ([#214](https://github.com/zetamarkets/sdk/pull/214))

## [0.25.3] 2023-03-24

- client: Bugfix MarginAccount and SpreadAccount can be null. ([#213](https://github.com/zetamarkets/sdk/pull/213))

## [0.25.2] 2023-03-24

- oracle: Bugfix Arbitrum oracle constant. ([#212](https://github.com/zetamarkets/sdk/pull/212))

## [0.25.1] 2023-03-22

- general: Add Arbitrum ([#210](https://github.com/zetamarkets/sdk/pull/210))

## [0.24.1] 2023-03-20

- types: fix maxPerpDeltaSeconds to number.
- client: Add user callback type. ([#209](https://github.com/zetamarkets/sdk/pull/209))

## [0.24.0] 2023-03-17

- program: Add order expiry ts to PlaceOrderEvent. ([#204](https://github.com/zetamarkets/sdk/pull/204))
- program: Add max perp delta age to State. ([#207](https://github.com/zetamarkets/sdk/pull/207))
- program: Add secondary admin to State.([#208](https://github.com/zetamarkets/sdk/pull/208))

## [0.23.1] 2023-03-06

- utils: add roundingFactor to conversion utils. ([#206](https://github.com/zetamarkets/sdk/pull/206))

## [0.23.0] 2023-02-06

- general: support flexible assets. ([#198](https://github.com/zetamarkets/sdk/pull/198))
- general: add aptos. ([#198](https://github.com/zetamarkets/sdk/pull/198))
- general: Remove a lot of unnecessary async processes and improve exchange loading times. ([#196](https://github.com/zetamarkets/sdk/pull/196))
- general: Improve loading time for client. ([#196](https://github.com/zetamarkets/sdk/pull/196))
- general: Add the option to load devnet/mainnet zeta exchange state from serum market stores. ([#196](https://github.com/zetamarkets/sdk/pull/196))

## [0.22.1]

- utils: Round price to nearest tick in `utils.convertDecimalToNativeInteger`. ([#195](https://github.com/zetamarkets/sdk/pull/195))

## [0.22.0]

- general: Bump anchor version to 0.26.0, solana version to 1.31.5 and @solana/web3.js to 1.68.0. ([#185](https://github.com/zetamarkets/sdk/pull/185))
- general: Allow for the setting of blockhash commitment to fetch. ([#185](https://github.com/zetamarkets/sdk/pull/185))
- general: Add versioned transactions and LUTs. ([#185](https://github.com/zetamarkets/sdk/pull/185))

## [0.21.3] 2023-01-24

- utils: Specify `finalized` commitment for blockhash in processTransaction. ([#193](https://github.com/zetamarkets/sdk/pull/193))

## [0.21.2] 2023-01-24

- general: add ability to toggle compute units per transaction. ([#194](https://github.com/zetamarkets/sdk/pull/194))

## [0.21.1] 2023-01-23

- client: Return txSigs properly on cancelAllOrders. ([#192](https://github.com/zetamarkets/sdk/pull/192))

## [0.21.0] 2023-01-21

### Breaking

- Add backup oracle (Chainlink) to program code. This adds an extra account to most instructions so an SDK upgrade is required to trade. ([#189](https://github.com/zetamarkets/sdk/pull/189))

## [0.20.0] 2023-01-18

- general: Add delegated account functionality to program and SDK. ([#187](https://github.com/zetamarkets/sdk/pull/187))

## [0.19.3] 2023-01-09

- client: add perp functionality to all cancel+place functions in subclient. ([#186](https://github.com/zetamarkets/sdk/pull/186))

## [0.19.2] 2023-01-05

- cleanup: add option for setting expiry timestamp on tif orders. ([#183](https://github.com/zetamarkets/sdk/pull/183))
- general: add instruction to prune expired orders for expired TIF orders. ([#184](https://github.com/zetamarkets/sdk/pull/184))

## [0.19.1] 2022-12-23

- general: Add user order filtering for expired orders. ([#181](https://github.com/zetamarkets/sdk/pull/181)
- cleanup: refactor tif in order options for dev ux. ([#182](https://github.com/zetamarkets/sdk/pull/182))

## [0.19.0] 2022-12-22

- general: Port serum sdk into the zetamarkets sdk. ([#175](https://github.com/zetamarkets/sdk/pull/175))
- general: Add TIF orders into zetamarkets sdk. ([#176](https://github.com/zetamarkets/sdk/pull/176))
- general: Add PostOnlySlide order type. ([#178](https://github.com/zetamarkets/sdk/pull/178))

### Breaking

- Remove placeOrder and placePerpOrder VX from subClient replace with placeOrder only across client and subClient
- Remove arguments and use types.OrderOptions now for orderType, clientOrderId, tag, TIFOffset, etc;

## [0.18.2] 2022-12-05

- program: Add perpMarkPriceSet and perpMarketCleaned to IDL. ([#173](https://github.com/zetamarkets/sdk/pull/173))
- utils: Add assetToIndex, fix getAllProgramAccountAddresses + cleanZetaMarketsHalted. ([#173](https://github.com/zetamarkets/sdk/pull/173))
- program: Add new forceCancelOrderByOrderId instruction. ([#174](https://github.com/zetamarkets/sdk/pull/174))

### Breaking

- LiquidationEvent now has a signed (i64) size instead of unsigned (u64). ([#174](https://github.com/zetamarkets/sdk/pull/174))
- program: Deprecate placeOrder, placeOrderV2. ([#174](https://github.com/zetamarkets/sdk/pull/174))
- events: Deprecate TradeEvent. ([#174](https://github.com/zetamarkets/sdk/pull/174))

## [0.18.1]

- utils: Add an optional limit to the amount of events cranked at once. ([#172](https://github.com/zetamarkets/sdk/pull/172))

## [0.18.0]

- client: Better cancelAllOrders() functionality. ([#169](https://github.com/zetamarkets/sdk/pull/169))
- client: Warning message on combo placeOrder instructions if no open orders acc. ([#169](https://github.com/zetamarkets/sdk/pull/169))
- client: Add placeOrderWithBlockhash(), allowing the user to specify their own blockhash to avoid an RPC roundtrip. ([#166](https://github.com/zetamarkets/sdk/pull/166))
- examples: Bump SDK version and webserver URL. ([#166](https://github.com/zetamarkets/sdk/pull/166))
- program: Add an ImmediateOrCancel order type. ([#168](https://github.com/zetamarkets/sdk/pull/168))
- general: Add perpetual futures. (#[152](https://github.com/zetamarkets/sdk/pull/152)). Many changes, the main ones are:
  - New client.placePerpOrder() function
  - New ApplyFundingEvent
  - Exchange.getMarkets() now includes the perpMarket concantenated to the markets array
    The only breaking changes are additional accounts required for updatePricing, other than that everything can be ignored if perps aren't traded.
- client: Add create place order instruction function. (#[170](https://github.com/zetamarkets/sdk/pull/170))

### Breaking

- assets: Asset enum value now stores string value of name instead of index i.e. `SOL = "SOL"` (#[171](https://github.com/zetamarkets/sdk/pull/171))

## [0.17.1]

- general: Bump solana-web3 package to 1.66.1 to fix some socket issues. ([#167](https://github.com/zetamarkets/sdk/pull/167))

## [0.17.0]

- idl: add idl perp kind to prevent breaking changes.
- program: disable withdrawals while user has open orders.
- client: add cancelAllMarketOrders(). ([#157](https://github.com/zetamarkets/sdk/pull/157))
- events: Add TradeEventV2. ([#153](https://github.com/zetamarkets/sdk/pull/153))
- risk: change initial margin calcs to use max(shorts, longs) for futures instead of shorts + longs. ([#158](https://github.com/zetamarkets/sdk/pull/158))

## [0.16.17]

- constants: drop MAX_CANCELS_PER_TX down to 3. ([#156](https://github.com/zetamarkets/sdk/pull/156))

## [0.16.16]

- client: cancelAllOrders() and cancelAllOrdersNoError() now bundle instructions of different assets into one transaction if possible. ([#155](https://github.com/zetamarkets/sdk/pull/155))

### Breaking

- client: cancelMultipleOrders() and cancelMultipleOrdersNoError() now require Asset in the CancelArgs[] function argument. ([#155](https://github.com/zetamarkets/sdk/pull/155))

## [0.16.15]

- risk: Expose initial margin no concession. ([#154](https://github.com/zetamarkets/sdk/pull/154))
- subclient: Fix multiple signing on closeMultipleOpenOrders. ([#154](https://github.com/zetamarkets/sdk/pull/154))

## [0.16.14]

- risk: Add available withdrawable balance for MMs. ([#151](https://github.com/zetamarkets/sdk/pull/151))

## [0.16.13]

- utils: add asset filter in fetching open orders accounts. ([#150](https://github.com/zetamarkets/sdk/pull/150))

## [0.16.12]

- events: Improve event handling in client. ([#149](https://github.com/zetamarkets/sdk/pull/149))

## [0.16.11]

- skipped due to release issues

## [0.16.10]

- export calculateSpreadAccountMarginRequirement

## [0.16.9]

- export risk-utils.

## [0.16.8]

- referrals: Add referral rewards. ([#140](https://github.com/zetamarkets/sdk/pull/140))

## [0.16.7]

- program: Move expiry_interval_seconds and new_expiry_threshold_seconds from State to ZetaGroup. ([#146](https://github.com/zetamarkets/sdk/pull/146))

### Breaking

- `expiry_interval_seconds` and `new_expiry_threshold_seconds` is held in each asset's zeta group as opposed to the global state account.

## [0.16.6]

- risk: Add calculation for position movement between spread and margin account. ([#144](https://github.com/zetamarkets/sdk/pull/144))

## [0.16.5]

- program: Fix exchange closing. ([#142](https://github.com/zetamarkets/sdk/pull/142))

## [0.16.4]

- program: Refactor fee collection methodology and add some associated instructions. ([#136](https://github.com/zetamarkets/sdk/pull/136))
- program: Separate fee structure for d1 and option products. ([#138](https://github.com/zetamarkets/sdk/pull/138))
- events: Add new OrderCompleteEvent. ([#135](https://github.com/zetamarkets/sdk/pull/135))
- events: Remove CancelEvent. ([#135](https://github.com/zetamarkets/sdk/pull/135))

## [0.16.3]

- referrals: Fix referral alias fetching bug. ([#139](https://github.com/zetamarkets/sdk/pull/139))

## [0.16.2]

- referrals: Add referrer support in Client. ([#137](https://github.com/zetamarkets/sdk/pull/137))

## [0.16.1]

- referrals: Support referrer aliases. ([#134](https://github.com/zetamarkets/sdk/pull/134))

## [0.16.0]

- general: Multiasset support. ([#124](https://github.com/zetamarkets/sdk/pull/124))
  - A lot of breaking changes, please see below and updated README.md
  - A guide on how to migrate from older versions to 0.16.0 is available on ([Gitbook](https://zetamarkets.gitbook.io/zeta/build-with-zeta/zeta-sdk/multi-asset-sdk-guide))

### Breaking

- Most functions now take in Asset as their first argument
- Most client and exchange functions are now part of subClient and subExchange respectively
  - You should not need to access these directly, client and exchange will have helper functions for everything
- Oracle no longer uses string feeds ("SOL/USD") in favour of the Asset enum
- Exchange and client callbacks now pass back the Asset object
- client.positions is renamed to .marginPositions for consistency with .spreadPositions
  - These are both in subclient now due to multiasset changes, but are accessible with client.getMarginPositions() and client.getSpreadPositions()
- toNetwork() is moved to network.ts

## [0.15.0]

- Skipped 0.15.0 due to versioning issues.

## [0.14.4]

- client: Add extra safety around client state updates. ([#129](https://github.com/zetamarkets/sdk/pull/129))
- client: Add referral logic for client. ([#130](https://github.com/zetamarkets/sdk/pull/130))
- program: Add instruction logic for referrals. ([#130](https://github.com/zetamarkets/sdk/pull/130))
- events: Cancel events. ([#131](https://github.com/zetamarkets/sdk/pull/131))

## [0.14.3]

- program: Add Asset to MarginAccount, SpreadAccount and ZetaGroup. ([#126](https://github.com/zetamarkets/sdk/pull/126))
- risk: Add functionality for market maker margin concessions. ([#128](https://github.com/zetamarkets/sdk/pull/128))

## [0.14.2]

- general: Specify buffer-layout version in package.json. ([#119](https://github.com/zetamarkets/sdk/pull/119))
- program: Add new NoError cancel instructions. ([#114](https://github.com/zetamarkets/sdk/pull/114))
- client: Add new instructions ReplaceByClientOrderId, CancelAllOrdersNoError and CancelMultipleOrdersNoError. ([#114](https://github.com/zetamarkets/sdk/pull/114))
- events: Add new event LiquidationEvent. ([#118](https://github.com/zetamarkets/sdk/pull/118))
- risk: Add unrealized pnl calculations for spread accounts. ([#119](https://github.com/zetamarkets/sdk/pull/119))

### Breaking

- instruction: `InitializeOpenOrders` now takes explicit payer. This affects placing an order on a new market. ([#121](https://github.com/zetamarkets/sdk/pull/121))

## [0.14.1]

- oracle: `OraclePrice` now contains `lastUpdatedTime` which is seconds since Linux epoch. `GetPriceAge` can be called to get the time between `now` and `lastUpdatedTime`. (([#115](https://github.com/zetamarkets/sdk/pull/115)))
- oracle: Now has explicit `pollPrice` function to fetch the latest oracle price manually. (([#115](https://github.com/zetamarkets/sdk/pull/115)))

## [0.14.0]

- events: Add new event PlaceOrderEvent. ([#107](https://github.com/zetamarkets/sdk/pull/107))
- program: Add new instruction PlaceOrderV3. ([#104](https://github.com/zetamarkets/sdk/pull/104))
- program: Change liquidate() size argument in program from u32 to u64. ([#103](https://github.com/zetamarkets/sdk/pull/103))
- program: Mark greek accounts as immutable in certain instructions.
- program: Add support for spread accounts. ([#102](https://github.com/zetamarkets/sdk/pull/102))
- client: Added helper getter functions for user margin account and spread account state. ([#102](https://github.com/zetamarkets/sdk/pull/102))
- anchor: Bump to 0.24.2. ([#110](https://github.com/zetamarkets/sdk/pull/110))
- errors: Parse anchor `AnchorError` to local `NativeAnchorError` to standardise error fields. ([#110](https://github.com/zetamarkets/sdk/pull/110))
- errors: Refactor error handling and parse simulation errors. ([#111](https://github.com/zetamarkets/sdk/pull/111))
- client: Expose whitelist deposit address. ([#112](https://github.com/zetamarkets/sdk/pull/112))

### Breaking

- instruction: `InitializeMarginAccount` now explicitly specifies the payer for composability reasons. ([#108](https://github.com/zetamarkets/sdk/pull/108))
- instruction: `InitializeMarginAccount` no longer requires a nonce to be passed in for the PDA generation. ([#102](https://github.com/zetamarkets/sdk/pull/102))
- client: SDK type `Position` field `position` has been renamed to `size`. ([#102](https://github.com/zetamarkets/sdk/pull/102))
- program-types: Smart contract type `Position` field `position` has been renamed to `size`. ([#102](https://github.com/zetamarkets/sdk/pull/102))
- program-types: `MarginAccount` field `positions` of type `Position` has been renamed to `productLedgers` of type `ProductLedger` that contains a `Position` and a `OrderState`. `Position` contains `size` and `costOfTrades` and `OrderState` contains opening and closing order data. ([#102](https://github.com/zetamarkets/sdk/pull/102))
- events: new code in anchor for deserializing events. This update is required for `TradeEvent` to be deserialized correctly.

Note: As the memory layout of Zeta accounts has not changed, merely refactored or renamed, using an older version of the SDK for existing accounts is not breaking as it will still deserialize correctly. Updating to the latest SDK will let users access the newest features and improvements.

- The only breaking portion is calling `InitializeMarginAccount` on new account deposits.

## [0.13.0] 2022-03-13

- anchor: bump to v0.22.1. ([#98](https://github.com/zetamarkets/sdk/pull/98))

### Breaking

- errors: New anchor release maps program errors from 6000, instead of 300. Errors won't map correctly without upgrading to this version.

## [0.12.4] 2022-02-28

- client: Add functionality to withdraw and close margin account in single transaction. ([#98](https://github.com/zetamarkets/sdk/pull/98))

## [0.12.3] 2022-02-28

- client: expose provider as client provider might not be the same as exchange provider. ([#97](https://github.com/zetamarkets/sdk/pull/97))

## [0.12.2] 2022-02-27

- client: expose client address.

## [0.12.1] 2022-02-25

- exchange: greek and oracle callback after margin requirements are updated.

## [0.12.0] 2022-02-23

- client: Add in functionality to close a margin account, close an open orders account and close multiple open orders accounts. ([#93](https://github.com/zetamarkets/sdk/pull/93))
- general: Add in functionality to accomodate for extra order types (post-only & fill-or-kill). ([#93](https://github.com/zetamarkets/sdk/pull/93))
- general: Add in placeOrderV2 to allow order type to be specified. ([#93](https://github.com/zetamarkets/sdk/pull/93))

## [0.11.0] 2022-02-02

- risk: Change margin calculations to reflect new changes. See https://zetamarkets.gitbook.io/zeta/zeta-protocol/collateral-framework ([#85](https://github.com/zetamarkets/sdk/pull/85))
- example: Update liquidator example in line with margin changes. ([#85](https://github.com/zetamarkets/sdk/pull/85))
- utils: Add token burning functionality. ([#87](https://github.com/zetamarkets/sdk/pull/87))
- risk: Add function to calculate maintenance margin requirements including orders, used for sending orders that close positions only. ([#89](https://github.com/zetamarkets/sdk/pull/89))

### Breaking

- risk: All user actions now check initial margin requirements across all open orders and positions. See changes in `risk.ts`. ([#85](https://github.com/zetamarkets/sdk/pull/85))
- risk: `MarginAccountState` - `availableBalance` has been deprecated. Use `availableBalanceInitial` to check a margin account's available balance for placing orders, withdrawing and liquidating other users. Use `availableBalanceMaintenance` to see if a user can be liquidated. ([#85](https://github.com/zetamarkets/sdk/pull/85))

## [0.10.5] 2022-01-29

- client: Fix client margin account subscriptions. ([#84](https://github.com/zetamarkets/sdk/pull/84))
- risk: Fix risk calculation for initial margin. ([#86](https://github.com/zetamarkets/sdk/pull/86))

## [0.10.4] 2022-01-24

- error: Add handling for a few native errors i.e. insufficient lamports and unconfirmed tx. ([#83](https://github.com/zetamarkets/sdk/pull/83))
- error: Unconfirmed transaction error passes back an error object with transactionSignature as a field in data. ([#83](https://github.com/zetamarkets/sdk/pull/83))

## [0.10.3] 2022-01-22

- utils: Add `updateExchangeState` to exchange to allow for state refresh without websocket. ([#82](https://github.com/zetamarkets/sdk/pull/82))

## [0.10.2] 2022-01-21

- utils: `getClockData` now uses local `readBigInt64LE` to fix browser compatibility issues.

## [0.10.1] 2022-01-19

- exchange: Close sets initialized flag to false so it can be reloaded. ([#80](https://github.com/zetamarkets/sdk/pull/80))

## [0.10.0] 2022-01-17

- risk: Remove redundant calculation in `getMarginAccountState`. ([#59](https://github.com/zetamarkets/sdk/pull/59))
- program-types: Add force halt pricing field to `Greeks`. ([#63](https://github.com/zetamarkets/sdk/pull/63))
- examples: Fix cranking example. ([#63](https://github.com/zetamarkets/sdk/pull/64))
- examples: Add example to display settlement prints. ([#64](https://github.com/zetamarkets/sdk/pull/64))
- subscription: Add `subscription` to allow for websocket subscription to all program accounts of a particular type. Currently only supports `MarginAccount`. ([#71](https://github.com/zetamarkets/sdk/pull/71))
- examples: Add subscription example. ([#71](https://github.com/zetamarkets/sdk/pull/71))
- utils: Add a function to fetch all the addresses for a certain program account. Currently only supports `MarginAccount`. ([#72](https://github.com/zetamarkets/sdk/pull/72))
- general: Modify default commitment levels to confirmed. ([#73](https://github.com/zetamarkets/sdk/pull/73))
- client: Add `cancelAndPlaceOrderByClientOrderId`. ([#73](https://github.com/zetamarkets/sdk/pull/73))
- exchange: Add clock slot. ([#74](https://github.com/zetamarkets/sdk/pull/74))
- client: Optimise polling such that only one `updateState` can be called at all times. Pending updates are batched to the next timer tick. ([#74](https://github.com/zetamarkets/sdk/pull/74))
- client: Reduce DEFAULT_CLIENT_TIMER_INTERVAL to 1 for more frequent pending update refreshes. ([#74](https://github.com/zetamarkets/sdk/pull/74))
- market: Remove orderbook depth. Always store the full orderbook size. ([#74](https://github.com/zetamarkets/sdk/pull/74))
- oracle: Allow oracle object to decode any pyth address. ([#77](https://github.com/zetamarkets/sdk/pull/77))

## [0.9.5] 2021-12-29

- program-types: Add fields to `PricingParameters`. ([#56](https://github.com/zetamarkets/sdk/pull/56))
- examples: Add basic liquidator example. ([#60](https://github.com/zetamarkets/sdk/pull/60))

## [0.9.4] 2021-12-29

- examples: Added a cranking example that calls all of zeta's permissionless instructions with relevant documentation. ([#47](https://github.com/zetamarkets/sdk/pull/47))
- risk: Added in new calculations for short put margin requirements. ([#49](https://github.com/zetamarkets/sdk/pull/49))
- exchange: New margin parameter for MarginParameters account. ([#49](https://github.com/zetamarkets/sdk/pull/49))
- exchange: Add new instruction to update admin. ([#48](https://github.com/zetamarkets/sdk/pull/48))
- market: Add `getBidOrders` and `getAskOrders` for market. ([#50](https://github.com/zetamarkets/sdk/pull/50))
- client: Add `initializeOpenOrdersAccount` for independent open orders account creation. ([#50](https://github.com/zetamarkets/sdk/pull/50))
- general: Add user keys to whitelist accounts. ([#53](https://github.com/zetamarkets/sdk/pull/539))
- exchange: Add `expireSeriesOverride` instruction. ([#52](https://github.com/zetamarkets/sdk/pull/52))

## [0.9.3] 2021-12-24

- general: Rename margin parameters to be more intuitive from `optionBase` to `optionDynamic`. ([#44](https://github.com/zetamarkets/sdk/pull/44))
- exchange: Fix race condition on `Exchange.load` that would result in NaN margin requirements temporarily. ([#44](https://github.com/zetamarkets/sdk/pull/44))
- events: Trade event now emits `orderId` and `clientOrderId` if set, otherwise it is 0. These are represented in BN. ([#45](https://github.com/zetamarkets/sdk/pull/45))
- client: Deposit limit for non white-listed users. ([#40](https://github.com/zetamarkets/sdk/pull/40))

### Breaking

- events: TradeEvent now emits `costOfTrades` instead of `price`. Users can use `utils.getTradeEventPrice(event)` to get the trade price. If your order was a taker and traded against multiple orders in the one insert, the TradeEvent will aggregate across each execution. As a result, the trade price returned is the average trade price across the total taker size. ([#45](https://github.com/zetamarkets/sdk/pull/45))
- events: TradeEvent size is now a BN. ([#45](https://github.com/zetamarkets/sdk/pull/45))
- client: Users can only deposit up to a threshold where their balance + unrealized_pnl + new deposit < deposit limit unless they are previously whitelisted. Deposit limit can be found in the `Exchange.state` account. ([#40](https://github.com/zetamarkets/sdk/pull/40))

## [0.9.2] 2021-12-23

- utils: bugfix - Floating point error in `convertDecimalToNativeInteger`. ([#43](https://github.com/zetamarkets/sdk/pull/43))

## [0.9.1] 2021-12-20

- client: bugfix - `client.orders` size is represented in Decimals. ([#42](https://github.com/zetamarkets/sdk/pull/42))

## [0.9.0] 2021-12-20

- exchange: Add whitelist trading fees account initialization. ([#24](https://github.com/zetamarkets/sdk/pull/24))
- client: Add whitelist trading functionality for reduced fees. ([#24](https://github.com/zetamarkets/sdk/pull/24))
- general: Support new changes for socialized loss mechanism. ([#25](https://github.com/zetamarkets/sdk/pull/25))
- client: Fix withdrawal instruction bug. ([#25](https://github.com/zetamarkets/sdk/pull/25))
- general: Added typedoc documentation and github action for publishing to gh-pages. ([#30](https://github.com/zetamarkets/sdk/pull/30))
- general: Changed pkg manager from npm to yarn. ([#30](https://github.com/zetamarkets/sdk/pull/30))
- client: Add whitelist trading functionality for reduced fees. ([#24](https://github.com/zetamarkets/sdk/pull/24/))
- risk: Handle new margin calculation parameters being read from `ZetaGroup`. ([#31](https://github.com/zetamarkets/sdk/pull/31))
- general: Move minting of dex tokens to place_order instead. ([#33](https://github.com/zetamarkets/sdk/pull/33))
- client: Support client order ids for `PlaceOrder` and add `CancelOrderByClientOrderId`. ([#33](https://github.com/zetamarkets/sdk/pull/33))
- client: Add client order id to `Order`. ([#33](https://github.com/zetamarkets/sdk/pull/33))
- refactor: Replace program rpc calls with TransactionInstructions. ([#34](https://github.com/zetamarkets/sdk/pull/34))
- general: Support platform halt functionality. ([#34](https://github.com/zetamarkets/sdk/pull/34))
- general: Making lot size more minute in execution and tick sizes. ([#35](https://github.com/zetamarkets/sdk/pull/35))
- utils : Add `convertNativeLotSizeToDecimal` and `convertDecimalToNativeLotSize` for new lot size changes. ([#35](https://github.com/zetamarkets/sdk/pull/35))
- program-types: `MarginAccount` fields `position`, `openingOrders` and `closingOrders` are now represented as a BN instead of number. ([#35](https://github.com/zetamarkets/sdk/pull/35))
- general: Add padding to `Greeks`, `MarginAccount` and `State` accounts. ([#35](https://github.com/zetamarkets/sdk/pull/35))

### Breaking

- general: Minimum price increment is now 0.0001 for both options and futures. ([#35](https://github.com/zetamarkets/sdk/pull/35))
- general: Minimum trade tick size is now 0.001 for both options and futures. ([#35](https://github.com/zetamarkets/sdk/pull/35))
- client: `placeOrder`, `liquidate` and `cancelAndPlaceOrder` now expect the native integer size as the argument for size. i.e. trading 1.000 options will require you to pass in 1_000 or `convertDecimalToNativeLotSize(1)`. ([#35](https://github.com/zetamarkets/sdk/pull/35))
- utils: `convertNativeBNToDecimal` now takes in an optional argument for the number of fixed point precision.

## [0.8.3] 2021-12-08

- npm: Fix issue with 0.8.2 package.

## [0.8.2] 2021-12-08

- constants: Migrate to new serum DEX pid to fix execution bug. ([#21](https://github.com/zetamarkets/sdk/pull/21))

## [0.8.1] 2021-12-07

- market: Add helper functions for finding a market given parameters. ([#9](https://github.com/zetamarkets/sdk/pull/9))
- client: Update client open orders address on callback for scenario where open orders address is initialized outside of the sdk. ([#20](https://github.com/zetamarkets/sdk/pull/20))

## [0.8.0] 2021-12-06

- insurance-client: Insurance fund functionality, whitelist checks, deposit & withdrawal. ([#9](https://github.com/zetamarkets/sdk/pull/9))
- exchange: Insurance functionality, whitelist a user, rebalance vaults. ([#9](https://github.com/zetamarkets/sdk/pull/9))
- general: Add functionality to SDK to support on chain options pricing. ([#11](https://github.com/zetamarkets/sdk/pull/11))
- anchor: Bump to Anchor v0.18.2 typescript. ([#11](https://github.com/zetamarkets/sdk/pull/11))
- utils: refactor util functions for converting between numbers and BN. ([#14](https://github.com/zetamarkets/sdk/pull/14))
- exchange: Add functionality to handle scenario where deployment fails and redeployment is required. ([#14](https://github.com/zetamarkets/sdk/pull/14))
- risk: Fix mark price precision error in `RiskCalculator` for margin calculations. ([#15](https://github.com/zetamarkets/sdk/pull/15))

### Breaking

- utils: Deprecated `getNativeAmount` and `getReadableAmount` in `src/utils.ts`. This is replaced by `convertDecimalToNativeInteger`, `convertNativeIntegerToDecimal`, `convertNativeBNToDecimal` in `src/utils.ts`. ([#14](https://github.com/zetamarkets/sdk/pull/14))
- client: Client position `costOfTrades` are now represented in decimal instead of native fixed point integer. ([#14](https://github.com/zetamarkets/sdk/pull/14))
- exchange: Deprecated `Greeks` account `theo` field in `ProductGreeks`. This is now replaced by `Exchange.greeks.markPrices[productIndex]`. ([#11](https://github.com/zetamarkets/sdk/pull/11))

## [0.7.3] 2021-11-29

- error: Move error related functionality to error.ts. ([#6](https://github.com/zetamarkets/sdk/pull/6))
- client: Add `CancelMultipleOrders`. ([#8](https://github.com/zetamarkets/sdk/pull/8))

Note: Skipped versions due to NPM issues.

## [0.7.0] 2021-11-17

- client: improve logging on deposit.
- client: throttle defaults to false instead of true.
- utils: improve display state.
- risk: add `getMarginAccountState` to risk calculator for general margin account state.
- general: export anchor Wallet so it is accessible via this sdk.

### Breaking

- exchange: Load `throttle` argument is now `throttleMs` for the ms to throttle per set of markets polled.<|MERGE_RESOLUTION|>--- conflicted
+++ resolved
@@ -5,15 +5,13 @@
 
 ## Unreleased
 
-<<<<<<< HEAD
 ## [1.11.2] 2023-10-24
 
 - Add price to TradeEventV3. ([#288](https://github.com/zetamarkets/sdk/pull/288))
-=======
+
 ## [1.11.1] 2023-10-13
 
 - Utils: New function getTradeEventsFromTx() ([#285](https://github.com/zetamarkets/sdk/pull/285))
->>>>>>> 13ef4863
 
 ## [1.11.0] 2023-10-13
 
