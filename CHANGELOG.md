# Changelog

All notable changes to this project will be documented in this file.
Version changes are pinned to SDK releases.

## Unreleased

<<<<<<< HEAD
## [1.14.2]

- Bugfix getMaxTradeSize being too conservative with positive uPnL ([#315](https://github.com/zetamarkets/sdk/pull/315))
=======
## [1.14.1]

- TIA devnet constants. ([#314](https://github.com/zetamarkets/sdk/pull/314))
>>>>>>> 565b108b

## [1.14.0]

- New asset $TIA ([#313](https://github.com/zetamarkets/sdk/pull/313))

## [1.13.4]

- Filter nonzero open orders accounts before sending burn txs. ([#310](https://github.com/zetamarkets/sdk/pull/310))
- Add open orders account to orderbook object. ([#308](https://github.com/zetamarkets/sdk/pull/308))

## [1.13.3]

- Add PYTH to devnet. ([#309](https://github.com/zetamarkets/sdk/pull/309))
- Fix anchor.BN truncation in risk calcs. ([#307](https://github.com/zetamarkets/sdk/pull/307))
- Replace throw with an undefined return for invalid assets. ([#307](https://github.com/zetamarkets/sdk/pull/307))
- Add check for Exchange.isInitialized when refreshing markets. ([#307](https://github.com/zetamarkets/sdk/pull/307))

## [1.13.2]

- Add pyth asset. ([#305](https://github.com/zetamarkets/sdk/pull/305))

## [1.12.3]

- Add skip to market refreshing if asset is halted. ([#304](https://github.com/zetamarkets/sdk/pull/304))
- Add usdc account check and creation on withdraw. ([#303](https://github.com/zetamarkets/sdk/pull/303))
- New override in getLeverage() to use executionInfo price as markPrice. ([#302](https://github.com/zetamarkets/sdk/pull/302))

## [1.12.2]

- Bugfix getMaxTradeSize with leverage option. ([#300](https://github.com/zetamarkets/sdk/pull/300))

## [1.12.1]

- Add optional override equity param in leverage util. ([#301](https://github.com/zetamarkets/sdk/pull/301))

## [1.12.0]

### Breaking

- Remove signer from initializeCrossMarginAccountManager and initializeCrossMarginAccount instructions. This is a breaking change, and older SDK versions will no longer work for account creation (baked into the deposit flow). ([#295](https://github.com/zetamarkets/sdk/pull/295))

## [1.11.9]

- Add fake trade functionality to getEstimatedLiquidationPrice. ([#299](https://github.com/zetamarkets/sdk/pull/299))
- Remove old functions getLiquidationPrice and calculateLiquidationPrice. ([#299](https://github.com/zetamarkets/sdk/pull/299))

## [1.11.8]

- Make orderType mandatory for trigger orders. ([#298](https://github.com/zetamarkets/sdk/pull/298))
- Add a more precise estimate for liquidation price (under the assumption that other mark prices remain static). ([#296](https://github.com/zetamarkets/sdk/pull/296))

## [1.11.7] 2023-11-06

- Round priority fees to the nearest integer ([#294](https://github.com/zetamarkets/sdk/pull/294))

## [1.11.6] 2023-11-06

- Add new TIF buffer option ([#293](https://github.com/zetamarkets/sdk/pull/293))

## [1.11.5] 2023-11-02

- Remove default trigger direction in editPriceTriggerOrder. ([#291](https://github.com/zetamarkets/sdk/pull/291))

## [1.11.4] 2023-11-02

- Add max leverage option to getMaxTradeSize() ([#289](https://github.com/zetamarkets/sdk/pull/289))

## [1.11.3] 2023-11-02

- Use fork of web3.js to enable zstd compression across the SDK. Reduces network usage significantly. ([#290](https://github.com/zetamarkets/sdk/pull/290))

## [1.11.2] 2023-10-24

- Add price to TradeEventV3. ([#288](https://github.com/zetamarkets/sdk/pull/288))

## [1.11.1] 2023-10-13

- Utils: New function getTradeEventsFromTx() ([#285](https://github.com/zetamarkets/sdk/pull/285))

## [1.11.0] 2023-10-13

- General: New asset! (BNB) ([#283](https://github.com/zetamarkets/sdk/pull/283))

## [1.10.9] 2023-10-06

- Client: Manually trigger USER callback on editTriggerOrder ([#284](https://github.com/zetamarkets/sdk/pull/284))

## [1.10.8] 2023-10-03

- Client: Add new instruction to allow permissionless deposit to other user's margin accounts. ([#280](https://github.com/zetamarkets/sdk/pull/280))

## [1.10.7] 2023-09-28

- Client: New function getTriggerOrder(). ([#279](https://github.com/zetamarkets/sdk/pull/279))

## [1.10.6] 2023-09-28

- Reduce log spam relating to TIF epoch rollovers. ([#278](https://github.com/zetamarkets/sdk/pull/278))

## [1.10.5] 2023-09-25

- Bugfix: Handle empty accounts better to prevent undefined issues with trigger orders. ([#277](https://github.com/zetamarkets/sdk/pull/277))

## [1.10.4] 2023-09-19

- Bugfix: Fix loading order to prevent a rarely occurring market undefined error. ([#274](https://github.com/zetamarkets/sdk/pull/274))

## [1.10.3] 2023-09-18

- New function updateOpenOrdersSync() in CrossClient. ([#272](https://github.com/zetamarkets/sdk/pull/272))

## [1.10.2] 2023-09-15

- Bugfix: Unsubscribe from orderbooks on Exchange.close(). ([#271](https://github.com/zetamarkets/sdk/pull/271))

## [1.10.1] 2023-09-15

- New function to cancel all trigger orders + place order. ([#265](https://github.com/zetamarkets/sdk/pull/265))

## [1.10.0] 2023-09-13

- Subscribe to orderbooks using websockets instead of polling them. ([#262](https://github.com/zetamarkets/sdk/pull/262))

## [1.9.2] 2023-09-12

### Breaking

- Add slot to callback functions. ([#270](https://github.com/zetamarkets/sdk/pull/270))

## [1.9.1] 2023-09-11

- Add auto prio fee offset and multiplier. ([#269](https://github.com/zetamarkets/sdk/pull/269))

## [1.9.0] 2023-09-07

- Add margin account pubkeys to LiquidationEvent. ([#268](https://github.com/zetamarkets/sdk/pull/268))
- Allow for delegator to liquidate and force cancel. ([#267](https://github.com/zetamarkets/sdk/pull/267))
- Add asset and marginAccount to PlaceOrderEvent. ([#266](https://github.com/zetamarkets/sdk/pull/266))
- Add trigger admin to state account. ([#264](https://github.com/zetamarkets/sdk/pull/264))

## [1.8.1] 2023-09-01

- Default reduceOnly to true in trigger orders. ([#263](https://github.com/zetamarkets/sdk/pull/263))

## [1.8.0] 2023-08-29

- New feature: Trigger Orders. ([#251](https://github.com/zetamarkets/sdk/pull/251))

## [1.7.4] 2023-08-28

- Clamp executionInfo.size in calculatePnl() instead of throwing and error. ([#261](https://github.com/zetamarkets/sdk/pull/261))

## [1.7.3] 2023-08-28

- Small bugfix for sizeUpperBound in getMaxTradeSize(). ([#260](https://github.com/zetamarkets/sdk/pull/260))

## [1.7.2] 2023-08-24

- New risk utils return 0 if balance is 0. ([#259](https://github.com/zetamarkets/sdk/pull/259))

## [1.7.1] 2023-08-23

- Small bugfix for post-trade calcs. ([#258](https://github.com/zetamarkets/sdk/pull/258))

## [1.7.0] 2023-08-21

- Add post-trade calculations to risk.ts, allowing for accurate simulations of account metrics from a hypothetical order/trade. ([#257](https://github.com/zetamarkets/sdk/pull/257))

## [1.6.1] 2023-08-09

- getMaxTradeSize() now simulates all positions and orders correctly. ([#256](https://github.com/zetamarkets/sdk/pull/256))

## [1.6.0] 2023-07-25

- Add getMaxTradeSize() and getLiquidationPrice() to risk calcs. ([#252](https://github.com/zetamarkets/sdk/pull/252))
- Reformat pnl into estimateRealizedPnl() and calculateUnrealizedPnl(), using function overloads ([#252](https://github.com/zetamarkets/sdk/pull/252))
- Add checkLiquidity() util function to find the best price in the orderbook for a given size. ([#252](https://github.com/zetamarkets/sdk/pull/252))

## [1.5.0] 2023-07-25

- Clean up some risk calculations under the hood. ([#255](https://github.com/zetamarkets/sdk/pull/255))
- Add fee to TradeEventV3. ([#253](https://github.com/zetamarkets/sdk/pull/253))
- Add header to event queue fetch. ([#250](https://github.com/zetamarkets/sdk/pull/250))

## [1.4.4] 2023-07-14

- Mark authority as mutable in CloseCrossMarginAccountManager. ([#249](https://github.com/zetamarkets/sdk/pull/249))
- Bugfix force cancels open orders account for CMA -> MA. ([#249](https://github.com/zetamarkets/sdk/pull/249))

## [1.4.3] 2023-07-14

- Separate sdk calls for migrating from MA to CMA and then closing OOAs and MAs. ([#248](https://github.com/zetamarkets/sdk/pull/247))

## [1.4.2] 2023-07-05

- Add in per asset risk state for cross margin accounts. ([#247](https://github.com/zetamarkets/sdk/pull/247))

## [1.3.1] 2023-06-30

- Support both marginAccount and crossMarginAccount in forceCancelOrderByOrderId() and forceCancelOrders(). ([#245](https://github.com/zetamarkets/sdk/pull/245))

## [1.2.0] 2023-06-29

- Improve CrossMarginAccount migration UX. ([#244](https://github.com/zetamarkets/sdk/pull/244))
- New error if a MarginAccount tries to liquidate a CrossMarginAccount. ([#244](https://github.com/zetamarkets/sdk/pull/244))

## [1.1.0] 2023-06-27

- Update Zeta LUTs. ([#243](https://github.com/zetamarkets/sdk/pull/243))
- Add new error FeatureUnavailable. ([#243](https://github.com/zetamarkets/sdk/pull/243))

## [1.0.0] 2023-06-27

- New CrossClient that allows for trading using CrossMarginAccounts (Note: SDK only for now! Frontend support coming with V2). ([#238](https://github.com/zetamarkets/sdk/pull/238))
- Options + futures functionality removed as much as possible, mainly from risk.ts, exchange.ts and client.ts.
- SpreadAccount functionality removed, mainly from risk.ts and client.ts.

### Breaking

- general: Almost all instructions break due to changing accounts or arguments. Notably all core instructions support MarginAccount and CrossMarginAccount interchangeably. ([#238](https://github.com/zetamarkets/sdk/pull/238))
- exchange: Remove assets argument in Exchange.load(), forcing all assets. ([#238](https://github.com/zetamarkets/sdk/pull/238))

## [0.29.6] 2023-06-17

- exchange: Add an upper limit to automatic priority fees. ([#240](https://github.com/zetamarkets/sdk/pull/240))

## [0.29.5] 2023-06-15

- utils: use confirmTransaction() with new BlockheightBasedTransactionConfirmationStrategy, improving tx timeout detection by specifying the last valid blockheight. ([#235](https://github.com/zetamarkets/sdk/pull/235))

## [0.29.4] 2023-06-15

- exchange: Add functionality to automatically determine priority fees. ([#236](https://github.com/zetamarkets/sdk/pull/236))

## [0.29.3] 2023-06-15

### Breaking

- Move Asset object to constants, removing circular imports and improving browser-based UX. This will cause syntax errors if you're importing the Asset object. ([#239](https://github.com/zetamarkets/sdk/pull/239))

## [0.29.2] 2023-06-13

- exchange: Better Pricing account subscription. ([#237](https://github.com/zetamarkets/sdk/pull/237))

## [0.29.1] 2023-06-08

- general: New set of instructions for Pricing account. ([#234](https://github.com/zetamarkets/sdk/pull/234)). Notable changes:
  - UpdatePricing() removed (only V2 now)
  - CrankEventQueue(), RebalanceInsuranceVault() and ApplyPerpFunding() contexts changed to use Pricing account
  - New InitializeOpenOrdersV2(), CloseOpenOrdersV2()
  - New PlacePerpOrderV3(), ForceCancelOrdersV2(), LiquidateV2()

## [0.29.0] 2023-06-08

- general: New Pricing account to replace ZetaGroup + Greeks. ([#233](https://github.com/zetamarkets/sdk/pull/233)). Notable changes:
  - Halting is now in State as HaltStateV2. Halt and unhalt logic changed to support this
  - New UpdatePricingV2() which updates both Greeks and Pricing accounts
  - New DepositV2 and WithdrawV2() which use the Pricing account.

## [0.28.0] 2023-05-24

- general: Migrate per-asset insurance vault, deposit vault and socialized loss account to be global accounts. ([#230](https://github.com/zetamarkets/sdk/pull/230))
- accounts: Increase the size of the State account to 1000. ([#230](https://github.com/zetamarkets/sdk/pull/230))

## [0.27.2] 2023-05-15

- general: Refresh tif parameters on clock event. ([#231](https://github.com/zetamarkets/sdk/pull/231))

## [0.27.1] 2023-05-09

- risk: Clean up risk calculator code for margining. ([#229](https://github.com/zetamarkets/sdk/pull/229))

## [0.27.0] 2023-04-28

- general: Allow toggling zetaGroup perpsOnly on/off. ([#211](https://github.com/zetamarkets/sdk/pull/211/))

## [0.26.9] 2023-04-28

- events: Add new TradeEventV3. ([#225](https://github.com/zetamarkets/sdk/pull/225))

## [0.26.8] 2023-04-28

- events: Add authority pubkeys and asset to LiquidationEvent. ([#226](https://github.com/zetamarkets/sdk/pull/226))

## [0.26.7] 2023-04-18

- market: Add asset to order object. ([#224](https://github.com/zetamarkets/sdk/pull/224))

## [0.26.6] 2023-04-17

- risk: Allow custom executionPrice and account for fees in calculateUnrealizedPnl ([#218](https://github.com/zetamarkets/sdk/pull/218))

## [0.26.5] 2023-04-17

- client: Add asset to positions object. ([#223](https://github.com/zetamarkets/sdk/pull/223))

## [0.26.4] 2023-04-12

- constants: Add ZETAGROUP_PUBKEY_ASSET_MAP. ([#220](https://github.com/zetamarkets/sdk/pull/220))

## [0.26.3] 2023-04-11

- exchange: Add handy function Exchange.zetaGroupPubkeyToAsset(). ([#219](https://github.com/zetamarkets/sdk/pull/219))

## [0.26.2] 2023-03-31

- client: Fix cancelAllPerpMarketOrders. ([#217](https://github.com/zetamarkets/sdk/pull/216))

## [0.26.1] 2023-03-29

- markets: Return the slot when an orderbook update occurs. ([#216](https://github.com/zetamarkets/sdk/pull/216))

## [0.26.0] 2023-03-28

- client: Update mass cancel logic to account for LUTs across all functions. ([#215](https://github.com/zetamarkets/sdk/pull/215))

## [0.25.4] 2023-03-24

- constants: Update the zeta LUT to include ARB accounts. ([#214](https://github.com/zetamarkets/sdk/pull/214))

## [0.25.3] 2023-03-24

- client: Bugfix MarginAccount and SpreadAccount can be null. ([#213](https://github.com/zetamarkets/sdk/pull/213))

## [0.25.2] 2023-03-24

- oracle: Bugfix Arbitrum oracle constant. ([#212](https://github.com/zetamarkets/sdk/pull/212))

## [0.25.1] 2023-03-22

- general: Add Arbitrum ([#210](https://github.com/zetamarkets/sdk/pull/210))

## [0.24.1] 2023-03-20

- types: fix maxPerpDeltaSeconds to number.
- client: Add user callback type. ([#209](https://github.com/zetamarkets/sdk/pull/209))

## [0.24.0] 2023-03-17

- program: Add order expiry ts to PlaceOrderEvent. ([#204](https://github.com/zetamarkets/sdk/pull/204))
- program: Add max perp delta age to State. ([#207](https://github.com/zetamarkets/sdk/pull/207))
- program: Add secondary admin to State.([#208](https://github.com/zetamarkets/sdk/pull/208))

## [0.23.1] 2023-03-06

- utils: add roundingFactor to conversion utils. ([#206](https://github.com/zetamarkets/sdk/pull/206))

## [0.23.0] 2023-02-06

- general: support flexible assets. ([#198](https://github.com/zetamarkets/sdk/pull/198))
- general: add aptos. ([#198](https://github.com/zetamarkets/sdk/pull/198))
- general: Remove a lot of unnecessary async processes and improve exchange loading times. ([#196](https://github.com/zetamarkets/sdk/pull/196))
- general: Improve loading time for client. ([#196](https://github.com/zetamarkets/sdk/pull/196))
- general: Add the option to load devnet/mainnet zeta exchange state from serum market stores. ([#196](https://github.com/zetamarkets/sdk/pull/196))

## [0.22.1]

- utils: Round price to nearest tick in `utils.convertDecimalToNativeInteger`. ([#195](https://github.com/zetamarkets/sdk/pull/195))

## [0.22.0]

- general: Bump anchor version to 0.26.0, solana version to 1.31.5 and @solana/web3.js to 1.68.0. ([#185](https://github.com/zetamarkets/sdk/pull/185))
- general: Allow for the setting of blockhash commitment to fetch. ([#185](https://github.com/zetamarkets/sdk/pull/185))
- general: Add versioned transactions and LUTs. ([#185](https://github.com/zetamarkets/sdk/pull/185))

## [0.21.3] 2023-01-24

- utils: Specify `finalized` commitment for blockhash in processTransaction. ([#193](https://github.com/zetamarkets/sdk/pull/193))

## [0.21.2] 2023-01-24

- general: add ability to toggle compute units per transaction. ([#194](https://github.com/zetamarkets/sdk/pull/194))

## [0.21.1] 2023-01-23

- client: Return txSigs properly on cancelAllOrders. ([#192](https://github.com/zetamarkets/sdk/pull/192))

## [0.21.0] 2023-01-21

### Breaking

- Add backup oracle (Chainlink) to program code. This adds an extra account to most instructions so an SDK upgrade is required to trade. ([#189](https://github.com/zetamarkets/sdk/pull/189))

## [0.20.0] 2023-01-18

- general: Add delegated account functionality to program and SDK. ([#187](https://github.com/zetamarkets/sdk/pull/187))

## [0.19.3] 2023-01-09

- client: add perp functionality to all cancel+place functions in subclient. ([#186](https://github.com/zetamarkets/sdk/pull/186))

## [0.19.2] 2023-01-05

- cleanup: add option for setting expiry timestamp on tif orders. ([#183](https://github.com/zetamarkets/sdk/pull/183))
- general: add instruction to prune expired orders for expired TIF orders. ([#184](https://github.com/zetamarkets/sdk/pull/184))

## [0.19.1] 2022-12-23

- general: Add user order filtering for expired orders. ([#181](https://github.com/zetamarkets/sdk/pull/181)
- cleanup: refactor tif in order options for dev ux. ([#182](https://github.com/zetamarkets/sdk/pull/182))

## [0.19.0] 2022-12-22

- general: Port serum sdk into the zetamarkets sdk. ([#175](https://github.com/zetamarkets/sdk/pull/175))
- general: Add TIF orders into zetamarkets sdk. ([#176](https://github.com/zetamarkets/sdk/pull/176))
- general: Add PostOnlySlide order type. ([#178](https://github.com/zetamarkets/sdk/pull/178))

### Breaking

- Remove placeOrder and placePerpOrder VX from subClient replace with placeOrder only across client and subClient
- Remove arguments and use types.OrderOptions now for orderType, clientOrderId, tag, TIFOffset, etc;

## [0.18.2] 2022-12-05

- program: Add perpMarkPriceSet and perpMarketCleaned to IDL. ([#173](https://github.com/zetamarkets/sdk/pull/173))
- utils: Add assetToIndex, fix getAllProgramAccountAddresses + cleanZetaMarketsHalted. ([#173](https://github.com/zetamarkets/sdk/pull/173))
- program: Add new forceCancelOrderByOrderId instruction. ([#174](https://github.com/zetamarkets/sdk/pull/174))

### Breaking

- LiquidationEvent now has a signed (i64) size instead of unsigned (u64). ([#174](https://github.com/zetamarkets/sdk/pull/174))
- program: Deprecate placeOrder, placeOrderV2. ([#174](https://github.com/zetamarkets/sdk/pull/174))
- events: Deprecate TradeEvent. ([#174](https://github.com/zetamarkets/sdk/pull/174))

## [0.18.1]

- utils: Add an optional limit to the amount of events cranked at once. ([#172](https://github.com/zetamarkets/sdk/pull/172))

## [0.18.0]

- client: Better cancelAllOrders() functionality. ([#169](https://github.com/zetamarkets/sdk/pull/169))
- client: Warning message on combo placeOrder instructions if no open orders acc. ([#169](https://github.com/zetamarkets/sdk/pull/169))
- client: Add placeOrderWithBlockhash(), allowing the user to specify their own blockhash to avoid an RPC roundtrip. ([#166](https://github.com/zetamarkets/sdk/pull/166))
- examples: Bump SDK version and webserver URL. ([#166](https://github.com/zetamarkets/sdk/pull/166))
- program: Add an ImmediateOrCancel order type. ([#168](https://github.com/zetamarkets/sdk/pull/168))
- general: Add perpetual futures. (#[152](https://github.com/zetamarkets/sdk/pull/152)). Many changes, the main ones are:
  - New client.placePerpOrder() function
  - New ApplyFundingEvent
  - Exchange.getMarkets() now includes the perpMarket concatenated to the markets array
    The only breaking changes are additional accounts required for updatePricing, other than that everything can be ignored if perps aren't traded.
- client: Add create place order instruction function. (#[170](https://github.com/zetamarkets/sdk/pull/170))

### Breaking

- assets: Asset enum value now stores string value of name instead of index i.e. `SOL = "SOL"` (#[171](https://github.com/zetamarkets/sdk/pull/171))

## [0.17.1]

- general: Bump solana-web3 package to 1.66.1 to fix some socket issues. ([#167](https://github.com/zetamarkets/sdk/pull/167))

## [0.17.0]

- idl: add idl perp kind to prevent breaking changes.
- program: disable withdrawals while user has open orders.
- client: add cancelAllMarketOrders(). ([#157](https://github.com/zetamarkets/sdk/pull/157))
- events: Add TradeEventV2. ([#153](https://github.com/zetamarkets/sdk/pull/153))
- risk: change initial margin calcs to use max(shorts, longs) for futures instead of shorts + longs. ([#158](https://github.com/zetamarkets/sdk/pull/158))

## [0.16.17]

- constants: drop MAX_CANCELS_PER_TX down to 3. ([#156](https://github.com/zetamarkets/sdk/pull/156))

## [0.16.16]

- client: cancelAllOrders() and cancelAllOrdersNoError() now bundle instructions of different assets into one transaction if possible. ([#155](https://github.com/zetamarkets/sdk/pull/155))

### Breaking

- client: cancelMultipleOrders() and cancelMultipleOrdersNoError() now require Asset in the CancelArgs[] function argument. ([#155](https://github.com/zetamarkets/sdk/pull/155))

## [0.16.15]

- risk: Expose initial margin no concession. ([#154](https://github.com/zetamarkets/sdk/pull/154))
- subclient: Fix multiple signing on closeMultipleOpenOrders. ([#154](https://github.com/zetamarkets/sdk/pull/154))

## [0.16.14]

- risk: Add available withdrawable balance for MMs. ([#151](https://github.com/zetamarkets/sdk/pull/151))

## [0.16.13]

- utils: add asset filter in fetching open orders accounts. ([#150](https://github.com/zetamarkets/sdk/pull/150))

## [0.16.12]

- events: Improve event handling in client. ([#149](https://github.com/zetamarkets/sdk/pull/149))

## [0.16.11]

- skipped due to release issues

## [0.16.10]

- export calculateSpreadAccountMarginRequirement

## [0.16.9]

- export risk-utils.

## [0.16.8]

- referrals: Add referral rewards. ([#140](https://github.com/zetamarkets/sdk/pull/140))

## [0.16.7]

- program: Move expiry_interval_seconds and new_expiry_threshold_seconds from State to ZetaGroup. ([#146](https://github.com/zetamarkets/sdk/pull/146))

### Breaking

- `expiry_interval_seconds` and `new_expiry_threshold_seconds` is held in each asset's zeta group as opposed to the global state account.

## [0.16.6]

- risk: Add calculation for position movement between spread and margin account. ([#144](https://github.com/zetamarkets/sdk/pull/144))

## [0.16.5]

- program: Fix exchange closing. ([#142](https://github.com/zetamarkets/sdk/pull/142))

## [0.16.4]

- program: Refactor fee collection methodology and add some associated instructions. ([#136](https://github.com/zetamarkets/sdk/pull/136))
- program: Separate fee structure for d1 and option products. ([#138](https://github.com/zetamarkets/sdk/pull/138))
- events: Add new OrderCompleteEvent. ([#135](https://github.com/zetamarkets/sdk/pull/135))
- events: Remove CancelEvent. ([#135](https://github.com/zetamarkets/sdk/pull/135))

## [0.16.3]

- referrals: Fix referral alias fetching bug. ([#139](https://github.com/zetamarkets/sdk/pull/139))

## [0.16.2]

- referrals: Add referrer support in Client. ([#137](https://github.com/zetamarkets/sdk/pull/137))

## [0.16.1]

- referrals: Support referrer aliases. ([#134](https://github.com/zetamarkets/sdk/pull/134))

## [0.16.0]

- general: Multiasset support. ([#124](https://github.com/zetamarkets/sdk/pull/124))
  - A lot of breaking changes, please see below and updated README.md
  - A guide on how to migrate from older versions to 0.16.0 is available on ([Gitbook](https://zetamarkets.gitbook.io/zeta/build-with-zeta/zeta-sdk/multi-asset-sdk-guide))

### Breaking

- Most functions now take in Asset as their first argument
- Most client and exchange functions are now part of subClient and subExchange respectively
  - You should not need to access these directly, client and exchange will have helper functions for everything
- Oracle no longer uses string feeds ("SOL/USD") in favour of the Asset enum
- Exchange and client callbacks now pass back the Asset object
- client.positions is renamed to .marginPositions for consistency with .spreadPositions
  - These are both in subclient now due to multiasset changes, but are accessible with client.getMarginPositions() and client.getSpreadPositions()
- toNetwork() is moved to network.ts

## [0.15.0]

- Skipped 0.15.0 due to versioning issues.

## [0.14.4]

- client: Add extra safety around client state updates. ([#129](https://github.com/zetamarkets/sdk/pull/129))
- client: Add referral logic for client. ([#130](https://github.com/zetamarkets/sdk/pull/130))
- program: Add instruction logic for referrals. ([#130](https://github.com/zetamarkets/sdk/pull/130))
- events: Cancel events. ([#131](https://github.com/zetamarkets/sdk/pull/131))

## [0.14.3]

- program: Add Asset to MarginAccount, SpreadAccount and ZetaGroup. ([#126](https://github.com/zetamarkets/sdk/pull/126))
- risk: Add functionality for market maker margin concessions. ([#128](https://github.com/zetamarkets/sdk/pull/128))

## [0.14.2]

- general: Specify buffer-layout version in package.json. ([#119](https://github.com/zetamarkets/sdk/pull/119))
- program: Add new NoError cancel instructions. ([#114](https://github.com/zetamarkets/sdk/pull/114))
- client: Add new instructions ReplaceByClientOrderId, CancelAllOrdersNoError and CancelMultipleOrdersNoError. ([#114](https://github.com/zetamarkets/sdk/pull/114))
- events: Add new event LiquidationEvent. ([#118](https://github.com/zetamarkets/sdk/pull/118))
- risk: Add unrealized pnl calculations for spread accounts. ([#119](https://github.com/zetamarkets/sdk/pull/119))

### Breaking

- instruction: `InitializeOpenOrders` now takes explicit payer. This affects placing an order on a new market. ([#121](https://github.com/zetamarkets/sdk/pull/121))

## [0.14.1]

- oracle: `OraclePrice` now contains `lastUpdatedTime` which is seconds since Linux epoch. `GetPriceAge` can be called to get the time between `now` and `lastUpdatedTime`. (([#115](https://github.com/zetamarkets/sdk/pull/115)))
- oracle: Now has explicit `pollPrice` function to fetch the latest oracle price manually. (([#115](https://github.com/zetamarkets/sdk/pull/115)))

## [0.14.0]

- events: Add new event PlaceOrderEvent. ([#107](https://github.com/zetamarkets/sdk/pull/107))
- program: Add new instruction PlaceOrderV3. ([#104](https://github.com/zetamarkets/sdk/pull/104))
- program: Change liquidate() size argument in program from u32 to u64. ([#103](https://github.com/zetamarkets/sdk/pull/103))
- program: Mark greek accounts as immutable in certain instructions.
- program: Add support for spread accounts. ([#102](https://github.com/zetamarkets/sdk/pull/102))
- client: Added helper getter functions for user margin account and spread account state. ([#102](https://github.com/zetamarkets/sdk/pull/102))
- anchor: Bump to 0.24.2. ([#110](https://github.com/zetamarkets/sdk/pull/110))
- errors: Parse anchor `AnchorError` to local `NativeAnchorError` to standardise error fields. ([#110](https://github.com/zetamarkets/sdk/pull/110))
- errors: Refactor error handling and parse simulation errors. ([#111](https://github.com/zetamarkets/sdk/pull/111))
- client: Expose whitelist deposit address. ([#112](https://github.com/zetamarkets/sdk/pull/112))

### Breaking

- instruction: `InitializeMarginAccount` now explicitly specifies the payer for composability reasons. ([#108](https://github.com/zetamarkets/sdk/pull/108))
- instruction: `InitializeMarginAccount` no longer requires a nonce to be passed in for the PDA generation. ([#102](https://github.com/zetamarkets/sdk/pull/102))
- client: SDK type `Position` field `position` has been renamed to `size`. ([#102](https://github.com/zetamarkets/sdk/pull/102))
- program-types: Smart contract type `Position` field `position` has been renamed to `size`. ([#102](https://github.com/zetamarkets/sdk/pull/102))
- program-types: `MarginAccount` field `positions` of type `Position` has been renamed to `productLedgers` of type `ProductLedger` that contains a `Position` and a `OrderState`. `Position` contains `size` and `costOfTrades` and `OrderState` contains opening and closing order data. ([#102](https://github.com/zetamarkets/sdk/pull/102))
- events: new code in anchor for deserializing events. This update is required for `TradeEvent` to be deserialized correctly.

Note: As the memory layout of Zeta accounts has not changed, merely refactored or renamed, using an older version of the SDK for existing accounts is not breaking as it will still deserialize correctly. Updating to the latest SDK will let users access the newest features and improvements.

- The only breaking portion is calling `InitializeMarginAccount` on new account deposits.

## [0.13.0] 2022-03-13

- anchor: bump to v0.22.1. ([#98](https://github.com/zetamarkets/sdk/pull/98))

### Breaking

- errors: New anchor release maps program errors from 6000, instead of 300. Errors won't map correctly without upgrading to this version.

## [0.12.4] 2022-02-28

- client: Add functionality to withdraw and close margin account in single transaction. ([#98](https://github.com/zetamarkets/sdk/pull/98))

## [0.12.3] 2022-02-28

- client: expose provider as client provider might not be the same as exchange provider. ([#97](https://github.com/zetamarkets/sdk/pull/97))

## [0.12.2] 2022-02-27

- client: expose client address.

## [0.12.1] 2022-02-25

- exchange: greek and oracle callback after margin requirements are updated.

## [0.12.0] 2022-02-23

- client: Add in functionality to close a margin account, close an open orders account and close multiple open orders accounts. ([#93](https://github.com/zetamarkets/sdk/pull/93))
- general: Add in functionality to accommodate for extra order types (post-only & fill-or-kill). ([#93](https://github.com/zetamarkets/sdk/pull/93))
- general: Add in placeOrderV2 to allow order type to be specified. ([#93](https://github.com/zetamarkets/sdk/pull/93))

## [0.11.0] 2022-02-02

- risk: Change margin calculations to reflect new changes. See https://zetamarkets.gitbook.io/zeta/zeta-protocol/collateral-framework ([#85](https://github.com/zetamarkets/sdk/pull/85))
- example: Update liquidator example in line with margin changes. ([#85](https://github.com/zetamarkets/sdk/pull/85))
- utils: Add token burning functionality. ([#87](https://github.com/zetamarkets/sdk/pull/87))
- risk: Add function to calculate maintenance margin requirements including orders, used for sending orders that close positions only. ([#89](https://github.com/zetamarkets/sdk/pull/89))

### Breaking

- risk: All user actions now check initial margin requirements across all open orders and positions. See changes in `risk.ts`. ([#85](https://github.com/zetamarkets/sdk/pull/85))
- risk: `MarginAccountState` - `availableBalance` has been deprecated. Use `availableBalanceInitial` to check a margin account's available balance for placing orders, withdrawing and liquidating other users. Use `availableBalanceMaintenance` to see if a user can be liquidated. ([#85](https://github.com/zetamarkets/sdk/pull/85))

## [0.10.5] 2022-01-29

- client: Fix client margin account subscriptions. ([#84](https://github.com/zetamarkets/sdk/pull/84))
- risk: Fix risk calculation for initial margin. ([#86](https://github.com/zetamarkets/sdk/pull/86))

## [0.10.4] 2022-01-24

- error: Add handling for a few native errors i.e. insufficient lamports and unconfirmed tx. ([#83](https://github.com/zetamarkets/sdk/pull/83))
- error: Unconfirmed transaction error passes back an error object with transactionSignature as a field in data. ([#83](https://github.com/zetamarkets/sdk/pull/83))

## [0.10.3] 2022-01-22

- utils: Add `updateExchangeState` to exchange to allow for state refresh without websocket. ([#82](https://github.com/zetamarkets/sdk/pull/82))

## [0.10.2] 2022-01-21

- utils: `getClockData` now uses local `readBigInt64LE` to fix browser compatibility issues.

## [0.10.1] 2022-01-19

- exchange: Close sets initialized flag to false so it can be reloaded. ([#80](https://github.com/zetamarkets/sdk/pull/80))

## [0.10.0] 2022-01-17

- risk: Remove redundant calculation in `getMarginAccountState`. ([#59](https://github.com/zetamarkets/sdk/pull/59))
- program-types: Add force halt pricing field to `Greeks`. ([#63](https://github.com/zetamarkets/sdk/pull/63))
- examples: Fix cranking example. ([#63](https://github.com/zetamarkets/sdk/pull/64))
- examples: Add example to display settlement prints. ([#64](https://github.com/zetamarkets/sdk/pull/64))
- subscription: Add `subscription` to allow for websocket subscription to all program accounts of a particular type. Currently only supports `MarginAccount`. ([#71](https://github.com/zetamarkets/sdk/pull/71))
- examples: Add subscription example. ([#71](https://github.com/zetamarkets/sdk/pull/71))
- utils: Add a function to fetch all the addresses for a certain program account. Currently only supports `MarginAccount`. ([#72](https://github.com/zetamarkets/sdk/pull/72))
- general: Modify default commitment levels to confirmed. ([#73](https://github.com/zetamarkets/sdk/pull/73))
- client: Add `cancelAndPlaceOrderByClientOrderId`. ([#73](https://github.com/zetamarkets/sdk/pull/73))
- exchange: Add clock slot. ([#74](https://github.com/zetamarkets/sdk/pull/74))
- client: Optimise polling such that only one `updateState` can be called at all times. Pending updates are batched to the next timer tick. ([#74](https://github.com/zetamarkets/sdk/pull/74))
- client: Reduce DEFAULT_CLIENT_TIMER_INTERVAL to 1 for more frequent pending update refreshes. ([#74](https://github.com/zetamarkets/sdk/pull/74))
- market: Remove orderbook depth. Always store the full orderbook size. ([#74](https://github.com/zetamarkets/sdk/pull/74))
- oracle: Allow oracle object to decode any pyth address. ([#77](https://github.com/zetamarkets/sdk/pull/77))

## [0.9.5] 2021-12-29

- program-types: Add fields to `PricingParameters`. ([#56](https://github.com/zetamarkets/sdk/pull/56))
- examples: Add basic liquidator example. ([#60](https://github.com/zetamarkets/sdk/pull/60))

## [0.9.4] 2021-12-29

- examples: Added a cranking example that calls all of zeta's permissionless instructions with relevant documentation. ([#47](https://github.com/zetamarkets/sdk/pull/47))
- risk: Added in new calculations for short put margin requirements. ([#49](https://github.com/zetamarkets/sdk/pull/49))
- exchange: New margin parameter for MarginParameters account. ([#49](https://github.com/zetamarkets/sdk/pull/49))
- exchange: Add new instruction to update admin. ([#48](https://github.com/zetamarkets/sdk/pull/48))
- market: Add `getBidOrders` and `getAskOrders` for market. ([#50](https://github.com/zetamarkets/sdk/pull/50))
- client: Add `initializeOpenOrdersAccount` for independent open orders account creation. ([#50](https://github.com/zetamarkets/sdk/pull/50))
- general: Add user keys to whitelist accounts. ([#53](https://github.com/zetamarkets/sdk/pull/539))
- exchange: Add `expireSeriesOverride` instruction. ([#52](https://github.com/zetamarkets/sdk/pull/52))

## [0.9.3] 2021-12-24

- general: Rename margin parameters to be more intuitive from `optionBase` to `optionDynamic`. ([#44](https://github.com/zetamarkets/sdk/pull/44))
- exchange: Fix race condition on `Exchange.load` that would result in NaN margin requirements temporarily. ([#44](https://github.com/zetamarkets/sdk/pull/44))
- events: Trade event now emits `orderId` and `clientOrderId` if set, otherwise it is 0. These are represented in BN. ([#45](https://github.com/zetamarkets/sdk/pull/45))
- client: Deposit limit for non white-listed users. ([#40](https://github.com/zetamarkets/sdk/pull/40))

### Breaking

- events: TradeEvent now emits `costOfTrades` instead of `price`. Users can use `utils.getTradeEventPrice(event)` to get the trade price. If your order was a taker and traded against multiple orders in the one insert, the TradeEvent will aggregate across each execution. As a result, the trade price returned is the average trade price across the total taker size. ([#45](https://github.com/zetamarkets/sdk/pull/45))
- events: TradeEvent size is now a BN. ([#45](https://github.com/zetamarkets/sdk/pull/45))
- client: Users can only deposit up to a threshold where their balance + unrealized_pnl + new deposit < deposit limit unless they are previously whitelisted. Deposit limit can be found in the `Exchange.state` account. ([#40](https://github.com/zetamarkets/sdk/pull/40))

## [0.9.2] 2021-12-23

- utils: bugfix - Floating point error in `convertDecimalToNativeInteger`. ([#43](https://github.com/zetamarkets/sdk/pull/43))

## [0.9.1] 2021-12-20

- client: bugfix - `client.orders` size is represented in Decimals. ([#42](https://github.com/zetamarkets/sdk/pull/42))

## [0.9.0] 2021-12-20

- exchange: Add whitelist trading fees account initialization. ([#24](https://github.com/zetamarkets/sdk/pull/24))
- client: Add whitelist trading functionality for reduced fees. ([#24](https://github.com/zetamarkets/sdk/pull/24))
- general: Support new changes for socialized loss mechanism. ([#25](https://github.com/zetamarkets/sdk/pull/25))
- client: Fix withdrawal instruction bug. ([#25](https://github.com/zetamarkets/sdk/pull/25))
- general: Added typedoc documentation and github action for publishing to gh-pages. ([#30](https://github.com/zetamarkets/sdk/pull/30))
- general: Changed pkg manager from npm to yarn. ([#30](https://github.com/zetamarkets/sdk/pull/30))
- client: Add whitelist trading functionality for reduced fees. ([#24](https://github.com/zetamarkets/sdk/pull/24/))
- risk: Handle new margin calculation parameters being read from `ZetaGroup`. ([#31](https://github.com/zetamarkets/sdk/pull/31))
- general: Move minting of dex tokens to place_order instead. ([#33](https://github.com/zetamarkets/sdk/pull/33))
- client: Support client order ids for `PlaceOrder` and add `CancelOrderByClientOrderId`. ([#33](https://github.com/zetamarkets/sdk/pull/33))
- client: Add client order id to `Order`. ([#33](https://github.com/zetamarkets/sdk/pull/33))
- refactor: Replace program rpc calls with TransactionInstructions. ([#34](https://github.com/zetamarkets/sdk/pull/34))
- general: Support platform halt functionality. ([#34](https://github.com/zetamarkets/sdk/pull/34))
- general: Making lot size more minute in execution and tick sizes. ([#35](https://github.com/zetamarkets/sdk/pull/35))
- utils : Add `convertNativeLotSizeToDecimal` and `convertDecimalToNativeLotSize` for new lot size changes. ([#35](https://github.com/zetamarkets/sdk/pull/35))
- program-types: `MarginAccount` fields `position`, `openingOrders` and `closingOrders` are now represented as a BN instead of number. ([#35](https://github.com/zetamarkets/sdk/pull/35))
- general: Add padding to `Greeks`, `MarginAccount` and `State` accounts. ([#35](https://github.com/zetamarkets/sdk/pull/35))

### Breaking

- general: Minimum price increment is now 0.0001 for both options and futures. ([#35](https://github.com/zetamarkets/sdk/pull/35))
- general: Minimum trade tick size is now 0.001 for both options and futures. ([#35](https://github.com/zetamarkets/sdk/pull/35))
- client: `placeOrder`, `liquidate` and `cancelAndPlaceOrder` now expect the native integer size as the argument for size. i.e. trading 1.000 options will require you to pass in 1_000 or `convertDecimalToNativeLotSize(1)`. ([#35](https://github.com/zetamarkets/sdk/pull/35))
- utils: `convertNativeBNToDecimal` now takes in an optional argument for the number of fixed point precision.

## [0.8.3] 2021-12-08

- npm: Fix issue with 0.8.2 package.

## [0.8.2] 2021-12-08

- constants: Migrate to new serum DEX pid to fix execution bug. ([#21](https://github.com/zetamarkets/sdk/pull/21))

## [0.8.1] 2021-12-07

- market: Add helper functions for finding a market given parameters. ([#9](https://github.com/zetamarkets/sdk/pull/9))
- client: Update client open orders address on callback for scenario where open orders address is initialized outside of the sdk. ([#20](https://github.com/zetamarkets/sdk/pull/20))

## [0.8.0] 2021-12-06

- insurance-client: Insurance fund functionality, whitelist checks, deposit & withdrawal. ([#9](https://github.com/zetamarkets/sdk/pull/9))
- exchange: Insurance functionality, whitelist a user, rebalance vaults. ([#9](https://github.com/zetamarkets/sdk/pull/9))
- general: Add functionality to SDK to support on chain options pricing. ([#11](https://github.com/zetamarkets/sdk/pull/11))
- anchor: Bump to Anchor v0.18.2 typescript. ([#11](https://github.com/zetamarkets/sdk/pull/11))
- utils: refactor util functions for converting between numbers and BN. ([#14](https://github.com/zetamarkets/sdk/pull/14))
- exchange: Add functionality to handle scenario where deployment fails and redeployment is required. ([#14](https://github.com/zetamarkets/sdk/pull/14))
- risk: Fix mark price precision error in `RiskCalculator` for margin calculations. ([#15](https://github.com/zetamarkets/sdk/pull/15))

### Breaking

- utils: Deprecated `getNativeAmount` and `getReadableAmount` in `src/utils.ts`. This is replaced by `convertDecimalToNativeInteger`, `convertNativeIntegerToDecimal`, `convertNativeBNToDecimal` in `src/utils.ts`. ([#14](https://github.com/zetamarkets/sdk/pull/14))
- client: Client position `costOfTrades` are now represented in decimal instead of native fixed point integer. ([#14](https://github.com/zetamarkets/sdk/pull/14))
- exchange: Deprecated `Greeks` account `theo` field in `ProductGreeks`. This is now replaced by `Exchange.greeks.markPrices[productIndex]`. ([#11](https://github.com/zetamarkets/sdk/pull/11))

## [0.7.3] 2021-11-29

- error: Move error related functionality to error.ts. ([#6](https://github.com/zetamarkets/sdk/pull/6))
- client: Add `CancelMultipleOrders`. ([#8](https://github.com/zetamarkets/sdk/pull/8))

Note: Skipped versions due to NPM issues.

## [0.7.0] 2021-11-17

- client: improve logging on deposit.
- client: throttle defaults to false instead of true.
- utils: improve display state.
- risk: add `getMarginAccountState` to risk calculator for general margin account state.
- general: export anchor Wallet so it is accessible via this sdk.

### Breaking

- exchange: Load `throttle` argument is now `throttleMs` for the ms to throttle per set of markets polled.<|MERGE_RESOLUTION|>--- conflicted
+++ resolved
@@ -5,15 +5,13 @@
 
 ## Unreleased
 
-<<<<<<< HEAD
 ## [1.14.2]
 
 - Bugfix getMaxTradeSize being too conservative with positive uPnL ([#315](https://github.com/zetamarkets/sdk/pull/315))
-=======
+
 ## [1.14.1]
 
 - TIA devnet constants. ([#314](https://github.com/zetamarkets/sdk/pull/314))
->>>>>>> 565b108b
 
 ## [1.14.0]
 
