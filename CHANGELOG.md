--- conflicted
+++ resolved
@@ -5,13 +5,10 @@
 
 ## Unreleased
 
-<<<<<<< HEAD
-=======
 ## [1.10.9] 2023-10-06
 
 - Client: Manually trigger USER callback on editTriggerOrder ([#284](https://github.com/zetamarkets/sdk/pull/284))
 
->>>>>>> 460b8ee4
 ## [1.10.8] 2023-10-03
 
 - Client: Add new instruction to allow permissionless deposit to other user's margin accounts. ([#280](https://github.com/zetamarkets/sdk/pull/280))
