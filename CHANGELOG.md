# Changelog

All notable changes to this project will be documented in this file.
Version changes are pinned to SDK releases.

## Unreleased

<<<<<<< HEAD
## [1.16.8]

- Fetch min lot sizes from state.
=======
## [1.17.0]

- New asset ONEMBONK (BONK x 1 million) ([#333](https://github.com/zetamarkets/sdk/pull/333))

## [1.16.9]

- New set utils in Exchange ([#328](https://github.com/zetamarkets/sdk/pull/332))

## [1.16.8]

- Robustness improvements around RPCs and cranking ([#330](https://github.com/zetamarkets/sdk/pull/330))
- Add user to placeOrderEvent ([#328](https://github.com/zetamarkets/sdk/pull/328))
>>>>>>> ec3af5bc

## [1.16.7]

- Return undefined from getMaxTradeSize if price is 0 ([#327](https://github.com/zetamarkets/sdk/pull/327))

## [1.16.6]

- Fix two sentry errors ([#317](https://github.com/zetamarkets/sdk/pull/317))

## [1.16.5]

- Better auto priority fees ([#326](https://github.com/zetamarkets/sdk/pull/326))

## [1.16.4]

- Temporary override for margin reqs until backend deploys leverage drop ([#325](https://github.com/zetamarkets/sdk/pull/325))

## [1.16.3]

- New trigger order ixs ([#324](https://github.com/zetamarkets/sdk/pull/324))

## [1.16.2]

- Prune orders v2. ([#323](https://github.com/zetamarkets/sdk/pull/323))

## [1.16.1]

- Remove leverage clamp in getMaxTradeSize. ([#322](https://github.com/zetamarkets/sdk/pull/322))

## [1.16.0]

- Add in IDL changes for tif order traversal. ([#321](https://github.com/zetamarkets/sdk/pull/321]))
- Min lot size changes. ([#318](https://github.com/zetamarkets/sdk/pull/318))

## [1.15.3]

- Override asset loading for devnet ([#320](https://github.com/zetamarkets/sdk/pull/320))

## [1.15.2]

- Bugfix getMaxTradeSize being too conservative with positive uPnL ([#315](https://github.com/zetamarkets/sdk/pull/315))

## [1.15.1]

- New asset $JTO. ([#316](https://github.com/zetamarkets/sdk/pull/316))

## [1.14.1]

- TIA devnet constants. ([#314](https://github.com/zetamarkets/sdk/pull/314))

## [1.14.0]

- New asset $TIA ([#313](https://github.com/zetamarkets/sdk/pull/313))

## [1.13.4]

- Filter nonzero open orders accounts before sending burn txs. ([#310](https://github.com/zetamarkets/sdk/pull/310))
- Add open orders account to orderbook object. ([#308](https://github.com/zetamarkets/sdk/pull/308))

## [1.13.3]

- Add PYTH to devnet. ([#309](https://github.com/zetamarkets/sdk/pull/309))
- Fix anchor.BN truncation in risk calcs. ([#307](https://github.com/zetamarkets/sdk/pull/307))
- Replace throw with an undefined return for invalid assets. ([#307](https://github.com/zetamarkets/sdk/pull/307))
- Add check for Exchange.isInitialized when refreshing markets. ([#307](https://github.com/zetamarkets/sdk/pull/307))

## [1.13.2]

- Add pyth asset. ([#305](https://github.com/zetamarkets/sdk/pull/305))

## [1.12.3]

- Add skip to market refreshing if asset is halted. ([#304](https://github.com/zetamarkets/sdk/pull/304))
- Add usdc account check and creation on withdraw. ([#303](https://github.com/zetamarkets/sdk/pull/303))
- New override in getLeverage() to use executionInfo price as markPrice. ([#302](https://github.com/zetamarkets/sdk/pull/302))

## [1.12.2]

- Bugfix getMaxTradeSize with leverage option. ([#300](https://github.com/zetamarkets/sdk/pull/300))

## [1.12.1]

- Add optional override equity param in leverage util. ([#301](https://github.com/zetamarkets/sdk/pull/301))

## [1.12.0]

### Breaking

- Remove signer from initializeCrossMarginAccountManager and initializeCrossMarginAccount instructions. This is a breaking change, and older SDK versions will no longer work for account creation (baked into the deposit flow). ([#295](https://github.com/zetamarkets/sdk/pull/295))

## [1.11.9]

- Add fake trade functionality to getEstimatedLiquidationPrice. ([#299](https://github.com/zetamarkets/sdk/pull/299))
- Remove old functions getLiquidationPrice and calculateLiquidationPrice. ([#299](https://github.com/zetamarkets/sdk/pull/299))

## [1.11.8]

- Make orderType mandatory for trigger orders. ([#298](https://github.com/zetamarkets/sdk/pull/298))
- Add a more precise estimate for liquidation price (under the assumption that other mark prices remain static). ([#296](https://github.com/zetamarkets/sdk/pull/296))

## [1.11.7] 2023-11-06

- Round priority fees to the nearest integer ([#294](https://github.com/zetamarkets/sdk/pull/294))

## [1.11.6] 2023-11-06

- Add new TIF buffer option ([#293](https://github.com/zetamarkets/sdk/pull/293))

## [1.11.5] 2023-11-02

- Remove default trigger direction in editPriceTriggerOrder. ([#291](https://github.com/zetamarkets/sdk/pull/291))

## [1.11.4] 2023-11-02

- Add max leverage option to getMaxTradeSize() ([#289](https://github.com/zetamarkets/sdk/pull/289))

## [1.11.3] 2023-11-02

- Use fork of web3.js to enable zstd compression across the SDK. Reduces network usage significantly. ([#290](https://github.com/zetamarkets/sdk/pull/290))

## [1.11.2] 2023-10-24

- Add price to TradeEventV3. ([#288](https://github.com/zetamarkets/sdk/pull/288))

## [1.11.1] 2023-10-13

- Utils: New function getTradeEventsFromTx() ([#285](https://github.com/zetamarkets/sdk/pull/285))

## [1.11.0] 2023-10-13

- General: New asset! (BNB) ([#283](https://github.com/zetamarkets/sdk/pull/283))

## [1.10.9] 2023-10-06

- Client: Manually trigger USER callback on editTriggerOrder ([#284](https://github.com/zetamarkets/sdk/pull/284))

## [1.10.8] 2023-10-03

- Client: Add new instruction to allow permissionless deposit to other user's margin accounts. ([#280](https://github.com/zetamarkets/sdk/pull/280))

## [1.10.7] 2023-09-28

- Client: New function getTriggerOrder(). ([#279](https://github.com/zetamarkets/sdk/pull/279))

## [1.10.6] 2023-09-28

- Reduce log spam relating to TIF epoch rollovers. ([#278](https://github.com/zetamarkets/sdk/pull/278))

## [1.10.5] 2023-09-25

- Bugfix: Handle empty accounts better to prevent undefined issues with trigger orders. ([#277](https://github.com/zetamarkets/sdk/pull/277))

## [1.10.4] 2023-09-19

- Bugfix: Fix loading order to prevent a rarely occurring market undefined error. ([#274](https://github.com/zetamarkets/sdk/pull/274))

## [1.10.3] 2023-09-18

- New function updateOpenOrdersSync() in CrossClient. ([#272](https://github.com/zetamarkets/sdk/pull/272))

## [1.10.2] 2023-09-15

- Bugfix: Unsubscribe from orderbooks on Exchange.close(). ([#271](https://github.com/zetamarkets/sdk/pull/271))

## [1.10.1] 2023-09-15

- New function to cancel all trigger orders + place order. ([#265](https://github.com/zetamarkets/sdk/pull/265))

## [1.10.0] 2023-09-13

- Subscribe to orderbooks using websockets instead of polling them. ([#262](https://github.com/zetamarkets/sdk/pull/262))

## [1.9.2] 2023-09-12

### Breaking

- Add slot to callback functions. ([#270](https://github.com/zetamarkets/sdk/pull/270))

## [1.9.1] 2023-09-11

- Add auto prio fee offset and multiplier. ([#269](https://github.com/zetamarkets/sdk/pull/269))

## [1.9.0] 2023-09-07

- Add margin account pubkeys to LiquidationEvent. ([#268](https://github.com/zetamarkets/sdk/pull/268))
- Allow for delegator to liquidate and force cancel. ([#267](https://github.com/zetamarkets/sdk/pull/267))
- Add asset and marginAccount to PlaceOrderEvent. ([#266](https://github.com/zetamarkets/sdk/pull/266))
- Add trigger admin to state account. ([#264](https://github.com/zetamarkets/sdk/pull/264))

## [1.8.1] 2023-09-01

- Default reduceOnly to true in trigger orders. ([#263](https://github.com/zetamarkets/sdk/pull/263))

## [1.8.0] 2023-08-29

- New feature: Trigger Orders. ([#251](https://github.com/zetamarkets/sdk/pull/251))

## [1.7.4] 2023-08-28

- Clamp executionInfo.size in calculatePnl() instead of throwing and error. ([#261](https://github.com/zetamarkets/sdk/pull/261))

## [1.7.3] 2023-08-28

- Small bugfix for sizeUpperBound in getMaxTradeSize(). ([#260](https://github.com/zetamarkets/sdk/pull/260))

## [1.7.2] 2023-08-24

- New risk utils return 0 if balance is 0. ([#259](https://github.com/zetamarkets/sdk/pull/259))

## [1.7.1] 2023-08-23

- Small bugfix for post-trade calcs. ([#258](https://github.com/zetamarkets/sdk/pull/258))

## [1.7.0] 2023-08-21

- Add post-trade calculations to risk.ts, allowing for accurate simulations of account metrics from a hypothetical order/trade. ([#257](https://github.com/zetamarkets/sdk/pull/257))

## [1.6.1] 2023-08-09

- getMaxTradeSize() now simulates all positions and orders correctly. ([#256](https://github.com/zetamarkets/sdk/pull/256))

## [1.6.0] 2023-07-25

- Add getMaxTradeSize() and getLiquidationPrice() to risk calcs. ([#252](https://github.com/zetamarkets/sdk/pull/252))
- Reformat pnl into estimateRealizedPnl() and calculateUnrealizedPnl(), using function overloads ([#252](https://github.com/zetamarkets/sdk/pull/252))
- Add checkLiquidity() util function to find the best price in the orderbook for a given size. ([#252](https://github.com/zetamarkets/sdk/pull/252))

## [1.5.0] 2023-07-25

- Clean up some risk calculations under the hood. ([#255](https://github.com/zetamarkets/sdk/pull/255))
- Add fee to TradeEventV3. ([#253](https://github.com/zetamarkets/sdk/pull/253))
- Add header to event queue fetch. ([#250](https://github.com/zetamarkets/sdk/pull/250))

## [1.4.4] 2023-07-14

- Mark authority as mutable in CloseCrossMarginAccountManager. ([#249](https://github.com/zetamarkets/sdk/pull/249))
- Bugfix force cancels open orders account for CMA -> MA. ([#249](https://github.com/zetamarkets/sdk/pull/249))

## [1.4.3] 2023-07-14

- Separate sdk calls for migrating from MA to CMA and then closing OOAs and MAs. ([#248](https://github.com/zetamarkets/sdk/pull/247))

## [1.4.2] 2023-07-05

- Add in per asset risk state for cross margin accounts. ([#247](https://github.com/zetamarkets/sdk/pull/247))

## [1.3.1] 2023-06-30

- Support both marginAccount and crossMarginAccount in forceCancelOrderByOrderId() and forceCancelOrders(). ([#245](https://github.com/zetamarkets/sdk/pull/245))

## [1.2.0] 2023-06-29

- Improve CrossMarginAccount migration UX. ([#244](https://github.com/zetamarkets/sdk/pull/244))
- New error if a MarginAccount tries to liquidate a CrossMarginAccount. ([#244](https://github.com/zetamarkets/sdk/pull/244))

## [1.1.0] 2023-06-27

- Update Zeta LUTs. ([#243](https://github.com/zetamarkets/sdk/pull/243))
- Add new error FeatureUnavailable. ([#243](https://github.com/zetamarkets/sdk/pull/243))

## [1.0.0] 2023-06-27

- New CrossClient that allows for trading using CrossMarginAccounts (Note: SDK only for now! Frontend support coming with V2). ([#238](https://github.com/zetamarkets/sdk/pull/238))
- Options + futures functionality removed as much as possible, mainly from risk.ts, exchange.ts and client.ts.
- SpreadAccount functionality removed, mainly from risk.ts and client.ts.

### Breaking

- general: Almost all instructions break due to changing accounts or arguments. Notably all core instructions support MarginAccount and CrossMarginAccount interchangeably. ([#238](https://github.com/zetamarkets/sdk/pull/238))
- exchange: Remove assets argument in Exchange.load(), forcing all assets. ([#238](https://github.com/zetamarkets/sdk/pull/238))

## [0.29.6] 2023-06-17

- exchange: Add an upper limit to automatic priority fees. ([#240](https://github.com/zetamarkets/sdk/pull/240))

## [0.29.5] 2023-06-15

- utils: use confirmTransaction() with new BlockheightBasedTransactionConfirmationStrategy, improving tx timeout detection by specifying the last valid blockheight. ([#235](https://github.com/zetamarkets/sdk/pull/235))

## [0.29.4] 2023-06-15

- exchange: Add functionality to automatically determine priority fees. ([#236](https://github.com/zetamarkets/sdk/pull/236))

## [0.29.3] 2023-06-15

### Breaking

- Move Asset object to constants, removing circular imports and improving browser-based UX. This will cause syntax errors if you're importing the Asset object. ([#239](https://github.com/zetamarkets/sdk/pull/239))

## [0.29.2] 2023-06-13

- exchange: Better Pricing account subscription. ([#237](https://github.com/zetamarkets/sdk/pull/237))

## [0.29.1] 2023-06-08

- general: New set of instructions for Pricing account. ([#234](https://github.com/zetamarkets/sdk/pull/234)). Notable changes:
  - UpdatePricing() removed (only V2 now)
  - CrankEventQueue(), RebalanceInsuranceVault() and ApplyPerpFunding() contexts changed to use Pricing account
  - New InitializeOpenOrdersV2(), CloseOpenOrdersV2()
  - New PlacePerpOrderV3(), ForceCancelOrdersV2(), LiquidateV2()

## [0.29.0] 2023-06-08

- general: New Pricing account to replace ZetaGroup + Greeks. ([#233](https://github.com/zetamarkets/sdk/pull/233)). Notable changes:
  - Halting is now in State as HaltStateV2. Halt and unhalt logic changed to support this
  - New UpdatePricingV2() which updates both Greeks and Pricing accounts
  - New DepositV2 and WithdrawV2() which use the Pricing account.

## [0.28.0] 2023-05-24

- general: Migrate per-asset insurance vault, deposit vault and socialized loss account to be global accounts. ([#230](https://github.com/zetamarkets/sdk/pull/230))
- accounts: Increase the size of the State account to 1000. ([#230](https://github.com/zetamarkets/sdk/pull/230))

## [0.27.2] 2023-05-15

- general: Refresh tif parameters on clock event. ([#231](https://github.com/zetamarkets/sdk/pull/231))

## [0.27.1] 2023-05-09

- risk: Clean up risk calculator code for margining. ([#229](https://github.com/zetamarkets/sdk/pull/229))

## [0.27.0] 2023-04-28

- general: Allow toggling zetaGroup perpsOnly on/off. ([#211](https://github.com/zetamarkets/sdk/pull/211/))

## [0.26.9] 2023-04-28

- events: Add new TradeEventV3. ([#225](https://github.com/zetamarkets/sdk/pull/225))

## [0.26.8] 2023-04-28

- events: Add authority pubkeys and asset to LiquidationEvent. ([#226](https://github.com/zetamarkets/sdk/pull/226))

## [0.26.7] 2023-04-18

- market: Add asset to order object. ([#224](https://github.com/zetamarkets/sdk/pull/224))

## [0.26.6] 2023-04-17

- risk: Allow custom executionPrice and account for fees in calculateUnrealizedPnl ([#218](https://github.com/zetamarkets/sdk/pull/218))

## [0.26.5] 2023-04-17

- client: Add asset to positions object. ([#223](https://github.com/zetamarkets/sdk/pull/223))

## [0.26.4] 2023-04-12

- constants: Add ZETAGROUP_PUBKEY_ASSET_MAP. ([#220](https://github.com/zetamarkets/sdk/pull/220))

## [0.26.3] 2023-04-11

- exchange: Add handy function Exchange.zetaGroupPubkeyToAsset(). ([#219](https://github.com/zetamarkets/sdk/pull/219))

## [0.26.2] 2023-03-31

- client: Fix cancelAllPerpMarketOrders. ([#217](https://github.com/zetamarkets/sdk/pull/216))

## [0.26.1] 2023-03-29

- markets: Return the slot when an orderbook update occurs. ([#216](https://github.com/zetamarkets/sdk/pull/216))

## [0.26.0] 2023-03-28

- client: Update mass cancel logic to account for LUTs across all functions. ([#215](https://github.com/zetamarkets/sdk/pull/215))

## [0.25.4] 2023-03-24

- constants: Update the zeta LUT to include ARB accounts. ([#214](https://github.com/zetamarkets/sdk/pull/214))

## [0.25.3] 2023-03-24

- client: Bugfix MarginAccount and SpreadAccount can be null. ([#213](https://github.com/zetamarkets/sdk/pull/213))

## [0.25.2] 2023-03-24

- oracle: Bugfix Arbitrum oracle constant. ([#212](https://github.com/zetamarkets/sdk/pull/212))

## [0.25.1] 2023-03-22

- general: Add Arbitrum ([#210](https://github.com/zetamarkets/sdk/pull/210))

## [0.24.1] 2023-03-20

- types: fix maxPerpDeltaSeconds to number.
- client: Add user callback type. ([#209](https://github.com/zetamarkets/sdk/pull/209))

## [0.24.0] 2023-03-17

- program: Add order expiry ts to PlaceOrderEvent. ([#204](https://github.com/zetamarkets/sdk/pull/204))
- program: Add max perp delta age to State. ([#207](https://github.com/zetamarkets/sdk/pull/207))
- program: Add secondary admin to State.([#208](https://github.com/zetamarkets/sdk/pull/208))

## [0.23.1] 2023-03-06

- utils: add roundingFactor to conversion utils. ([#206](https://github.com/zetamarkets/sdk/pull/206))

## [0.23.0] 2023-02-06

- general: support flexible assets. ([#198](https://github.com/zetamarkets/sdk/pull/198))
- general: add aptos. ([#198](https://github.com/zetamarkets/sdk/pull/198))
- general: Remove a lot of unnecessary async processes and improve exchange loading times. ([#196](https://github.com/zetamarkets/sdk/pull/196))
- general: Improve loading time for client. ([#196](https://github.com/zetamarkets/sdk/pull/196))
- general: Add the option to load devnet/mainnet zeta exchange state from serum market stores. ([#196](https://github.com/zetamarkets/sdk/pull/196))

## [0.22.1]

- utils: Round price to nearest tick in `utils.convertDecimalToNativeInteger`. ([#195](https://github.com/zetamarkets/sdk/pull/195))

## [0.22.0]

- general: Bump anchor version to 0.26.0, solana version to 1.31.5 and @solana/web3.js to 1.68.0. ([#185](https://github.com/zetamarkets/sdk/pull/185))
- general: Allow for the setting of blockhash commitment to fetch. ([#185](https://github.com/zetamarkets/sdk/pull/185))
- general: Add versioned transactions and LUTs. ([#185](https://github.com/zetamarkets/sdk/pull/185))

## [0.21.3] 2023-01-24

- utils: Specify `finalized` commitment for blockhash in processTransaction. ([#193](https://github.com/zetamarkets/sdk/pull/193))

## [0.21.2] 2023-01-24

- general: add ability to toggle compute units per transaction. ([#194](https://github.com/zetamarkets/sdk/pull/194))

## [0.21.1] 2023-01-23

- client: Return txSigs properly on cancelAllOrders. ([#192](https://github.com/zetamarkets/sdk/pull/192))

## [0.21.0] 2023-01-21

### Breaking

- Add backup oracle (Chainlink) to program code. This adds an extra account to most instructions so an SDK upgrade is required to trade. ([#189](https://github.com/zetamarkets/sdk/pull/189))

## [0.20.0] 2023-01-18

- general: Add delegated account functionality to program and SDK. ([#187](https://github.com/zetamarkets/sdk/pull/187))

## [0.19.3] 2023-01-09

- client: add perp functionality to all cancel+place functions in subclient. ([#186](https://github.com/zetamarkets/sdk/pull/186))

## [0.19.2] 2023-01-05

- cleanup: add option for setting expiry timestamp on tif orders. ([#183](https://github.com/zetamarkets/sdk/pull/183))
- general: add instruction to prune expired orders for expired TIF orders. ([#184](https://github.com/zetamarkets/sdk/pull/184))

## [0.19.1] 2022-12-23

- general: Add user order filtering for expired orders. ([#181](https://github.com/zetamarkets/sdk/pull/181)
- cleanup: refactor tif in order options for dev ux. ([#182](https://github.com/zetamarkets/sdk/pull/182))

## [0.19.0] 2022-12-22

- general: Port serum sdk into the zetamarkets sdk. ([#175](https://github.com/zetamarkets/sdk/pull/175))
- general: Add TIF orders into zetamarkets sdk. ([#176](https://github.com/zetamarkets/sdk/pull/176))
- general: Add PostOnlySlide order type. ([#178](https://github.com/zetamarkets/sdk/pull/178))

### Breaking

- Remove placeOrder and placePerpOrder VX from subClient replace with placeOrder only across client and subClient
- Remove arguments and use types.OrderOptions now for orderType, clientOrderId, tag, TIFOffset, etc;

## [0.18.2] 2022-12-05

- program: Add perpMarkPriceSet and perpMarketCleaned to IDL. ([#173](https://github.com/zetamarkets/sdk/pull/173))
- utils: Add assetToIndex, fix getAllProgramAccountAddresses + cleanZetaMarketsHalted. ([#173](https://github.com/zetamarkets/sdk/pull/173))
- program: Add new forceCancelOrderByOrderId instruction. ([#174](https://github.com/zetamarkets/sdk/pull/174))

### Breaking

- LiquidationEvent now has a signed (i64) size instead of unsigned (u64). ([#174](https://github.com/zetamarkets/sdk/pull/174))
- program: Deprecate placeOrder, placeOrderV2. ([#174](https://github.com/zetamarkets/sdk/pull/174))
- events: Deprecate TradeEvent. ([#174](https://github.com/zetamarkets/sdk/pull/174))

## [0.18.1]

- utils: Add an optional limit to the amount of events cranked at once. ([#172](https://github.com/zetamarkets/sdk/pull/172))

## [0.18.0]

- client: Better cancelAllOrders() functionality. ([#169](https://github.com/zetamarkets/sdk/pull/169))
- client: Warning message on combo placeOrder instructions if no open orders acc. ([#169](https://github.com/zetamarkets/sdk/pull/169))
- client: Add placeOrderWithBlockhash(), allowing the user to specify their own blockhash to avoid an RPC roundtrip. ([#166](https://github.com/zetamarkets/sdk/pull/166))
- examples: Bump SDK version and webserver URL. ([#166](https://github.com/zetamarkets/sdk/pull/166))
- program: Add an ImmediateOrCancel order type. ([#168](https://github.com/zetamarkets/sdk/pull/168))
- general: Add perpetual futures. (#[152](https://github.com/zetamarkets/sdk/pull/152)). Many changes, the main ones are:
  - New client.placePerpOrder() function
  - New ApplyFundingEvent
  - Exchange.getMarkets() now includes the perpMarket concatenated to the markets array
    The only breaking changes are additional accounts required for updatePricing, other than that everything can be ignored if perps aren't traded.
- client: Add create place order instruction function. (#[170](https://github.com/zetamarkets/sdk/pull/170))

### Breaking

- assets: Asset enum value now stores string value of name instead of index i.e. `SOL = "SOL"` (#[171](https://github.com/zetamarkets/sdk/pull/171))

## [0.17.1]

- general: Bump solana-web3 package to 1.66.1 to fix some socket issues. ([#167](https://github.com/zetamarkets/sdk/pull/167))

## [0.17.0]

- idl: add idl perp kind to prevent breaking changes.
- program: disable withdrawals while user has open orders.
- client: add cancelAllMarketOrders(). ([#157](https://github.com/zetamarkets/sdk/pull/157))
- events: Add TradeEventV2. ([#153](https://github.com/zetamarkets/sdk/pull/153))
- risk: change initial margin calcs to use max(shorts, longs) for futures instead of shorts + longs. ([#158](https://github.com/zetamarkets/sdk/pull/158))

## [0.16.17]

- constants: drop MAX_CANCELS_PER_TX down to 3. ([#156](https://github.com/zetamarkets/sdk/pull/156))

## [0.16.16]

- client: cancelAllOrders() and cancelAllOrdersNoError() now bundle instructions of different assets into one transaction if possible. ([#155](https://github.com/zetamarkets/sdk/pull/155))

### Breaking

- client: cancelMultipleOrders() and cancelMultipleOrdersNoError() now require Asset in the CancelArgs[] function argument. ([#155](https://github.com/zetamarkets/sdk/pull/155))

## [0.16.15]

- risk: Expose initial margin no concession. ([#154](https://github.com/zetamarkets/sdk/pull/154))
- subclient: Fix multiple signing on closeMultipleOpenOrders. ([#154](https://github.com/zetamarkets/sdk/pull/154))

## [0.16.14]

- risk: Add available withdrawable balance for MMs. ([#151](https://github.com/zetamarkets/sdk/pull/151))

## [0.16.13]

- utils: add asset filter in fetching open orders accounts. ([#150](https://github.com/zetamarkets/sdk/pull/150))

## [0.16.12]

- events: Improve event handling in client. ([#149](https://github.com/zetamarkets/sdk/pull/149))

## [0.16.11]

- skipped due to release issues

## [0.16.10]

- export calculateSpreadAccountMarginRequirement

## [0.16.9]

- export risk-utils.

## [0.16.8]

- referrals: Add referral rewards. ([#140](https://github.com/zetamarkets/sdk/pull/140))

## [0.16.7]

- program: Move expiry_interval_seconds and new_expiry_threshold_seconds from State to ZetaGroup. ([#146](https://github.com/zetamarkets/sdk/pull/146))

### Breaking

- `expiry_interval_seconds` and `new_expiry_threshold_seconds` is held in each asset's zeta group as opposed to the global state account.

## [0.16.6]

- risk: Add calculation for position movement between spread and margin account. ([#144](https://github.com/zetamarkets/sdk/pull/144))

## [0.16.5]

- program: Fix exchange closing. ([#142](https://github.com/zetamarkets/sdk/pull/142))

## [0.16.4]

- program: Refactor fee collection methodology and add some associated instructions. ([#136](https://github.com/zetamarkets/sdk/pull/136))
- program: Separate fee structure for d1 and option products. ([#138](https://github.com/zetamarkets/sdk/pull/138))
- events: Add new OrderCompleteEvent. ([#135](https://github.com/zetamarkets/sdk/pull/135))
- events: Remove CancelEvent. ([#135](https://github.com/zetamarkets/sdk/pull/135))

## [0.16.3]

- referrals: Fix referral alias fetching bug. ([#139](https://github.com/zetamarkets/sdk/pull/139))

## [0.16.2]

- referrals: Add referrer support in Client. ([#137](https://github.com/zetamarkets/sdk/pull/137))

## [0.16.1]

- referrals: Support referrer aliases. ([#134](https://github.com/zetamarkets/sdk/pull/134))

## [0.16.0]

- general: Multiasset support. ([#124](https://github.com/zetamarkets/sdk/pull/124))
  - A lot of breaking changes, please see below and updated README.md
  - A guide on how to migrate from older versions to 0.16.0 is available on ([Gitbook](https://zetamarkets.gitbook.io/zeta/build-with-zeta/zeta-sdk/multi-asset-sdk-guide))

### Breaking

- Most functions now take in Asset as their first argument
- Most client and exchange functions are now part of subClient and subExchange respectively
  - You should not need to access these directly, client and exchange will have helper functions for everything
- Oracle no longer uses string feeds ("SOL/USD") in favour of the Asset enum
- Exchange and client callbacks now pass back the Asset object
- client.positions is renamed to .marginPositions for consistency with .spreadPositions
  - These are both in subclient now due to multiasset changes, but are accessible with client.getMarginPositions() and client.getSpreadPositions()
- toNetwork() is moved to network.ts

## [0.15.0]

- Skipped 0.15.0 due to versioning issues.

## [0.14.4]

- client: Add extra safety around client state updates. ([#129](https://github.com/zetamarkets/sdk/pull/129))
- client: Add referral logic for client. ([#130](https://github.com/zetamarkets/sdk/pull/130))
- program: Add instruction logic for referrals. ([#130](https://github.com/zetamarkets/sdk/pull/130))
- events: Cancel events. ([#131](https://github.com/zetamarkets/sdk/pull/131))

## [0.14.3]

- program: Add Asset to MarginAccount, SpreadAccount and ZetaGroup. ([#126](https://github.com/zetamarkets/sdk/pull/126))
- risk: Add functionality for market maker margin concessions. ([#128](https://github.com/zetamarkets/sdk/pull/128))

## [0.14.2]

- general: Specify buffer-layout version in package.json. ([#119](https://github.com/zetamarkets/sdk/pull/119))
- program: Add new NoError cancel instructions. ([#114](https://github.com/zetamarkets/sdk/pull/114))
- client: Add new instructions ReplaceByClientOrderId, CancelAllOrdersNoError and CancelMultipleOrdersNoError. ([#114](https://github.com/zetamarkets/sdk/pull/114))
- events: Add new event LiquidationEvent. ([#118](https://github.com/zetamarkets/sdk/pull/118))
- risk: Add unrealized pnl calculations for spread accounts. ([#119](https://github.com/zetamarkets/sdk/pull/119))

### Breaking

- instruction: `InitializeOpenOrders` now takes explicit payer. This affects placing an order on a new market. ([#121](https://github.com/zetamarkets/sdk/pull/121))

## [0.14.1]

- oracle: `OraclePrice` now contains `lastUpdatedTime` which is seconds since Linux epoch. `GetPriceAge` can be called to get the time between `now` and `lastUpdatedTime`. (([#115](https://github.com/zetamarkets/sdk/pull/115)))
- oracle: Now has explicit `pollPrice` function to fetch the latest oracle price manually. (([#115](https://github.com/zetamarkets/sdk/pull/115)))

## [0.14.0]

- events: Add new event PlaceOrderEvent. ([#107](https://github.com/zetamarkets/sdk/pull/107))
- program: Add new instruction PlaceOrderV3. ([#104](https://github.com/zetamarkets/sdk/pull/104))
- program: Change liquidate() size argument in program from u32 to u64. ([#103](https://github.com/zetamarkets/sdk/pull/103))
- program: Mark greek accounts as immutable in certain instructions.
- program: Add support for spread accounts. ([#102](https://github.com/zetamarkets/sdk/pull/102))
- client: Added helper getter functions for user margin account and spread account state. ([#102](https://github.com/zetamarkets/sdk/pull/102))
- anchor: Bump to 0.24.2. ([#110](https://github.com/zetamarkets/sdk/pull/110))
- errors: Parse anchor `AnchorError` to local `NativeAnchorError` to standardise error fields. ([#110](https://github.com/zetamarkets/sdk/pull/110))
- errors: Refactor error handling and parse simulation errors. ([#111](https://github.com/zetamarkets/sdk/pull/111))
- client: Expose whitelist deposit address. ([#112](https://github.com/zetamarkets/sdk/pull/112))

### Breaking

- instruction: `InitializeMarginAccount` now explicitly specifies the payer for composability reasons. ([#108](https://github.com/zetamarkets/sdk/pull/108))
- instruction: `InitializeMarginAccount` no longer requires a nonce to be passed in for the PDA generation. ([#102](https://github.com/zetamarkets/sdk/pull/102))
- client: SDK type `Position` field `position` has been renamed to `size`. ([#102](https://github.com/zetamarkets/sdk/pull/102))
- program-types: Smart contract type `Position` field `position` has been renamed to `size`. ([#102](https://github.com/zetamarkets/sdk/pull/102))
- program-types: `MarginAccount` field `positions` of type `Position` has been renamed to `productLedgers` of type `ProductLedger` that contains a `Position` and a `OrderState`. `Position` contains `size` and `costOfTrades` and `OrderState` contains opening and closing order data. ([#102](https://github.com/zetamarkets/sdk/pull/102))
- events: new code in anchor for deserializing events. This update is required for `TradeEvent` to be deserialized correctly.

Note: As the memory layout of Zeta accounts has not changed, merely refactored or renamed, using an older version of the SDK for existing accounts is not breaking as it will still deserialize correctly. Updating to the latest SDK will let users access the newest features and improvements.

- The only breaking portion is calling `InitializeMarginAccount` on new account deposits.

## [0.13.0] 2022-03-13

- anchor: bump to v0.22.1. ([#98](https://github.com/zetamarkets/sdk/pull/98))

### Breaking

- errors: New anchor release maps program errors from 6000, instead of 300. Errors won't map correctly without upgrading to this version.

## [0.12.4] 2022-02-28

- client: Add functionality to withdraw and close margin account in single transaction. ([#98](https://github.com/zetamarkets/sdk/pull/98))

## [0.12.3] 2022-02-28

- client: expose provider as client provider might not be the same as exchange provider. ([#97](https://github.com/zetamarkets/sdk/pull/97))

## [0.12.2] 2022-02-27

- client: expose client address.

## [0.12.1] 2022-02-25

- exchange: greek and oracle callback after margin requirements are updated.

## [0.12.0] 2022-02-23

- client: Add in functionality to close a margin account, close an open orders account and close multiple open orders accounts. ([#93](https://github.com/zetamarkets/sdk/pull/93))
- general: Add in functionality to accommodate for extra order types (post-only & fill-or-kill). ([#93](https://github.com/zetamarkets/sdk/pull/93))
- general: Add in placeOrderV2 to allow order type to be specified. ([#93](https://github.com/zetamarkets/sdk/pull/93))

## [0.11.0] 2022-02-02

- risk: Change margin calculations to reflect new changes. See https://zetamarkets.gitbook.io/zeta/zeta-protocol/collateral-framework ([#85](https://github.com/zetamarkets/sdk/pull/85))
- example: Update liquidator example in line with margin changes. ([#85](https://github.com/zetamarkets/sdk/pull/85))
- utils: Add token burning functionality. ([#87](https://github.com/zetamarkets/sdk/pull/87))
- risk: Add function to calculate maintenance margin requirements including orders, used for sending orders that close positions only. ([#89](https://github.com/zetamarkets/sdk/pull/89))

### Breaking

- risk: All user actions now check initial margin requirements across all open orders and positions. See changes in `risk.ts`. ([#85](https://github.com/zetamarkets/sdk/pull/85))
- risk: `MarginAccountState` - `availableBalance` has been deprecated. Use `availableBalanceInitial` to check a margin account's available balance for placing orders, withdrawing and liquidating other users. Use `availableBalanceMaintenance` to see if a user can be liquidated. ([#85](https://github.com/zetamarkets/sdk/pull/85))

## [0.10.5] 2022-01-29

- client: Fix client margin account subscriptions. ([#84](https://github.com/zetamarkets/sdk/pull/84))
- risk: Fix risk calculation for initial margin. ([#86](https://github.com/zetamarkets/sdk/pull/86))

## [0.10.4] 2022-01-24

- error: Add handling for a few native errors i.e. insufficient lamports and unconfirmed tx. ([#83](https://github.com/zetamarkets/sdk/pull/83))
- error: Unconfirmed transaction error passes back an error object with transactionSignature as a field in data. ([#83](https://github.com/zetamarkets/sdk/pull/83))

## [0.10.3] 2022-01-22

- utils: Add `updateExchangeState` to exchange to allow for state refresh without websocket. ([#82](https://github.com/zetamarkets/sdk/pull/82))

## [0.10.2] 2022-01-21

- utils: `getClockData` now uses local `readBigInt64LE` to fix browser compatibility issues.

## [0.10.1] 2022-01-19

- exchange: Close sets initialized flag to false so it can be reloaded. ([#80](https://github.com/zetamarkets/sdk/pull/80))

## [0.10.0] 2022-01-17

- risk: Remove redundant calculation in `getMarginAccountState`. ([#59](https://github.com/zetamarkets/sdk/pull/59))
- program-types: Add force halt pricing field to `Greeks`. ([#63](https://github.com/zetamarkets/sdk/pull/63))
- examples: Fix cranking example. ([#63](https://github.com/zetamarkets/sdk/pull/64))
- examples: Add example to display settlement prints. ([#64](https://github.com/zetamarkets/sdk/pull/64))
- subscription: Add `subscription` to allow for websocket subscription to all program accounts of a particular type. Currently only supports `MarginAccount`. ([#71](https://github.com/zetamarkets/sdk/pull/71))
- examples: Add subscription example. ([#71](https://github.com/zetamarkets/sdk/pull/71))
- utils: Add a function to fetch all the addresses for a certain program account. Currently only supports `MarginAccount`. ([#72](https://github.com/zetamarkets/sdk/pull/72))
- general: Modify default commitment levels to confirmed. ([#73](https://github.com/zetamarkets/sdk/pull/73))
- client: Add `cancelAndPlaceOrderByClientOrderId`. ([#73](https://github.com/zetamarkets/sdk/pull/73))
- exchange: Add clock slot. ([#74](https://github.com/zetamarkets/sdk/pull/74))
- client: Optimise polling such that only one `updateState` can be called at all times. Pending updates are batched to the next timer tick. ([#74](https://github.com/zetamarkets/sdk/pull/74))
- client: Reduce DEFAULT_CLIENT_TIMER_INTERVAL to 1 for more frequent pending update refreshes. ([#74](https://github.com/zetamarkets/sdk/pull/74))
- market: Remove orderbook depth. Always store the full orderbook size. ([#74](https://github.com/zetamarkets/sdk/pull/74))
- oracle: Allow oracle object to decode any pyth address. ([#77](https://github.com/zetamarkets/sdk/pull/77))

## [0.9.5] 2021-12-29

- program-types: Add fields to `PricingParameters`. ([#56](https://github.com/zetamarkets/sdk/pull/56))
- examples: Add basic liquidator example. ([#60](https://github.com/zetamarkets/sdk/pull/60))

## [0.9.4] 2021-12-29

- examples: Added a cranking example that calls all of zeta's permissionless instructions with relevant documentation. ([#47](https://github.com/zetamarkets/sdk/pull/47))
- risk: Added in new calculations for short put margin requirements. ([#49](https://github.com/zetamarkets/sdk/pull/49))
- exchange: New margin parameter for MarginParameters account. ([#49](https://github.com/zetamarkets/sdk/pull/49))
- exchange: Add new instruction to update admin. ([#48](https://github.com/zetamarkets/sdk/pull/48))
- market: Add `getBidOrders` and `getAskOrders` for market. ([#50](https://github.com/zetamarkets/sdk/pull/50))
- client: Add `initializeOpenOrdersAccount` for independent open orders account creation. ([#50](https://github.com/zetamarkets/sdk/pull/50))
- general: Add user keys to whitelist accounts. ([#53](https://github.com/zetamarkets/sdk/pull/539))
- exchange: Add `expireSeriesOverride` instruction. ([#52](https://github.com/zetamarkets/sdk/pull/52))

## [0.9.3] 2021-12-24

- general: Rename margin parameters to be more intuitive from `optionBase` to `optionDynamic`. ([#44](https://github.com/zetamarkets/sdk/pull/44))
- exchange: Fix race condition on `Exchange.load` that would result in NaN margin requirements temporarily. ([#44](https://github.com/zetamarkets/sdk/pull/44))
- events: Trade event now emits `orderId` and `clientOrderId` if set, otherwise it is 0. These are represented in BN. ([#45](https://github.com/zetamarkets/sdk/pull/45))
- client: Deposit limit for non white-listed users. ([#40](https://github.com/zetamarkets/sdk/pull/40))

### Breaking

- events: TradeEvent now emits `costOfTrades` instead of `price`. Users can use `utils.getTradeEventPrice(event)` to get the trade price. If your order was a taker and traded against multiple orders in the one insert, the TradeEvent will aggregate across each execution. As a result, the trade price returned is the average trade price across the total taker size. ([#45](https://github.com/zetamarkets/sdk/pull/45))
- events: TradeEvent size is now a BN. ([#45](https://github.com/zetamarkets/sdk/pull/45))
- client: Users can only deposit up to a threshold where their balance + unrealized_pnl + new deposit < deposit limit unless they are previously whitelisted. Deposit limit can be found in the `Exchange.state` account. ([#40](https://github.com/zetamarkets/sdk/pull/40))

## [0.9.2] 2021-12-23

- utils: bugfix - Floating point error in `convertDecimalToNativeInteger`. ([#43](https://github.com/zetamarkets/sdk/pull/43))

## [0.9.1] 2021-12-20

- client: bugfix - `client.orders` size is represented in Decimals. ([#42](https://github.com/zetamarkets/sdk/pull/42))

## [0.9.0] 2021-12-20

- exchange: Add whitelist trading fees account initialization. ([#24](https://github.com/zetamarkets/sdk/pull/24))
- client: Add whitelist trading functionality for reduced fees. ([#24](https://github.com/zetamarkets/sdk/pull/24))
- general: Support new changes for socialized loss mechanism. ([#25](https://github.com/zetamarkets/sdk/pull/25))
- client: Fix withdrawal instruction bug. ([#25](https://github.com/zetamarkets/sdk/pull/25))
- general: Added typedoc documentation and github action for publishing to gh-pages. ([#30](https://github.com/zetamarkets/sdk/pull/30))
- general: Changed pkg manager from npm to yarn. ([#30](https://github.com/zetamarkets/sdk/pull/30))
- client: Add whitelist trading functionality for reduced fees. ([#24](https://github.com/zetamarkets/sdk/pull/24/))
- risk: Handle new margin calculation parameters being read from `ZetaGroup`. ([#31](https://github.com/zetamarkets/sdk/pull/31))
- general: Move minting of dex tokens to place_order instead. ([#33](https://github.com/zetamarkets/sdk/pull/33))
- client: Support client order ids for `PlaceOrder` and add `CancelOrderByClientOrderId`. ([#33](https://github.com/zetamarkets/sdk/pull/33))
- client: Add client order id to `Order`. ([#33](https://github.com/zetamarkets/sdk/pull/33))
- refactor: Replace program rpc calls with TransactionInstructions. ([#34](https://github.com/zetamarkets/sdk/pull/34))
- general: Support platform halt functionality. ([#34](https://github.com/zetamarkets/sdk/pull/34))
- general: Making lot size more minute in execution and tick sizes. ([#35](https://github.com/zetamarkets/sdk/pull/35))
- utils : Add `convertNativeLotSizeToDecimal` and `convertDecimalToNativeLotSize` for new lot size changes. ([#35](https://github.com/zetamarkets/sdk/pull/35))
- program-types: `MarginAccount` fields `position`, `openingOrders` and `closingOrders` are now represented as a BN instead of number. ([#35](https://github.com/zetamarkets/sdk/pull/35))
- general: Add padding to `Greeks`, `MarginAccount` and `State` accounts. ([#35](https://github.com/zetamarkets/sdk/pull/35))

### Breaking

- general: Minimum price increment is now 0.0001 for both options and futures. ([#35](https://github.com/zetamarkets/sdk/pull/35))
- general: Minimum trade tick size is now 0.001 for both options and futures. ([#35](https://github.com/zetamarkets/sdk/pull/35))
- client: `placeOrder`, `liquidate` and `cancelAndPlaceOrder` now expect the native integer size as the argument for size. i.e. trading 1.000 options will require you to pass in 1_000 or `convertDecimalToNativeLotSize(1)`. ([#35](https://github.com/zetamarkets/sdk/pull/35))
- utils: `convertNativeBNToDecimal` now takes in an optional argument for the number of fixed point precision.

## [0.8.3] 2021-12-08

- npm: Fix issue with 0.8.2 package.

## [0.8.2] 2021-12-08

- constants: Migrate to new serum DEX pid to fix execution bug. ([#21](https://github.com/zetamarkets/sdk/pull/21))

## [0.8.1] 2021-12-07

- market: Add helper functions for finding a market given parameters. ([#9](https://github.com/zetamarkets/sdk/pull/9))
- client: Update client open orders address on callback for scenario where open orders address is initialized outside of the sdk. ([#20](https://github.com/zetamarkets/sdk/pull/20))

## [0.8.0] 2021-12-06

- insurance-client: Insurance fund functionality, whitelist checks, deposit & withdrawal. ([#9](https://github.com/zetamarkets/sdk/pull/9))
- exchange: Insurance functionality, whitelist a user, rebalance vaults. ([#9](https://github.com/zetamarkets/sdk/pull/9))
- general: Add functionality to SDK to support on chain options pricing. ([#11](https://github.com/zetamarkets/sdk/pull/11))
- anchor: Bump to Anchor v0.18.2 typescript. ([#11](https://github.com/zetamarkets/sdk/pull/11))
- utils: refactor util functions for converting between numbers and BN. ([#14](https://github.com/zetamarkets/sdk/pull/14))
- exchange: Add functionality to handle scenario where deployment fails and redeployment is required. ([#14](https://github.com/zetamarkets/sdk/pull/14))
- risk: Fix mark price precision error in `RiskCalculator` for margin calculations. ([#15](https://github.com/zetamarkets/sdk/pull/15))

### Breaking

- utils: Deprecated `getNativeAmount` and `getReadableAmount` in `src/utils.ts`. This is replaced by `convertDecimalToNativeInteger`, `convertNativeIntegerToDecimal`, `convertNativeBNToDecimal` in `src/utils.ts`. ([#14](https://github.com/zetamarkets/sdk/pull/14))
- client: Client position `costOfTrades` are now represented in decimal instead of native fixed point integer. ([#14](https://github.com/zetamarkets/sdk/pull/14))
- exchange: Deprecated `Greeks` account `theo` field in `ProductGreeks`. This is now replaced by `Exchange.greeks.markPrices[productIndex]`. ([#11](https://github.com/zetamarkets/sdk/pull/11))

## [0.7.3] 2021-11-29

- error: Move error related functionality to error.ts. ([#6](https://github.com/zetamarkets/sdk/pull/6))
- client: Add `CancelMultipleOrders`. ([#8](https://github.com/zetamarkets/sdk/pull/8))

Note: Skipped versions due to NPM issues.

## [0.7.0] 2021-11-17

- client: improve logging on deposit.
- client: throttle defaults to false instead of true.
- utils: improve display state.
- risk: add `getMarginAccountState` to risk calculator for general margin account state.
- general: export anchor Wallet so it is accessible via this sdk.

### Breaking

- exchange: Load `throttle` argument is now `throttleMs` for the ms to throttle per set of markets polled.<|MERGE_RESOLUTION|>--- conflicted
+++ resolved
@@ -5,11 +5,10 @@
 
 ## Unreleased
 
-<<<<<<< HEAD
-## [1.16.8]
-
-- Fetch min lot sizes from state.
-=======
+## [1.17.1]
+
+- Fetch min lot sizes from state. ([#331](https://github.com/zetamarkets/sdk/pull/331))
+
 ## [1.17.0]
 
 - New asset ONEMBONK (BONK x 1 million) ([#333](https://github.com/zetamarkets/sdk/pull/333))
@@ -22,7 +21,6 @@
 
 - Robustness improvements around RPCs and cranking ([#330](https://github.com/zetamarkets/sdk/pull/330))
 - Add user to placeOrderEvent ([#328](https://github.com/zetamarkets/sdk/pull/328))
->>>>>>> ec3af5bc
 
 ## [1.16.7]
 
