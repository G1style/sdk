--- conflicted
+++ resolved
@@ -3,11 +3,10 @@
 All notable changes to this project will be documented in this file.
 Version changes are pinned to SDK releases.
 
-<<<<<<< HEAD
-## [1.19.1]
+## [1.21.0]
 
 - Add PNL to TradeEventV3 and PositionSize to ApplyFundingEvent. ([#344](https://github.com/zetamarkets/sdk/pull/344))
-=======
+
 ## [1.20.3]
 
 - Refactor settleAndBurnVaultTokens to allow an accountLimit. ([#350](https://github.com/zetamarkets/sdk/pull/350))
@@ -28,7 +27,6 @@
 ## [1.19.1]
 
 - Add optional startIndex to findAvailableTriggerOrderBit(). ([#345](https://github.com/zetamarkets/sdk/pull/345))
->>>>>>> d2a306ff
 
 ## [1.19.0]
 
