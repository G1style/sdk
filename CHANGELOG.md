# Changelog

All notable changes to this project will be documented in this file.
Version changes are pinned to SDK releases.

## Unreleased

<<<<<<< HEAD
## [1.8.1] 2023-09-05

- New function to cancel all trigger orders + place order. ([#265](https://github.com/zetamarkets/sdk/pull/265))
=======
## [1.9.1] 2023-09-11

- Add auto prio fee offset and multiplier. ([#269](https://github.com/zetamarkets/sdk/pull/269))

## [1.9.0] 2023-09-07

- Add margin account pubkeys to LiquidationEvent. ([#268](https://github.com/zetamarkets/sdk/pull/268))
- Allow for delegator to liquidate and force cancel. ([#267](https://github.com/zetamarkets/sdk/pull/267))
- Add asset and marginAccount to PlaceOrderEvent. ([#266](https://github.com/zetamarkets/sdk/pull/266))
- Add trigger admin to state account. ([#264](https://github.com/zetamarkets/sdk/pull/264))
>>>>>>> 3d9dff53

## [1.8.1] 2023-09-01

- Default reduceOnly to true in trigger orders. ([#263](https://github.com/zetamarkets/sdk/pull/263))

## [1.8.0] 2023-08-29

- New feature: Trigger Orders. ([#251](https://github.com/zetamarkets/sdk/pull/251))

## [1.7.4] 2023-08-28

- Clamp executionInfo.size in calculatePnl() instead of throwing and error. ([#261](https://github.com/zetamarkets/sdk/pull/261))

## [1.7.3] 2023-08-28

- Small bugfix for sizeUpperBound in getMaxTradeSize(). ([#260](https://github.com/zetamarkets/sdk/pull/260))

## [1.7.2] 2023-08-24

- New risk utils return 0 if balance is 0. ([#259](https://github.com/zetamarkets/sdk/pull/259))

## [1.7.1] 2023-08-23

- Small bugfix for post-trade calcs. ([#258](https://github.com/zetamarkets/sdk/pull/258))

## [1.7.0] 2023-08-21

- Add post-trade calculations to risk.ts, allowing for accurate simulations of account metrics from a hypothetical order/trade. ([#257](https://github.com/zetamarkets/sdk/pull/257))

## [1.6.1] 2023-08-09

- getMaxTradeSize() now simulates all positions and orders correctly. ([#256](https://github.com/zetamarkets/sdk/pull/256))

## [1.6.0] 2023-07-25

- Add getMaxTradeSize() and getLiquidationPrice() to risk calcs. ([#252](https://github.com/zetamarkets/sdk/pull/252))
- Reformat pnl into estimateRealizedPnl() and calculateUnrealizedPnl(), using function overloads ([#252](https://github.com/zetamarkets/sdk/pull/252))
- Add checkLiquidity() util function to find the best price in the orderbook for a given size. ([#252](https://github.com/zetamarkets/sdk/pull/252))

## [1.5.0] 2023-07-25

- Clean up some risk calculations under the hood. ([#255](https://github.com/zetamarkets/sdk/pull/255))
- Add fee to TradeEventV3. ([#253](https://github.com/zetamarkets/sdk/pull/253))
- Add header to event queue fetch. ([#250](https://github.com/zetamarkets/sdk/pull/250))

## [1.4.4] 2023-07-14

- Mark authority as mutable in CloseCrossMarginAccountManager. ([#249](https://github.com/zetamarkets/sdk/pull/249))
- Bugfix force cancels open orders account for CMA -> MA. ([#249](https://github.com/zetamarkets/sdk/pull/249))

## [1.4.3] 2023-07-14

- Separate sdk calls for migrating from MA to CMA and then closing OOAs and MAs. ([#248](https://github.com/zetamarkets/sdk/pull/247))

## [1.4.2] 2023-07-05

- Add in per asset risk state for cross margin accounts. ([#247](https://github.com/zetamarkets/sdk/pull/247))

## [1.3.1] 2023-06-30

- Support both marginAccount and crossMarginAccount in forceCancelOrderByOrderId() and forceCancelOrders(). ([#245](https://github.com/zetamarkets/sdk/pull/245))

## [1.2.0] 2023-06-29

- Improve CrossMarginAccount migration UX. ([#244](https://github.com/zetamarkets/sdk/pull/244))
- New error if a MarginAccount tries to liquidate a CrossMarginAccount. ([#244](https://github.com/zetamarkets/sdk/pull/244))

## [1.1.0] 2023-06-27

- Update Zeta LUTs. ([#243](https://github.com/zetamarkets/sdk/pull/243))
- Add new error FeatureUnavailable. ([#243](https://github.com/zetamarkets/sdk/pull/243))

## [1.0.0] 2023-06-27

- New CrossClient that allows for trading using CrossMarginAccounts (Note: SDK only for now! Frontend support coming with V2). ([#238](https://github.com/zetamarkets/sdk/pull/238))
- Options + futures functionality removed as much as possible, mainly from risk.ts, exchange.ts and client.ts.
- SpreadAccount functionality removed, mainly from risk.ts and client.ts.

### Breaking

- general: Almost all instructions break due to changing accounts or arguments. Notably all core instructions support MarginAccount and CrossMarginAccount interchangeably. ([#238](https://github.com/zetamarkets/sdk/pull/238))
- exchange: Remove assets argument in Exchange.load(), forcing all assets. ([#238](https://github.com/zetamarkets/sdk/pull/238))

## [0.29.6] 2023-06-17

- exchange: Add an upper limit to automatic priority fees. ([#240](https://github.com/zetamarkets/sdk/pull/240))

## [0.29.5] 2023-06-15

- utils: use confirmTransaction() with new BlockheightBasedTransactionConfirmationStrategy, improving tx timeout detection by specifying the last valid blockheight. ([#235](https://github.com/zetamarkets/sdk/pull/235))

## [0.29.4] 2023-06-15

- exchange: Add functionality to automatically determine priority fees. ([#236](https://github.com/zetamarkets/sdk/pull/236))

## [0.29.3] 2023-06-15

### Breaking

- Move Asset object to constants, removing circular imports and improving browser-based UX. This will cause syntax errors if you're importing the Asset object. ([#239](https://github.com/zetamarkets/sdk/pull/239))

## [0.29.2] 2023-06-13

- exchange: Better Pricing account subscription. ([#237](https://github.com/zetamarkets/sdk/pull/237))

## [0.29.1] 2023-06-08

- general: New set of instructions for Pricing account. ([#234](https://github.com/zetamarkets/sdk/pull/234)). Notable changes:
  - UpdatePricing() removed (only V2 now)
  - CrankEventQueue(), RebalanceInsuranceVault() and ApplyPerpFunding() contexts changed to use Pricing account
  - New InitializeOpenOrdersV2(), CloseOpenOrdersV2()
  - New PlacePerpOrderV3(), ForceCancelOrdersV2(), LiquidateV2()

## [0.29.0] 2023-06-08

- general: New Pricing account to replace ZetaGroup + Greeks. ([#233](https://github.com/zetamarkets/sdk/pull/233)). Notable changes:
  - Halting is now in State as HaltStateV2. Halt and unhalt logic changed to support this
  - New UpdatePricingV2() which updates both Greeks and Pricing accounts
  - New DepositV2 and WithdrawV2() which use the Pricing account.

## [0.28.0] 2023-05-24

- general: Migrate per-asset insurance vault, deposit vault and socialized loss account to be global accounts. ([#230](https://github.com/zetamarkets/sdk/pull/230))
- accounts: Increase the size of the State account to 1000. ([#230](https://github.com/zetamarkets/sdk/pull/230))

## [0.27.2] 2023-05-15

- general: Refresh tif parameters on clock event. ([#231](https://github.com/zetamarkets/sdk/pull/231))

## [0.27.1] 2023-05-09

- risk: Clean up risk calculator code for margining. ([#229](https://github.com/zetamarkets/sdk/pull/229))

## [0.27.0] 2023-04-28

- general: Allow toggling zetaGroup perpsOnly on/off. ([#211](https://github.com/zetamarkets/sdk/pull/211/))

## [0.26.9] 2023-04-28

- events: Add new TradeEventV3. ([#225](https://github.com/zetamarkets/sdk/pull/225))

## [0.26.8] 2023-04-28

- events: Add authority pubkeys and asset to LiquidationEvent. ([#226](https://github.com/zetamarkets/sdk/pull/226))

## [0.26.7] 2023-04-18

- market: Add asset to order object. ([#224](https://github.com/zetamarkets/sdk/pull/224))

## [0.26.6] 2023-04-17

- risk: Allow custom executionPrice and account for fees in calculateUnrealizedPnl ([#218](https://github.com/zetamarkets/sdk/pull/218))

## [0.26.5] 2023-04-17

- client: Add asset to positions object. ([#223](https://github.com/zetamarkets/sdk/pull/223))

## [0.26.4] 2023-04-12

- constants: Add ZETAGROUP_PUBKEY_ASSET_MAP. ([#220](https://github.com/zetamarkets/sdk/pull/220))

## [0.26.3] 2023-04-11

- exchange: Add handy function Exchange.zetaGroupPubkeyToAsset(). ([#219](https://github.com/zetamarkets/sdk/pull/219))

## [0.26.2] 2023-03-31

- client: Fix cancelAllPerpMarketOrders. ([#217](https://github.com/zetamarkets/sdk/pull/216))

## [0.26.1] 2023-03-29

- markets: Return the slot when an orderbook update occurs. ([#216](https://github.com/zetamarkets/sdk/pull/216))

## [0.26.0] 2023-03-28

- client: Update mass cancel logic to account for LUTs across all functions. ([#215](https://github.com/zetamarkets/sdk/pull/215))

## [0.25.4] 2023-03-24

- constants: Update the zeta LUT to include ARB accounts. ([#214](https://github.com/zetamarkets/sdk/pull/214))

## [0.25.3] 2023-03-24

- client: Bugfix MarginAccount and SpreadAccount can be null. ([#213](https://github.com/zetamarkets/sdk/pull/213))

## [0.25.2] 2023-03-24

- oracle: Bugfix Arbitrum oracle constant. ([#212](https://github.com/zetamarkets/sdk/pull/212))

## [0.25.1] 2023-03-22

- general: Add Arbitrum ([#210](https://github.com/zetamarkets/sdk/pull/210))

## [0.24.1] 2023-03-20

- types: fix maxPerpDeltaSeconds to number.
- client: Add user callback type. ([#209](https://github.com/zetamarkets/sdk/pull/209))

## [0.24.0] 2023-03-17

- program: Add order expiry ts to PlaceOrderEvent. ([#204](https://github.com/zetamarkets/sdk/pull/204))
- program: Add max perp delta age to State. ([#207](https://github.com/zetamarkets/sdk/pull/207))
- program: Add secondary admin to State.([#208](https://github.com/zetamarkets/sdk/pull/208))

## [0.23.1] 2023-03-06

- utils: add roundingFactor to conversion utils. ([#206](https://github.com/zetamarkets/sdk/pull/206))

## [0.23.0] 2023-02-06

- general: support flexible assets. ([#198](https://github.com/zetamarkets/sdk/pull/198))
- general: add aptos. ([#198](https://github.com/zetamarkets/sdk/pull/198))
- general: Remove a lot of unnecessary async processes and improve exchange loading times. ([#196](https://github.com/zetamarkets/sdk/pull/196))
- general: Improve loading time for client. ([#196](https://github.com/zetamarkets/sdk/pull/196))
- general: Add the option to load devnet/mainnet zeta exchange state from serum market stores. ([#196](https://github.com/zetamarkets/sdk/pull/196))

## [0.22.1]

- utils: Round price to nearest tick in `utils.convertDecimalToNativeInteger`. ([#195](https://github.com/zetamarkets/sdk/pull/195))

## [0.22.0]

- general: Bump anchor version to 0.26.0, solana version to 1.31.5 and @solana/web3.js to 1.68.0. ([#185](https://github.com/zetamarkets/sdk/pull/185))
- general: Allow for the setting of blockhash commitment to fetch. ([#185](https://github.com/zetamarkets/sdk/pull/185))
- general: Add versioned transactions and LUTs. ([#185](https://github.com/zetamarkets/sdk/pull/185))

## [0.21.3] 2023-01-24

- utils: Specify `finalized` commitment for blockhash in processTransaction. ([#193](https://github.com/zetamarkets/sdk/pull/193))

## [0.21.2] 2023-01-24

- general: add ability to toggle compute units per transaction. ([#194](https://github.com/zetamarkets/sdk/pull/194))

## [0.21.1] 2023-01-23

- client: Return txSigs properly on cancelAllOrders. ([#192](https://github.com/zetamarkets/sdk/pull/192))

## [0.21.0] 2023-01-21

### Breaking

- Add backup oracle (Chainlink) to program code. This adds an extra account to most instructions so an SDK upgrade is required to trade. ([#189](https://github.com/zetamarkets/sdk/pull/189))

## [0.20.0] 2023-01-18

- general: Add delegated account functionality to program and SDK. ([#187](https://github.com/zetamarkets/sdk/pull/187))

## [0.19.3] 2023-01-09

- client: add perp functionality to all cancel+place functions in subclient. ([#186](https://github.com/zetamarkets/sdk/pull/186))

## [0.19.2] 2023-01-05

- cleanup: add option for setting expiry timestamp on tif orders. ([#183](https://github.com/zetamarkets/sdk/pull/183))
- general: add instruction to prune expired orders for expired TIF orders. ([#184](https://github.com/zetamarkets/sdk/pull/184))

## [0.19.1] 2022-12-23

- general: Add user order filtering for expired orders. ([#181](https://github.com/zetamarkets/sdk/pull/181)
- cleanup: refactor tif in order options for dev ux. ([#182](https://github.com/zetamarkets/sdk/pull/182))

## [0.19.0] 2022-12-22

- general: Port serum sdk into the zetamarkets sdk. ([#175](https://github.com/zetamarkets/sdk/pull/175))
- general: Add TIF orders into zetamarkets sdk. ([#176](https://github.com/zetamarkets/sdk/pull/176))
- general: Add PostOnlySlide order type. ([#178](https://github.com/zetamarkets/sdk/pull/178))

### Breaking

- Remove placeOrder and placePerpOrder VX from subClient replace with placeOrder only across client and subClient
- Remove arguments and use types.OrderOptions now for orderType, clientOrderId, tag, TIFOffset, etc;

## [0.18.2] 2022-12-05

- program: Add perpMarkPriceSet and perpMarketCleaned to IDL. ([#173](https://github.com/zetamarkets/sdk/pull/173))
- utils: Add assetToIndex, fix getAllProgramAccountAddresses + cleanZetaMarketsHalted. ([#173](https://github.com/zetamarkets/sdk/pull/173))
- program: Add new forceCancelOrderByOrderId instruction. ([#174](https://github.com/zetamarkets/sdk/pull/174))

### Breaking

- LiquidationEvent now has a signed (i64) size instead of unsigned (u64). ([#174](https://github.com/zetamarkets/sdk/pull/174))
- program: Deprecate placeOrder, placeOrderV2. ([#174](https://github.com/zetamarkets/sdk/pull/174))
- events: Deprecate TradeEvent. ([#174](https://github.com/zetamarkets/sdk/pull/174))

## [0.18.1]

- utils: Add an optional limit to the amount of events cranked at once. ([#172](https://github.com/zetamarkets/sdk/pull/172))

## [0.18.0]

- client: Better cancelAllOrders() functionality. ([#169](https://github.com/zetamarkets/sdk/pull/169))
- client: Warning message on combo placeOrder instructions if no open orders acc. ([#169](https://github.com/zetamarkets/sdk/pull/169))
- client: Add placeOrderWithBlockhash(), allowing the user to specify their own blockhash to avoid an RPC roundtrip. ([#166](https://github.com/zetamarkets/sdk/pull/166))
- examples: Bump SDK version and webserver URL. ([#166](https://github.com/zetamarkets/sdk/pull/166))
- program: Add an ImmediateOrCancel order type. ([#168](https://github.com/zetamarkets/sdk/pull/168))
- general: Add perpetual futures. (#[152](https://github.com/zetamarkets/sdk/pull/152)). Many changes, the main ones are:
  - New client.placePerpOrder() function
  - New ApplyFundingEvent
  - Exchange.getMarkets() now includes the perpMarket concantenated to the markets array
    The only breaking changes are additional accounts required for updatePricing, other than that everything can be ignored if perps aren't traded.
- client: Add create place order instruction function. (#[170](https://github.com/zetamarkets/sdk/pull/170))

### Breaking

- assets: Asset enum value now stores string value of name instead of index i.e. `SOL = "SOL"` (#[171](https://github.com/zetamarkets/sdk/pull/171))

## [0.17.1]

- general: Bump solana-web3 package to 1.66.1 to fix some socket issues. ([#167](https://github.com/zetamarkets/sdk/pull/167))

## [0.17.0]

- idl: add idl perp kind to prevent breaking changes.
- program: disable withdrawals while user has open orders.
- client: add cancelAllMarketOrders(). ([#157](https://github.com/zetamarkets/sdk/pull/157))
- events: Add TradeEventV2. ([#153](https://github.com/zetamarkets/sdk/pull/153))
- risk: change initial margin calcs to use max(shorts, longs) for futures instead of shorts + longs. ([#158](https://github.com/zetamarkets/sdk/pull/158))

## [0.16.17]

- constants: drop MAX_CANCELS_PER_TX down to 3. ([#156](https://github.com/zetamarkets/sdk/pull/156))

## [0.16.16]

- client: cancelAllOrders() and cancelAllOrdersNoError() now bundle instructions of different assets into one transaction if possible. ([#155](https://github.com/zetamarkets/sdk/pull/155))

### Breaking

- client: cancelMultipleOrders() and cancelMultipleOrdersNoError() now require Asset in the CancelArgs[] function argument. ([#155](https://github.com/zetamarkets/sdk/pull/155))

## [0.16.15]

- risk: Expose initial margin no concession. ([#154](https://github.com/zetamarkets/sdk/pull/154))
- subclient: Fix multiple signing on closeMultipleOpenOrders. ([#154](https://github.com/zetamarkets/sdk/pull/154))

## [0.16.14]

- risk: Add available withdrawable balance for MMs. ([#151](https://github.com/zetamarkets/sdk/pull/151))

## [0.16.13]

- utils: add asset filter in fetching open orders accounts. ([#150](https://github.com/zetamarkets/sdk/pull/150))

## [0.16.12]

- events: Improve event handling in client. ([#149](https://github.com/zetamarkets/sdk/pull/149))

## [0.16.11]

- skipped due to release issues

## [0.16.10]

- export calculateSpreadAccountMarginRequirement

## [0.16.9]

- export risk-utils.

## [0.16.8]

- referrals: Add referral rewards. ([#140](https://github.com/zetamarkets/sdk/pull/140))

## [0.16.7]

- program: Move expiry_interval_seconds and new_expiry_threshold_seconds from State to ZetaGroup. ([#146](https://github.com/zetamarkets/sdk/pull/146))

### Breaking

- `expiry_interval_seconds` and `new_expiry_threshold_seconds` is held in each asset's zeta group as opposed to the global state account.

## [0.16.6]

- risk: Add calculation for position movement between spread and margin account. ([#144](https://github.com/zetamarkets/sdk/pull/144))

## [0.16.5]

- program: Fix exchange closing. ([#142](https://github.com/zetamarkets/sdk/pull/142))

## [0.16.4]

- program: Refactor fee collection methodology and add some associated instructions. ([#136](https://github.com/zetamarkets/sdk/pull/136))
- program: Separate fee structure for d1 and option products. ([#138](https://github.com/zetamarkets/sdk/pull/138))
- events: Add new OrderCompleteEvent. ([#135](https://github.com/zetamarkets/sdk/pull/135))
- events: Remove CancelEvent. ([#135](https://github.com/zetamarkets/sdk/pull/135))

## [0.16.3]

- referrals: Fix referral alias fetching bug. ([#139](https://github.com/zetamarkets/sdk/pull/139))

## [0.16.2]

- referrals: Add referrer support in Client. ([#137](https://github.com/zetamarkets/sdk/pull/137))

## [0.16.1]

- referrals: Support referrer aliases. ([#134](https://github.com/zetamarkets/sdk/pull/134))

## [0.16.0]

- general: Multiasset support. ([#124](https://github.com/zetamarkets/sdk/pull/124))
  - A lot of breaking changes, please see below and updated README.md
  - A guide on how to migrate from older versions to 0.16.0 is available on ([Gitbook](https://zetamarkets.gitbook.io/zeta/build-with-zeta/zeta-sdk/multi-asset-sdk-guide))

### Breaking

- Most functions now take in Asset as their first argument
- Most client and exchange functions are now part of subClient and subExchange respectively
  - You should not need to access these directly, client and exchange will have helper functions for everything
- Oracle no longer uses string feeds ("SOL/USD") in favour of the Asset enum
- Exchange and client callbacks now pass back the Asset object
- client.positions is renamed to .marginPositions for consistency with .spreadPositions
  - These are both in subclient now due to multiasset changes, but are accessible with client.getMarginPositions() and client.getSpreadPositions()
- toNetwork() is moved to network.ts

## [0.15.0]

- Skipped 0.15.0 due to versioning issues.

## [0.14.4]

- client: Add extra safety around client state updates. ([#129](https://github.com/zetamarkets/sdk/pull/129))
- client: Add referral logic for client. ([#130](https://github.com/zetamarkets/sdk/pull/130))
- program: Add instruction logic for referrals. ([#130](https://github.com/zetamarkets/sdk/pull/130))
- events: Cancel events. ([#131](https://github.com/zetamarkets/sdk/pull/131))

## [0.14.3]

- program: Add Asset to MarginAccount, SpreadAccount and ZetaGroup. ([#126](https://github.com/zetamarkets/sdk/pull/126))
- risk: Add functionality for market maker margin concessions. ([#128](https://github.com/zetamarkets/sdk/pull/128))

## [0.14.2]

- general: Specify buffer-layout version in package.json. ([#119](https://github.com/zetamarkets/sdk/pull/119))
- program: Add new NoError cancel instructions. ([#114](https://github.com/zetamarkets/sdk/pull/114))
- client: Add new instructions ReplaceByClientOrderId, CancelAllOrdersNoError and CancelMultipleOrdersNoError. ([#114](https://github.com/zetamarkets/sdk/pull/114))
- events: Add new event LiquidationEvent. ([#118](https://github.com/zetamarkets/sdk/pull/118))
- risk: Add unrealized pnl calculations for spread accounts. ([#119](https://github.com/zetamarkets/sdk/pull/119))

### Breaking

- instruction: `InitializeOpenOrders` now takes explicit payer. This affects placing an order on a new market. ([#121](https://github.com/zetamarkets/sdk/pull/121))

## [0.14.1]

- oracle: `OraclePrice` now contains `lastUpdatedTime` which is seconds since Linux epoch. `GetPriceAge` can be called to get the time between `now` and `lastUpdatedTime`. (([#115](https://github.com/zetamarkets/sdk/pull/115)))
- oracle: Now has explicit `pollPrice` function to fetch the latest oracle price manually. (([#115](https://github.com/zetamarkets/sdk/pull/115)))

## [0.14.0]

- events: Add new event PlaceOrderEvent. ([#107](https://github.com/zetamarkets/sdk/pull/107))
- program: Add new instruction PlaceOrderV3. ([#104](https://github.com/zetamarkets/sdk/pull/104))
- program: Change liquidate() size argument in program from u32 to u64. ([#103](https://github.com/zetamarkets/sdk/pull/103))
- program: Mark greek accounts as immutable in certain instructions.
- program: Add support for spread accounts. ([#102](https://github.com/zetamarkets/sdk/pull/102))
- client: Added helper getter functions for user margin account and spread account state. ([#102](https://github.com/zetamarkets/sdk/pull/102))
- anchor: Bump to 0.24.2. ([#110](https://github.com/zetamarkets/sdk/pull/110))
- errors: Parse anchor `AnchorError` to local `NativeAnchorError` to standardise error fields. ([#110](https://github.com/zetamarkets/sdk/pull/110))
- errors: Refactor error handling and parse simulation errors. ([#111](https://github.com/zetamarkets/sdk/pull/111))
- client: Expose whitelist deposit address. ([#112](https://github.com/zetamarkets/sdk/pull/112))

### Breaking

- instruction: `InitializeMarginAccount` now explicitly specifies the payer for composability reasons. ([#108](https://github.com/zetamarkets/sdk/pull/108))
- instruction: `InitializeMarginAccount` no longer requires a nonce to be passed in for the PDA generation. ([#102](https://github.com/zetamarkets/sdk/pull/102))
- client: SDK type `Position` field `position` has been renamed to `size`. ([#102](https://github.com/zetamarkets/sdk/pull/102))
- program-types: Smart contract type `Position` field `position` has been renamed to `size`. ([#102](https://github.com/zetamarkets/sdk/pull/102))
- program-types: `MarginAccount` field `positions` of type `Position` has been renamed to `productLedgers` of type `ProductLedger` that contains a `Position` and a `OrderState`. `Position` contains `size` and `costOfTrades` and `OrderState` contains opening and closing order data. ([#102](https://github.com/zetamarkets/sdk/pull/102))
- events: new code in anchor for deserializing events. This update is required for `TradeEvent` to be deserialized correctly.

Note: As the memory layout of Zeta accounts has not changed, merely refactored or renamed, using an older version of the SDK for existing accounts is not breaking as it will still deserialize correctly. Updating to the latest SDK will let users access the newest features and improvements.

- The only breaking portion is calling `InitializeMarginAccount` on new account deposits.

## [0.13.0] 2022-03-13

- anchor: bump to v0.22.1. ([#98](https://github.com/zetamarkets/sdk/pull/98))

### Breaking

- errors: New anchor release maps program errors from 6000, instead of 300. Errors won't map correctly without upgrading to this version.

## [0.12.4] 2022-02-28

- client: Add functionality to withdraw and close margin account in single transaction. ([#98](https://github.com/zetamarkets/sdk/pull/98))

## [0.12.3] 2022-02-28

- client: expose provider as client provider might not be the same as exchange provider. ([#97](https://github.com/zetamarkets/sdk/pull/97))

## [0.12.2] 2022-02-27

- client: expose client address.

## [0.12.1] 2022-02-25

- exchange: greek and oracle callback after margin requirements are updated.

## [0.12.0] 2022-02-23

- client: Add in functionality to close a margin account, close an open orders account and close multiple open orders accounts. ([#93](https://github.com/zetamarkets/sdk/pull/93))
- general: Add in functionality to accomodate for extra order types (post-only & fill-or-kill). ([#93](https://github.com/zetamarkets/sdk/pull/93))
- general: Add in placeOrderV2 to allow order type to be specified. ([#93](https://github.com/zetamarkets/sdk/pull/93))

## [0.11.0] 2022-02-02

- risk: Change margin calculations to reflect new changes. See https://zetamarkets.gitbook.io/zeta/zeta-protocol/collateral-framework ([#85](https://github.com/zetamarkets/sdk/pull/85))
- example: Update liquidator example in line with margin changes. ([#85](https://github.com/zetamarkets/sdk/pull/85))
- utils: Add token burning functionality. ([#87](https://github.com/zetamarkets/sdk/pull/87))
- risk: Add function to calculate maintenance margin requirements including orders, used for sending orders that close positions only. ([#89](https://github.com/zetamarkets/sdk/pull/89))

### Breaking

- risk: All user actions now check initial margin requirements across all open orders and positions. See changes in `risk.ts`. ([#85](https://github.com/zetamarkets/sdk/pull/85))
- risk: `MarginAccountState` - `availableBalance` has been deprecated. Use `availableBalanceInitial` to check a margin account's available balance for placing orders, withdrawing and liquidating other users. Use `availableBalanceMaintenance` to see if a user can be liquidated. ([#85](https://github.com/zetamarkets/sdk/pull/85))

## [0.10.5] 2022-01-29

- client: Fix client margin account subscriptions. ([#84](https://github.com/zetamarkets/sdk/pull/84))
- risk: Fix risk calculation for initial margin. ([#86](https://github.com/zetamarkets/sdk/pull/86))

## [0.10.4] 2022-01-24

- error: Add handling for a few native errors i.e. insufficient lamports and unconfirmed tx. ([#83](https://github.com/zetamarkets/sdk/pull/83))
- error: Unconfirmed transaction error passes back an error object with transactionSignature as a field in data. ([#83](https://github.com/zetamarkets/sdk/pull/83))

## [0.10.3] 2022-01-22

- utils: Add `updateExchangeState` to exchange to allow for state refresh without websocket. ([#82](https://github.com/zetamarkets/sdk/pull/82))

## [0.10.2] 2022-01-21

- utils: `getClockData` now uses local `readBigInt64LE` to fix browser compatibility issues.

## [0.10.1] 2022-01-19

- exchange: Close sets initialized flag to false so it can be reloaded. ([#80](https://github.com/zetamarkets/sdk/pull/80))

## [0.10.0] 2022-01-17

- risk: Remove redundant calculation in `getMarginAccountState`. ([#59](https://github.com/zetamarkets/sdk/pull/59))
- program-types: Add force halt pricing field to `Greeks`. ([#63](https://github.com/zetamarkets/sdk/pull/63))
- examples: Fix cranking example. ([#63](https://github.com/zetamarkets/sdk/pull/64))
- examples: Add example to display settlement prints. ([#64](https://github.com/zetamarkets/sdk/pull/64))
- subscription: Add `subscription` to allow for websocket subscription to all program accounts of a particular type. Currently only supports `MarginAccount`. ([#71](https://github.com/zetamarkets/sdk/pull/71))
- examples: Add subscription example. ([#71](https://github.com/zetamarkets/sdk/pull/71))
- utils: Add a function to fetch all the addresses for a certain program account. Currently only supports `MarginAccount`. ([#72](https://github.com/zetamarkets/sdk/pull/72))
- general: Modify default commitment levels to confirmed. ([#73](https://github.com/zetamarkets/sdk/pull/73))
- client: Add `cancelAndPlaceOrderByClientOrderId`. ([#73](https://github.com/zetamarkets/sdk/pull/73))
- exchange: Add clock slot. ([#74](https://github.com/zetamarkets/sdk/pull/74))
- client: Optimise polling such that only one `updateState` can be called at all times. Pending updates are batched to the next timer tick. ([#74](https://github.com/zetamarkets/sdk/pull/74))
- client: Reduce DEFAULT_CLIENT_TIMER_INTERVAL to 1 for more frequent pending update refreshes. ([#74](https://github.com/zetamarkets/sdk/pull/74))
- market: Remove orderbook depth. Always store the full orderbook size. ([#74](https://github.com/zetamarkets/sdk/pull/74))
- oracle: Allow oracle object to decode any pyth address. ([#77](https://github.com/zetamarkets/sdk/pull/77))

## [0.9.5] 2021-12-29

- program-types: Add fields to `PricingParameters`. ([#56](https://github.com/zetamarkets/sdk/pull/56))
- examples: Add basic liquidator example. ([#60](https://github.com/zetamarkets/sdk/pull/60))

## [0.9.4] 2021-12-29

- examples: Added a cranking example that calls all of zeta's permissionless instructions with relevant documentation. ([#47](https://github.com/zetamarkets/sdk/pull/47))
- risk: Added in new calculations for short put margin requirements. ([#49](https://github.com/zetamarkets/sdk/pull/49))
- exchange: New margin parameter for MarginParameters account. ([#49](https://github.com/zetamarkets/sdk/pull/49))
- exchange: Add new instruction to update admin. ([#48](https://github.com/zetamarkets/sdk/pull/48))
- market: Add `getBidOrders` and `getAskOrders` for market. ([#50](https://github.com/zetamarkets/sdk/pull/50))
- client: Add `initializeOpenOrdersAccount` for independent open orders account creation. ([#50](https://github.com/zetamarkets/sdk/pull/50))
- general: Add user keys to whitelist accounts. ([#53](https://github.com/zetamarkets/sdk/pull/539))
- exchange: Add `expireSeriesOverride` instruction. ([#52](https://github.com/zetamarkets/sdk/pull/52))

## [0.9.3] 2021-12-24

- general: Rename margin parameters to be more intuitive from `optionBase` to `optionDynamic`. ([#44](https://github.com/zetamarkets/sdk/pull/44))
- exchange: Fix race condition on `Exchange.load` that would result in NaN margin requirements temporarily. ([#44](https://github.com/zetamarkets/sdk/pull/44))
- events: Trade event now emits `orderId` and `clientOrderId` if set, otherwise it is 0. These are represented in BN. ([#45](https://github.com/zetamarkets/sdk/pull/45))
- client: Deposit limit for non white-listed users. ([#40](https://github.com/zetamarkets/sdk/pull/40))

### Breaking

- events: TradeEvent now emits `costOfTrades` instead of `price`. Users can use `utils.getTradeEventPrice(event)` to get the trade price. If your order was a taker and traded against multiple orders in the one insert, the TradeEvent will aggregate across each execution. As a result, the trade price returned is the average trade price across the total taker size. ([#45](https://github.com/zetamarkets/sdk/pull/45))
- events: TradeEvent size is now a BN. ([#45](https://github.com/zetamarkets/sdk/pull/45))
- client: Users can only deposit up to a threshold where their balance + unrealized_pnl + new deposit < deposit limit unless they are previously whitelisted. Deposit limit can be found in the `Exchange.state` account. ([#40](https://github.com/zetamarkets/sdk/pull/40))

## [0.9.2] 2021-12-23

- utils: bugfix - Floating point error in `convertDecimalToNativeInteger`. ([#43](https://github.com/zetamarkets/sdk/pull/43))

## [0.9.1] 2021-12-20

- client: bugfix - `client.orders` size is represented in Decimals. ([#42](https://github.com/zetamarkets/sdk/pull/42))

## [0.9.0] 2021-12-20

- exchange: Add whitelist trading fees account initialization. ([#24](https://github.com/zetamarkets/sdk/pull/24))
- client: Add whitelist trading functionality for reduced fees. ([#24](https://github.com/zetamarkets/sdk/pull/24))
- general: Support new changes for socialized loss mechanism. ([#25](https://github.com/zetamarkets/sdk/pull/25))
- client: Fix withdrawal instruction bug. ([#25](https://github.com/zetamarkets/sdk/pull/25))
- general: Added typedoc documentation and github action for publishing to gh-pages. ([#30](https://github.com/zetamarkets/sdk/pull/30))
- general: Changed pkg manager from npm to yarn. ([#30](https://github.com/zetamarkets/sdk/pull/30))
- client: Add whitelist trading functionality for reduced fees. ([#24](https://github.com/zetamarkets/sdk/pull/24/))
- risk: Handle new margin calculation parameters being read from `ZetaGroup`. ([#31](https://github.com/zetamarkets/sdk/pull/31))
- general: Move minting of dex tokens to place_order instead. ([#33](https://github.com/zetamarkets/sdk/pull/33))
- client: Support client order ids for `PlaceOrder` and add `CancelOrderByClientOrderId`. ([#33](https://github.com/zetamarkets/sdk/pull/33))
- client: Add client order id to `Order`. ([#33](https://github.com/zetamarkets/sdk/pull/33))
- refactor: Replace program rpc calls with TransactionInstructions. ([#34](https://github.com/zetamarkets/sdk/pull/34))
- general: Support platform halt functionality. ([#34](https://github.com/zetamarkets/sdk/pull/34))
- general: Making lot size more minute in execution and tick sizes. ([#35](https://github.com/zetamarkets/sdk/pull/35))
- utils : Add `convertNativeLotSizeToDecimal` and `convertDecimalToNativeLotSize` for new lot size changes. ([#35](https://github.com/zetamarkets/sdk/pull/35))
- program-types: `MarginAccount` fields `position`, `openingOrders` and `closingOrders` are now represented as a BN instead of number. ([#35](https://github.com/zetamarkets/sdk/pull/35))
- general: Add padding to `Greeks`, `MarginAccount` and `State` accounts. ([#35](https://github.com/zetamarkets/sdk/pull/35))

### Breaking

- general: Minimum price increment is now 0.0001 for both options and futures. ([#35](https://github.com/zetamarkets/sdk/pull/35))
- general: Minimum trade tick size is now 0.001 for both options and futures. ([#35](https://github.com/zetamarkets/sdk/pull/35))
- client: `placeOrder`, `liquidate` and `cancelAndPlaceOrder` now expect the native integer size as the argument for size. i.e. trading 1.000 options will require you to pass in 1_000 or `convertDecimalToNativeLotSize(1)`. ([#35](https://github.com/zetamarkets/sdk/pull/35))
- utils: `convertNativeBNToDecimal` now takes in an optional argument for the number of fixed point precision.

## [0.8.3] 2021-12-08

- npm: Fix issue with 0.8.2 package.

## [0.8.2] 2021-12-08

- constants: Migrate to new serum DEX pid to fix execution bug. ([#21](https://github.com/zetamarkets/sdk/pull/21))

## [0.8.1] 2021-12-07

- market: Add helper functions for finding a market given parameters. ([#9](https://github.com/zetamarkets/sdk/pull/9))
- client: Update client open orders address on callback for scenario where open orders address is initialized outside of the sdk. ([#20](https://github.com/zetamarkets/sdk/pull/20))

## [0.8.0] 2021-12-06

- insurance-client: Insurance fund functionality, whitelist checks, deposit & withdrawal. ([#9](https://github.com/zetamarkets/sdk/pull/9))
- exchange: Insurance functionality, whitelist a user, rebalance vaults. ([#9](https://github.com/zetamarkets/sdk/pull/9))
- general: Add functionality to SDK to support on chain options pricing. ([#11](https://github.com/zetamarkets/sdk/pull/11))
- anchor: Bump to Anchor v0.18.2 typescript. ([#11](https://github.com/zetamarkets/sdk/pull/11))
- utils: refactor util functions for converting between numbers and BN. ([#14](https://github.com/zetamarkets/sdk/pull/14))
- exchange: Add functionality to handle scenario where deployment fails and redeployment is required. ([#14](https://github.com/zetamarkets/sdk/pull/14))
- risk: Fix mark price precision error in `RiskCalculator` for margin calculations. ([#15](https://github.com/zetamarkets/sdk/pull/15))

### Breaking

- utils: Deprecated `getNativeAmount` and `getReadableAmount` in `src/utils.ts`. This is replaced by `convertDecimalToNativeInteger`, `convertNativeIntegerToDecimal`, `convertNativeBNToDecimal` in `src/utils.ts`. ([#14](https://github.com/zetamarkets/sdk/pull/14))
- client: Client position `costOfTrades` are now represented in decimal instead of native fixed point integer. ([#14](https://github.com/zetamarkets/sdk/pull/14))
- exchange: Deprecated `Greeks` account `theo` field in `ProductGreeks`. This is now replaced by `Exchange.greeks.markPrices[productIndex]`. ([#11](https://github.com/zetamarkets/sdk/pull/11))

## [0.7.3] 2021-11-29

- error: Move error related functionality to error.ts. ([#6](https://github.com/zetamarkets/sdk/pull/6))
- client: Add `CancelMultipleOrders`. ([#8](https://github.com/zetamarkets/sdk/pull/8))

Note: Skipped versions due to NPM issues.

## [0.7.0] 2021-11-17

- client: improve logging on deposit.
- client: throttle defaults to false instead of true.
- utils: improve display state.
- risk: add `getMarginAccountState` to risk calculator for general margin account state.
- general: export anchor Wallet so it is accessible via this sdk.

### Breaking

- exchange: Load `throttle` argument is now `throttleMs` for the ms to throttle per set of markets polled.<|MERGE_RESOLUTION|>--- conflicted
+++ resolved
@@ -5,11 +5,10 @@
 
 ## Unreleased
 
-<<<<<<< HEAD
-## [1.8.1] 2023-09-05
+## [1.9.2] 2023-09-13
 
 - New function to cancel all trigger orders + place order. ([#265](https://github.com/zetamarkets/sdk/pull/265))
-=======
+
 ## [1.9.1] 2023-09-11
 
 - Add auto prio fee offset and multiplier. ([#269](https://github.com/zetamarkets/sdk/pull/269))
@@ -20,7 +19,6 @@
 - Allow for delegator to liquidate and force cancel. ([#267](https://github.com/zetamarkets/sdk/pull/267))
 - Add asset and marginAccount to PlaceOrderEvent. ([#266](https://github.com/zetamarkets/sdk/pull/266))
 - Add trigger admin to state account. ([#264](https://github.com/zetamarkets/sdk/pull/264))
->>>>>>> 3d9dff53
 
 ## [1.8.1] 2023-09-01
 
