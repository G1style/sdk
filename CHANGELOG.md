# Changelog

All notable changes to this project will be documented in this file.
Version changes are pinned to SDK releases.

## Unreleased

## [1.16.2]

<<<<<<< HEAD
- New trigger order ixs ([#324](https://github.com/zetamarkets/sdk/pull/324))

## [1.16.1]

- Remove leverage clamp in getMaxTradeSize ([#322](https://github.com/zetamarkets/sdk/pull/322))
=======
- Prune orders v2. ([#323](https://github.com/zetamarkets/sdk/pull/323))

## [1.16.1]

- Remove leverage clamp in getMaxTradeSize. ([#322](https://github.com/zetamarkets/sdk/pull/322))
>>>>>>> b305b917

## [1.16.0]

- Add in IDL changes for tif order traversal. ([#321](https://github.com/zetamarkets/sdk/pull/321]))
- Min lot size changes. ([#318](https://github.com/zetamarkets/sdk/pull/318))

## [1.15.3]

- Override asset loading for devnet ([#320](https://github.com/zetamarkets/sdk/pull/320))

## [1.15.2]

- Bugfix getMaxTradeSize being too conservative with positive uPnL ([#315](https://github.com/zetamarkets/sdk/pull/315))

## [1.15.1]

- New asset $JTO. ([#316](https://github.com/zetamarkets/sdk/pull/316))

## [1.14.1]

- TIA devnet constants. ([#314](https://github.com/zetamarkets/sdk/pull/314))

## [1.14.0]

- New asset $TIA ([#313](https://github.com/zetamarkets/sdk/pull/313))

## [1.13.4]

- Filter nonzero open orders accounts before sending burn txs. ([#310](https://github.com/zetamarkets/sdk/pull/310))
- Add open orders account to orderbook object. ([#308](https://github.com/zetamarkets/sdk/pull/308))

## [1.13.3]

- Add PYTH to devnet. ([#309](https://github.com/zetamarkets/sdk/pull/309))
- Fix anchor.BN truncation in risk calcs. ([#307](https://github.com/zetamarkets/sdk/pull/307))
- Replace throw with an undefined return for invalid assets. ([#307](https://github.com/zetamarkets/sdk/pull/307))
- Add check for Exchange.isInitialized when refreshing markets. ([#307](https://github.com/zetamarkets/sdk/pull/307))

## [1.13.2]

- Add pyth asset. ([#305](https://github.com/zetamarkets/sdk/pull/305))

## [1.12.3]

- Add skip to market refreshing if asset is halted. ([#304](https://github.com/zetamarkets/sdk/pull/304))
- Add usdc account check and creation on withdraw. ([#303](https://github.com/zetamarkets/sdk/pull/303))
- New override in getLeverage() to use executionInfo price as markPrice. ([#302](https://github.com/zetamarkets/sdk/pull/302))

## [1.12.2]

- Bugfix getMaxTradeSize with leverage option. ([#300](https://github.com/zetamarkets/sdk/pull/300))

## [1.12.1]

- Add optional override equity param in leverage util. ([#301](https://github.com/zetamarkets/sdk/pull/301))

## [1.12.0]

### Breaking

- Remove signer from initializeCrossMarginAccountManager and initializeCrossMarginAccount instructions. This is a breaking change, and older SDK versions will no longer work for account creation (baked into the deposit flow). ([#295](https://github.com/zetamarkets/sdk/pull/295))

## [1.11.9]

- Add fake trade functionality to getEstimatedLiquidationPrice. ([#299](https://github.com/zetamarkets/sdk/pull/299))
- Remove old functions getLiquidationPrice and calculateLiquidationPrice. ([#299](https://github.com/zetamarkets/sdk/pull/299))

## [1.11.8]

- Make orderType mandatory for trigger orders. ([#298](https://github.com/zetamarkets/sdk/pull/298))
- Add a more precise estimate for liquidation price (under the assumption that other mark prices remain static). ([#296](https://github.com/zetamarkets/sdk/pull/296))

## [1.11.7] 2023-11-06

- Round priority fees to the nearest integer ([#294](https://github.com/zetamarkets/sdk/pull/294))

## [1.11.6] 2023-11-06

- Add new TIF buffer option ([#293](https://github.com/zetamarkets/sdk/pull/293))

## [1.11.5] 2023-11-02

- Remove default trigger direction in editPriceTriggerOrder. ([#291](https://github.com/zetamarkets/sdk/pull/291))

## [1.11.4] 2023-11-02

- Add max leverage option to getMaxTradeSize() ([#289](https://github.com/zetamarkets/sdk/pull/289))

## [1.11.3] 2023-11-02

- Use fork of web3.js to enable zstd compression across the SDK. Reduces network usage significantly. ([#290](https://github.com/zetamarkets/sdk/pull/290))

## [1.11.2] 2023-10-24

- Add price to TradeEventV3. ([#288](https://github.com/zetamarkets/sdk/pull/288))

## [1.11.1] 2023-10-13

- Utils: New function getTradeEventsFromTx() ([#285](https://github.com/zetamarkets/sdk/pull/285))

## [1.11.0] 2023-10-13

- General: New asset! (BNB) ([#283](https://github.com/zetamarkets/sdk/pull/283))

## [1.10.9] 2023-10-06

- Client: Manually trigger USER callback on editTriggerOrder ([#284](https://github.com/zetamarkets/sdk/pull/284))

## [1.10.8] 2023-10-03

- Client: Add new instruction to allow permissionless deposit to other user's margin accounts. ([#280](https://github.com/zetamarkets/sdk/pull/280))

## [1.10.7] 2023-09-28

- Client: New function getTriggerOrder(). ([#279](https://github.com/zetamarkets/sdk/pull/279))

## [1.10.6] 2023-09-28

- Reduce log spam relating to TIF epoch rollovers. ([#278](https://github.com/zetamarkets/sdk/pull/278))

## [1.10.5] 2023-09-25

- Bugfix: Handle empty accounts better to prevent undefined issues with trigger orders. ([#277](https://github.com/zetamarkets/sdk/pull/277))

## [1.10.4] 2023-09-19

- Bugfix: Fix loading order to prevent a rarely occurring market undefined error. ([#274](https://github.com/zetamarkets/sdk/pull/274))

## [1.10.3] 2023-09-18

- New function updateOpenOrdersSync() in CrossClient. ([#272](https://github.com/zetamarkets/sdk/pull/272))

## [1.10.2] 2023-09-15

- Bugfix: Unsubscribe from orderbooks on Exchange.close(). ([#271](https://github.com/zetamarkets/sdk/pull/271))

## [1.10.1] 2023-09-15

- New function to cancel all trigger orders + place order. ([#265](https://github.com/zetamarkets/sdk/pull/265))

## [1.10.0] 2023-09-13

- Subscribe to orderbooks using websockets instead of polling them. ([#262](https://github.com/zetamarkets/sdk/pull/262))

## [1.9.2] 2023-09-12

### Breaking

- Add slot to callback functions. ([#270](https://github.com/zetamarkets/sdk/pull/270))

## [1.9.1] 2023-09-11

- Add auto prio fee offset and multiplier. ([#269](https://github.com/zetamarkets/sdk/pull/269))

## [1.9.0] 2023-09-07

- Add margin account pubkeys to LiquidationEvent. ([#268](https://github.com/zetamarkets/sdk/pull/268))
- Allow for delegator to liquidate and force cancel. ([#267](https://github.com/zetamarkets/sdk/pull/267))
- Add asset and marginAccount to PlaceOrderEvent. ([#266](https://github.com/zetamarkets/sdk/pull/266))
- Add trigger admin to state account. ([#264](https://github.com/zetamarkets/sdk/pull/264))

## [1.8.1] 2023-09-01

- Default reduceOnly to true in trigger orders. ([#263](https://github.com/zetamarkets/sdk/pull/263))

## [1.8.0] 2023-08-29

- New feature: Trigger Orders. ([#251](https://github.com/zetamarkets/sdk/pull/251))

## [1.7.4] 2023-08-28

- Clamp executionInfo.size in calculatePnl() instead of throwing and error. ([#261](https://github.com/zetamarkets/sdk/pull/261))

## [1.7.3] 2023-08-28

- Small bugfix for sizeUpperBound in getMaxTradeSize(). ([#260](https://github.com/zetamarkets/sdk/pull/260))

## [1.7.2] 2023-08-24

- New risk utils return 0 if balance is 0. ([#259](https://github.com/zetamarkets/sdk/pull/259))

## [1.7.1] 2023-08-23

- Small bugfix for post-trade calcs. ([#258](https://github.com/zetamarkets/sdk/pull/258))

## [1.7.0] 2023-08-21

- Add post-trade calculations to risk.ts, allowing for accurate simulations of account metrics from a hypothetical order/trade. ([#257](https://github.com/zetamarkets/sdk/pull/257))

## [1.6.1] 2023-08-09

- getMaxTradeSize() now simulates all positions and orders correctly. ([#256](https://github.com/zetamarkets/sdk/pull/256))

## [1.6.0] 2023-07-25

- Add getMaxTradeSize() and getLiquidationPrice() to risk calcs. ([#252](https://github.com/zetamarkets/sdk/pull/252))
- Reformat pnl into estimateRealizedPnl() and calculateUnrealizedPnl(), using function overloads ([#252](https://github.com/zetamarkets/sdk/pull/252))
- Add checkLiquidity() util function to find the best price in the orderbook for a given size. ([#252](https://github.com/zetamarkets/sdk/pull/252))

## [1.5.0] 2023-07-25

- Clean up some risk calculations under the hood. ([#255](https://github.com/zetamarkets/sdk/pull/255))
- Add fee to TradeEventV3. ([#253](https://github.com/zetamarkets/sdk/pull/253))
- Add header to event queue fetch. ([#250](https://github.com/zetamarkets/sdk/pull/250))

## [1.4.4] 2023-07-14

- Mark authority as mutable in CloseCrossMarginAccountManager. ([#249](https://github.com/zetamarkets/sdk/pull/249))
- Bugfix force cancels open orders account for CMA -> MA. ([#249](https://github.com/zetamarkets/sdk/pull/249))

## [1.4.3] 2023-07-14

- Separate sdk calls for migrating from MA to CMA and then closing OOAs and MAs. ([#248](https://github.com/zetamarkets/sdk/pull/247))

## [1.4.2] 2023-07-05

- Add in per asset risk state for cross margin accounts. ([#247](https://github.com/zetamarkets/sdk/pull/247))

## [1.3.1] 2023-06-30

- Support both marginAccount and crossMarginAccount in forceCancelOrderByOrderId() and forceCancelOrders(). ([#245](https://github.com/zetamarkets/sdk/pull/245))

## [1.2.0] 2023-06-29

- Improve CrossMarginAccount migration UX. ([#244](https://github.com/zetamarkets/sdk/pull/244))
- New error if a MarginAccount tries to liquidate a CrossMarginAccount. ([#244](https://github.com/zetamarkets/sdk/pull/244))

## [1.1.0] 2023-06-27

- Update Zeta LUTs. ([#243](https://github.com/zetamarkets/sdk/pull/243))
- Add new error FeatureUnavailable. ([#243](https://github.com/zetamarkets/sdk/pull/243))

## [1.0.0] 2023-06-27

- New CrossClient that allows for trading using CrossMarginAccounts (Note: SDK only for now! Frontend support coming with V2). ([#238](https://github.com/zetamarkets/sdk/pull/238))
- Options + futures functionality removed as much as possible, mainly from risk.ts, exchange.ts and client.ts.
- SpreadAccount functionality removed, mainly from risk.ts and client.ts.

### Breaking

- general: Almost all instructions break due to changing accounts or arguments. Notably all core instructions support MarginAccount and CrossMarginAccount interchangeably. ([#238](https://github.com/zetamarkets/sdk/pull/238))
- exchange: Remove assets argument in Exchange.load(), forcing all assets. ([#238](https://github.com/zetamarkets/sdk/pull/238))

## [0.29.6] 2023-06-17

- exchange: Add an upper limit to automatic priority fees. ([#240](https://github.com/zetamarkets/sdk/pull/240))

## [0.29.5] 2023-06-15

- utils: use confirmTransaction() with new BlockheightBasedTransactionConfirmationStrategy, improving tx timeout detection by specifying the last valid blockheight. ([#235](https://github.com/zetamarkets/sdk/pull/235))

## [0.29.4] 2023-06-15

- exchange: Add functionality to automatically determine priority fees. ([#236](https://github.com/zetamarkets/sdk/pull/236))

## [0.29.3] 2023-06-15

### Breaking

- Move Asset object to constants, removing circular imports and improving browser-based UX. This will cause syntax errors if you're importing the Asset object. ([#239](https://github.com/zetamarkets/sdk/pull/239))

## [0.29.2] 2023-06-13

- exchange: Better Pricing account subscription. ([#237](https://github.com/zetamarkets/sdk/pull/237))

## [0.29.1] 2023-06-08

- general: New set of instructions for Pricing account. ([#234](https://github.com/zetamarkets/sdk/pull/234)). Notable changes:
  - UpdatePricing() removed (only V2 now)
  - CrankEventQueue(), RebalanceInsuranceVault() and ApplyPerpFunding() contexts changed to use Pricing account
  - New InitializeOpenOrdersV2(), CloseOpenOrdersV2()
  - New PlacePerpOrderV3(), ForceCancelOrdersV2(), LiquidateV2()

## [0.29.0] 2023-06-08

- general: New Pricing account to replace ZetaGroup + Greeks. ([#233](https://github.com/zetamarkets/sdk/pull/233)). Notable changes:
  - Halting is now in State as HaltStateV2. Halt and unhalt logic changed to support this
  - New UpdatePricingV2() which updates both Greeks and Pricing accounts
  - New DepositV2 and WithdrawV2() which use the Pricing account.

## [0.28.0] 2023-05-24

- general: Migrate per-asset insurance vault, deposit vault and socialized loss account to be global accounts. ([#230](https://github.com/zetamarkets/sdk/pull/230))
- accounts: Increase the size of the State account to 1000. ([#230](https://github.com/zetamarkets/sdk/pull/230))

## [0.27.2] 2023-05-15

- general: Refresh tif parameters on clock event. ([#231](https://github.com/zetamarkets/sdk/pull/231))

## [0.27.1] 2023-05-09

- risk: Clean up risk calculator code for margining. ([#229](https://github.com/zetamarkets/sdk/pull/229))

## [0.27.0] 2023-04-28

- general: Allow toggling zetaGroup perpsOnly on/off. ([#211](https://github.com/zetamarkets/sdk/pull/211/))

## [0.26.9] 2023-04-28

- events: Add new TradeEventV3. ([#225](https://github.com/zetamarkets/sdk/pull/225))

## [0.26.8] 2023-04-28

- events: Add authority pubkeys and asset to LiquidationEvent. ([#226](https://github.com/zetamarkets/sdk/pull/226))

## [0.26.7] 2023-04-18

- market: Add asset to order object. ([#224](https://github.com/zetamarkets/sdk/pull/224))

## [0.26.6] 2023-04-17

- risk: Allow custom executionPrice and account for fees in calculateUnrealizedPnl ([#218](https://github.com/zetamarkets/sdk/pull/218))

## [0.26.5] 2023-04-17

- client: Add asset to positions object. ([#223](https://github.com/zetamarkets/sdk/pull/223))

## [0.26.4] 2023-04-12

- constants: Add ZETAGROUP_PUBKEY_ASSET_MAP. ([#220](https://github.com/zetamarkets/sdk/pull/220))

## [0.26.3] 2023-04-11

- exchange: Add handy function Exchange.zetaGroupPubkeyToAsset(). ([#219](https://github.com/zetamarkets/sdk/pull/219))

## [0.26.2] 2023-03-31

- client: Fix cancelAllPerpMarketOrders. ([#217](https://github.com/zetamarkets/sdk/pull/216))

## [0.26.1] 2023-03-29

- markets: Return the slot when an orderbook update occurs. ([#216](https://github.com/zetamarkets/sdk/pull/216))

## [0.26.0] 2023-03-28

- client: Update mass cancel logic to account for LUTs across all functions. ([#215](https://github.com/zetamarkets/sdk/pull/215))

## [0.25.4] 2023-03-24

- constants: Update the zeta LUT to include ARB accounts. ([#214](https://github.com/zetamarkets/sdk/pull/214))

## [0.25.3] 2023-03-24

- client: Bugfix MarginAccount and SpreadAccount can be null. ([#213](https://github.com/zetamarkets/sdk/pull/213))

## [0.25.2] 2023-03-24

- oracle: Bugfix Arbitrum oracle constant. ([#212](https://github.com/zetamarkets/sdk/pull/212))

## [0.25.1] 2023-03-22

- general: Add Arbitrum ([#210](https://github.com/zetamarkets/sdk/pull/210))

## [0.24.1] 2023-03-20

- types: fix maxPerpDeltaSeconds to number.
- client: Add user callback type. ([#209](https://github.com/zetamarkets/sdk/pull/209))

## [0.24.0] 2023-03-17

- program: Add order expiry ts to PlaceOrderEvent. ([#204](https://github.com/zetamarkets/sdk/pull/204))
- program: Add max perp delta age to State. ([#207](https://github.com/zetamarkets/sdk/pull/207))
- program: Add secondary admin to State.([#208](https://github.com/zetamarkets/sdk/pull/208))

## [0.23.1] 2023-03-06

- utils: add roundingFactor to conversion utils. ([#206](https://github.com/zetamarkets/sdk/pull/206))

## [0.23.0] 2023-02-06

- general: support flexible assets. ([#198](https://github.com/zetamarkets/sdk/pull/198))
- general: add aptos. ([#198](https://github.com/zetamarkets/sdk/pull/198))
- general: Remove a lot of unnecessary async processes and improve exchange loading times. ([#196](https://github.com/zetamarkets/sdk/pull/196))
- general: Improve loading time for client. ([#196](https://github.com/zetamarkets/sdk/pull/196))
- general: Add the option to load devnet/mainnet zeta exchange state from serum market stores. ([#196](https://github.com/zetamarkets/sdk/pull/196))

## [0.22.1]

- utils: Round price to nearest tick in `utils.convertDecimalToNativeInteger`. ([#195](https://github.com/zetamarkets/sdk/pull/195))

## [0.22.0]

- general: Bump anchor version to 0.26.0, solana version to 1.31.5 and @solana/web3.js to 1.68.0. ([#185](https://github.com/zetamarkets/sdk/pull/185))
- general: Allow for the setting of blockhash commitment to fetch. ([#185](https://github.com/zetamarkets/sdk/pull/185))
- general: Add versioned transactions and LUTs. ([#185](https://github.com/zetamarkets/sdk/pull/185))

## [0.21.3] 2023-01-24

- utils: Specify `finalized` commitment for blockhash in processTransaction. ([#193](https://github.com/zetamarkets/sdk/pull/193))

## [0.21.2] 2023-01-24

- general: add ability to toggle compute units per transaction. ([#194](https://github.com/zetamarkets/sdk/pull/194))

## [0.21.1] 2023-01-23

- client: Return txSigs properly on cancelAllOrders. ([#192](https://github.com/zetamarkets/sdk/pull/192))

## [0.21.0] 2023-01-21

### Breaking

- Add backup oracle (Chainlink) to program code. This adds an extra account to most instructions so an SDK upgrade is required to trade. ([#189](https://github.com/zetamarkets/sdk/pull/189))

## [0.20.0] 2023-01-18

- general: Add delegated account functionality to program and SDK. ([#187](https://github.com/zetamarkets/sdk/pull/187))

## [0.19.3] 2023-01-09

- client: add perp functionality to all cancel+place functions in subclient. ([#186](https://github.com/zetamarkets/sdk/pull/186))

## [0.19.2] 2023-01-05

- cleanup: add option for setting expiry timestamp on tif orders. ([#183](https://github.com/zetamarkets/sdk/pull/183))
- general: add instruction to prune expired orders for expired TIF orders. ([#184](https://github.com/zetamarkets/sdk/pull/184))

## [0.19.1] 2022-12-23

- general: Add user order filtering for expired orders. ([#181](https://github.com/zetamarkets/sdk/pull/181)
- cleanup: refactor tif in order options for dev ux. ([#182](https://github.com/zetamarkets/sdk/pull/182))

## [0.19.0] 2022-12-22

- general: Port serum sdk into the zetamarkets sdk. ([#175](https://github.com/zetamarkets/sdk/pull/175))
- general: Add TIF orders into zetamarkets sdk. ([#176](https://github.com/zetamarkets/sdk/pull/176))
- general: Add PostOnlySlide order type. ([#178](https://github.com/zetamarkets/sdk/pull/178))

### Breaking

- Remove placeOrder and placePerpOrder VX from subClient replace with placeOrder only across client and subClient
- Remove arguments and use types.OrderOptions now for orderType, clientOrderId, tag, TIFOffset, etc;

## [0.18.2] 2022-12-05

- program: Add perpMarkPriceSet and perpMarketCleaned to IDL. ([#173](https://github.com/zetamarkets/sdk/pull/173))
- utils: Add assetToIndex, fix getAllProgramAccountAddresses + cleanZetaMarketsHalted. ([#173](https://github.com/zetamarkets/sdk/pull/173))
- program: Add new forceCancelOrderByOrderId instruction. ([#174](https://github.com/zetamarkets/sdk/pull/174))

### Breaking

- LiquidationEvent now has a signed (i64) size instead of unsigned (u64). ([#174](https://github.com/zetamarkets/sdk/pull/174))
- program: Deprecate placeOrder, placeOrderV2. ([#174](https://github.com/zetamarkets/sdk/pull/174))
- events: Deprecate TradeEvent. ([#174](https://github.com/zetamarkets/sdk/pull/174))

## [0.18.1]

- utils: Add an optional limit to the amount of events cranked at once. ([#172](https://github.com/zetamarkets/sdk/pull/172))

## [0.18.0]

- client: Better cancelAllOrders() functionality. ([#169](https://github.com/zetamarkets/sdk/pull/169))
- client: Warning message on combo placeOrder instructions if no open orders acc. ([#169](https://github.com/zetamarkets/sdk/pull/169))
- client: Add placeOrderWithBlockhash(), allowing the user to specify their own blockhash to avoid an RPC roundtrip. ([#166](https://github.com/zetamarkets/sdk/pull/166))
- examples: Bump SDK version and webserver URL. ([#166](https://github.com/zetamarkets/sdk/pull/166))
- program: Add an ImmediateOrCancel order type. ([#168](https://github.com/zetamarkets/sdk/pull/168))
- general: Add perpetual futures. (#[152](https://github.com/zetamarkets/sdk/pull/152)). Many changes, the main ones are:
  - New client.placePerpOrder() function
  - New ApplyFundingEvent
  - Exchange.getMarkets() now includes the perpMarket concatenated to the markets array
    The only breaking changes are additional accounts required for updatePricing, other than that everything can be ignored if perps aren't traded.
- client: Add create place order instruction function. (#[170](https://github.com/zetamarkets/sdk/pull/170))

### Breaking

- assets: Asset enum value now stores string value of name instead of index i.e. `SOL = "SOL"` (#[171](https://github.com/zetamarkets/sdk/pull/171))

## [0.17.1]

- general: Bump solana-web3 package to 1.66.1 to fix some socket issues. ([#167](https://github.com/zetamarkets/sdk/pull/167))

## [0.17.0]

- idl: add idl perp kind to prevent breaking changes.
- program: disable withdrawals while user has open orders.
- client: add cancelAllMarketOrders(). ([#157](https://github.com/zetamarkets/sdk/pull/157))
- events: Add TradeEventV2. ([#153](https://github.com/zetamarkets/sdk/pull/153))
- risk: change initial margin calcs to use max(shorts, longs) for futures instead of shorts + longs. ([#158](https://github.com/zetamarkets/sdk/pull/158))

## [0.16.17]

- constants: drop MAX_CANCELS_PER_TX down to 3. ([#156](https://github.com/zetamarkets/sdk/pull/156))

## [0.16.16]

- client: cancelAllOrders() and cancelAllOrdersNoError() now bundle instructions of different assets into one transaction if possible. ([#155](https://github.com/zetamarkets/sdk/pull/155))

### Breaking

- client: cancelMultipleOrders() and cancelMultipleOrdersNoError() now require Asset in the CancelArgs[] function argument. ([#155](https://github.com/zetamarkets/sdk/pull/155))

## [0.16.15]

- risk: Expose initial margin no concession. ([#154](https://github.com/zetamarkets/sdk/pull/154))
- subclient: Fix multiple signing on closeMultipleOpenOrders. ([#154](https://github.com/zetamarkets/sdk/pull/154))

## [0.16.14]

- risk: Add available withdrawable balance for MMs. ([#151](https://github.com/zetamarkets/sdk/pull/151))

## [0.16.13]

- utils: add asset filter in fetching open orders accounts. ([#150](https://github.com/zetamarkets/sdk/pull/150))

## [0.16.12]

- events: Improve event handling in client. ([#149](https://github.com/zetamarkets/sdk/pull/149))

## [0.16.11]

- skipped due to release issues

## [0.16.10]

- export calculateSpreadAccountMarginRequirement

## [0.16.9]

- export risk-utils.

## [0.16.8]

- referrals: Add referral rewards. ([#140](https://github.com/zetamarkets/sdk/pull/140))

## [0.16.7]

- program: Move expiry_interval_seconds and new_expiry_threshold_seconds from State to ZetaGroup. ([#146](https://github.com/zetamarkets/sdk/pull/146))

### Breaking

- `expiry_interval_seconds` and `new_expiry_threshold_seconds` is held in each asset's zeta group as opposed to the global state account.

## [0.16.6]

- risk: Add calculation for position movement between spread and margin account. ([#144](https://github.com/zetamarkets/sdk/pull/144))

## [0.16.5]

- program: Fix exchange closing. ([#142](https://github.com/zetamarkets/sdk/pull/142))

## [0.16.4]

- program: Refactor fee collection methodology and add some associated instructions. ([#136](https://github.com/zetamarkets/sdk/pull/136))
- program: Separate fee structure for d1 and option products. ([#138](https://github.com/zetamarkets/sdk/pull/138))
- events: Add new OrderCompleteEvent. ([#135](https://github.com/zetamarkets/sdk/pull/135))
- events: Remove CancelEvent. ([#135](https://github.com/zetamarkets/sdk/pull/135))

## [0.16.3]

- referrals: Fix referral alias fetching bug. ([#139](https://github.com/zetamarkets/sdk/pull/139))

## [0.16.2]

- referrals: Add referrer support in Client. ([#137](https://github.com/zetamarkets/sdk/pull/137))

## [0.16.1]

- referrals: Support referrer aliases. ([#134](https://github.com/zetamarkets/sdk/pull/134))

## [0.16.0]

- general: Multiasset support. ([#124](https://github.com/zetamarkets/sdk/pull/124))
  - A lot of breaking changes, please see below and updated README.md
  - A guide on how to migrate from older versions to 0.16.0 is available on ([Gitbook](https://zetamarkets.gitbook.io/zeta/build-with-zeta/zeta-sdk/multi-asset-sdk-guide))

### Breaking

- Most functions now take in Asset as their first argument
- Most client and exchange functions are now part of subClient and subExchange respectively
  - You should not need to access these directly, client and exchange will have helper functions for everything
- Oracle no longer uses string feeds ("SOL/USD") in favour of the Asset enum
- Exchange and client callbacks now pass back the Asset object
- client.positions is renamed to .marginPositions for consistency with .spreadPositions
  - These are both in subclient now due to multiasset changes, but are accessible with client.getMarginPositions() and client.getSpreadPositions()
- toNetwork() is moved to network.ts

## [0.15.0]

- Skipped 0.15.0 due to versioning issues.

## [0.14.4]

- client: Add extra safety around client state updates. ([#129](https://github.com/zetamarkets/sdk/pull/129))
- client: Add referral logic for client. ([#130](https://github.com/zetamarkets/sdk/pull/130))
- program: Add instruction logic for referrals. ([#130](https://github.com/zetamarkets/sdk/pull/130))
- events: Cancel events. ([#131](https://github.com/zetamarkets/sdk/pull/131))

## [0.14.3]

- program: Add Asset to MarginAccount, SpreadAccount and ZetaGroup. ([#126](https://github.com/zetamarkets/sdk/pull/126))
- risk: Add functionality for market maker margin concessions. ([#128](https://github.com/zetamarkets/sdk/pull/128))

## [0.14.2]

- general: Specify buffer-layout version in package.json. ([#119](https://github.com/zetamarkets/sdk/pull/119))
- program: Add new NoError cancel instructions. ([#114](https://github.com/zetamarkets/sdk/pull/114))
- client: Add new instructions ReplaceByClientOrderId, CancelAllOrdersNoError and CancelMultipleOrdersNoError. ([#114](https://github.com/zetamarkets/sdk/pull/114))
- events: Add new event LiquidationEvent. ([#118](https://github.com/zetamarkets/sdk/pull/118))
- risk: Add unrealized pnl calculations for spread accounts. ([#119](https://github.com/zetamarkets/sdk/pull/119))

### Breaking

- instruction: `InitializeOpenOrders` now takes explicit payer. This affects placing an order on a new market. ([#121](https://github.com/zetamarkets/sdk/pull/121))

## [0.14.1]

- oracle: `OraclePrice` now contains `lastUpdatedTime` which is seconds since Linux epoch. `GetPriceAge` can be called to get the time between `now` and `lastUpdatedTime`. (([#115](https://github.com/zetamarkets/sdk/pull/115)))
- oracle: Now has explicit `pollPrice` function to fetch the latest oracle price manually. (([#115](https://github.com/zetamarkets/sdk/pull/115)))

## [0.14.0]

- events: Add new event PlaceOrderEvent. ([#107](https://github.com/zetamarkets/sdk/pull/107))
- program: Add new instruction PlaceOrderV3. ([#104](https://github.com/zetamarkets/sdk/pull/104))
- program: Change liquidate() size argument in program from u32 to u64. ([#103](https://github.com/zetamarkets/sdk/pull/103))
- program: Mark greek accounts as immutable in certain instructions.
- program: Add support for spread accounts. ([#102](https://github.com/zetamarkets/sdk/pull/102))
- client: Added helper getter functions for user margin account and spread account state. ([#102](https://github.com/zetamarkets/sdk/pull/102))
- anchor: Bump to 0.24.2. ([#110](https://github.com/zetamarkets/sdk/pull/110))
- errors: Parse anchor `AnchorError` to local `NativeAnchorError` to standardise error fields. ([#110](https://github.com/zetamarkets/sdk/pull/110))
- errors: Refactor error handling and parse simulation errors. ([#111](https://github.com/zetamarkets/sdk/pull/111))
- client: Expose whitelist deposit address. ([#112](https://github.com/zetamarkets/sdk/pull/112))

### Breaking

- instruction: `InitializeMarginAccount` now explicitly specifies the payer for composability reasons. ([#108](https://github.com/zetamarkets/sdk/pull/108))
- instruction: `InitializeMarginAccount` no longer requires a nonce to be passed in for the PDA generation. ([#102](https://github.com/zetamarkets/sdk/pull/102))
- client: SDK type `Position` field `position` has been renamed to `size`. ([#102](https://github.com/zetamarkets/sdk/pull/102))
- program-types: Smart contract type `Position` field `position` has been renamed to `size`. ([#102](https://github.com/zetamarkets/sdk/pull/102))
- program-types: `MarginAccount` field `positions` of type `Position` has been renamed to `productLedgers` of type `ProductLedger` that contains a `Position` and a `OrderState`. `Position` contains `size` and `costOfTrades` and `OrderState` contains opening and closing order data. ([#102](https://github.com/zetamarkets/sdk/pull/102))
- events: new code in anchor for deserializing events. This update is required for `TradeEvent` to be deserialized correctly.

Note: As the memory layout of Zeta accounts has not changed, merely refactored or renamed, using an older version of the SDK for existing accounts is not breaking as it will still deserialize correctly. Updating to the latest SDK will let users access the newest features and improvements.

- The only breaking portion is calling `InitializeMarginAccount` on new account deposits.

## [0.13.0] 2022-03-13

- anchor: bump to v0.22.1. ([#98](https://github.com/zetamarkets/sdk/pull/98))

### Breaking

- errors: New anchor release maps program errors from 6000, instead of 300. Errors won't map correctly without upgrading to this version.

## [0.12.4] 2022-02-28

- client: Add functionality to withdraw and close margin account in single transaction. ([#98](https://github.com/zetamarkets/sdk/pull/98))

## [0.12.3] 2022-02-28

- client: expose provider as client provider might not be the same as exchange provider. ([#97](https://github.com/zetamarkets/sdk/pull/97))

## [0.12.2] 2022-02-27

- client: expose client address.

## [0.12.1] 2022-02-25

- exchange: greek and oracle callback after margin requirements are updated.

## [0.12.0] 2022-02-23

- client: Add in functionality to close a margin account, close an open orders account and close multiple open orders accounts. ([#93](https://github.com/zetamarkets/sdk/pull/93))
- general: Add in functionality to accommodate for extra order types (post-only & fill-or-kill). ([#93](https://github.com/zetamarkets/sdk/pull/93))
- general: Add in placeOrderV2 to allow order type to be specified. ([#93](https://github.com/zetamarkets/sdk/pull/93))

## [0.11.0] 2022-02-02

- risk: Change margin calculations to reflect new changes. See https://zetamarkets.gitbook.io/zeta/zeta-protocol/collateral-framework ([#85](https://github.com/zetamarkets/sdk/pull/85))
- example: Update liquidator example in line with margin changes. ([#85](https://github.com/zetamarkets/sdk/pull/85))
- utils: Add token burning functionality. ([#87](https://github.com/zetamarkets/sdk/pull/87))
- risk: Add function to calculate maintenance margin requirements including orders, used for sending orders that close positions only. ([#89](https://github.com/zetamarkets/sdk/pull/89))

### Breaking

- risk: All user actions now check initial margin requirements across all open orders and positions. See changes in `risk.ts`. ([#85](https://github.com/zetamarkets/sdk/pull/85))
- risk: `MarginAccountState` - `availableBalance` has been deprecated. Use `availableBalanceInitial` to check a margin account's available balance for placing orders, withdrawing and liquidating other users. Use `availableBalanceMaintenance` to see if a user can be liquidated. ([#85](https://github.com/zetamarkets/sdk/pull/85))

## [0.10.5] 2022-01-29

- client: Fix client margin account subscriptions. ([#84](https://github.com/zetamarkets/sdk/pull/84))
- risk: Fix risk calculation for initial margin. ([#86](https://github.com/zetamarkets/sdk/pull/86))

## [0.10.4] 2022-01-24

- error: Add handling for a few native errors i.e. insufficient lamports and unconfirmed tx. ([#83](https://github.com/zetamarkets/sdk/pull/83))
- error: Unconfirmed transaction error passes back an error object with transactionSignature as a field in data. ([#83](https://github.com/zetamarkets/sdk/pull/83))

## [0.10.3] 2022-01-22

- utils: Add `updateExchangeState` to exchange to allow for state refresh without websocket. ([#82](https://github.com/zetamarkets/sdk/pull/82))

## [0.10.2] 2022-01-21

- utils: `getClockData` now uses local `readBigInt64LE` to fix browser compatibility issues.

## [0.10.1] 2022-01-19

- exchange: Close sets initialized flag to false so it can be reloaded. ([#80](https://github.com/zetamarkets/sdk/pull/80))

## [0.10.0] 2022-01-17

- risk: Remove redundant calculation in `getMarginAccountState`. ([#59](https://github.com/zetamarkets/sdk/pull/59))
- program-types: Add force halt pricing field to `Greeks`. ([#63](https://github.com/zetamarkets/sdk/pull/63))
- examples: Fix cranking example. ([#63](https://github.com/zetamarkets/sdk/pull/64))
- examples: Add example to display settlement prints. ([#64](https://github.com/zetamarkets/sdk/pull/64))
- subscription: Add `subscription` to allow for websocket subscription to all program accounts of a particular type. Currently only supports `MarginAccount`. ([#71](https://github.com/zetamarkets/sdk/pull/71))
- examples: Add subscription example. ([#71](https://github.com/zetamarkets/sdk/pull/71))
- utils: Add a function to fetch all the addresses for a certain program account. Currently only supports `MarginAccount`. ([#72](https://github.com/zetamarkets/sdk/pull/72))
- general: Modify default commitment levels to confirmed. ([#73](https://github.com/zetamarkets/sdk/pull/73))
- client: Add `cancelAndPlaceOrderByClientOrderId`. ([#73](https://github.com/zetamarkets/sdk/pull/73))
- exchange: Add clock slot. ([#74](https://github.com/zetamarkets/sdk/pull/74))
- client: Optimise polling such that only one `updateState` can be called at all times. Pending updates are batched to the next timer tick. ([#74](https://github.com/zetamarkets/sdk/pull/74))
- client: Reduce DEFAULT_CLIENT_TIMER_INTERVAL to 1 for more frequent pending update refreshes. ([#74](https://github.com/zetamarkets/sdk/pull/74))
- market: Remove orderbook depth. Always store the full orderbook size. ([#74](https://github.com/zetamarkets/sdk/pull/74))
- oracle: Allow oracle object to decode any pyth address. ([#77](https://github.com/zetamarkets/sdk/pull/77))

## [0.9.5] 2021-12-29

- program-types: Add fields to `PricingParameters`. ([#56](https://github.com/zetamarkets/sdk/pull/56))
- examples: Add basic liquidator example. ([#60](https://github.com/zetamarkets/sdk/pull/60))

## [0.9.4] 2021-12-29

- examples: Added a cranking example that calls all of zeta's permissionless instructions with relevant documentation. ([#47](https://github.com/zetamarkets/sdk/pull/47))
- risk: Added in new calculations for short put margin requirements. ([#49](https://github.com/zetamarkets/sdk/pull/49))
- exchange: New margin parameter for MarginParameters account. ([#49](https://github.com/zetamarkets/sdk/pull/49))
- exchange: Add new instruction to update admin. ([#48](https://github.com/zetamarkets/sdk/pull/48))
- market: Add `getBidOrders` and `getAskOrders` for market. ([#50](https://github.com/zetamarkets/sdk/pull/50))
- client: Add `initializeOpenOrdersAccount` for independent open orders account creation. ([#50](https://github.com/zetamarkets/sdk/pull/50))
- general: Add user keys to whitelist accounts. ([#53](https://github.com/zetamarkets/sdk/pull/539))
- exchange: Add `expireSeriesOverride` instruction. ([#52](https://github.com/zetamarkets/sdk/pull/52))

## [0.9.3] 2021-12-24

- general: Rename margin parameters to be more intuitive from `optionBase` to `optionDynamic`. ([#44](https://github.com/zetamarkets/sdk/pull/44))
- exchange: Fix race condition on `Exchange.load` that would result in NaN margin requirements temporarily. ([#44](https://github.com/zetamarkets/sdk/pull/44))
- events: Trade event now emits `orderId` and `clientOrderId` if set, otherwise it is 0. These are represented in BN. ([#45](https://github.com/zetamarkets/sdk/pull/45))
- client: Deposit limit for non white-listed users. ([#40](https://github.com/zetamarkets/sdk/pull/40))

### Breaking

- events: TradeEvent now emits `costOfTrades` instead of `price`. Users can use `utils.getTradeEventPrice(event)` to get the trade price. If your order was a taker and traded against multiple orders in the one insert, the TradeEvent will aggregate across each execution. As a result, the trade price returned is the average trade price across the total taker size. ([#45](https://github.com/zetamarkets/sdk/pull/45))
- events: TradeEvent size is now a BN. ([#45](https://github.com/zetamarkets/sdk/pull/45))
- client: Users can only deposit up to a threshold where their balance + unrealized_pnl + new deposit < deposit limit unless they are previously whitelisted. Deposit limit can be found in the `Exchange.state` account. ([#40](https://github.com/zetamarkets/sdk/pull/40))

## [0.9.2] 2021-12-23

- utils: bugfix - Floating point error in `convertDecimalToNativeInteger`. ([#43](https://github.com/zetamarkets/sdk/pull/43))

## [0.9.1] 2021-12-20

- client: bugfix - `client.orders` size is represented in Decimals. ([#42](https://github.com/zetamarkets/sdk/pull/42))

## [0.9.0] 2021-12-20

- exchange: Add whitelist trading fees account initialization. ([#24](https://github.com/zetamarkets/sdk/pull/24))
- client: Add whitelist trading functionality for reduced fees. ([#24](https://github.com/zetamarkets/sdk/pull/24))
- general: Support new changes for socialized loss mechanism. ([#25](https://github.com/zetamarkets/sdk/pull/25))
- client: Fix withdrawal instruction bug. ([#25](https://github.com/zetamarkets/sdk/pull/25))
- general: Added typedoc documentation and github action for publishing to gh-pages. ([#30](https://github.com/zetamarkets/sdk/pull/30))
- general: Changed pkg manager from npm to yarn. ([#30](https://github.com/zetamarkets/sdk/pull/30))
- client: Add whitelist trading functionality for reduced fees. ([#24](https://github.com/zetamarkets/sdk/pull/24/))
- risk: Handle new margin calculation parameters being read from `ZetaGroup`. ([#31](https://github.com/zetamarkets/sdk/pull/31))
- general: Move minting of dex tokens to place_order instead. ([#33](https://github.com/zetamarkets/sdk/pull/33))
- client: Support client order ids for `PlaceOrder` and add `CancelOrderByClientOrderId`. ([#33](https://github.com/zetamarkets/sdk/pull/33))
- client: Add client order id to `Order`. ([#33](https://github.com/zetamarkets/sdk/pull/33))
- refactor: Replace program rpc calls with TransactionInstructions. ([#34](https://github.com/zetamarkets/sdk/pull/34))
- general: Support platform halt functionality. ([#34](https://github.com/zetamarkets/sdk/pull/34))
- general: Making lot size more minute in execution and tick sizes. ([#35](https://github.com/zetamarkets/sdk/pull/35))
- utils : Add `convertNativeLotSizeToDecimal` and `convertDecimalToNativeLotSize` for new lot size changes. ([#35](https://github.com/zetamarkets/sdk/pull/35))
- program-types: `MarginAccount` fields `position`, `openingOrders` and `closingOrders` are now represented as a BN instead of number. ([#35](https://github.com/zetamarkets/sdk/pull/35))
- general: Add padding to `Greeks`, `MarginAccount` and `State` accounts. ([#35](https://github.com/zetamarkets/sdk/pull/35))

### Breaking

- general: Minimum price increment is now 0.0001 for both options and futures. ([#35](https://github.com/zetamarkets/sdk/pull/35))
- general: Minimum trade tick size is now 0.001 for both options and futures. ([#35](https://github.com/zetamarkets/sdk/pull/35))
- client: `placeOrder`, `liquidate` and `cancelAndPlaceOrder` now expect the native integer size as the argument for size. i.e. trading 1.000 options will require you to pass in 1_000 or `convertDecimalToNativeLotSize(1)`. ([#35](https://github.com/zetamarkets/sdk/pull/35))
- utils: `convertNativeBNToDecimal` now takes in an optional argument for the number of fixed point precision.

## [0.8.3] 2021-12-08

- npm: Fix issue with 0.8.2 package.

## [0.8.2] 2021-12-08

- constants: Migrate to new serum DEX pid to fix execution bug. ([#21](https://github.com/zetamarkets/sdk/pull/21))

## [0.8.1] 2021-12-07

- market: Add helper functions for finding a market given parameters. ([#9](https://github.com/zetamarkets/sdk/pull/9))
- client: Update client open orders address on callback for scenario where open orders address is initialized outside of the sdk. ([#20](https://github.com/zetamarkets/sdk/pull/20))

## [0.8.0] 2021-12-06

- insurance-client: Insurance fund functionality, whitelist checks, deposit & withdrawal. ([#9](https://github.com/zetamarkets/sdk/pull/9))
- exchange: Insurance functionality, whitelist a user, rebalance vaults. ([#9](https://github.com/zetamarkets/sdk/pull/9))
- general: Add functionality to SDK to support on chain options pricing. ([#11](https://github.com/zetamarkets/sdk/pull/11))
- anchor: Bump to Anchor v0.18.2 typescript. ([#11](https://github.com/zetamarkets/sdk/pull/11))
- utils: refactor util functions for converting between numbers and BN. ([#14](https://github.com/zetamarkets/sdk/pull/14))
- exchange: Add functionality to handle scenario where deployment fails and redeployment is required. ([#14](https://github.com/zetamarkets/sdk/pull/14))
- risk: Fix mark price precision error in `RiskCalculator` for margin calculations. ([#15](https://github.com/zetamarkets/sdk/pull/15))

### Breaking

- utils: Deprecated `getNativeAmount` and `getReadableAmount` in `src/utils.ts`. This is replaced by `convertDecimalToNativeInteger`, `convertNativeIntegerToDecimal`, `convertNativeBNToDecimal` in `src/utils.ts`. ([#14](https://github.com/zetamarkets/sdk/pull/14))
- client: Client position `costOfTrades` are now represented in decimal instead of native fixed point integer. ([#14](https://github.com/zetamarkets/sdk/pull/14))
- exchange: Deprecated `Greeks` account `theo` field in `ProductGreeks`. This is now replaced by `Exchange.greeks.markPrices[productIndex]`. ([#11](https://github.com/zetamarkets/sdk/pull/11))

## [0.7.3] 2021-11-29

- error: Move error related functionality to error.ts. ([#6](https://github.com/zetamarkets/sdk/pull/6))
- client: Add `CancelMultipleOrders`. ([#8](https://github.com/zetamarkets/sdk/pull/8))

Note: Skipped versions due to NPM issues.

## [0.7.0] 2021-11-17

- client: improve logging on deposit.
- client: throttle defaults to false instead of true.
- utils: improve display state.
- risk: add `getMarginAccountState` to risk calculator for general margin account state.
- general: export anchor Wallet so it is accessible via this sdk.

### Breaking

- exchange: Load `throttle` argument is now `throttleMs` for the ms to throttle per set of markets polled.<|MERGE_RESOLUTION|>--- conflicted
+++ resolved
@@ -7,19 +7,13 @@
 
 ## [1.16.2]
 
-<<<<<<< HEAD
 - New trigger order ixs ([#324](https://github.com/zetamarkets/sdk/pull/324))
 
 ## [1.16.1]
 
 - Remove leverage clamp in getMaxTradeSize ([#322](https://github.com/zetamarkets/sdk/pull/322))
-=======
 - Prune orders v2. ([#323](https://github.com/zetamarkets/sdk/pull/323))
 
-## [1.16.1]
-
-- Remove leverage clamp in getMaxTradeSize. ([#322](https://github.com/zetamarkets/sdk/pull/322))
->>>>>>> b305b917
 
 ## [1.16.0]
 
