--- conflicted
+++ resolved
@@ -5,11 +5,6 @@
 
 ## Unreleased
 
-<<<<<<< HEAD
-## [1.12.3]
-
-- New override in getLeverage() to use executionInfo price as markPrice. ([#302](https://github.com/zetamarkets/sdk/pull/302))
-=======
 ## [1.13.0]
 
 - Add pyth asset. ([#305](https://github.com/zetamarkets/sdk/pull/305))
@@ -18,7 +13,7 @@
 
 - Add skip to market refreshing if asset is halted. ([#304](https://github.com/zetamarkets/sdk/pull/304))
 - Add usdc account check and creation on withdraw. ([#303](https://github.com/zetamarkets/sdk/pull/303))
->>>>>>> 2ee78474
+- New override in getLeverage() to use executionInfo price as markPrice. ([#302](https://github.com/zetamarkets/sdk/pull/302))
 
 ## [1.12.2]
 
