--- conflicted
+++ resolved
@@ -1,11 +1,7 @@
 {
   "name": "@zetamarkets/sdk",
   "repository": "https://github.com/zetamarkets/sdk/",
-<<<<<<< HEAD
-  "version": "1.10.10",
-=======
-  "version": "1.11.0",
->>>>>>> fb58c3d6
+  "version": "1.11.1-beta.0",
   "description": "Zeta SDK",
   "main": "dist/index.js",
   "types": "dist/index.d.ts",
