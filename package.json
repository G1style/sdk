{
  "name": "@zetamarkets/sdk",
  "repository": "https://github.com/zetamarkets/sdk/",
<<<<<<< HEAD
  "version": "1.16.8",
=======
  "version": "1.17.0",
>>>>>>> ec3af5bc
  "description": "Zeta SDK",
  "main": "dist/index.js",
  "types": "dist/index.d.ts",
  "author": "@zetamarkets",
  "license": "Apache-2.0",
  "scripts": {
    "build": "cp -r ../../target/idl/zeta.json ./src/idl/zeta.json && cp -r ../../target/types/zeta.ts ./src/types/. && ./node_modules/.bin/tsc",
    "docs": "typedoc --tsconfig ./tsconfig.json && cp ./logo.png ./docs/logo.png",
    "build-no-idl": "./node_modules/.bin/tsc"
  },
  "dependencies": {
    "@solana/buffer-layout": "4.0.0",
    "@solana/spl-token": "0.1.6",
    "@solana/web3.js": "1.87.6",
    "@zetamarkets/anchor": "0.26.1-versioned",
    "bs58": "^4.0.1",
    "cross-fetch": "^3.1.6",
    "lodash": "^4.17.21",
    "lodash.clonedeep": "^4.5.0",
    "zeta-solana-web3": "1.87.7"
  },
  "devDependencies": {
    "@types/mocha": "^9.0.0",
    "@types/node": "^16.11.12",
    "mocha": "^9.1.1",
    "ts-node": "^10.7.0",
    "typedoc": "^0.22.10",
    "typescript": "^4.4.2"
  },
  "resolutions": {
    "@solana/buffer-layout": "4.0.0"
  }
}<|MERGE_RESOLUTION|>--- conflicted
+++ resolved
@@ -1,11 +1,7 @@
 {
   "name": "@zetamarkets/sdk",
   "repository": "https://github.com/zetamarkets/sdk/",
-<<<<<<< HEAD
-  "version": "1.16.8",
-=======
-  "version": "1.17.0",
->>>>>>> ec3af5bc
+  "version": "1.17.1",
   "description": "Zeta SDK",
   "main": "dist/index.js",
   "types": "dist/index.d.ts",
