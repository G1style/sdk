{
  "name": "@zetamarkets/sdk",
  "repository": "https://github.com/zetamarkets/sdk/",
<<<<<<< HEAD
  "version": "1.11.4",
=======
  "version": "1.11.3",
>>>>>>> 65af3e1a
  "description": "Zeta SDK",
  "main": "dist/index.js",
  "types": "dist/index.d.ts",
  "author": "@zetamarkets",
  "license": "Apache-2.0",
  "scripts": {
    "build": "cp -r ../../target/idl/zeta.json ./src/idl/zeta.json && cp -r ../../target/types/zeta.ts ./src/types/. && ./node_modules/.bin/tsc",
    "docs": "typedoc --tsconfig ./tsconfig.json && cp ./logo.png ./docs/logo.png",
    "build-no-idl": "./node_modules/.bin/tsc"
  },
  "dependencies": {
    "@solana/buffer-layout": "4.0.0",
    "@solana/spl-token": "0.1.6",
    "@solana/web3.js": "1.87.3",
    "@zetamarkets/anchor": "0.26.1-versioned",
    "bs58": "^4.0.1",
    "cross-fetch": "^3.1.6",
    "lodash": "^4.17.21",
    "lodash.clonedeep": "^4.5.0",
    "zeta-solana-web3": "1.87.7"
  },
  "devDependencies": {
    "@types/mocha": "^9.0.0",
    "@types/node": "^16.11.12",
    "mocha": "^9.1.1",
    "ts-node": "^10.7.0",
    "typedoc": "^0.22.10",
    "typescript": "^4.4.2"
  },
  "resolutions": {
    "@solana/buffer-layout": "4.0.0"
  }
}<|MERGE_RESOLUTION|>--- conflicted
+++ resolved
@@ -1,11 +1,7 @@
 {
   "name": "@zetamarkets/sdk",
   "repository": "https://github.com/zetamarkets/sdk/",
-<<<<<<< HEAD
   "version": "1.11.4",
-=======
-  "version": "1.11.3",
->>>>>>> 65af3e1a
   "description": "Zeta SDK",
   "main": "dist/index.js",
   "types": "dist/index.d.ts",
