--- conflicted
+++ resolved
@@ -15,12 +15,8 @@
   "dependencies": {
     "@solana/buffer-layout": "4.0.0",
     "@solana/spl-token": "0.1.6",
-<<<<<<< HEAD
-    "@solana/web3.js": "1.78.5",
-=======
-    "@solana/web3.js": "1.87.3",
+    "@solana/web3.js": "1.87.6",
     "@zetamarkets/anchor": "0.26.1-versioned",
->>>>>>> fdf3952e
     "bs58": "^4.0.1",
     "cross-fetch": "^3.1.6",
     "lodash": "^4.17.21",
