--- conflicted
+++ resolved
@@ -1,11 +1,7 @@
 {
   "name": "@zetamarkets/sdk",
   "repository": "https://github.com/zetamarkets/sdk/",
-<<<<<<< HEAD
-  "version": "1.15.4",
-=======
-  "version": "1.16.0",
->>>>>>> 67cf1e02
+  "version": "1.16.1",
   "description": "Zeta SDK",
   "main": "dist/index.js",
   "types": "dist/index.d.ts",
