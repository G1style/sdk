--- conflicted
+++ resolved
@@ -1,11 +1,7 @@
 {
   "name": "@zetamarkets/sdk",
   "repository": "https://github.com/zetamarkets/sdk/",
-<<<<<<< HEAD
-  "version": "1.19.1",
-=======
-  "version": "1.20.3",
->>>>>>> d2a306ff
+  "version": "1.21.0",
   "description": "Zeta SDK",
   "main": "dist/index.js",
   "types": "dist/index.d.ts",
