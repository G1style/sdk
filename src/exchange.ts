--- conflicted
+++ resolved
@@ -250,6 +250,11 @@
   private _pricingSubscriptionId: number = undefined;
 
   /**
+   * The subscription id for the state account.
+   */
+  private _stateSubscriptionId: number = undefined;
+
+  /**
    * @param interval   How often to poll zeta group and state in seconds.
    */
   public get pollInterval(): number {
@@ -822,21 +827,21 @@
   }
 
   private subscribeState(
-    callback?: (asset: Asset, type: EventType, data: any) => void
-  ) {
-    let eventEmitter = this._program.account.state.subscribe(
+    callback?: (asset: Asset, type: EventType, slot: number, data: any) => void
+  ) {
+    this._stateSubscriptionId = this.connection.onAccountChange(
       this._stateAddress,
-      this.provider.connection.commitment
-    );
-
-    eventEmitter.on("change", async (state: State) => {
-      this._state = state;
-      if (callback !== undefined) {
-        callback(null, EventType.EXCHANGE, null);
+      async (accountInfo: AccountInfo<Buffer>, context: Context) => {
+        this._state = this.program.coder.accounts.decode(
+          "State",
+          accountInfo.data
+        );
+
+        if (callback !== undefined) {
+          callback(null, EventType.EXCHANGE, context.slot, null);
+        }
       }
-    });
-
-    this._eventEmitters.push(eventEmitter);
+    );
   }
 
   private subscribePricing(
@@ -1104,17 +1109,19 @@
       this._clockSubscriptionId = undefined;
     }
 
-<<<<<<< HEAD
-    await this._program.account.pricing.unsubscribe(this._pricingAddress);
-    await this._program.account.state.unsubscribe(this._stateAddress);
-=======
     if (this._pricingSubscriptionId !== undefined) {
       await this._provider.connection.removeAccountChangeListener(
         this._pricingSubscriptionId
       );
       this._pricingSubscriptionId = undefined;
     }
->>>>>>> a3965bea
+
+    if (this._stateSubscriptionId !== undefined) {
+      await this._provider.connection.removeAccountChangeListener(
+        this._stateSubscriptionId
+      );
+      this._stateSubscriptionId = undefined;
+    }
 
     for (var i = 0; i < this._programSubscriptionIds.length; i++) {
       await this.connection.removeProgramAccountChangeListener(
