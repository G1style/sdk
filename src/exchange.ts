import * as anchor from "@zetamarkets/anchor";
import {
  PublicKey,
  Transaction,
  Connection,
  ConfirmOptions,
  SYSVAR_CLOCK_PUBKEY,
  AccountInfo,
  AccountMeta,
  Commitment,
} from "@solana/web3.js";
import * as utils from "./utils";
import * as constants from "./constants";
import * as assets from "./assets";
import { PerpSyncQueue, ProductGreeks, State, Pricing } from "./program-types";
import { ExpirySeries, Market, ZetaGroupMarkets } from "./market";
import { RiskCalculator } from "./risk";
import { EventType } from "./events";
import { Network } from "./network";
import { Oracle, OraclePrice } from "./oracle";
import idl from "./idl/zeta.json";
import { Zeta } from "./types/zeta";
import * as types from "./types";
import { assetToIndex, toProgramAsset } from "./assets";
import { Asset } from "./constants";
import { SubExchange } from "./subexchange";
import * as instructions from "./program-instructions";
import { Orderbook } from "./serum/market";
import fetch from "cross-fetch";

export class Exchange {
  /**
   * Whether the object has been set up (in .initialize()).
   */
  public get isSetup(): boolean {
    return this._isSetup;
  }
  private _isSetup: boolean = false;

  /**
   * Whether the object has been initialized (in .load()).
   */
  public get isInitialized(): boolean {
    return this._isInitialized;
  }
  private _isInitialized: boolean = false;

  /**
   * Account storing zeta state.
   */
  public get state(): State {
    return this._state;
  }
  private _state: State;

  /**
   * Account storing zeta pricing.
   */
  public get pricing(): Pricing {
    return this._pricing;
  }
  private _pricing: Pricing;

  /**
   * The solana network being used.
   */
  public get network(): Network {
    return this._network;
  }
  private _network: Network;

  /**
   * Anchor program instance.
   */
  public get program(): anchor.Program<Zeta> {
    return this._program;
  }
  private _program: anchor.Program<Zeta>;

  public get programId(): PublicKey {
    return this._program.programId;
  }

  /**
   * Anchor provider instance.
   */
  public get provider(): anchor.AnchorProvider {
    return this._provider;
  }
  public get connection(): Connection {
    return this._provider.connection;
  }
  private _provider: anchor.AnchorProvider;

  /**
   * Public key used as the stable coin mint.
   */
  public get usdcMintAddress(): PublicKey {
    return this._usdcMintAddress;
  }
  private _usdcMintAddress: PublicKey;

  /**
   * ConfirmOptions, stored so we don't need it again when making a SerumMarket.
   */
  public get opts(): ConfirmOptions {
    return this._opts;
  }
  private _opts: ConfirmOptions;

  /*
   * One SubExchange per underlying.
   */
  public get subExchanges(): Map<Asset, SubExchange> {
    return this._subExchanges;
  }
  private _subExchanges: Map<Asset, SubExchange> = new Map();

  /**
   * The assets being used
   */
  public get assets(): Asset[] {
    return this._assets;
  }
  private _assets: Asset[];

  /*
   * Oracle object that holds all oracle prices.
   */
  public get oracle(): Oracle {
    return this._oracle;
  }
  private _oracle: Oracle;

  /**
   * Risk calculator that holds all margin requirements.
   */
  public get riskCalculator(): RiskCalculator {
    return this._riskCalculator;
  }
  private _riskCalculator: RiskCalculator;

  /**
   * Zeta PDA for serum market authority
   */
  public get serumAuthority(): PublicKey {
    return this._serumAuthority;
  }
  private _serumAuthority: PublicKey;

  /**
   * Zeta PDA for minting serum mints
   */
  public get mintAuthority(): PublicKey {
    return this._mintAuthority;
  }
  private _mintAuthority: PublicKey;

  /**
   * Address of state account.
   */
  public get stateAddress(): PublicKey {
    return this._stateAddress;
  }
  private _stateAddress: PublicKey;

  /**
   * Address of zeta pricing account.
   */
  public get pricingAddress(): PublicKey {
    return this._pricingAddress;
  }
  private _pricingAddress: PublicKey;

  /**
   * Public key for treasury wallet.
   */
  public get treasuryWalletAddress(): PublicKey {
    return this._treasuryWalletAddress;
  }
  private _treasuryWalletAddress: PublicKey;

  /**
   * Public key for referral rewards wallet.
   */
  public get referralsRewardsWalletAddress(): PublicKey {
    return this._referralsRewardsWalletAddress;
  }
  private _referralsRewardsWalletAddress: PublicKey;

  /**
   * Public key for combined insurance fund.
   */
  public get combinedInsuranceVaultAddress(): PublicKey {
    return this._combinedInsuranceVaultAddress;
  }
  private _combinedInsuranceVaultAddress: PublicKey;

  /**
   * Public key for combined deposit vault.
   */
  public get combinedVaultAddress(): PublicKey {
    return this._combinedVaultAddress;
  }
  private _combinedVaultAddress: PublicKey;

  /**
   * Public key for combined socialized loss account.
   */
  public get combinedSocializedLossAccountAddress(): PublicKey {
    return this._combinedSocializedLossAccountAddress;
  }
  private _combinedSocializedLossAccountAddress: PublicKey;

  /**
   * Stores the latest timestamp received by websocket subscription
   * to the system clock account.
   */
  public get clockTimestamp(): number {
    return this._clockTimestamp;
  }
  private _clockTimestamp: number = undefined;

  /**
   * Stores the latest clock slot from clock subscription.
   */
  public get clockSlot(): number {
    return this._clockSlot;
  }
  private _clockSlot: number;

  /**
   * Websocket subscription id for clock.
   */
  private _clockSubscriptionId: number;

  /**
   * @param interval   How often to poll zeta group and state in seconds.
   */
  public get pollInterval(): number {
    return this._pollInterval;
  }
  public set pollInterval(interval: number) {
    if (interval < 0) {
      throw Error("Invalid polling interval");
    }
    this._pollInterval = interval;
  }

  private _pollInterval: number = constants.DEFAULT_EXCHANGE_POLL_INTERVAL;
  private _lastPollTimestamp: number;

  public get ledgerWallet(): any {
    return this._ledgerWallet;
  }
  private _ledgerWallet: any;

  public get useLedger(): boolean {
    return this._useLedger;
  }

  public setLedgerWallet(wallet: any) {
    this._useLedger = true;
    this._ledgerWallet = wallet;
  }

  // Handy map to grab zetagroup asset by pubkey without an RPC fetch
  // or having to manually filter all zetaGroups
  public zetaGroupPubkeyToAsset(key: PublicKey): Asset {
    return this._zetaGroupPubkeyToAsset.get(key);
  }
  private _zetaGroupPubkeyToAsset: Map<PublicKey, Asset> = new Map();

  private _useLedger: boolean = false;

  private _programSubscriptionIds: number[] = [];

  private _eventEmitters: any[] = [];

  // Micro lamports per CU of fees.
  public get priorityFee(): number {
    return this._priorityFee;
  }
  private _priorityFee: number = 0;

  public get useAutoPriorityFee(): boolean {
    return this._useAutoPriorityFee;
  }
  private _useAutoPriorityFee: boolean = false;

  // Micro lamports per CU of fees.
  public get autoPriorityFeeUpperLimit(): number {
    return this._autoPriorityFeeUpperLimit;
  }
  private _autoPriorityFeeUpperLimit: number =
    constants.DEFAULT_MICRO_LAMPORTS_PER_CU_FEE;

  public get blockhashCommitment(): Commitment {
    return this._blockhashCommitment;
  }
  private _blockhashCommitment: Commitment = "finalized";

  public toggleAutoPriorityFee() {
    this._useAutoPriorityFee = !this._useAutoPriorityFee;
  }

  public updatePriorityFee(microLamportsPerCU: number) {
    this._priorityFee = microLamportsPerCU;
  }

  public updateAutoPriorityFeeUpperLimit(microLamportsPerCU: number) {
    this._autoPriorityFeeUpperLimit = microLamportsPerCU;
  }

  public updateBlockhashCommitment(commitment: Commitment) {
    this._blockhashCommitment = commitment;
  }

  public initialize(
    loadConfig: types.LoadExchangeConfig,
    wallet = new types.DummyWallet()
  ) {
    if (this.isSetup) {
      throw "Exchange already setup";
    }
    this._assets = assets.allAssets();
    this._provider = new anchor.AnchorProvider(
      loadConfig.connection,
      wallet instanceof types.DummyWallet ? null : wallet,
      loadConfig.opts ||
        utils.commitmentConfig(loadConfig.connection.commitment)
    );
    this._opts = loadConfig.opts;
    this._network = loadConfig.network;
    this._program = new anchor.Program(
      idl as anchor.Idl,
      constants.ZETA_PID[loadConfig.network],
      this._provider
    ) as anchor.Program<Zeta>;

    for (var asset of assets.allAssets()) {
      this.addSubExchange(asset, new SubExchange());
      this.getSubExchange(asset).initialize(asset);
    }

    this._combinedVaultAddress = utils.getCombinedVault(this.programId)[0];
    this._combinedInsuranceVaultAddress = utils.getZetaCombinedInsuranceVault(
      this.programId
    )[0];
    this._combinedSocializedLossAccountAddress =
      utils.getCombinedSocializedLossAccount(this.programId)[0];

    this._isSetup = true;
  }

  public async initializeCombinedInsuranceVault() {
    let tx = new Transaction().add(
      instructions.initializeCombinedInsuranceVaultIx()
    );
    try {
      await utils.processTransaction(this._provider, tx);
    } catch (e) {
      console.error(`initializeCombinedInsuranceVault failed: ${e}`);
    }

    let [insuranceVault, _insuranceVaultNonce] =
      utils.getZetaCombinedInsuranceVault(this.programId);
    this._combinedInsuranceVaultAddress = insuranceVault;
  }

  public async initializeCombinedVault() {
    let tx = new Transaction().add(instructions.initializeCombinedVaultIx());
    try {
      await utils.processTransaction(this._provider, tx);
    } catch (e) {
      console.error(`initializeCombinedVault failed: ${e}`);
    }

    let [vault, _vaultNonce] = utils.getCombinedVault(this.programId);
    this._combinedVaultAddress = vault;
  }

  public async initializeCombinedSocializedLossAccount() {
    let tx = new Transaction().add(
      instructions.initializeCombinedSocializedLossAccountIx()
    );
    try {
      await utils.processTransaction(this._provider, tx);
    } catch (e) {
      console.error(`initializeCombinedSocializedLossAccount failed: ${e}`);
    }

    let [account, _accountNonce] = utils.getCombinedSocializedLossAccount(
      this.programId
    );
    this._combinedSocializedLossAccountAddress = account;
  }

  public async initializeZetaState(
    params: instructions.StateParams,
    referralAdmin: PublicKey,
    secondaryAdmin: PublicKey
  ) {
    const [mintAuthority, mintAuthorityNonce] = utils.getMintAuthority(
      this.programId
    );
    const [state, stateNonce] = utils.getState(this.programId);
    const [pricing, _pricingNonce] = utils.getPricing(this.programId);
    const [serumAuthority, serumNonce] = utils.getSerumAuthority(
      this.programId
    );

    this._usdcMintAddress = constants.USDC_MINT_ADDRESS[this.network];

    const [treasuryWallet, _treasuryWalletNonce] = utils.getZetaTreasuryWallet(
      this.programId,
      this._usdcMintAddress
    );

    const [referralRewardsWallet, _referralRewardsWalletNonce] =
      utils.getZetaReferralsRewardsWallet(
        this.programId,
        this._usdcMintAddress
      );

    let tx = new Transaction().add(
      instructions.initializeZetaStateIx(
        state,
        stateNonce,
        serumAuthority,
        treasuryWallet,
        referralAdmin,
        referralRewardsWallet,
        serumNonce,
        mintAuthority,
        mintAuthorityNonce,
        params,
        secondaryAdmin
      )
    );
    try {
      await utils.processTransaction(this._provider, tx);
    } catch (e) {
      console.error(`Initialize zeta state failed: ${e}`);
    }

    this._mintAuthority = mintAuthority;
    this._stateAddress = state;
    this._pricingAddress = pricing;
    this._serumAuthority = serumAuthority;
    this._treasuryWalletAddress = treasuryWallet;
    this._referralsRewardsWalletAddress = referralRewardsWallet;
    await this.updateState();
  }

  public async initializeZetaPricing(
    perpArgs: instructions.UpdatePerpParametersArgs,
    marginArgs: instructions.UpdateMarginParametersArgs
  ) {
    let tx = new Transaction().add(
      instructions.initializeZetaPricingIx(perpArgs, marginArgs)
    );
    try {
      await utils.processTransaction(
        this._provider,
        tx,
        [],
        utils.defaultCommitment(),
        this.useLedger
      );
    } catch (e) {
      console.error(`Initialize zeta pricing failed: ${e}`);
      console.log(e);
    }

    await this.updateZetaPricing();
  }

  public async initializeZetaGroup(
    asset: Asset,
    oracle: PublicKey,
    oracleBackupFeed: PublicKey,
    oracleBackupProgram: PublicKey,
    pricingArgs: instructions.InitializeZetaGroupPricingArgs,
    perpArgs: instructions.UpdatePerpParametersArgs,
    marginArgs: instructions.UpdateMarginParametersArgs,
    expiryArgs: instructions.UpdateZetaGroupExpiryArgs,
    perpsOnly: boolean = false,
    flexUnderlying: boolean = false
  ) {
    let underlyingMint = utils.getUnderlyingMint(asset);
    let tx = new Transaction().add(
      instructions.initializeZetaGroupIx(
        asset,
        underlyingMint,
        oracle,
        oracleBackupFeed,
        oracleBackupProgram,
        pricingArgs,
        perpArgs,
        marginArgs,
        expiryArgs,
        perpsOnly,
        flexUnderlying
      )
    );
    try {
      await utils.processTransaction(
        this._provider,
        tx,
        [],
        utils.defaultCommitment(),
        this.useLedger
      );
    } catch (e) {
      console.error(`Initialize zeta group failed: ${e}`);
      console.log(e);
    }

    await this.updateState();

    if (this.getSubExchange(asset) == undefined) {
      await this.addSubExchange(asset, new SubExchange());
      await this.getSubExchange(asset).initialize(asset);
    }

    await this.updateZetaPricing();
  }

  public async load(
    loadConfig: types.LoadExchangeConfig,
    wallet = new types.DummyWallet(),
    callback?: (asset: Asset, event: EventType, data: any) => void
  ) {
    if (this.isInitialized) {
      throw "Exchange already loaded";
    }

    if (loadConfig.network == Network.LOCALNET && loadConfig.loadFromStore) {
      throw Error("Cannot load localnet from store");
    }

    if (!this.isSetup) {
      this.initialize(loadConfig, wallet);
    }

    this._riskCalculator = new RiskCalculator(this.assets);

    // Load variables from state.
    this._mintAuthority = utils.getMintAuthority(this.programId)[0];
    this._stateAddress = utils.getState(this.programId)[0];
    this._pricingAddress = utils.getPricing(this.programId)[0];
    this._serumAuthority = utils.getSerumAuthority(this.programId)[0];
    this._usdcMintAddress = constants.USDC_MINT_ADDRESS[loadConfig.network];
    this._treasuryWalletAddress = utils.getZetaTreasuryWallet(
      this.programId,
      this._usdcMintAddress
    )[0];
    this._referralsRewardsWalletAddress = utils.getZetaReferralsRewardsWallet(
      this.programId,
      this._usdcMintAddress
    )[0];

    this._lastPollTimestamp = 0;
    await this.updateZetaPricing();
    this._oracle = new Oracle(this.network, this.connection);

    const subExchangeToFetchAddrs: PublicKey[] = this.assets
      .map((a) => {
        const se = this.getSubExchange(a);
        return [se.perpSyncQueueAddress];
      })
      .flat()
      .concat([SYSVAR_CLOCK_PUBKEY]);

    const accFetchPromises: Promise<any>[] = subExchangeToFetchAddrs.map(
      (addr) => {
        return this.provider.connection.getAccountInfo(addr);
      }
    );
    const allPromises: Promise<any>[] = accFetchPromises.concat([
      this.subscribeOracle(this.assets, callback),
    ]);

    const accFetches = (await Promise.all(allPromises)).slice(
      0,
      assets.allAssets().length + 1
    );

    let perpSyncQueueAccs: PerpSyncQueue[] = [];
    for (let i = 0; i < accFetches.length - 1; i++) {
      perpSyncQueueAccs.push(
        this.program.account.perpSyncQueue.coder.accounts.decode(
          types.ProgramAccountType.PerpSyncQueue,
          accFetches[i].data
        ) as PerpSyncQueue
      );
    }

    const clockData = utils.getClockData(accFetches.at(-1));
    this.subscribeClock(clockData, callback);
    this.subscribePricing(callback);

    await Promise.all(
      this.assets.map(async (asset, i) => {
        return this.getSubExchange(asset).load(
          asset,
          this.opts,
          [perpSyncQueueAccs[i]],
          loadConfig.loadFromStore,
          loadConfig.throttleMs,
          callback
        );
      })
    );

    for (var se of this.getAllSubExchanges()) {
      this._zetaGroupPubkeyToAsset.set(se.zetaGroupAddress, se.asset);
    }

    await this.updateExchangeState();

    this._isInitialized = true;
  }

  private addSubExchange(asset: Asset, subExchange: SubExchange) {
    this._subExchanges.set(asset, subExchange);
  }

  public getSubExchange(asset: Asset): SubExchange {
    try {
      return this._subExchanges.get(asset);
    } catch (_e) {
      throw Error(
        `Failed to get subExchange for asset=${asset}, have you called Exchange.load()?`
      );
    }
  }

  public getAllSubExchanges(): SubExchange[] {
    return [...this._subExchanges.values()];
  }

  private async updateAutoFee() {
    let accountList = [];

    // Query the most written-to accounts
    // Note: getRecentPrioritizationFees() will account for global fees too if no one is writing to our accs
    for (var asset of this.assets) {
      let sub = this.getSubExchange(asset);
      accountList.push(sub.perpSyncQueueAddress.toString());
      accountList.push(sub.greeksAddress.toString());
    }

    try {
      let data = await fetch(this.provider.connection.rpcEndpoint, {
        method: "post",
        body: `{"jsonrpc":"2.0", "id":1, "method":"getRecentPrioritizationFees", "params":[["${accountList.join(
          `","`
        )}"]]}`,
        headers: { "Content-Type": "application/json" },
      });

      let fees = (await data.json()).result
        .sort((a, b) => b.slot - a.slot) // Sort descending
        .slice(0, 20) // Grab the latest 20
        .map((obj) => obj.prioritizationFee); // Take a list of prioritizationFee values only

      let median = utils.median(fees);
      this._priorityFee = Math.min(median, this._autoPriorityFeeUpperLimit);
      console.log(
        `AutoUpdate priority fee. New fee = ${this._priorityFee} microlamports per compute unit`
      );
    } catch (e) {
      console.log(`updateAutoFee failed ${e}`);
    }
  }

  private async subscribeOracle(
    assets: Asset[],
    callback?: (asset: Asset, type: EventType, data: any) => void
  ) {
    return this._oracle.subscribePriceFeeds(
      assets,
      (asset: Asset, price: OraclePrice) => {
        if (this.isInitialized) {
          this._riskCalculator.updateMarginRequirements(asset);
        }
        if (callback !== undefined) {
          callback(asset, EventType.ORACLE, price);
        }
      }
    );
  }

  private setClockData(data: types.ClockData) {
    this._clockTimestamp = data.timestamp;
    this._clockSlot = data.slot;
  }

  private subscribeClock(
    clockData: types.ClockData,
    callback?: (asset: Asset, type: EventType, data: any) => void
  ) {
    if (this._clockSubscriptionId !== undefined) {
      throw Error("Clock already subscribed to.");
    }
    this._clockSubscriptionId = this.provider.connection.onAccountChange(
      SYSVAR_CLOCK_PUBKEY,
      async (accountInfo: AccountInfo<Buffer>, _context: any) => {
        this.setClockData(utils.getClockData(accountInfo));

        await Promise.all(
          this._assets.map((a) => {
            return this.updatePerpSerumMarketIfNeeded(a, 0);
          })
        );

        if (callback !== undefined) {
          callback(null, EventType.CLOCK, null);
        }
        try {
          if (
            this._clockTimestamp >
              this._lastPollTimestamp + this._pollInterval &&
            this.isInitialized
          ) {
            this._lastPollTimestamp = this._clockTimestamp;
            await Promise.all(
              this.getAllSubExchanges().map(async (subExchange) => {
                await subExchange.handlePolling(callback);
              })
            );
            if (this._useAutoPriorityFee == true) {
              await this.updateAutoFee();
            }
          }
        } catch (e) {
          console.log(`SubExchange polling failed. Error: ${e}`);
        }
      },
      this.provider.connection.commitment
    );
    this.setClockData(clockData);
  }

  public addProgramSubscriptionId(id: number) {
    this._programSubscriptionIds.push(id);
  }

  public async updateExchangeState() {
    await this.updateState();
    await this.updateZetaPricing();
    await Promise.all(
      this.assets.map(async (asset) => {
        this.getZetaGroupMarkets(asset).updateExpirySeries();
      })
    );
  }

  /**
   * Polls the on chain account to update state.
   */
  public async updateState() {
    this._state = (await this.program.account.state.fetch(
      this.stateAddress
    )) as State;
  }

  // TODO add subscription to this account

  /**
   * Polls the on chain account to update mark prices
   */
  public async updateZetaPricing() {
    this._pricing = (await this.program.account.pricing.fetch(
      this.pricingAddress
    )) as Pricing;
  }

  /**
   * Update the expiry state variables for the program.
   */
  public async updateZetaState(params: instructions.StateParams) {
    let tx = new Transaction().add(
      instructions.updateZetaStateIx(params, this.provider.wallet.publicKey)
    );
    await utils.processTransaction(this.provider, tx);
    await this.updateState();
  }

  private subscribePricing(
    callback?: (asset: Asset, type: EventType, data: any) => void
  ) {
    let eventEmitter = this._program.account.pricing.subscribe(
      this._pricingAddress,
      this.provider.connection.commitment
    );

    eventEmitter.on("change", async (pricing: Pricing) => {
      this._pricing = pricing;
      if (callback !== undefined) {
        callback(null, EventType.PRICING, null);
      }
    });

    this._eventEmitters.push(eventEmitter);
  }

  public subscribeMarket(asset: Asset) {
    this.getSubExchange(asset).markets.subscribeMarket(constants.PERP_INDEX);
  }

  public unsubscribeMarket(asset: Asset) {
    this.getSubExchange(asset).markets.unsubscribeMarket(constants.PERP_INDEX);
  }

  public subscribePerp(asset: Asset) {
    this.getSubExchange(asset).markets.subscribePerp();
  }

  public unsubscribePerp(asset: Asset) {
    this.getSubExchange(asset).markets.unsubscribePerp();
  }

  public async updateOrderbook(asset: Asset) {
    return await this.getPerpMarket(asset).updateOrderbook();
  }

  public async updateAllOrderbooks(live: boolean = true) {
    // This assumes that every market has 1 asksAddress and 1 bidsAddress
    let allLiveMarkets = [];
    this.assets.forEach((asset) => {
      allLiveMarkets = allLiveMarkets.concat([this.getPerpMarket(asset)]);
    });

    if (live) {
      allLiveMarkets = allLiveMarkets.filter(
        (m) => m.kind == types.Kind.PERP || m.expirySeries.isLive()
      );
    }

    let liveMarketsSlices: Market[][] = [];
    for (
      let i = 0;
      i < allLiveMarkets.length;
      i += constants.MAX_MARKETS_TO_FETCH
    ) {
      liveMarketsSlices.push(
        allLiveMarkets.slice(i, i + constants.MAX_MARKETS_TO_FETCH)
      );
    }

    await Promise.all(
      liveMarketsSlices.map(async (liveMarkets) => {
        let liveMarketAskAddresses = liveMarkets.map(
          (m) => m.serumMarket.asksAddress
        );
        let liveMarketBidAddresses = liveMarkets.map(
          (m) => m.serumMarket.bidsAddress
        );

        let accountInfos = await this.connection.getMultipleAccountsInfo(
          liveMarketAskAddresses.concat(liveMarketBidAddresses)
        );
        const half = Math.ceil(accountInfos.length / 2);
        const asksAccountInfos = accountInfos.slice(0, half);
        const bidsAccountInfos = accountInfos.slice(-half);

        // A bit of a weird one but we want a map of liveMarkets -> accountInfos because
        // we'll do the following orderbook updates async
        let liveMarketsToAskAccountInfosMap: Map<
          Market,
          AccountInfo<Buffer>
        > = new Map();
        let liveMarketsToBidAccountInfosMap: Map<
          Market,
          AccountInfo<Buffer>
        > = new Map();
        liveMarkets.map((m, i) => {
          liveMarketsToAskAccountInfosMap.set(m, asksAccountInfos[i]);
          liveMarketsToBidAccountInfosMap.set(m, bidsAccountInfos[i]);
        });

        await Promise.all(
          liveMarkets.map(async (market) => {
            market.asks = Orderbook.decode(
              market.serumMarket,
              liveMarketsToAskAccountInfosMap.get(market).data
            );
            market.bids = Orderbook.decode(
              market.serumMarket,
              liveMarketsToBidAccountInfosMap.get(market).data
            );
            market.updateOrderbook(false);
          })
        );
      })
    );
  }

  public getZetaGroupMarkets(asset: Asset): ZetaGroupMarkets {
    return this.getSubExchange(asset).markets;
  }

  public getPerpMarket(asset: Asset): Market {
    return this.getSubExchange(asset).markets.perpMarket;
  }

  public getMarketsByExpiryIndex(asset: Asset, index: number): Market[] {
    return this.getSubExchange(asset).markets.getMarketsByExpiryIndex(index);
  }

  public getExpirySeriesList(asset: Asset): ExpirySeries[] {
    return this.getSubExchange(asset).markets.expirySeries;
  }

  public getZetaGroupAddress(asset: Asset): PublicKey {
    return this.getSubExchange(asset).zetaGroupAddress;
  }

  public getPerpSyncQueue(asset: Asset): PerpSyncQueue {
    return this.getSubExchange(asset).perpSyncQueue;
  }

  public getOrderbook(asset: Asset): types.DepthOrderbook {
    return this.getPerpMarket(asset).orderbook;
  }

  public getMarkPrice(asset: Asset): number {
    return this.getSubExchange(asset).getMarkPrice();
  }

  public getInsuranceVaultAddress(): PublicKey {
    return this._combinedInsuranceVaultAddress;
  }

  public getVaultAddress(): PublicKey {
    return this._combinedVaultAddress;
  }

  public getSocializedLossAccountAddress(): PublicKey {
    return this._combinedSocializedLossAccountAddress;
  }

  public async updatePricingParameters(
    asset: Asset,
    args: instructions.UpdatePricingParametersArgs
  ) {
    await this.getSubExchange(asset).updatePricingParameters(args);
  }

  public async updateMarginParameters(
    asset: Asset,
    args: instructions.UpdateMarginParametersArgs
  ) {
    await this.getSubExchange(asset).updateMarginParameters(args);
  }

  public async updatePerpParameters(
    asset: Asset,
    args: instructions.UpdatePerpParametersArgs
  ) {
    await this.getSubExchange(asset).updatePerpParameters(args);
  }

  public async updateZetaGroupExpiryParameters(
    asset: Asset,
    args: instructions.UpdateZetaGroupExpiryArgs
  ) {
    await this.getSubExchange(asset).updateZetaGroupExpiryParameters(args);
  }

  public async toggleZetaGroupPerpsOnly(asset: Asset) {
    await this.getSubExchange(asset).toggleZetaGroupPerpsOnly();
  }

  public async updateSerumMarkets(asset: Asset) {
    await this.getSubExchange(asset).updateSerumMarkets();
  }

  public async updatePerpSerumMarketIfNeeded(asset: Asset, epochDelay: number) {
    await this.getSubExchange(asset).updatePerpSerumMarketIfNeeded(epochDelay);
  }

  public async initializeZetaMarkets(asset: Asset) {
    await this.getSubExchange(asset).initializeZetaMarkets();
  }

  public async initializeZetaMarketsTIFEpochCycle(
    asset: Asset,
    cycleLengthSecs: number
  ) {
    await this.getSubExchange(asset).initializeZetaMarketsTIFEpochCycle(
      cycleLengthSecs
    );
  }

  public async initializeMarketStrikes(asset: Asset) {
    await this.getSubExchange(asset).initializeMarketStrikes();
  }

  public async initializePerpSyncQueue(asset: Asset) {
    await this.getSubExchange(asset).initializePerpSyncQueue();
  }

  public async initializeUnderlying(asset: Asset, flexUnderlying: boolean) {
    await this.getSubExchange(asset).initializeUnderlying(flexUnderlying);
  }

  public async updatePricing(asset: Asset) {
    await this.getSubExchange(asset).updatePricing();
  }

  public async updatePricingPubkeys(
    asset: Asset,
    oracle: PublicKey,
    oracleBackupFeed: PublicKey,
    market: PublicKey,
    perpSyncQueue: PublicKey,
    zetaGroupKey: PublicKey
  ) {
    let tx = new Transaction().add(
      instructions.updateZetaPricingPubkeysIx({
        asset: toProgramAsset(asset) as any,
        oracle,
        oracleBackupFeed,
        market,
        perpSyncQueue,
        zetaGroupKey,
      })
    );
    await utils.processTransaction(this.provider, tx);

    await this.updateZetaPricing();
  }

  public async updateSubExchangeState(asset: Asset) {
    await this.getSubExchange(asset).updateSubExchangeState();
  }

  public async whitelistUserForDeposit(asset: Asset, user: PublicKey) {
    await this.getSubExchange(asset).whitelistUserForDeposit(user);
  }

  public async whitelistUserForInsuranceVault(asset: Asset, user: PublicKey) {
    await this.getSubExchange(asset).whitelistUserForInsuranceVault(user);
  }

  public async whitelistUserForTradingFees(asset: Asset, user: PublicKey) {
    await this.getSubExchange(asset).whitelistUserForTradingFees(user);
  }

  public async treasuryMovement(
    treasuryMovementType: types.TreasuryMovementType,
    amount: anchor.BN
  ) {
    let tx = new Transaction().add(
      instructions.treasuryMovementIx(treasuryMovementType, amount)
    );
    await utils.processTransaction(this._provider, tx);
  }

  public async rebalanceInsuranceVault(marginAccounts: any[]) {
    let txs = [];
    for (
      var i = 0;
      i < marginAccounts.length;
      i += constants.MAX_REBALANCE_ACCOUNTS
    ) {
      let tx = new Transaction();
      let slice = marginAccounts.slice(i, i + constants.MAX_REBALANCE_ACCOUNTS);
      tx.add(instructions.rebalanceInsuranceVaultIx(slice));
      txs.push(tx);
    }
    try {
      await Promise.all(
        txs.map(async (tx) => {
          let txSig = await utils.processTransaction(this._provider, tx);
          console.log(`[REBALANCE INSURANCE VAULT]: ${txSig}`);
        })
      );
    } catch (e) {
      console.log(`Error in rebalancing the insurance vault ${e}`);
    }
  }

<<<<<<< HEAD
  public async adminCancelTriggerOrder(
    orderIndex: number,
    crossMarginAccount: PublicKey
  ) {
    let triggerAccount = utils.getTriggerOrder(
      this.programId,
      crossMarginAccount,
      new Uint8Array([orderIndex])
    )[0];
    let tx = new Transaction().add(
      instructions.cancelTriggerOrderIx(
        orderIndex,
        this._provider.wallet.publicKey,
        triggerAccount,
        crossMarginAccount
      )
    );
    return await utils.processTransaction(this._provider, tx);
  }

  public updateMarginParams(asset: Asset) {
    this.getSubExchange(asset).updateMarginParams();
  }

=======
>>>>>>> 86e99729
  public async halt(asset: Asset) {
    await this.getSubExchange(asset).halt();
  }

  public async unhalt(asset: Asset) {
    await this.getSubExchange(asset).unhalt();
  }

  public async updateHaltState(
    asset: Asset,
    timestamp: anchor.BN,
    spotPrice: anchor.BN
  ) {
    await this.getSubExchange(asset).updateHaltState(timestamp, spotPrice);
  }

  public async settlePositionsHalted(
    asset: Asset,
    marginAccounts: AccountMeta[]
  ) {
    await this.getSubExchange(asset).settlePositionsHalted(marginAccounts);
  }

  public async cancelAllOrdersHalted(asset: Asset) {
    await this.getSubExchange(asset).cancelAllOrdersHalted();
  }

  public async cleanZetaMarketHalted(asset: Asset) {
    await this.getSubExchange(asset).cleanZetaMarketHalted();
  }

  public isHalted(asset: Asset) {
    return this.getSubExchange(asset).halted;
  }

  public async close() {
    this._isInitialized = false;
    this._isSetup = false;

    await Promise.all(
      this.getAllSubExchanges().map(async (subExchange) => {
        await subExchange.close();
      })
    );
    await this._oracle.close();

    if (this._clockSubscriptionId !== undefined) {
      await this.connection.removeAccountChangeListener(
        this._clockSubscriptionId
      );
      this._clockSubscriptionId = undefined;
    }

    await this._program.account.pricing.unsubscribe(this._pricingAddress);

    for (var i = 0; i < this._programSubscriptionIds.length; i++) {
      await this.connection.removeProgramAccountChangeListener(
        this._programSubscriptionIds[i]
      );
    }
    this._programSubscriptionIds = [];

    for (var i = 0; i < this._eventEmitters.length; i++) {
      this._eventEmitters[i].removeListener("change");
    }
    this._eventEmitters = [];
  }
}

// Exchange singleton.
export const exchange = new Exchange();<|MERGE_RESOLUTION|>--- conflicted
+++ resolved
@@ -1085,7 +1085,6 @@
     }
   }
 
-<<<<<<< HEAD
   public async adminCancelTriggerOrder(
     orderIndex: number,
     crossMarginAccount: PublicKey
@@ -1106,12 +1105,6 @@
     return await utils.processTransaction(this._provider, tx);
   }
 
-  public updateMarginParams(asset: Asset) {
-    this.getSubExchange(asset).updateMarginParams();
-  }
-
-=======
->>>>>>> 86e99729
   public async halt(asset: Asset) {
     await this.getSubExchange(asset).halt();
   }
