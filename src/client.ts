import * as anchor from "@zetamarkets/anchor";
import * as utils from "./utils";
import { exchange as Exchange } from "./exchange";
import {
  SpreadAccount,
  MarginAccount,
  CrossMarginAccount,
  PositionMovementEvent,
  ReferralAccount,
  ReferrerAccount,
  TradeEventV3,
  OrderCompleteEvent,
  ProductLedger,
} from "./program-types";
import {
  PublicKey,
  Connection,
  ConfirmOptions,
  TransactionSignature,
  Transaction,
  TransactionInstruction,
  AccountInfo,
  Context,
} from "@solana/web3.js";
import * as constants from "./constants";
import { referUserIx } from "./program-instructions";
import { EventType } from "./events";
import * as types from "./types";
import { Asset } from "./assets";
import { SubClient } from "./subclient";
import * as instructions from "./program-instructions";
import { assets } from ".";

export class Client {
  /**
   * Anchor provider instance.
   */
  public get provider(): anchor.AnchorProvider {
    return this._provider;
  }
  public get connection(): Connection {
    return this._provider.connection;
  }
  private _provider: anchor.AnchorProvider;

  /**
   * Stores the user referral account data.
   */
  public get referralAccount(): ReferralAccount | null {
    return this._referralAccount;
  }
  private _referralAccount: ReferralAccount | null;
  private _referralAccountAddress: PublicKey;

  /**
   * Stores the user referrer account data.
   */
  public get referrerAccount(): ReferrerAccount | null {
    return this._referrerAccount;
  }
  private _referrerAccount: ReferrerAccount | null;

  /**
   * Stores the user referrer account alias.
   */
  public get referrerAlias(): string | null {
    return this._referrerAlias;
  }
  private _referrerAlias: string | null;

  /**
   * Client margin account address.
   */
  public get publicKey(): PublicKey {
    if (this._delegatorKey != undefined) {
      return this._delegatorKey;
    }
    return this.provider.wallet.publicKey;
  }

  /**
   * User open order addresses.
   * If a user hasn't initialized it, it is set to PublicKey.default
   */
  public get crossMarginOpenOrdersAccounts(): Map<Asset, PublicKey> {
    return this._crossMarginOpenOrdersAccounts;
  }
  private _crossMarginOpenOrdersAccounts: Map<Asset, PublicKey>;

  /**
   * Client usdc account address.
   */
  public get usdcAccountAddress(): PublicKey {
    return this._usdcAccountAddress;
  }
  private _usdcAccountAddress: PublicKey;

  /**
   * Stores the user margin account state.
   */
  public get crossMarginAccount(): CrossMarginAccount | null {
    return this._crossMarginAccount;
  }
  private _crossMarginAccount: CrossMarginAccount | null;

  /**
   * Client cross-margin account address.
   */
  public get crossMarginAccountAddress(): PublicKey {
    return this._crossMarginAccountAddress;
  }
  private _crossMarginAccountAddress: PublicKey;

  /**
   * User token account address (for the cross-margin account).
   */
  public get userTokenAccountAddress(): PublicKey {
    return this._userTokenAccountAddress;
  }
  private _userTokenAccountAddress: PublicKey;

  /**
   * Returns a list of user current cross-margin account positions.
   */
  public get crossMarginPositions(): types.Position[] {
    return this._crossMarginPositions;
  }
  private _crossMarginPositions: types.Position[];

  /**
   * Returns a list of the user's current cross-margin account orders.
   */
  public get crossMarginOrders(): types.Order[] {
    return this._crossMarginOrders;
  }
  private _crossMarginOrders: types.Order[];

  /**
   * The subscription id for the cross-margin account subscription.
   */
  private _crossMarginAccountSubscriptionId: number = undefined;

  /**
   * Last update timestamp.
   */
  private _lastUpdateTimestamp: number;

  /**
   * Pending update.
   */
  private _pendingUpdate: boolean;

  /**
   * The context slot of the pending update.
   */
  private _pendingUpdateSlot: number = 0;

  /**
   * Polling interval.
   */
  public get pollInterval(): number {
    return this._pollInterval;
  }
  public set pollInterval(interval: number) {
    if (interval < 0) {
      throw Error("Polling interval invalid!");
    }
    this._pollInterval = interval;
  }
  private _pollInterval: number = constants.DEFAULT_CLIENT_POLL_INTERVAL;

  /**
   * User passed callback on load, stored for polling.
   */
  private _callback: (asset: Asset, type: EventType, data: any) => void;

  private _updatingState: boolean = false;
  private _updatingStateTimestamp: number = undefined;

  /**
   * whitelist deposit account.
   */
  public get whitelistDepositAddress(): PublicKey | undefined {
    return this._whitelistDepositAddress;
  }
  private _whitelistDepositAddress: PublicKey | undefined;

  /**
   * whitelist trading fees account.
   */
  public get whitelistTradingFeesAddress(): PublicKey | undefined {
    return this._whitelistTradingFeesAddress;
  }
  private _whitelistTradingFeesAddress: PublicKey | undefined;

  /**
   * The listener for trade v3 events.
   */
  private _tradeEventV3Listener: any;

  /**
   * The listener for OrderComplete events.
   */
  private _orderCompleteEventListener: any;

  /**
   * A map for quick access when getting a callback
   */
  private _marginAccountToAsset: Map<String, Asset>;

  /**
   * Timer id from SetInterval.
   */
  private _pollIntervalId: any;

  public get subClients(): Map<Asset, SubClient> {
    return this._subClients;
  }

  public get delegatorKey(): PublicKey {
    return this._delegatorKey;
  }
  private _delegatorKey: PublicKey = undefined;

  public get useVersionedTxs(): boolean {
    return this._useVersionedTxs;
  }
  private _useVersionedTxs: boolean = false;

  private constructor(
    connection: Connection,
    wallet: types.Wallet,
    opts: ConfirmOptions
  ) {
    this._provider = new anchor.AnchorProvider(connection, wallet, opts);
    this._subClients = new Map();
    this._marginAccountToAsset = new Map();
    this._referralAccount = null;
    this._referrerAccount = null;
    this._referrerAlias = null;
    this._crossMarginAccount = null;
    this._crossMarginOpenOrdersAccounts = new Map();
  }
  private _subClients: Map<Asset, SubClient>;

  public static async load(
    connection: Connection,
    wallet: types.Wallet,
    opts: ConfirmOptions = utils.defaultCommitment(),
    callback: (asset: Asset, type: EventType, data: any) => void = undefined,
    throttle: boolean = false,
    delegator: PublicKey = undefined,
    useVersionedTxs: boolean = false
  ): Promise<Client> {
    let client = new Client(connection, wallet, opts);

    let owner = wallet.publicKey;
    if (delegator != undefined) {
      owner = delegator;
      client._delegatorKey = delegator;
    }

    client._useVersionedTxs = useVersionedTxs;
    client._usdcAccountAddress = utils.getAssociatedTokenAddress(
      Exchange.usdcMintAddress,
      owner
    );
    client._whitelistDepositAddress = undefined;
    client._whitelistTradingFeesAddress = undefined;

    let [crossMarginAccountAddress, _crossMarginAccountNonce] =
      utils.getCrossMarginAccount(Exchange.programId, owner);
    client._crossMarginAccountAddress = crossMarginAccountAddress;

    let [userTokenAccount, _userTokenAccountNonce] = utils.getUserTokenAccount(
      Exchange.programId,
      crossMarginAccountAddress,
      Exchange.usdcMintAddress
    );
    client._userTokenAccountAddress = userTokenAccount;

    client._crossMarginAccountSubscriptionId = connection.onAccountChange(
      client._crossMarginAccountAddress,
      async (accountInfo: AccountInfo<Buffer>, context: Context) => {
        client._crossMarginAccount = Exchange.program.coder.accounts.decode(
          types.ProgramAccountType.CrossMarginAccount,
          accountInfo.data
        );

        if (throttle || client._updatingState) {
          client._pendingUpdate = true;
          client._pendingUpdateSlot = context.slot;
          return;
        }

        await client.updateState(undefined, false);
        client._lastUpdateTimestamp = Exchange.clockTimestamp;

        if (callback !== undefined) {
          callback(null, EventType.USER, {
            UserCallbackType: types.UserCallbackType.CROSSMARGINACCOUNTCHANGE,
          });
        }

        client.updateOpenOrdersAddresses();
      },
      connection.commitment
    );

    const ACCS_PER_SUBCLIENT = 2;

    const subClientToFetchPromises = Exchange.assets
      .map((a) => {
        let marginAccountAddress = utils.getMarginAccount(
          Exchange.programId,
          Exchange.getZetaGroupAddress(a),
          owner
        )[0];

        let spreadAccountAddress = utils.getSpreadAccount(
          Exchange.programId,
          Exchange.getZetaGroupAddress(a),
          owner
        )[0];

        return [
          Exchange.program.account.marginAccount.fetchNullable(
            marginAccountAddress
          ),
          Exchange.program.account.spreadAccount.fetchNullable(
            spreadAccountAddress
          ),
        ];
      })
      .flat();

    const whitelistDepositAddress = utils.getUserWhitelistDepositAccount(
      Exchange.programId,
      owner
    )[0];
    const whitelistTradingFeesAddress =
      utils.getUserWhitelistTradingFeesAccount(Exchange.programId, owner)[0];

    const promiseResults = await Promise.all(
      subClientToFetchPromises.concat([
        Exchange.program.account.whitelistDepositAccount.fetchNullable(
          whitelistDepositAddress
        ),
        Exchange.program.account.whitelistTradingFeesAccount.fetchNullable(
          whitelistTradingFeesAddress
        ),
      ])
    );

    if (promiseResults[Exchange.assets.length * ACCS_PER_SUBCLIENT] != null) {
      console.log("User is whitelisted for unlimited deposits into zeta.");
      client._whitelistDepositAddress = whitelistDepositAddress;
    }
    if (
      promiseResults[Exchange.assets.length * ACCS_PER_SUBCLIENT + 1] != null
    ) {
      console.log("User is whitelisted for trading fees.");
      client._whitelistTradingFeesAddress = whitelistTradingFeesAddress;
    }

    Exchange.assets.forEach((asset, i) => {
      const subClient = SubClient.load(
        asset,
        client,
        connection,
        owner,
        [
          promiseResults[i * ACCS_PER_SUBCLIENT],
          promiseResults[i * ACCS_PER_SUBCLIENT + 1],
        ],
        callback,
        throttle
      );
      client.addSubClient(asset, subClient);
      client._marginAccountToAsset.set(
        subClient.marginAccountAddress.toString(),
        asset
      );
      client._crossMarginOpenOrdersAccounts.set(asset, PublicKey.default);
    });

    client.setPolling(constants.DEFAULT_CLIENT_TIMER_INTERVAL);
    client._referralAccountAddress = undefined;
    client._referrerAlias = undefined;

    if (callback !== undefined) {
      client._tradeEventV3Listener = Exchange.program.addEventListener(
        "TradeEventV3",
        (event: TradeEventV3, _slot) => {
          if (
            client._marginAccountToAsset.has(event.marginAccount.toString())
          ) {
            callback(
              client._marginAccountToAsset.get(event.marginAccount.toString()),
              EventType.TRADEV3,
              event
            );
          }
        }
      );

      client._orderCompleteEventListener = Exchange.program.addEventListener(
        "OrderCompleteEvent",
        (event: OrderCompleteEvent, _slot) => {
          if (
            client._marginAccountToAsset.has(event.marginAccount.toString())
          ) {
            callback(
              client._marginAccountToAsset.get(event.marginAccount.toString()),
              EventType.ORDERCOMPLETE,
              event
            );
          }
        }
      );
    }

    await Promise.all(
      client.getAllSubClients().map(async (subClient) => {
        return subClient.updateOrders();
      })
    );

    return client;
  }

  public setUseVersionedTxs(useVersionedTxs: boolean) {
    this._useVersionedTxs = useVersionedTxs;
  }

  private addSubClient(asset: Asset, subClient: SubClient) {
    this._subClients.set(asset, subClient);
  }

  public getSubClient(asset: Asset): SubClient {
    return this._subClients.get(asset);
  }

  public getAllSubClients(): SubClient[] {
    return [...this._subClients.values()];
    // This is referring itself by another referrer.
  }

  public async setReferralData() {
    this.delegatedCheck();
    try {
      let [referrerAccount] = utils.getReferrerAccountAddress(
        Exchange.programId,
        this.publicKey
      );

      this._referrerAccount =
        (await Exchange.program.account.referrerAccount.fetch(
          referrerAccount
        )) as unknown as ReferrerAccount;
      console.log(`User is a referrer. ${this.publicKey}.`);

      let referrerAlias = await utils.fetchReferrerAliasAccount(this.publicKey);
      if (referrerAlias !== null) {
        let existingAlias = Buffer.from(referrerAlias.alias).toString().trim();
        this._referrerAlias = existingAlias;
      }
    } catch (e) {}

    try {
      let [referralAccountAddress, _nonce] = utils.getReferralAccountAddress(
        Exchange.programId,
        this.publicKey
      );

      this._referralAccountAddress = referralAccountAddress;
      this._referralAccount =
        (await Exchange.program.account.referralAccount.fetch(
          referralAccountAddress
        )) as unknown as ReferralAccount;
      console.log(
        `User has been referred by ${this._referralAccount.referrer.toString()}.`
      );
    } catch (e) {}
  }

  public async referUser(referrer: PublicKey): Promise<TransactionSignature> {
    this.delegatedCheck();
    let [referrerAccount] = utils.getReferrerAccountAddress(
      Exchange.programId,
      referrer
    );

    try {
      await Exchange.program.account.referrerAccount.fetch(referrerAccount);
    } catch (e) {
      throw Error(`Invalid referrer. ${referrer.toString()}`);
    }
    let tx = new Transaction().add(
      referUserIx(this.provider.wallet.publicKey, referrer)
    );
    let txId = await utils.processTransaction(this.provider, tx);

    [this._referralAccountAddress] = utils.getReferralAccountAddress(
      Exchange.programId,
      this.publicKey
    );

    this._referralAccount =
      (await Exchange.program.account.referralAccount.fetch(
        this._referralAccountAddress
      )) as unknown as ReferralAccount;

    return txId;
  }

  /**
   * @param timerInterval   desired interval for subClient polling.
   */
  private setPolling(timerInterval: number) {
    if (this._pollIntervalId !== undefined) {
      console.log(`Resetting existing timer to ${timerInterval} seconds.`);
      clearInterval(this._pollIntervalId);
    }

    this._pollIntervalId = setInterval(async () => {
      await Promise.all(
        this.getAllSubClients().map(async (subClient) => {
          subClient.pollUpdate();
        })
      );
    }, timerInterval * 1000);
  }

  public marketIdentifierToPublicKey(
    asset: Asset,
    market: types.MarketIdentifier
  ) {
    // marketIndex is either number or PublicKey
    let marketPubkey: PublicKey;
    if (typeof market == "number") {
      marketPubkey = Exchange.getMarket(asset, market).address;
    } else {
      marketPubkey = market;
    }
    return marketPubkey;
  }

  public marketIdentifierToIndex(asset: Asset, market: types.MarketIdentifier) {
    let index: number;
    if (typeof market == "number") {
      index = market;
    } else {
      index = Exchange.getZetaGroupMarkets(asset).getMarketIndex(market);
    }
    return index;
  }

<<<<<<< HEAD
  public async placeOrderCrossMargin(
    asset: Asset,
    price: number,
    size: number,
    side: types.Side,
    options: types.OrderOptions = types.defaultOrderOptions()
  ): Promise<TransactionSignature> {
    let marketPubkey = Exchange.getPerpMarket(asset).address;

    let tx = new Transaction();

    let openOrdersPda = null;
    if (
      this._crossMarginOpenOrdersAccounts.get(asset).equals(PublicKey.default)
    ) {
      console.log(
        `[${assets.assetToName(
          asset
        )}] User doesn't have open orders account. Initialising...`
      );

      let [initIx, _openOrdersPda] =
        instructions.initializeOpenOrdersCrossMarginIx(
          asset,
          marketPubkey,
          this.publicKey,
          this.provider.wallet.publicKey,
          this.crossMarginAccountAddress
        );
      openOrdersPda = _openOrdersPda;
      tx.add(initIx);
    } else {
      openOrdersPda = this._crossMarginOpenOrdersAccounts.get(asset);
    }

    let tifOffsetToUse = utils.getTIFOffset(
      Exchange.getZetaGroupMarkets(asset).getMarket(marketPubkey),
      options.tifOptions
    );

    let orderIx = instructions.placeOrderCrossMarginIx(
      asset,
      price,
      size,
      side,
      options.orderType != undefined
        ? options.orderType
        : types.OrderType.LIMIT,
      options.clientOrderId != undefined ? options.clientOrderId : 0,
      options.tag != undefined ? options.tag : constants.DEFAULT_ORDER_TAG,
      tifOffsetToUse,
      this.crossMarginAccountAddress,
      this.provider.wallet.publicKey,
      openOrdersPda,
      this._userTokenAccountAddress,
      this.whitelistTradingFeesAddress
    );

    tx.add(orderIx);

    let txId: TransactionSignature = await utils.processTransaction(
      this.provider,
      tx,
      undefined,
      undefined,
      undefined,
      this.useVersionedTxs ? utils.getZetaLutArr() : undefined,
      options.blockhash
    );
    this._crossMarginOpenOrdersAccounts.set(asset, openOrdersPda);
    return txId;
=======
  // Refresh this._subExchange in the subClients, useful for integration testing
  public relinkExchange() {
    for (var subclient of this.subClients.values()) {
      subclient.updateSubExchange();
    }
>>>>>>> d20bb542
  }

  public async placeOrder(
    asset: Asset,
    market: types.MarketIdentifier,
    price: number,
    size: number,
    side: types.Side,
    options: types.OrderOptions = types.defaultOrderOptions()
  ): Promise<TransactionSignature> {
    let marketPubkey = this.marketIdentifierToPublicKey(asset, market);
    if (marketPubkey == Exchange.getPerpMarket(asset).address) {
      return await this.getSubClient(asset).placePerpOrder(
        price,
        size,
        side,
        options
      );
    } else {
      return await this.getSubClient(asset).placeOrder(
        marketPubkey,
        price,
        size,
        side,
        options
      );
    }
  }

  public async placePerpOrder(
    asset: Asset,
    price: number,
    size: number,
    side: types.Side,
    options: types.OrderOptions = types.defaultOrderOptions()
  ): Promise<TransactionSignature> {
    return await this.getSubClient(asset).placePerpOrder(
      price,
      size,
      side,
      options
    );
  }

  public createPlacePerpOrderInstruction(
    asset: Asset,
    price: number,
    size: number,
    side: types.Side,
    options: types.OrderOptions = types.defaultOrderOptions()
  ): TransactionInstruction {
    return this.getSubClient(asset).createPlacePerpOrderInstruction(
      price,
      size,
      side,
      options
    );
  }

  public createPlaceOrderInstruction(
    asset: Asset,
    marketIndex: number,
    price: number,
    size: number,
    side: types.Side,
    options: types.OrderOptions = types.defaultOrderOptions()
  ): TransactionInstruction {
    return this.getSubClient(asset).createPlaceOrderInstruction(
      marketIndex,
      price,
      size,
      side,
      options
    );
  }

  public createCancelOrderNoErrorInstruction(
    asset: Asset,
    market: types.MarketIdentifier,
    orderId: anchor.BN,
    side: types.Side
  ): TransactionInstruction {
    return this.getSubClient(asset).createCancelOrderNoErrorInstruction(
      this.marketIdentifierToIndex(asset, market),
      orderId,
      side
    );
  }

  public createCancelAllMarketOrdersInstruction(
    asset: Asset,
    market: types.MarketIdentifier
  ): TransactionInstruction {
    return this.getSubClient(asset).createCancelAllMarketOrdersInstruction(
      this.marketIdentifierToIndex(asset, market)
    );
  }

  public async editDelegatedPubkey(
    asset: Asset,
    delegatedPubkey: PublicKey
  ): Promise<TransactionSignature> {
    return await this.getSubClient(asset).editDelegatedPubkey(delegatedPubkey);
  }

  public async migrateFunds(
    amount: number,
    withdrawAsset: assets.Asset,
    depositAsset: assets.Asset
  ): Promise<TransactionSignature> {
    this.delegatedCheck();
    await this.usdcAccountCheck();
    let tx = new Transaction();
    let withdrawSubClient = this.getSubClient(withdrawAsset);
    let depositSubClient = this.getSubClient(depositAsset);

    // Create withdraw ix
    tx.add(
      instructions.withdrawIx(
        withdrawAsset,
        amount,
        withdrawSubClient.marginAccountAddress,
        this.usdcAccountAddress,
        this.provider.wallet.publicKey
      )
    );

    // Create deposit tx
    if (depositSubClient.marginAccount === null) {
      console.log("User has no margin account. Creating margin account...");
      tx.add(
        instructions.initializeMarginAccountIx(
          depositSubClient.subExchange.zetaGroupAddress,
          depositSubClient.marginAccountAddress,
          this.provider.wallet.publicKey
        )
      );
    }
    tx.add(
      instructions.depositIx(
        depositAsset,
        amount,
        depositSubClient.marginAccountAddress,
        this.usdcAccountAddress,
        this.provider.wallet.publicKey,
        this.whitelistDepositAddress
      )
    );

    return await utils.processTransaction(this._provider, tx);
  }

  public async depositCrossMargin(
    amount: number
  ): Promise<TransactionSignature> {
    await this.usdcAccountCheck();
    this.delegatedCheck();

    // Check if the user has a cross margin account.
    let tx = new Transaction();
    if (this._crossMarginAccount === null) {
      console.log(
        "User has no cross-margin account. Creating cross-margin account..."
      );
      tx.add(
        instructions.initializeCrossMarginAccountIx(
          this._crossMarginAccountAddress,
          this.provider.wallet.publicKey
        )
      );
      tx.add(
        instructions.initializeUserTokenAccountIx(
          this._crossMarginAccountAddress,
          this.provider.wallet.publicKey
        )
      );
    }

    tx.add(
      instructions.depositCrossMarginIx(
        amount,
        this._crossMarginAccountAddress,
        this._userTokenAccountAddress,
        this._usdcAccountAddress,
        this.provider.wallet.publicKey
      )
    );

    return await utils.processTransaction(
      this.provider,
      tx,
      undefined,
      undefined,
      undefined,
      this.useVersionedTxs ? utils.getZetaLutArr() : undefined
    );
  }

  public async deposit(
    asset: Asset,
    amount: number
  ): Promise<TransactionSignature> {
    await this.usdcAccountCheck();
    return await this.getSubClient(asset).deposit(amount);
  }

  private async usdcAccountCheck() {
    try {
      let tokenAccountInfo = await utils.getTokenAccountInfo(
        this._provider.connection,
        this._usdcAccountAddress
      );
      console.log(
        `Found user USDC associated token account ${this._usdcAccountAddress.toString()}. Balance = $${utils.convertNativeBNToDecimal(
          tokenAccountInfo.amount
        )}.`
      );
    } catch (e) {
      throw Error(
        "User has no USDC associated token account. Please create one and deposit USDC."
      );
    }
  }

  public async updateCrossmarginAccount(fetch, force) {}

  /**
   * Polls the margin account for the latest state.
   * @param asset The underlying asset (eg SOL, BTC)
   * @param fetch Whether to fetch and update _marginAccount and _spreadAccount in the subClient
   * @param force Whether to forcefully update even though we may be already updating state currently
   */
  public async updateState(
    asset: Asset = undefined,
    fetch = true,
    force = false
  ) {
    if (asset != undefined) {
      await Promise.all([this.getSubClient(asset).updateState(fetch, force)]);
    } else {
      await Promise.all(
        this.getAllSubClients().map(async (subClient) => {
          await subClient.updateState(fetch, force);
        })
      );
    }

    // TODO add a this._updatingState like in subclient
    // So that we can use `fetch` and `force`
    this._crossMarginAccount =
      (await Exchange.program.account.crossMarginAccount.fetch(
        this._crossMarginAccountAddress
      )) as unknown as CrossMarginAccount;

    let positions: types.Position[] = [];
    for (
      var i = 0;
      i < this._crossMarginAccount.crossMarginProductLedgers.length;
      i++
    ) {
      if (
        this._crossMarginAccount.crossMarginProductLedgers[
          i
        ].productLedger.position.size.toNumber() != 0
      ) {
        positions.push({
          asset: assets.fromProgramAsset(
            this._crossMarginAccount.crossMarginProductLedgers[i].asset
          ),
          marketIndex: constants.PERP_INDEX,
          market: Exchange.getPerpMarket(asset).address,
          size: utils.convertNativeLotSizeToDecimal(
            this._crossMarginAccount.crossMarginProductLedgers[
              i
            ].productLedger.position.size.toNumber()
          ),
          costOfTrades: utils.convertNativeBNToDecimal(
            this._crossMarginAccount.crossMarginProductLedgers[i].productLedger
              .position.costOfTrades
          ),
        });
      }
    }
    this._crossMarginPositions = positions;

    let allAssetOrders = [];
    await Promise.all(
      Exchange.assets.map(async (asset, _i) => {
        let orders = [];
        let market = Exchange.getPerpMarket(asset);
        await market.updateOrderbook();
        orders.push(
          market.getOrdersForAccount(
            this._crossMarginOpenOrdersAccounts.get(asset)
          )
        );

        let allOrders = [].concat(...orders);
        allAssetOrders = allAssetOrders.concat(
          allOrders.filter(function (order: types.Order) {
            let seqNum = utils.getSeqNumFromSerumOrderKey(
              order.orderId,
              order.side == types.Side.BID
            );
            let serumMarket = Exchange.getMarket(
              asset,
              order.marketIndex
            ).serumMarket;

            return !utils.isOrderExpired(
              order.tifOffset,
              seqNum,
              serumMarket.epochStartTs.toNumber(),
              serumMarket.startEpochSeqNum
            );
          })
        );
      })
    );
    this._crossMarginOrders = allAssetOrders;
  }

  public async cancelAllOrders(
    asset: Asset = undefined
  ): Promise<TransactionSignature[]> {
    if (asset != undefined) {
      return await this.getSubClient(asset).cancelAllOrders();
    } else {
      // Grab all cancel instructions across all assets
      let ixs = [];

      this.getAllSubClients().map((subclient) => {
        ixs = ixs.concat(subclient.cancelAllOrdersIxs());
      });

      // Pack them into txs as efficiently as possible
      let txs = utils.splitIxsIntoTx(
        ixs,
        this.useVersionedTxs
          ? constants.MAX_CANCELS_PER_TX_LUT
          : constants.MAX_CANCELS_PER_TX
      );
      let txIds: string[] = [];
      await Promise.all(
        txs.map(async (tx) => {
          txIds.push(
            await utils.processTransaction(
              this.provider,
              tx,
              undefined,
              undefined,
              undefined,
              this.useVersionedTxs ? utils.getZetaLutArr() : undefined
            )
          );
        })
      );
      return txIds;
    }
  }

  public async cancelAllOrdersNoError(
    asset: Asset = undefined
  ): Promise<TransactionSignature[]> {
    if (asset != undefined) {
      return await this.getSubClient(asset).cancelAllOrdersNoError();
    } else {
      // Grab all cancel instructions across all assets
      let ixs = [];

      this.getAllSubClients().map((subclient) => {
        ixs = ixs.concat(subclient.cancelAllOrdersNoErrorIxs());
      });

      // Pack them into txs as efficiently as possible
      let txs = utils.splitIxsIntoTx(
        ixs,
        this.useVersionedTxs
          ? constants.MAX_CANCELS_PER_TX_LUT
          : constants.MAX_CANCELS_PER_TX
      );
      let txIds: string[] = [];
      await Promise.all(
        txs.map(async (tx) => {
          txIds.push(
            await utils.processTransaction(
              this.provider,
              tx,
              undefined,
              undefined,
              undefined,
              this.useVersionedTxs ? utils.getZetaLutArr() : undefined
            )
          );
        })
      );
      return txIds;
    }
  }

  public getMarginAccountState(
    asset: Asset,
    pnlExecutionPrice: number = undefined,
    pnlAddTakerFees: boolean = false
  ): types.MarginAccountState {
    return Exchange.riskCalculator.getMarginAccountState(
      this.getSubClient(asset).marginAccount,
      pnlExecutionPrice,
      pnlAddTakerFees
    );
  }

  public async closeMarginAccount(asset: Asset): Promise<TransactionSignature> {
    return await this.getSubClient(asset).closeMarginAccount();
  }

  public async closeSpreadAccount(asset: Asset): Promise<TransactionSignature> {
    return await this.getSubClient(asset).closeSpreadAccount();
  }

  public async withdrawCrossMargin(
    amount: number
  ): Promise<TransactionSignature> {
    this.delegatedCheck();
    let tx = new Transaction();
    tx.add(
      instructions.withdrawCrossMarginIx(
        amount,
        this._crossMarginAccountAddress,
        this._userTokenAccountAddress,
        this._usdcAccountAddress,
        this.provider.wallet.publicKey
      )
    );
    return await utils.processTransaction(
      this.provider,
      tx,
      undefined,
      undefined,
      undefined,
      this.useVersionedTxs ? utils.getZetaLutArr() : undefined
    );
  }

  public async withdraw(
    asset: Asset,
    amount: number
  ): Promise<TransactionSignature> {
    return await this.getSubClient(asset).withdraw(amount);
  }

  public async withdrawAndCloseMarginAccount(
    asset: Asset
  ): Promise<TransactionSignature> {
    return await this.getSubClient(asset).withdrawAndCloseMarginAccount();
  }

  public async placeOrderAndLockPosition(
    asset: Asset,
    market: types.MarketIdentifier,
    price: number,
    size: number,
    side: types.Side,
    tag: String = constants.DEFAULT_ORDER_TAG
  ): Promise<TransactionSignature> {
    return await this.getSubClient(asset).placeOrderAndLockPosition(
      this.marketIdentifierToPublicKey(asset, market),
      price,
      size,
      side,
      tag
    );
  }

  public async cancelAllPerpMarketOrders(): Promise<TransactionSignature> {
    let tx = new Transaction();

    for (var asset of Exchange.assets) {
      let sc = this.getSubClient(asset);
      if (
        sc.marginAccount == null ||
        sc.openOrdersAccounts[constants.PERP_INDEX].equals(PublicKey.default)
      ) {
        continue;
      }

      tx.add(
        instructions.cancelAllMarketOrdersIx(
          asset,
          constants.PERP_INDEX,
          this.provider.wallet.publicKey,
          this.getSubClient(asset).marginAccountAddress,
          this.getSubClient(asset).openOrdersAccounts[constants.PERP_INDEX]
        )
      );
    }
    return await utils.processTransaction(
      this.provider,
      tx,
      undefined,
      undefined,
      undefined,
      this.useVersionedTxs ? utils.getZetaLutArr() : undefined
    );
  }

  public async cancelAllMarketOrders(
    asset: Asset,
    market: types.MarketIdentifier
  ): Promise<TransactionSignature> {
    let tx = new Transaction();
    let index = Exchange.getZetaGroupMarkets(asset).getMarketIndex(
      this.marketIdentifierToPublicKey(asset, market)
    );
    let ix = instructions.cancelAllMarketOrdersIx(
      asset,
      index,
      this.provider.wallet.publicKey,
      this.getSubClient(asset).marginAccountAddress,
      this.getSubClient(asset).openOrdersAccounts[index]
    );
    tx.add(ix);
    return await utils.processTransaction(this.provider, tx);
  }

  /**
   * Cancels a user order by orderId
   * @param market     the market address of the order to be cancelled.
   * @param orderId    the order id of the order.
   * @param side       the side of the order. bid / ask.
   */
  public async cancelOrderCrossMargin(
    asset: Asset,
    orderId: anchor.BN,
    side: types.Side
  ): Promise<TransactionSignature> {
    let tx = new Transaction();
    let ix = instructions.cancelOrderCrossMarginIx(
      asset,
      this.provider.wallet.publicKey,
      this._crossMarginAccountAddress,
      this._crossMarginOpenOrdersAccounts.get(asset),
      orderId,
      side
    );
    tx.add(ix);
    return await utils.processTransaction(
      this.provider,
      tx,
      undefined,
      undefined,
      undefined,
      this.useVersionedTxs ? utils.getZetaLutArr() : undefined
    );
  }

  public async cancelOrder(
    asset: Asset,
    market: types.MarketIdentifier,
    orderId: anchor.BN,
    side: types.Side
  ): Promise<TransactionSignature> {
    let marketPubkey = this.marketIdentifierToPublicKey(asset, market);
    return await this.getSubClient(asset).cancelOrder(
      marketPubkey,
      orderId,
      side
    );
  }

  public async cancelOrderByClientOrderId(
    asset: Asset,
    market: types.MarketIdentifier,
    clientOrderId: number
  ): Promise<TransactionSignature> {
    let marketPubkey = this.marketIdentifierToPublicKey(asset, market);
    return await this.getSubClient(asset).cancelOrderByClientOrderId(
      marketPubkey,
      clientOrderId
    );
  }

  public async cancelAndPlaceOrder(
    asset: Asset,
    market: types.MarketIdentifier,
    orderId: anchor.BN,
    cancelSide: types.Side,
    newOrderPrice: number,
    newOrderSize: number,
    newOrderSide: types.Side,
    newOptions: types.OrderOptions = types.defaultOrderOptions()
  ): Promise<TransactionSignature> {
    return await this.getSubClient(asset).cancelAndPlaceOrder(
      this.marketIdentifierToPublicKey(asset, market),
      orderId,
      cancelSide,
      newOrderPrice,
      newOrderSize,
      newOrderSide,
      newOptions
    );
  }

  public async cancelAndPlaceOrderByClientOrderId(
    asset: Asset,
    market: types.MarketIdentifier,
    cancelClientOrderId: number,
    newOrderPrice: number,
    newOrderSize: number,
    newOrderSide: types.Side,
    newOptions: types.OrderOptions = types.defaultOrderOptions()
  ): Promise<TransactionSignature> {
    return await this.getSubClient(asset).cancelAndPlaceOrderByClientOrderId(
      this.marketIdentifierToPublicKey(asset, market),
      cancelClientOrderId,
      newOrderPrice,
      newOrderSize,
      newOrderSide,
      newOptions
    );
  }

  public async replaceByClientOrderId(
    asset: Asset,
    market: types.MarketIdentifier,
    cancelClientOrderId: number,
    newOrderPrice: number,
    newOrderSize: number,
    newOrderSide: types.Side,
    newOptions: types.OrderOptions = types.defaultOrderOptions()
  ): Promise<TransactionSignature> {
    return await this.getSubClient(asset).replaceByClientOrderId(
      this.marketIdentifierToPublicKey(asset, market),
      cancelClientOrderId,
      newOrderPrice,
      newOrderSize,
      newOrderSide,
      newOptions
    );
  }

  public async initializeOpenOrdersAccount(
    asset: Asset,
    market: PublicKey
  ): Promise<TransactionSignature> {
    return await this.getSubClient(asset).initializeOpenOrdersAccount(market);
  }

  public async closeOpenOrdersAccount(
    asset: Asset,
    market: PublicKey
  ): Promise<TransactionSignature> {
    return await this.getSubClient(asset).closeOpenOrdersAccount(market);
  }

  public async closeMultipleOpenOrdersAccount(
    asset: Asset,
    markets: PublicKey[]
  ): Promise<TransactionSignature[]> {
    return await this.getSubClient(asset).closeMultipleOpenOrdersAccount(
      markets
    );
  }

  public async cancelMultipleOrders(
    cancelArguments: types.CancelArgs[]
  ): Promise<TransactionSignature[]> {
    let ixs = [];
    for (var i = 0; i < cancelArguments.length; i++) {
      let asset = cancelArguments[i].asset;
      let marketIndex = Exchange.getZetaGroupMarkets(asset).getMarketIndex(
        cancelArguments[i].market
      );
      let ix = instructions.cancelOrderIx(
        asset,
        marketIndex,
        this.provider.wallet.publicKey,
        this.getSubClient(asset).marginAccountAddress,
        this.getSubClient(asset).openOrdersAccounts[marketIndex],
        cancelArguments[i].orderId,
        cancelArguments[i].cancelSide
      );
      ixs.push(ix);
    }
    let txs = utils.splitIxsIntoTx(
      ixs,
      this.useVersionedTxs
        ? constants.MAX_CANCELS_PER_TX_LUT
        : constants.MAX_CANCELS_PER_TX
    );
    let txIds: string[] = [];
    await Promise.all(
      txs.map(async (tx) => {
        txIds.push(await utils.processTransaction(this.provider, tx));
      })
    );
    return txIds;
  }

  public async cancelMultipleOrdersNoError(
    asset: Asset,
    cancelArguments: types.CancelArgs[]
  ): Promise<TransactionSignature[]> {
    let ixs = [];
    for (var i = 0; i < cancelArguments.length; i++) {
      let asset = cancelArguments[i].asset;
      let marketIndex = Exchange.getZetaGroupMarkets(asset).getMarketIndex(
        cancelArguments[i].market
      );
      let ix = instructions.cancelOrderNoErrorIx(
        asset,
        marketIndex,
        this.provider.wallet.publicKey,
        this.getSubClient(asset).marginAccountAddress,
        this.getSubClient(asset).openOrdersAccounts[marketIndex],
        cancelArguments[i].orderId,
        cancelArguments[i].cancelSide
      );
      ixs.push(ix);
    }
    let txs = utils.splitIxsIntoTx(
      ixs,
      this.useVersionedTxs
        ? constants.MAX_CANCELS_PER_TX_LUT
        : constants.MAX_CANCELS_PER_TX
    );
    let txIds: string[] = [];
    await Promise.all(
      txs.map(async (tx) => {
        txIds.push(await utils.processTransaction(this.provider, tx));
      })
    );
    return txIds;
  }

  public async forceCancelOrderByOrderId(
    asset: Asset,
    market: types.MarketIdentifier,
    marginAccountToCancel: PublicKey,
    orderId: anchor.BN,
    side: types.Side
  ): Promise<TransactionSignature> {
    return await this.getSubClient(asset).forceCancelOrderByOrderId(
      this.marketIdentifierToPublicKey(asset, market),
      marginAccountToCancel,
      orderId,
      side
    );
  }

  public async forceCancelOrders(
    asset: Asset,
    market: types.MarketIdentifier,
    marginAccountToCancel: PublicKey
  ): Promise<TransactionSignature> {
    return await this.getSubClient(asset).forceCancelOrders(
      this.marketIdentifierToPublicKey(asset, market),
      marginAccountToCancel
    );
  }

  public async liquidate(
    asset: Asset,
    market: types.MarketIdentifier,
    liquidatedMarginAccount: PublicKey,
    size: number
  ): Promise<TransactionSignature> {
    return await this.getSubClient(asset).liquidate(
      this.marketIdentifierToPublicKey(asset, market),
      liquidatedMarginAccount,
      size
    );
  }

  public async positionMovement(
    asset: Asset,
    movementType: types.MovementType,
    movements: instructions.PositionMovementArg[]
  ): Promise<TransactionSignature> {
    return await this.getSubClient(asset).positionMovement(
      movementType,
      movements
    );
  }

  public async simulatePositionMovement(
    asset: Asset,
    movementType: types.MovementType,
    movements: instructions.PositionMovementArg[]
  ): Promise<PositionMovementEvent> {
    return await this.getSubClient(asset).simulatePositionMovement(
      movementType,
      movements
    );
  }

  public async transferExcessSpreadBalance(
    asset: Asset
  ): Promise<TransactionSignature> {
    return await this.getSubClient(asset).transferExcessSpreadBalance();
  }

  public getMarginPositionSize(
    asset: Asset,
    index: number,
    decimal: boolean = false
  ): number {
    return this.getSubClient(asset).getMarginPositionSize(index, decimal);
  }

  public getMarginCostOfTrades(
    asset: Asset,
    index: number,
    decimal: boolean = false
  ): number {
    return this.getSubClient(asset).getMarginCostOfTrades(index, decimal);
  }

  public getMarginPositions(asset: Asset) {
    return this.getSubClient(asset).marginPositions;
  }

  public getSpreadPositions(asset: Asset) {
    return this.getSubClient(asset).spreadPositions;
  }
  public getOrders(asset: Asset) {
    return this.getSubClient(asset).orders;
  }

  public getCrossMarginOrders() {
    // return this.getSubClient(asset).orders;
  }

  public getOpeningOrders(
    asset: Asset,
    index: number,
    side: types.Side,
    decimal: boolean = false
  ): number {
    return this.getSubClient(asset).getOpeningOrders(index, side, decimal);
  }

  public getClosingOrders(
    asset: Asset,
    index: number,
    decimal: boolean = false
  ): number {
    return this.getSubClient(asset).getClosingOrders(index, decimal);
  }

  public getOpenOrdersAccounts(asset: Asset): PublicKey[] {
    return this.getSubClient(asset).openOrdersAccounts;
  }

  public getSpreadPositionSize(
    asset: Asset,
    index: number,
    decimal: boolean = false
  ) {
    return this.getSubClient(asset).getSpreadPositionSize(index, decimal);
  }

  public getSpreadCostOfTrades(
    asset: Asset,
    index: number,
    decimal: boolean = false
  ): number {
    return this.getSubClient(asset).getSpreadCostOfTrades(index, decimal);
  }

  public getSpreadAccount(asset: Asset): SpreadAccount | null {
    return this.getSubClient(asset).spreadAccount;
  }

  public getSpreadAccountAddress(asset: Asset): PublicKey {
    return this.getSubClient(asset).spreadAccountAddress;
  }

  public getMarginAccount(asset: Asset): MarginAccount | null {
    return this.getSubClient(asset).marginAccount;
  }

  public getMarginAccountAddress(asset: Asset): PublicKey {
    return this.getSubClient(asset).marginAccountAddress;
  }

  public getMarginAccountAddresses(): PublicKey[] {
    let addresses = [];
    for (var asset of Exchange.assets) {
      addresses.push(this.getSubClient(asset).marginAccountAddress);
    }
    return addresses;
  }

  public getCrossMarginAccount(): CrossMarginAccount | null {
    return this.crossMarginAccount;
  }

  public getCrossMarginAccountAddress(): PublicKey {
    return this.crossMarginAccountAddress;
  }

  public async initializeReferrerAccount() {
    this.delegatedCheck();
    let tx = new Transaction().add(
      await instructions.initializeReferrerAccountIx(this.publicKey)
    );
    await utils.processTransaction(this._provider, tx);
  }

  public async initializeReferrerAlias(
    alias: string
  ): Promise<TransactionSignature> {
    this.delegatedCheck();
    if (alias.length > 15) {
      throw new Error("Alias cannot be over 15 chars!");
    }

    let [referrerAccountAddress] = utils.getReferrerAccountAddress(
      Exchange.programId,
      this.publicKey
    );

    try {
      await Exchange.program.account.referrerAccount.fetch(
        referrerAccountAddress
      );
    } catch (e) {
      throw Error(`User is not a referrer, cannot create alias.`);
    }

    let referrerAlias = await utils.fetchReferrerAliasAccount(this.publicKey);
    if (referrerAlias !== null) {
      let existingAlias = Buffer.from(referrerAlias.alias).toString().trim();
      throw Error(`Referrer already has alias. ${existingAlias}`);
    }

    let tx = new Transaction().add(
      await instructions.initializeReferrerAliasIx(this.publicKey, alias)
    );

    let txid = await utils.processTransaction(this.provider, tx);
    this._referrerAlias = alias;

    return txid;
  }

  public async claimReferrerRewards(): Promise<TransactionSignature> {
    this.delegatedCheck();
    let [referrerAccountAddress] = utils.getReferrerAccountAddress(
      Exchange.programId,
      this.publicKey
    );
    let tx = new Transaction().add(
      await instructions.claimReferralsRewardsIx(
        referrerAccountAddress,
        this._usdcAccountAddress,
        this.provider.wallet.publicKey
      )
    );
    return await utils.processTransaction(this._provider, tx);
  }

  public async claimReferralRewards(): Promise<TransactionSignature> {
    this.delegatedCheck();
    let [referralAccountAddress] = utils.getReferralAccountAddress(
      Exchange.programId,
      this.publicKey
    );
    let tx = new Transaction().add(
      await instructions.claimReferralsRewardsIx(
        referralAccountAddress,
        this._usdcAccountAddress,
        this.provider.wallet.publicKey
      )
    );
    return await utils.processTransaction(this._provider, tx);
  }

  public getProductLedger(asset: Asset, marketIndex: number): ProductLedger {
    return this.getSubClient(asset).getProductLedger(marketIndex);
  }

  private updateOpenOrdersAddresses() {
    Exchange.markPrices.products.map((product, index) => {
      let asset_index = assets.indexToAsset(index);
      if (
        // If the nonce is not zero, we know there is an open orders account.
        this._crossMarginAccount.openOrdersNonce[index] !== 0 &&
        // If this is equal to default, it means we haven't added the PDA yet.
        this._crossMarginOpenOrdersAccounts
          .get(asset_index)
          .equals(PublicKey.default)
      ) {
        let [openOrdersPda, _openOrdersNonce] = utils.getOpenOrders(
          Exchange.programId,
          product.market,
          this.publicKey
        );
        this._crossMarginOpenOrdersAccounts.set(asset_index, openOrdersPda);
      }
    });
  }

  public async close() {
    if (this._crossMarginAccountSubscriptionId !== undefined) {
      await this.provider.connection.removeAccountChangeListener(
        this._crossMarginAccountSubscriptionId
      );
      this._crossMarginAccountSubscriptionId = undefined;
    }
    await Promise.all(
      this.getAllSubClients().map(async (subClient) => {
        subClient.close();
      })
    );
    if (this._pollIntervalId !== undefined) {
      clearInterval(this._pollIntervalId);
      this._pollIntervalId = undefined;
    }

    if (this._tradeEventV3Listener !== undefined) {
      await Exchange.program.removeEventListener(this._tradeEventV3Listener);
      this._tradeEventV3Listener = undefined;
    }

    if (this._orderCompleteEventListener !== undefined) {
      await Exchange.program.removeEventListener(
        this._orderCompleteEventListener
      );
      this._orderCompleteEventListener = undefined;
    }
  }

  private delegatedCheck() {
    if (this.delegatorKey) {
      throw Error(
        "Function not supported by delegated client. Please load without 'delegator' argument"
      );
    }
  }
}<|MERGE_RESOLUTION|>--- conflicted
+++ resolved
@@ -556,7 +556,6 @@
     return index;
   }
 
-<<<<<<< HEAD
   public async placeOrderCrossMargin(
     asset: Asset,
     price: number,
@@ -628,13 +627,13 @@
     );
     this._crossMarginOpenOrdersAccounts.set(asset, openOrdersPda);
     return txId;
-=======
+  }
+
   // Refresh this._subExchange in the subClients, useful for integration testing
   public relinkExchange() {
     for (var subclient of this.subClients.values()) {
       subclient.updateSubExchange();
     }
->>>>>>> d20bb542
   }
 
   public async placeOrder(
