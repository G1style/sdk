--- conflicted
+++ resolved
@@ -29,7 +29,6 @@
   referralsRewardsWalletNonce: number;
   maxPerpDeltaAge: number;
   secondaryAdmin: PublicKey;
-<<<<<<< HEAD
   nativeWithdrawLimit: anchor.BN;
   withdrawLimitEpochSeconds: number;
   nativeOpenInterestLimit: anchor.BN;
@@ -66,9 +65,6 @@
   totalInsuranceVaultDeposits: anchor.BN;
   lastWithdrawTimestamp: anchor.BN;
   netOutflowSum: anchor.BN;
-=======
-  totalInsuranceVaultDeposits: anchor.BN;
->>>>>>> 72173396
   padding: Array<number>;
 }
 
@@ -148,11 +144,7 @@
   perp: Product;
   expirySeries: Array<ExpirySeries>;
   expirySeriesPadding: Array<ExpirySeries>;
-<<<<<<< HEAD
-  deprecatedTotalInsuranceVaultDeposits: anchor.BN;
-=======
   deprecatedPadding: Array<number>;
->>>>>>> 72173396
   asset: any;
   expiryIntervalSeconds: number;
   newExpiryThresholdSeconds: number;
