import * as anchor from "@zetamarkets/anchor";
import {
  Commitment,
  Keypair,
  ConfirmOptions,
  PublicKey,
  Connection,
  Signer,
  Transaction,
  TransactionInstruction,
  TransactionSignature,
  AccountInfo,
  SystemProgram,
  TransactionMessage,
  VersionedTransaction,
  AddressLookupTableAccount,
  ComputeBudgetProgram,
} from "@solana/web3.js";
import {
  TOKEN_PROGRAM_ID,
  ASSOCIATED_TOKEN_PROGRAM_ID,
  AccountLayout as TokenAccountLayout,
  u64,
} from "@solana/spl-token";
import BufferLayout from "buffer-layout";
const BN = anchor.BN;
import * as bs58 from "bs58";
import { Asset, assetToName, nameToAsset } from "./assets";
import * as fs from "fs";
import * as constants from "./constants";
import * as errors from "./errors";
import { exchange as Exchange } from "./exchange";
import { SubExchange } from "./subexchange";
import { Market } from "./market";
import {
  MarginAccount,
  ReferrerAlias,
  TradeEventV3,
  OpenOrdersMap,
} from "./program-types";
import * as types from "./types";
import * as instructions from "./program-instructions";
import { Decimal } from "./decimal";
import { readBigInt64LE } from "./oracle-utils";
import { assets } from ".";
import { Network } from "./network";

export function getState(programId: PublicKey): [PublicKey, number] {
  return anchor.web3.PublicKey.findProgramAddressSync(
    [Buffer.from(anchor.utils.bytes.utf8.encode("state"))],
    programId
  );
}

export function getMarketNode(
  programId: PublicKey,
  zetaGroup: PublicKey,
  marketIndex: number
): [PublicKey, number] {
  return anchor.web3.PublicKey.findProgramAddressSync(
    [
      Buffer.from(anchor.utils.bytes.utf8.encode("market-node")),
      zetaGroup.toBuffer(),
      Buffer.from([marketIndex]),
    ],
    programId
  );
}

export function getSettlement(
  programId: PublicKey,
  underlyingMint: PublicKey,
  expirationTs: anchor.BN
): [PublicKey, number] {
  return anchor.web3.PublicKey.findProgramAddressSync(
    [
      Buffer.from(anchor.utils.bytes.utf8.encode("settlement")),
      underlyingMint.toBuffer(),
      expirationTs.toArrayLike(Buffer, "le", 8),
    ],
    programId
  );
}

export function getOpenOrders(
  programId: PublicKey,
  market: PublicKey,
  userKey: PublicKey
): [PublicKey, number] {
  return anchor.web3.PublicKey.findProgramAddressSync(
    [
      Buffer.from(anchor.utils.bytes.utf8.encode("open-orders")),
      constants.DEX_PID[Exchange.network].toBuffer(),
      market.toBuffer(),
      userKey.toBuffer(),
    ],
    programId
  );
}

export function createOpenOrdersAddress(
  programId: PublicKey,
  market: PublicKey,
  userKey: PublicKey,
  nonce: number
): PublicKey {
  return PublicKey.createProgramAddressSync(
    [
      Buffer.from(anchor.utils.bytes.utf8.encode("open-orders")),
      constants.DEX_PID[Exchange.network].toBuffer(),
      market.toBuffer(),
      userKey.toBuffer(),
      Buffer.from([nonce]),
    ],
    programId
  );
}

export function getOpenOrdersMap(
  programId: PublicKey,
  openOrders: PublicKey
): [PublicKey, number] {
  return anchor.web3.PublicKey.findProgramAddressSync(
    [openOrders.toBuffer()],
    programId
  );
}

export function getSerumAuthority(programId: PublicKey): [PublicKey, number] {
  return anchor.web3.PublicKey.findProgramAddressSync(
    [Buffer.from(anchor.utils.bytes.utf8.encode("serum"))],
    programId
  );
}

export function getMintAuthority(programId: PublicKey): [PublicKey, number] {
  return anchor.web3.PublicKey.findProgramAddressSync(
    [Buffer.from(anchor.utils.bytes.utf8.encode("mint-auth"))],
    programId
  );
}

export function getVault(
  programId: PublicKey,
  zetaGroup: PublicKey
): [PublicKey, number] {
  return anchor.web3.PublicKey.findProgramAddressSync(
    [
      Buffer.from(anchor.utils.bytes.utf8.encode("vault")),
      zetaGroup.toBuffer(),
    ],
    programId
  );
}

export function getCombinedVault(programId: PublicKey): [PublicKey, number] {
  return anchor.web3.PublicKey.findProgramAddressSync(
    [Buffer.from(anchor.utils.bytes.utf8.encode("combined-vault"))],
    programId
  );
}

export function getSerumVault(
  programId: PublicKey,
  mint: PublicKey
): [PublicKey, number] {
  return anchor.web3.PublicKey.findProgramAddressSync(
    [
      Buffer.from(anchor.utils.bytes.utf8.encode("serum-vault")),
      mint.toBuffer(),
    ],
    programId
  );
}

export function getZetaVault(
  programId: PublicKey,
  mint: PublicKey
): [PublicKey, number] {
  return anchor.web3.PublicKey.findProgramAddressSync(
    [
      Buffer.from(anchor.utils.bytes.utf8.encode("zeta-vault")),
      mint.toBuffer(),
    ],
    programId
  );
}

export function getZetaInsuranceVault(
  programId: PublicKey,
  zetaGroup: PublicKey
): [PublicKey, number] {
  return anchor.web3.PublicKey.findProgramAddressSync(
    [
      Buffer.from(anchor.utils.bytes.utf8.encode("zeta-insurance-vault")),
      zetaGroup.toBuffer(),
    ],
    programId
  );
}

export function getZetaCombinedInsuranceVault(
  programId: PublicKey
): [PublicKey, number] {
  return anchor.web3.PublicKey.findProgramAddressSync(
    [
      Buffer.from(
        anchor.utils.bytes.utf8.encode("zeta-combined-insurance-vault")
      ),
    ],
    programId
  );
}

export function getZetaTreasuryWallet(
  programId: PublicKey,
  mint: PublicKey
): [PublicKey, number] {
  return anchor.web3.PublicKey.findProgramAddressSync(
    [
      Buffer.from(anchor.utils.bytes.utf8.encode("zeta-treasury-wallet")),
      mint.toBuffer(),
    ],
    programId
  );
}

export function getZetaReferralsRewardsWallet(
  programId: PublicKey,
  mint: PublicKey
): [PublicKey, number] {
  return anchor.web3.PublicKey.findProgramAddressSync(
    [
      Buffer.from(
        anchor.utils.bytes.utf8.encode("zeta-referrals-rewards-wallet")
      ),
      mint.toBuffer(),
    ],
    programId
  );
}

export function getUserInsuranceDepositAccount(
  programId: PublicKey,
<<<<<<< HEAD
  userKey: PublicKey
): [PublicKey, number] {
  return anchor.web3.PublicKey.findProgramAddressSync(
    [
      Buffer.from(
        anchor.utils.bytes.utf8.encode("combined-user-insurance-deposit")
      ),
      userKey.toBuffer(),
    ],
    programId
  );
}

export function getUserInsuranceDepositAccountOld(
  programId: PublicKey,
  zetaGroup: PublicKey,
=======
>>>>>>> 72173396
  userKey: PublicKey
): [PublicKey, number] {
  return anchor.web3.PublicKey.findProgramAddressSync(
    [
      Buffer.from(
        anchor.utils.bytes.utf8.encode("combined-user-insurance-deposit")
      ),
      userKey.toBuffer(),
    ],
    programId
  );
}

export function getUserWhitelistDepositAccount(
  programId: PublicKey,
  userKey: PublicKey
): [PublicKey, number] {
  return anchor.web3.PublicKey.findProgramAddressSync(
    [
      Buffer.from(anchor.utils.bytes.utf8.encode("whitelist-deposit")),
      userKey.toBuffer(),
    ],
    programId
  );
}

export function getUserWhitelistInsuranceAccount(
  programId: PublicKey,
  userKey: PublicKey
): [PublicKey, number] {
  return anchor.web3.PublicKey.findProgramAddressSync(
    [
      Buffer.from(anchor.utils.bytes.utf8.encode("whitelist-insurance")),
      userKey.toBuffer(),
    ],
    programId
  );
}

export function getUserWhitelistTradingFeesAccount(
  programId: PublicKey,
  userKey: PublicKey
): [PublicKey, number] {
  return anchor.web3.PublicKey.findProgramAddressSync(
    [
      Buffer.from(anchor.utils.bytes.utf8.encode("whitelist-trading-fees")),
      userKey.toBuffer(),
    ],
    programId
  );
}

export function getZetaGroup(
  programId: PublicKey,
  mint: PublicKey
): [PublicKey, number] {
  return anchor.web3.PublicKey.findProgramAddressSync(
    [
      Buffer.from(anchor.utils.bytes.utf8.encode("zeta-group")),
      mint.toBuffer(),
    ],
    programId
  );
}

export function getPricing(programId: PublicKey): [PublicKey, number] {
  return anchor.web3.PublicKey.findProgramAddressSync(
    [Buffer.from(anchor.utils.bytes.utf8.encode("pricing"))],
    programId
  );
}

export function getUnderlying(
  programId: PublicKey,
  underlyingIndex: number
): [PublicKey, number] {
  return anchor.web3.PublicKey.findProgramAddressSync(
    [
      Buffer.from(anchor.utils.bytes.utf8.encode("underlying")),
      Buffer.from([underlyingIndex]),
    ],
    programId
  );
}

export function getFlexUnderlying(
  programId: PublicKey,
  underlyingIndex: number
): [PublicKey, number] {
  return anchor.web3.PublicKey.findProgramAddressSync(
    [
      Buffer.from(anchor.utils.bytes.utf8.encode("flex-underlying")),
      Buffer.from([underlyingIndex]),
    ],
    programId
  );
}

export function getFlexUnderlyingMint(
  programId: PublicKey,
  underlyingIndex: number
): [PublicKey, number] {
  return anchor.web3.PublicKey.findProgramAddressSync(
    [
      Buffer.from(anchor.utils.bytes.utf8.encode("flex-underlying-mint")),
      Buffer.from([underlyingIndex]),
    ],
    programId
  );
}

export function getGreeks(
  programId: PublicKey,
  zetaGroup: PublicKey
): [PublicKey, number] {
  return anchor.web3.PublicKey.findProgramAddressSync(
    [
      Buffer.from(anchor.utils.bytes.utf8.encode("greeks")),
      zetaGroup.toBuffer(),
    ],
    programId
  );
}

export function getPerpSyncQueue(
  programId: PublicKey,
  zetaGroup: PublicKey
): [PublicKey, number] {
  return anchor.web3.PublicKey.findProgramAddressSync(
    [
      Buffer.from(anchor.utils.bytes.utf8.encode("perp-sync-queue")),
      zetaGroup.toBuffer(),
    ],
    programId
  );
}

export function getMarketIndexes(
  programId: PublicKey,
  zetaGroup: PublicKey
): [PublicKey, number] {
  return anchor.web3.PublicKey.findProgramAddressSync(
    [
      Buffer.from(anchor.utils.bytes.utf8.encode("market-indexes")),
      zetaGroup.toBuffer(),
    ],
    programId
  );
}

export function getBaseMint(
  programId: PublicKey,
  market: PublicKey
): [PublicKey, number] {
  return anchor.web3.PublicKey.findProgramAddressSync(
    [
      Buffer.from(anchor.utils.bytes.utf8.encode("base-mint")),
      market.toBuffer(),
    ],
    programId
  );
}

export function getQuoteMint(
  programId: PublicKey,
  market: PublicKey
): [PublicKey, number] {
  return anchor.web3.PublicKey.findProgramAddressSync(
    [
      Buffer.from(anchor.utils.bytes.utf8.encode("quote-mint")),
      market.toBuffer(),
    ],
    programId
  );
}

export function getMarginAccount(
  programId: PublicKey,
  zetaGroup: PublicKey,
  userKey: PublicKey
): [PublicKey, number] {
  return anchor.web3.PublicKey.findProgramAddressSync(
    [
      Buffer.from(anchor.utils.bytes.utf8.encode("margin")),
      zetaGroup.toBuffer(),
      userKey.toBuffer(),
    ],
    programId
  );
}

export function getSpreadAccount(
  programId: PublicKey,
  zetaGroup: PublicKey,
  userKey: PublicKey
): [PublicKey, number] {
  return anchor.web3.PublicKey.findProgramAddressSync(
    [
      Buffer.from(anchor.utils.bytes.utf8.encode("spread")),
      zetaGroup.toBuffer(),
      userKey.toBuffer(),
    ],
    programId
  );
}

export function getMarketUninitialized(
  programId: PublicKey,
  zetaGroup: PublicKey,
  marketIndex: number
): [PublicKey, number] {
  return anchor.web3.PublicKey.findProgramAddressSync(
    [
      Buffer.from(anchor.utils.bytes.utf8.encode("market")),
      zetaGroup.toBuffer(),
      Buffer.from([marketIndex]),
    ],
    programId
  );
}

export function getSocializedLossAccount(
  programId: PublicKey,
  zetaGroup: PublicKey
): [PublicKey, number] {
  return anchor.web3.PublicKey.findProgramAddressSync(
    [
      Buffer.from(anchor.utils.bytes.utf8.encode("socialized-loss")),
      zetaGroup.toBuffer(),
    ],
    programId
  );
}

export function getCombinedSocializedLossAccount(
  programId: PublicKey
): [PublicKey, number] {
  return anchor.web3.PublicKey.findProgramAddressSync(
    [Buffer.from(anchor.utils.bytes.utf8.encode("combined-socialized-loss"))],
    programId
  );
}

export function getReferrerAccountAddress(
  programId: PublicKey,
  referrer: PublicKey
): [PublicKey, number] {
  return anchor.web3.PublicKey.findProgramAddressSync(
    [
      Buffer.from(anchor.utils.bytes.utf8.encode("referrer")),
      referrer.toBuffer(),
    ],
    programId
  );
}

export function getReferralAccountAddress(
  programId: PublicKey,
  user: PublicKey
): [PublicKey, number] {
  return anchor.web3.PublicKey.findProgramAddressSync(
    [Buffer.from(anchor.utils.bytes.utf8.encode("referral")), user.toBuffer()],
    programId
  );
}

export function getReferrerAliasAddress(
  programId: PublicKey,
  alias: string
): [PublicKey, number] {
  return anchor.web3.PublicKey.findProgramAddressSync(
    [
      Buffer.from(anchor.utils.bytes.utf8.encode("referrer-alias")),
      Buffer.from(alias),
    ],
    programId
  );
}

/**
 * Returns the expected PDA by serum to own the serum vault
 * Serum uses a u64 as nonce which is not the same as
 * normal solana PDA convention and goes 0 -> 255
 */
export function getSerumVaultOwnerAndNonce(
  market: PublicKey,
  dexPid: PublicKey
): [PublicKey, anchor.BN] {
  const nonce = new BN(0);
  while (nonce.toNumber() < 255) {
    try {
      const vaultOwner: PublicKey = PublicKey.createProgramAddressSync(
        [market.toBuffer(), nonce.toArrayLike(Buffer, "le", 8)],
        dexPid
      );
      return [vaultOwner, nonce];
    } catch (e) {
      nonce.iaddn(1);
    }
  }
  throw new Error("Unable to find nonce");
}

/**
 * Serum interprets publickeys as [u64; 4]
 * Which requires swap64 sorting.
 */
export function sortOpenOrderKeys(keys: PublicKey[]): PublicKey[] {
  return keys.sort((a, b) =>
    a.toBuffer().swap64().compare(b.toBuffer().swap64())
  );
}

/**
 * Normal sorting of keys
 */
export function sortMarketKeys(keys: PublicKey[]): PublicKey[] {
  return keys.sort((a, b) => a.toBuffer().compare(b.toBuffer()));
}

/**
 * Converts a decimal number to native fixed point integer of precision 6.
 * roundingFactor argument will round the result to the nearest <roundingFactor>. Default is TICK_SIZE.
 */
export function convertDecimalToNativeInteger(
  amount: number,
  roundingFactor: number = constants.TICK_SIZE
): number {
  return (
    parseInt(
      (
        (amount * Math.pow(10, constants.PLATFORM_PRECISION)) /
        roundingFactor
      ).toFixed(0)
    ) * roundingFactor
  );
}

/**
 * Returns the trade event price. This may return a number that
 * does not divide perfectly by tick size (0.0001) if your order traded
 * against orders at different prices.
 */
export function getTradeEventPrice(event: TradeEventV3): number {
  let decimalCostOfTrades = convertNativeBNToDecimal(event.costOfTrades);
  let decimalSize = convertNativeLotSizeToDecimal(event.size.toNumber());
  return decimalCostOfTrades / decimalSize;
}

/**
 * Converts a native fixed point integer of precision 6 to decimal.
 */
export function convertNativeIntegerToDecimal(amount: number): number {
  return amount / Math.pow(10, constants.PLATFORM_PRECISION);
}

/**
 * Converts a program BN to a decimal number.
 * @param pricing   whether the BN you are converting is a pricing BN - defaults to false.
 */
export function convertNativeBNToDecimal(
  number: anchor.BN,
  precision = constants.PLATFORM_PRECISION
): number {
  // Note 53 bits - max number is slightly larger than 9 * 10 ^ 9 with decimals.
  let precisionBn = new anchor.BN(Math.pow(10, precision));

  return (
    // Integer
    number.div(precisionBn).toNumber() +
    // Decimal
    number.mod(precisionBn).toNumber() / precisionBn.toNumber()
  );
}

/**
 * Converts a native lot size where 1 unit = 0.001 lots to human readable decimal
 * @param amount
 */
export function convertNativeLotSizeToDecimal(amount: number): number {
  return amount / Math.pow(10, constants.POSITION_PRECISION);
}

/**
 * Converts a native lot size where 1 unit = 0.001 lots to human readable decimal
 * @param amount
 */
export function convertDecimalToNativeLotSize(amount: number): number {
  return parseInt(
    (amount * Math.pow(10, constants.POSITION_PRECISION)).toFixed(0)
  );
}

export async function getTokenMint(
  connection: Connection,
  key: PublicKey
): Promise<PublicKey> {
  let info = await getTokenAccountInfo(connection, key);
  return new PublicKey(info.mint);
}

/**
 * Copied from @solana/spl-token but their version requires you to
 * construct a Token object which is completely unnecessary
 */
export async function getTokenAccountInfo(
  connection: Connection,
  key: PublicKey
): Promise<any> {
  let info = await connection.getAccountInfo(key);
  if (info === null) {
    throw Error(`Token account ${key.toString()} doesn't exist.`);
  }
  if (info.data.length != TokenAccountLayout.span) {
    throw new Error(`Invalid account size`);
  }

  const data = Buffer.from(info.data);
  const accountInfo = TokenAccountLayout.decode(data);
  accountInfo.address = key;
  accountInfo.mint = new PublicKey(accountInfo.mint);
  accountInfo.owner = new PublicKey(accountInfo.owner);
  accountInfo.amount = u64.fromBuffer(accountInfo.amount);

  if (accountInfo.delegateOption === 0) {
    accountInfo.delegate = null;
    accountInfo.delegatedAmount = 0;
  } else {
    accountInfo.delegate = new PublicKey(accountInfo.delegate);
    accountInfo.delegatedAmount = u64.fromBuffer(accountInfo.delegatedAmount);
  }

  accountInfo.isInitialized = accountInfo.state !== 0;
  accountInfo.isFrozen = accountInfo.state === 2;

  if (accountInfo.isNativeOption === 1) {
    accountInfo.rentExemptReserve = u64.fromBuffer(accountInfo.isNative);
    accountInfo.isNative = true;
  } else {
    accountInfo.rentExemptReserve = null;
    accountInfo.isNative = false;
  }

  if (accountInfo.closeAuthorityOption === 0) {
    accountInfo.closeAuthority = null;
  } else {
    accountInfo.closeAuthority = new PublicKey(accountInfo.closeAuthority);
  }

  return accountInfo;
}

export function getAssociatedTokenAddress(
  mint: PublicKey,
  owner: PublicKey
): PublicKey {
  return PublicKey.findProgramAddressSync(
    [owner.toBuffer(), TOKEN_PROGRAM_ID.toBuffer(), mint.toBuffer()],
    ASSOCIATED_TOKEN_PROGRAM_ID
  )[0];
}

export function defaultCommitment(): ConfirmOptions {
  return {
    skipPreflight: false,
    preflightCommitment: "confirmed",
    commitment: "confirmed",
  };
}

export function commitmentConfig(commitment: Commitment): ConfirmOptions {
  return {
    skipPreflight: false,
    preflightCommitment: commitment,
    commitment,
  };
}
export async function simulateTransaction(
  provider: anchor.AnchorProvider,
  tx: Transaction
) {
  let response: any;
  try {
    response = await provider.simulate(tx);
  } catch (err) {
    let parsedErr = parseError(err);
    throw parsedErr;
  }

  if (response === undefined) {
    throw new Error("Unable to simulate transaction");
  }
  const logs = response.logs;
  if (!logs) {
    throw new Error("Simulated logs not found");
  }

  let parser = new anchor.EventParser(
    Exchange.programId,
    Exchange.program.coder
  );

  let events = parser.parseLogs(response.logs);

  return { events, raw: logs };
}

export async function processTransaction(
  provider: anchor.AnchorProvider,
  tx: Transaction,
  signers?: Array<Signer>,
  opts?: ConfirmOptions,
  useLedger: boolean = false,
  lutAccs?: AddressLookupTableAccount[],
  blockhash?: string
): Promise<TransactionSignature> {
  let rawTx: Buffer | Uint8Array;

  if (Exchange.usePriorityFees) {
    tx.instructions.unshift(
      ComputeBudgetProgram.setComputeUnitPrice({
        microLamports: Exchange.priorityFee,
      })
    );
  }

  if (lutAccs) {
    if (useLedger) {
      throw Error("Ledger does not support versioned transactions");
    }

    let v0Tx: VersionedTransaction = new VersionedTransaction(
      new TransactionMessage({
        payerKey: provider.wallet.publicKey,
        recentBlockhash:
          blockhash ??
          (
            await provider.connection.getLatestBlockhash(
              Exchange.blockhashCommitment
            )
          ).blockhash,
        instructions: tx.instructions,
      }).compileToV0Message(lutAccs)
    );
    v0Tx.sign(
      (signers ?? [])
        .filter((s) => s !== undefined)
        .map((kp) => {
          return kp;
        })
    );
    v0Tx = (await provider.wallet.signTransaction(
      v0Tx
    )) as VersionedTransaction;
    rawTx = v0Tx.serialize();
  } else {
    tx.recentBlockhash =
      blockhash ??
      (
        await provider.connection.getLatestBlockhash(
          Exchange.blockhashCommitment
        )
      ).blockhash;
    tx.feePayer = useLedger
      ? Exchange.ledgerWallet.publicKey
      : provider.wallet.publicKey;

    (signers ?? [])
      .filter((s) => s !== undefined)
      .forEach((kp) => {
        tx.partialSign(kp);
      });

    if (useLedger) {
      tx = await Exchange.ledgerWallet.signTransaction(tx);
    } else {
      tx = (await provider.wallet.signTransaction(tx)) as Transaction;
    }
    rawTx = tx.serialize();
  }

  try {
    return await anchor.sendAndConfirmRawTransaction(
      provider.connection,
      rawTx,
      opts || commitmentConfig(provider.connection.commitment)
    );
  } catch (err) {
    let parsedErr = parseError(err);
    throw parsedErr;
  }
}

export function parseError(err: any) {
  const anchorError = anchor.AnchorError.parse(err.logs);
  if (anchorError) {
    // Parse Anchor error into another type such that it's consistent.
    return errors.NativeAnchorError.parse(anchorError);
  }

  const programError = anchor.ProgramError.parse(err, errors.idlErrors);
  if (programError) {
    return programError;
  }

  let customErr = errors.parseCustomError(err);
  if (customErr != null) {
    return customErr;
  }

  let nativeErr = errors.NativeError.parse(err);
  if (nativeErr != null) {
    return nativeErr;
  }

  if (err.simulationResponse) {
    let simulatedError = anchor.AnchorError.parse(err.simulationResponse.logs);
    if (simulatedError) {
      return errors.NativeAnchorError.parse(simulatedError);
    }
  }

  return err;
}

const uint64 = (property = "uint64") => {
  return BufferLayout.blob(8, property);
};

const int64 = (property = "int64") => {
  return BufferLayout.blob(8, property);
};

const SystemClockLayout = BufferLayout.struct([
  uint64("slot"),
  int64("epochStartTimestamp"),
  uint64("epoch"),
  uint64("leaderScheduleEpoch"),
  int64("unixTimestamp"),
]);

export function getClockData(
  accountInfo: AccountInfo<Buffer>
): types.ClockData {
  let info = SystemClockLayout.decode(accountInfo.data);
  return {
    timestamp: Number(readBigInt64LE(info.unixTimestamp, 0)),
    slot: Number(readBigInt64LE(info.slot, 0)),
  };
}

export function getPriceFromSerumOrderKey(key: anchor.BN): anchor.BN {
  return key.ushrn(64);
}

export function getSeqNumFromSerumOrderKey(
  key: anchor.BN,
  isBid: boolean
): anchor.BN {
  let lower = key.maskn(64);
  if (isBid) {
    let x = lower.notn(64);
    return x;
  } else {
    return lower;
  }
}

export function splitIxsIntoTx(
  ixs: TransactionInstruction[],
  ixsPerTx: number
): Transaction[] {
  let txs: Transaction[] = [];
  for (var i = 0; i < ixs.length; i += ixsPerTx) {
    let tx = new Transaction();
    let slice = ixs.slice(i, i + ixsPerTx);
    for (let j = 0; j < slice.length; j++) {
      tx.add(slice[j]);
    }
    txs.push(tx);
  }
  return txs;
}

export async function sleep(ms: number) {
  await new Promise((resolve) => setTimeout(resolve, ms, undefined));
}

// Returns the market indices ordered such that front expiry indexes are first.
export function getOrderedMarketIndexes(asset: Asset): number[] {
  let subExchange = Exchange.getSubExchange(asset);
  let indexes = Array.from(Array(subExchange.zetaGroup.products.length).keys());
  let frontExpiryIndex = subExchange.zetaGroup.frontExpiryIndex;
  let backExpiryIndex = (frontExpiryIndex + 1) % 2;
  let frontStart = frontExpiryIndex * constants.PRODUCTS_PER_EXPIRY;
  let backStart = backExpiryIndex * constants.PRODUCTS_PER_EXPIRY;
  indexes = indexes
    .slice(frontStart, frontStart + constants.PRODUCTS_PER_EXPIRY)
    .concat(
      indexes.slice(backStart, backStart + constants.PRODUCTS_PER_EXPIRY)
    );
  return indexes;
}

export function getDirtySeriesIndices(asset: Asset): number[] {
  let dirtyIndices = [];
  let subExchange = Exchange.getSubExchange(asset);
  for (var i = 0; i < subExchange.zetaGroup.expirySeries.length; i++) {
    if (subExchange.zetaGroup.expirySeries[i].dirty) {
      dirtyIndices.push(i);
    }
  }

  return dirtyIndices;
}

/**
 * Given a market index, return the index to access the greeks.productGreeks.
 */
export function getGreeksIndex(marketIndex: number): number {
  let expirySeries = Math.floor(marketIndex / constants.PRODUCTS_PER_EXPIRY);
  let modIndex = marketIndex % constants.PRODUCTS_PER_EXPIRY;
  return (
    expirySeries * constants.NUM_STRIKES + (modIndex % constants.NUM_STRIKES)
  );
}

function printMarkets(markets: Market[], subExchange: SubExchange) {
  for (var j = 0; j < markets.length; j++) {
    let market = markets[j];

    // Custom log for perps
    if (market.kind == types.Kind.PERP) {
      let markPrice = subExchange.getMarkPrice(market.marketIndex);
      console.log(
        `[MARKET] INDEX: ${constants.PERP_INDEX} KIND: ${
          market.kind
        } MARK_PRICE ${markPrice.toFixed(6)}`
      );
      return;
    }

    let greeksIndex = getGreeksIndex(market.marketIndex);
    let markPrice = subExchange.getMarkPrice(market.marketIndex);

    let delta = 1;
    let sigma = 0;
    let vega = 0;

    if (market.kind != types.Kind.FUTURE) {
      delta = convertNativeBNToDecimal(
        subExchange.greeks.productGreeks[greeksIndex].delta,
        constants.PRICING_PRECISION
      );

      sigma = Decimal.fromAnchorDecimal(
        subExchange.greeks.productGreeks[greeksIndex].volatility
      ).toNumber();

      vega = Decimal.fromAnchorDecimal(
        subExchange.greeks.productGreeks[greeksIndex].vega
      ).toNumber();
    }

    console.log(
      `[MARKET] INDEX: ${market.marketIndex} KIND: ${market.kind} STRIKE: ${
        market.strike
      } MARK_PRICE: ${markPrice.toFixed(6)} DELTA: ${delta.toFixed(
        2
      )} IV: ${sigma.toFixed(6)} VEGA: ${vega.toFixed(6)}`
    );
  }
}

export function displayState() {
  let subExchanges = Exchange.subExchanges;

  for (var [asset, subExchange] of subExchanges) {
    // Products without expiries, ie perps
    printMarkets([subExchange.markets.perpMarket], subExchange);
    if (subExchange.zetaGroup.perpsOnly) {
      continue;
    }

    let orderedIndexes = [
      subExchange.zetaGroup.frontExpiryIndex,
      getMostRecentExpiredIndex(asset),
    ];

    console.log(
      `[EXCHANGE ${assetToName(subExchange.asset)}] Display market state...`
    );

    // Products with expiries, ie options and futures
    for (var i = 0; i < orderedIndexes.length; i++) {
      let index = orderedIndexes[i];
      let expirySeries = subExchange.markets.expirySeries[index];
      console.log(
        `Active @ ${new Date(
          expirySeries.activeTs * 1000
        )}, Expiration @ ${new Date(
          expirySeries.expiryTs * 1000
        )} Live: ${expirySeries.isLive()}`
      );
      let interestRate = convertNativeBNToDecimal(
        subExchange.greeks.interestRate[index],
        constants.PRICING_PRECISION
      );
      console.log(`Interest rate: ${interestRate}`);
      printMarkets(
        subExchange.markets.getMarketsByExpiryIndex(index),
        subExchange
      );
    }
  }
}

export async function getMarginFromOpenOrders(
  asset: Asset,
  openOrders: PublicKey,
  market: Market
) {
  const [openOrdersMap, _openOrdersMapNonce] = getOpenOrdersMap(
    Exchange.programId,
    openOrders
  );
  let openOrdersMapInfo = (await Exchange.program.account.openOrdersMap.fetch(
    openOrdersMap
  )) as OpenOrdersMap;
  const [marginAccount, _marginNonce] = getMarginAccount(
    Exchange.programId,
    market.zetaGroup,
    openOrdersMapInfo.userKey
  );

  return marginAccount;
}

export function getNextStrikeInitialisationTs(asset: Asset) {
  let subExchange = Exchange.getSubExchange(asset);
  // If front expiration index is uninitialized
  let frontExpirySeries =
    subExchange.markets.expirySeries[subExchange.markets.frontExpiryIndex];
  if (!frontExpirySeries.strikesInitialized) {
    return (
      frontExpirySeries.activeTs -
      Exchange.state.strikeInitializationThresholdSeconds
    );
  }

  // Checks for the first uninitialized back expiry series after our front expiry index
  let backExpiryTs = 0;
  let expiryIndex = subExchange.markets.frontExpiryIndex;
  for (var i = 0; i < subExchange.markets.expirySeries.length; i++) {
    // Wrap around
    if (expiryIndex == subExchange.markets.expirySeries.length) {
      expiryIndex = 0;
    }

    if (!subExchange.markets.expirySeries[expiryIndex].strikesInitialized) {
      return (
        subExchange.markets.expirySeries[expiryIndex].activeTs -
        Exchange.state.strikeInitializationThresholdSeconds
      );
    }
    backExpiryTs = Math.max(
      backExpiryTs,
      subExchange.markets.expirySeries[expiryIndex].expiryTs
    );

    expiryIndex++;
  }

  return (
    backExpiryTs -
    Exchange.state.strikeInitializationThresholdSeconds -
    subExchange.zetaGroup.newExpiryThresholdSeconds
  );
}

export async function cleanZetaMarkets(
  asset: Asset,
  marketAccountTuples: any[]
) {
  let txs: Transaction[] = [];
  for (
    var i = 0;
    i < marketAccountTuples.length;
    i += constants.CLEAN_MARKET_LIMIT
  ) {
    let tx = new Transaction();
    let slice = marketAccountTuples.slice(i, i + constants.CLEAN_MARKET_LIMIT);
    tx.add(instructions.cleanZetaMarketsIx(asset, slice.flat()));
    txs.push(tx);
  }
  await Promise.all(
    txs.map(async (tx) => {
      await processTransaction(Exchange.provider, tx);
    })
  );
}

export async function cleanZetaMarketsHalted(
  asset: Asset,
  marketAccountTuples: any[]
) {
  let txs: Transaction[] = [];
  for (
    var i = 0;
    i < marketAccountTuples.length;
    i += constants.CLEAN_MARKET_LIMIT
  ) {
    let tx = new Transaction();
    let slice = marketAccountTuples.slice(i, i + constants.CLEAN_MARKET_LIMIT);
    tx.add(instructions.cleanZetaMarketsHaltedIx(asset, slice.flat()));
    txs.push(tx);
  }
  await Promise.all(
    txs.map(async (tx) => {
      await processTransaction(Exchange.provider, tx);
    })
  );
}

export async function settleUsers(
  asset: Asset,
  keys: PublicKey[],
  expiryTs: anchor.BN,
  accountType: types.ProgramAccountType = types.ProgramAccountType.MarginAccount
) {
  let [settlement, settlementNonce] = getSettlement(
    Exchange.programId,
    Exchange.getSubExchange(asset).zetaGroup.underlyingMint,
    expiryTs
  );

  let remainingAccounts = keys.map((key) => {
    return { pubkey: key, isSigner: false, isWritable: true };
  });

  let txs = [];
  for (
    var i = 0;
    i < remainingAccounts.length;
    i += constants.MAX_SETTLEMENT_ACCOUNTS
  ) {
    let tx = new Transaction();
    let slice = remainingAccounts.slice(
      i,
      i + constants.MAX_SETTLEMENT_ACCOUNTS
    );
    tx.add(
      accountType == types.ProgramAccountType.MarginAccount
        ? instructions.settlePositionsIx(
            asset,
            expiryTs,
            settlement,
            settlementNonce,
            slice
          )
        : instructions.settleSpreadPositionsIx(
            asset,
            expiryTs,
            settlement,
            settlementNonce,
            slice
          )
    );
    txs.push(tx);
  }

  await Promise.all(
    txs.map(async (tx) => {
      let txSig = await processTransaction(Exchange.provider, tx);
      console.log(`Settling users - TxId: ${txSig}`);
    })
  );
}

/*
 * Allows you to pass in a map that may have cached values for openOrdersAccounts
 * returns true in case where event queue is empty, false if events were cranked
 */
export async function crankMarket(
  asset: Asset,
  marketIndex: number,
  openOrdersToMargin?: Map<PublicKey, PublicKey>,
  crankLimit?: number
): Promise<boolean> {
  let market = Exchange.getMarket(asset, marketIndex);
  let eventQueue = await market.serumMarket.loadEventQueue(Exchange.connection);
  if (eventQueue.length == 0) {
    return true;
  }
  const openOrdersSet = new Set();
  // We pass in a couple of extra accounts for perps so the limit is lower
  let limit =
    market.kind == types.Kind.PERP
      ? constants.CRANK_PERP_ACCOUNT_LIMIT
      : constants.CRANK_ACCOUNT_LIMIT;

  // Manually defined crankLimit will override
  if (crankLimit) {
    limit = crankLimit;
  }

  for (var i = 0; i < eventQueue.length; i++) {
    openOrdersSet.add(eventQueue[i].openOrders.toString());
    if (openOrdersSet.size == limit) {
      break;
    }
  }

  const uniqueOpenOrders = sortOpenOrderKeys(
    [...openOrdersSet].map((s) => new PublicKey(s))
  );

  let remainingAccounts: any[] = new Array(uniqueOpenOrders.length * 2);

  await Promise.all(
    uniqueOpenOrders.map(async (openOrders, index) => {
      let marginAccount: PublicKey;
      if (openOrdersToMargin && !openOrdersToMargin.has(openOrders)) {
        marginAccount = await getMarginFromOpenOrders(
          asset,
          openOrders,
          market
        );
        openOrdersToMargin.set(openOrders, marginAccount);
      } else if (openOrdersToMargin && openOrdersToMargin.has(openOrders)) {
        marginAccount = openOrdersToMargin.get(openOrders);
      } else {
        marginAccount = await getMarginFromOpenOrders(
          asset,
          openOrders,
          market
        );
      }

      let openOrdersIndex = index * 2;
      remainingAccounts[openOrdersIndex] = {
        pubkey: openOrders,
        isSigner: false,
        isWritable: true,
      };
      remainingAccounts[openOrdersIndex + 1] = {
        pubkey: marginAccount,
        isSigner: false,
        isWritable: true,
      };
    })
  );

  if (marketIndex == constants.PERP_INDEX) {
    remainingAccounts.unshift(
      {
        pubkey: Exchange.getSubExchange(asset).greeksAddress,
        isSigner: false,
        isWritable: true,
      },
      {
        pubkey: Exchange.getSubExchange(asset).perpSyncQueueAddress,
        isSigner: false,
        isWritable: true,
      }
    );
  }

  let tx = new Transaction().add(
    instructions.crankMarketIx(
      asset,
      market.address,
      market.serumMarket.eventQueueAddress,
      constants.DEX_PID[Exchange.network],
      remainingAccounts
    )
  );
  await processTransaction(Exchange.provider, tx);
  return false;
}

/*
 * prune expired TIF orders from a list of market indices.
 */
export async function pruneExpiredTIFOrders(
  asset: Asset,
  marketIndices: number[]
) {
  let ixs = marketIndices.map((i) => {
    return instructions.pruneExpiredTIFOrdersIx(asset, i);
  });

  let txs = splitIxsIntoTx(ixs, 5);

  await Promise.all(
    txs.map(async (tx) => {
      return processTransaction(Exchange.provider, tx);
    })
  );
}

export async function expireSeries(asset: Asset, expiryTs: anchor.BN) {
  let subExchange = Exchange.getSubExchange(asset);
  let [settlement, settlementNonce] = getSettlement(
    Exchange.programId,
    subExchange.zetaGroup.underlyingMint,
    expiryTs
  );

  // TODO add some looping mechanism if called early.
  let ix = Exchange.program.instruction.expireSeries(settlementNonce, {
    accounts: {
      state: Exchange.stateAddress,
      zetaGroup: subExchange.zetaGroupAddress,
      oracle: subExchange.zetaGroup.oracle,
      oracleBackupFeed: subExchange.zetaGroup.oracleBackupFeed,
      oracleBackupProgram: constants.CHAINLINK_PID,
      settlementAccount: settlement,
      payer: Exchange.provider.wallet.publicKey,
      systemProgram: SystemProgram.programId,
      greeks: subExchange.zetaGroup.greeks,
    },
  });

  let tx = new Transaction().add(ix);
  await processTransaction(Exchange.provider, tx);
}

/**
 * Get the most recently expired index
 */
export function getMostRecentExpiredIndex(asset: Asset) {
  let subExchange = Exchange.getSubExchange(asset);
  if (subExchange.markets.frontExpiryIndex - 1 < 0) {
    return constants.ACTIVE_EXPIRIES - 1;
  } else {
    return subExchange.markets.frontExpiryIndex - 1;
  }
}

export function getMutMarketAccounts(
  asset: Asset,
  marketIndex: number
): Object[] {
  let market = Exchange.getMarket(asset, marketIndex);
  return [
    { pubkey: market.address, isSigner: false, isWritable: false },
    {
      pubkey: market.serumMarket.bidsAddress,
      isSigner: false,
      isWritable: false,
    },
    {
      pubkey: market.serumMarket.asksAddress,
      isSigner: false,
      isWritable: false,
    },
  ];
}

export async function getCancelAllIxs(
  asset: Asset,
  orders: any[],
  expiration: boolean
): Promise<TransactionInstruction[]> {
  let ixs: TransactionInstruction[] = [];
  await Promise.all(
    orders.map(async (order) => {
      const [openOrdersMap, _openOrdersMapNonce] = getOpenOrdersMap(
        Exchange.programId,
        order.owner
      );

      let openOrdersMapInfo =
        (await Exchange.program.account.openOrdersMap.fetch(
          openOrdersMap
        )) as OpenOrdersMap;

      const [marginAccount, _marginNonce] = getMarginAccount(
        Exchange.programId,
        Exchange.getZetaGroupAddress(asset),
        openOrdersMapInfo.userKey
      );

      let ix = expiration
        ? instructions.cancelExpiredOrderIx(
            asset,
            order.marketIndex,
            marginAccount,
            order.owner,
            order.orderId,
            order.side
          )
        : instructions.cancelOrderHaltedIx(
            asset,
            order.marketIndex,
            marginAccount,
            order.owner,
            order.orderId,
            order.side
          );
      ixs.push(ix);
    })
  );
  return ixs;
}

export function writeKeypair(filename: string, keypair: Keypair) {
  let secret = "[" + keypair.secretKey.toString() + "]";
  fs.writeFileSync(filename, secret);
}

export async function getAllProgramAccountAddresses(
  accountType: types.ProgramAccountType,
  asset: assets.Asset = undefined
): Promise<PublicKey[]> {
  let filters = [
    {
      memcmp: {
        offset: 0,
        bytes: bs58.encode(
          anchor.BorshAccountsCoder.accountDiscriminator(accountType)
        ),
      },
    },
  ];

  if (asset != undefined) {
    let assetOffset = 0;
    // From the account itself in account.rs
    if (accountType == types.ProgramAccountType.MarginAccount) {
      assetOffset = constants.MARGIN_ACCOUNT_ASSET_OFFSET;
    } else if (accountType == types.ProgramAccountType.SpreadAccount) {
      assetOffset = constants.SPREAD_ACCOUNT_ASSET_OFFSET;
    }

    filters.push({
      memcmp: {
        offset: assetOffset,
        bytes: bs58.encode([assets.assetToIndex(asset)]),
      },
    });
  }

  let noDataAccounts = await Exchange.provider.connection.getProgramAccounts(
    Exchange.programId,
    {
      commitment: Exchange.provider.connection.commitment,
      dataSlice: {
        offset: 0,
        length: 0,
      },
      filters: filters,
    }
  );

  let pubkeys: PublicKey[] = [];
  for (let i = 0; i < noDataAccounts.length; i++) {
    pubkeys.push(noDataAccounts[i].pubkey);
  }
  return pubkeys;
}

export async function getAllOpenOrdersAccountsByMarket(
  asset: Asset
): Promise<Map<number, Array<PublicKey>>> {
  let openOrdersByMarketIndex = new Map<number, Array<PublicKey>>();
  for (var market of Exchange.getMarkets(asset)) {
    openOrdersByMarketIndex.set(market.marketIndex, []);
  }

  let marginAccounts = await Exchange.program.account.marginAccount.all();
  marginAccounts.forEach((acc) => {
    let marginAccount = acc.account as MarginAccount;
    if (assets.fromProgramAsset(marginAccount.asset) != asset) {
      return;
    }
    for (var market of Exchange.getMarkets(asset)) {
      let nonce = marginAccount.openOrdersNonce[market.marketIndex];
      if (nonce == 0) {
        continue;
      }
      let [openOrders, _nonce] = getOpenOrders(
        Exchange.programId,
        market.address,
        marginAccount.authority
      );
      openOrdersByMarketIndex.get(market.marketIndex).push(openOrders);
    }
  });

  return openOrdersByMarketIndex;
}

export async function settleAndBurnVaultTokensByMarket(
  asset: Asset,
  provider: anchor.AnchorProvider,
  openOrdersByMarketIndex: Map<number, Array<PublicKey>>,
  marketIndex: number
) {
  console.log(`Burning tokens for market index ${marketIndex}`);
  let market = Exchange.getMarket(asset, marketIndex);
  let openOrders = openOrdersByMarketIndex.get(marketIndex);
  let remainingAccounts = openOrders.map((key) => {
    return { pubkey: key, isSigner: false, isWritable: true };
  });

  const [vaultOwner, _vaultSignerNonce] = getSerumVaultOwnerAndNonce(
    market.address,
    constants.DEX_PID[Exchange.network]
  );

  let txs = instructions.settleDexFundsTxs(
    asset,
    market.address,
    vaultOwner,
    remainingAccounts
  );

  for (var j = 0; j < txs.length; j += 5) {
    let txSlice = txs.slice(j, j + 5);
    await Promise.all(
      txSlice.map(async (tx) => {
        await processTransaction(provider, tx);
      })
    );
  }

  let burnTx = instructions.burnVaultTokenTx(asset, market.address);
  await processTransaction(provider, burnTx);
}

export async function settleAndBurnVaultTokens(
  asset: Asset,
  provider: anchor.AnchorProvider
) {
  let openOrdersByMarketIndex = await getAllOpenOrdersAccountsByMarket(asset);
  for (var market of Exchange.getMarkets(asset)) {
    console.log(`Burning tokens for market index ${market.marketIndex}`);
    let openOrders = openOrdersByMarketIndex.get(market.marketIndex);
    let remainingAccounts = openOrders.map((key) => {
      return { pubkey: key, isSigner: false, isWritable: true };
    });

    const [vaultOwner, _vaultSignerNonce] = getSerumVaultOwnerAndNonce(
      market.address,
      constants.DEX_PID[Exchange.network]
    );

    let txs = instructions.settleDexFundsTxs(
      asset,
      market.address,
      vaultOwner,
      remainingAccounts
    );

    for (var j = 0; j < txs.length; j += 5) {
      let txSlice = txs.slice(j, j + 5);
      await Promise.all(
        txSlice.map(async (tx) => {
          await processTransaction(provider, tx);
        })
      );
    }

    let burnTx = instructions.burnVaultTokenTx(asset, market.address);
    await processTransaction(provider, burnTx);
  }
}

export async function burnVaultTokens(
  asset: Asset,
  provider: anchor.AnchorProvider
) {
  for (var market of Exchange.getMarkets(asset)) {
    console.log(`Burning tokens for market index ${market.marketIndex}`);
    let burnTx = instructions.burnVaultTokenTx(asset, market.address);
    await processTransaction(provider, burnTx);
  }
}

export async function cancelExpiredOrdersAndCleanMarkets(
  asset: Asset,
  expiryIndex: number
) {
  let marketsToClean =
    Exchange.getSubExchange(asset).markets.getMarketsByExpiryIndex(expiryIndex);
  let marketAccounts = await Promise.all(
    marketsToClean.map(async (market) => {
      await market.cancelAllExpiredOrders();
      return [
        { pubkey: market.address, isSigner: false, isWritable: false },
        {
          pubkey: market.serumMarket.bidsAddress,
          isSigner: false,
          isWritable: false,
        },
        {
          pubkey: market.serumMarket.asksAddress,
          isSigner: false,
          isWritable: false,
        },
      ];
    })
  );
  await cleanZetaMarkets(asset, marketAccounts);
}

/**
 * Calculates the total movement fees for a set of movements.
 * @param movements   list of position movements.
 * @param spotPrice   spot price in decimal
 * @param feeBps      fees charged in bps
 * @param decimal     whether to return fees in decimal or native integer (defaults to native integer)
 */
export function calculateMovementFees(
  movements: instructions.PositionMovementArg[],
  spotPrice: number,
  feeBps: number,
  decimal: boolean = false
): number {
  let fees = 0;
  let totalContracts = 0;
  for (var i = 0; i < movements.length; i++) {
    totalContracts += convertNativeLotSizeToDecimal(
      Math.abs(movements[i].size.toNumber())
    );
  }
  let notionalValue = totalContracts * spotPrice;
  let fee = (notionalValue * feeBps) / constants.BPS_DENOMINATOR;
  return decimal ? fee : convertDecimalToNativeInteger(fee);
}

export function getOrCreateKeypair(filename: string): Keypair {
  let keypair: Keypair;
  if (fs.existsSync(filename)) {
    // File exists.
    keypair = Keypair.fromSecretKey(
      Buffer.from(
        JSON.parse(
          fs.readFileSync(filename, {
            encoding: "utf-8",
          })
        )
      )
    );
  } else {
    // File does not exist
    keypair = Keypair.generate();
    writeKeypair(filename, keypair);
  }
  return keypair;
}

export function toAssets(assetsStr: string[]): Asset[] {
  let assets: Asset[] = [];
  for (var asset of assetsStr) {
    assets.push(nameToAsset(asset));
  }
  return assets;
}

export function objectEquals(a: any, b: any): boolean {
  return JSON.stringify(a) == JSON.stringify(b);
}

export async function fetchReferrerAliasAccount(
  referrer: PublicKey = undefined,
  alias: string = undefined
): Promise<ReferrerAlias> {
  if (!referrer && !alias) {
    return null;
  }

  let referrerAliases = await Exchange.program.account.referrerAlias.all();
  for (var i = 0; i < referrerAliases.length; i++) {
    let acc = referrerAliases[i].account as ReferrerAlias;
    if (
      (referrer && acc.referrer.equals(referrer)) ||
      (alias && convertBufferToTrimmedString(acc.alias) == alias)
    ) {
      return acc;
    }
  }

  return null;
}

export function convertBufferToTrimmedString(buffer: number[]): string {
  let bufferString = Buffer.from(buffer).toString().trim();
  let splitIndex = bufferString.length;
  for (let index = 0; index < bufferString.length; ++index) {
    if (bufferString.charCodeAt(index) === 0) {
      splitIndex = index;
      break;
    }
  }
  return bufferString.substring(0, splitIndex);
}

export async function applyPerpFunding(asset: Asset, keys: PublicKey[]) {
  let remainingAccounts = keys.map((key) => {
    return { pubkey: key, isSigner: false, isWritable: true };
  });

  let txs = [];
  for (
    var i = 0;
    i < remainingAccounts.length;
    i += constants.MAX_FUNDING_ACCOUNTS
  ) {
    let tx = new Transaction();
    let slice = remainingAccounts.slice(i, i + constants.MAX_FUNDING_ACCOUNTS);
    tx.add(instructions.applyPerpFundingIx(asset, slice));
    txs.push(tx);
  }

  await Promise.all(
    txs.map(async (tx) => {
      let txSig = await processTransaction(Exchange.provider, tx);
    })
  );
}

export function getProductLedger(marginAccount: MarginAccount, index: number) {
  if (index == constants.PERP_INDEX) {
    return marginAccount.perpProductLedger;
  }
  return marginAccount.productLedgers[index];
}

export function getTIFOffset(marketInfo: Market, tifOptions: types.TIFOptions) {
  if (
    tifOptions.expiryOffset == undefined &&
    tifOptions.expiryTs == undefined
  ) {
    return 0;
  }

  if (
    tifOptions.expiryOffset != undefined &&
    tifOptions.expiryTs != undefined
  ) {
    throw new Error("Cannot set both expiryOffset and expiryTs");
  }

  let currEpochStartTs = marketInfo.serumMarket.epochStartTs.toNumber();
  let epochLength = marketInfo.serumMarket.epochLength.toNumber();
  let epochEnd = currEpochStartTs + epochLength;
  let now = Exchange.clockTimestamp;

  // get correct epoch end in case where serumMarket data is not up to date
  if (now > epochEnd) {
    currEpochStartTs = now - (now % epochLength);
    epochEnd = currEpochStartTs + epochLength;
  }

  if (tifOptions.expiryOffset != undefined) {
    if (tifOptions.expiryOffset <= 0) {
      throw new Error("Invalid expiry offset");
    }

    let desiredExpiryTs = now + tifOptions.expiryOffset;
    let desiredOffset = desiredExpiryTs % epochLength;

    if (epochEnd >= desiredExpiryTs) {
      return desiredOffset;
    } else {
      // Cap the offset at the end of the cycle.
      return epochLength;
    }
  }

  if (tifOptions.expiryTs != undefined) {
    if (tifOptions.expiryTs < Exchange.clockTimestamp) {
      throw new Error("Cannot place an expired order");
    }

    let tifOffset = tifOptions.expiryTs - currEpochStartTs;

    if (tifOffset > epochLength) {
      return epochLength;
    }

    if (tifOffset <= 0) {
      throw new Error("Cannot place an expired order");
    }

    return tifOffset;
  }
}

export function isOrderExpired(
  orderTIFOffset: number,
  orderSeqNum: anchor.BN,
  epochStartTs: number,
  startEpochSeqNum: anchor.BN
): boolean {
  if (orderTIFOffset == 0) {
    return false;
  }

  if (epochStartTs + orderTIFOffset < Exchange.clockTimestamp) {
    return true;
  }

  if (startEpochSeqNum.gt(orderSeqNum)) {
    return true;
  }

  return false;
}

export function getZetaLutArr(): AddressLookupTableAccount[] {
  if (Exchange.network == Network.LOCALNET) {
    return [];
  }
  return [constants.STATIC_AND_PERPS_LUT[Exchange.network]];
}

export function getUnderlyingMint(asset: assets.Asset) {
  if (asset in constants.MINTS) {
    return constants.MINTS[asset];
  }
  if (asset in constants.FLEX_MINTS[Exchange.network]) {
    return constants.FLEX_MINTS[Exchange.network][asset];
  }
  throw Error("Underlying mint does not exist!");
}

export function isFlexUnderlying(asset: assets.Asset) {
  return asset in constants.FLEX_MINTS[Exchange.network];
}<|MERGE_RESOLUTION|>--- conflicted
+++ resolved
@@ -242,25 +242,6 @@
 
 export function getUserInsuranceDepositAccount(
   programId: PublicKey,
-<<<<<<< HEAD
-  userKey: PublicKey
-): [PublicKey, number] {
-  return anchor.web3.PublicKey.findProgramAddressSync(
-    [
-      Buffer.from(
-        anchor.utils.bytes.utf8.encode("combined-user-insurance-deposit")
-      ),
-      userKey.toBuffer(),
-    ],
-    programId
-  );
-}
-
-export function getUserInsuranceDepositAccountOld(
-  programId: PublicKey,
-  zetaGroup: PublicKey,
-=======
->>>>>>> 72173396
   userKey: PublicKey
 ): [PublicKey, number] {
   return anchor.web3.PublicKey.findProgramAddressSync(
