export type Zeta = {
  "version": "0.1.0",
  "name": "zeta",
  "instructions": [
    {
      "name": "initializeZetaPricing",
      "accounts": [
        {
          "name": "state",
          "isMut": true,
          "isSigner": false
        },
        {
          "name": "pricing",
          "isMut": true,
          "isSigner": false
        },
        {
          "name": "rent",
          "isMut": false,
          "isSigner": false
        },
        {
          "name": "systemProgram",
          "isMut": false,
          "isSigner": false
        },
        {
          "name": "tokenProgram",
          "isMut": false,
          "isSigner": false
        },
        {
          "name": "admin",
          "isMut": true,
          "isSigner": true
        }
      ],
      "args": [
        {
          "name": "args",
          "type": {
            "defined": "InitializeZetaPricingArgs"
          }
        }
      ]
    },
    {
      "name": "updateZetaPricingPubkeys",
      "accounts": [
        {
          "name": "state",
          "isMut": false,
          "isSigner": false
        },
        {
          "name": "pricing",
          "isMut": true,
          "isSigner": false
        },
        {
          "name": "admin",
          "isMut": false,
          "isSigner": true
        }
      ],
      "args": [
        {
          "name": "args",
          "type": {
            "defined": "UpdateZetaPricingPubkeysArgs"
          }
        }
      ]
    },
    {
      "name": "moveGreeksToZetaPricing",
      "accounts": [
        {
          "name": "state",
          "isMut": false,
          "isSigner": false
        },
        {
          "name": "pricing",
          "isMut": true,
          "isSigner": false
        },
        {
          "name": "admin",
          "isMut": false,
          "isSigner": true
        },
        {
          "name": "greeks",
          "isMut": false,
          "isSigner": false
        },
        {
          "name": "zetaGroup",
          "isMut": false,
          "isSigner": false
        }
      ],
      "args": [
        {
          "name": "asset",
          "type": {
            "defined": "Asset"
          }
        }
      ]
    },
    {
      "name": "initializeZetaGroup",
      "accounts": [
        {
          "name": "state",
          "isMut": true,
          "isSigner": false
        },
        {
          "name": "admin",
          "isMut": true,
          "isSigner": true
        },
        {
          "name": "systemProgram",
          "isMut": false,
          "isSigner": false
        },
        {
          "name": "underlyingMint",
          "isMut": false,
          "isSigner": false
        },
        {
          "name": "zetaProgram",
          "isMut": false,
          "isSigner": false
        },
        {
          "name": "oracle",
          "isMut": false,
          "isSigner": false
        },
        {
          "name": "oracleBackupFeed",
          "isMut": false,
          "isSigner": false
        },
        {
          "name": "oracleBackupProgram",
          "isMut": false,
          "isSigner": false
        },
        {
          "name": "zetaGroup",
          "isMut": true,
          "isSigner": false
        },
        {
          "name": "greeks",
          "isMut": true,
          "isSigner": false
        },
        {
          "name": "perpSyncQueue",
          "isMut": true,
          "isSigner": false
        },
        {
          "name": "underlying",
          "isMut": true,
          "isSigner": false
        },
        {
          "name": "vault",
          "isMut": true,
          "isSigner": false
        },
        {
          "name": "insuranceVault",
          "isMut": true,
          "isSigner": false
        },
        {
          "name": "socializedLossAccount",
          "isMut": true,
          "isSigner": false
        },
        {
          "name": "tokenProgram",
          "isMut": false,
          "isSigner": false
        },
        {
          "name": "usdcMint",
          "isMut": false,
          "isSigner": false
        },
        {
          "name": "rent",
          "isMut": false,
          "isSigner": false
        }
      ],
      "args": [
        {
          "name": "args",
          "type": {
            "defined": "InitializeZetaGroupArgs"
          }
        }
      ]
    },
    {
      "name": "overrideExpiry",
      "accounts": [
        {
          "name": "state",
          "isMut": false,
          "isSigner": false
        },
        {
          "name": "admin",
          "isMut": false,
          "isSigner": true
        },
        {
          "name": "zetaGroup",
          "isMut": true,
          "isSigner": false
        }
      ],
      "args": [
        {
          "name": "args",
          "type": {
            "defined": "OverrideExpiryArgs"
          }
        }
      ]
    },
    {
      "name": "initializeMarginAccount",
      "accounts": [
        {
          "name": "marginAccount",
          "isMut": true,
          "isSigner": false
        },
        {
          "name": "authority",
          "isMut": false,
          "isSigner": true
        },
        {
          "name": "payer",
          "isMut": true,
          "isSigner": true
        },
        {
          "name": "zetaProgram",
          "isMut": false,
          "isSigner": false
        },
        {
          "name": "systemProgram",
          "isMut": false,
          "isSigner": false
        },
        {
          "name": "zetaGroup",
          "isMut": false,
          "isSigner": false
        }
      ],
      "args": []
    },
    {
      "name": "initializeSpreadAccount",
      "accounts": [
        {
          "name": "spreadAccount",
          "isMut": true,
          "isSigner": false
        },
        {
          "name": "authority",
          "isMut": false,
          "isSigner": true
        },
        {
          "name": "payer",
          "isMut": true,
          "isSigner": true
        },
        {
          "name": "zetaProgram",
          "isMut": false,
          "isSigner": false
        },
        {
          "name": "systemProgram",
          "isMut": false,
          "isSigner": false
        },
        {
          "name": "zetaGroup",
          "isMut": false,
          "isSigner": false
        }
      ],
      "args": []
    },
    {
      "name": "closeMarginAccount",
      "accounts": [
        {
          "name": "marginAccount",
          "isMut": true,
          "isSigner": false
        },
        {
          "name": "authority",
          "isMut": true,
          "isSigner": true
        },
        {
          "name": "zetaGroup",
          "isMut": false,
          "isSigner": false
        }
      ],
      "args": []
    },
    {
      "name": "closeSpreadAccount",
      "accounts": [
        {
          "name": "spreadAccount",
          "isMut": true,
          "isSigner": false
        },
        {
          "name": "authority",
          "isMut": true,
          "isSigner": true
        },
        {
          "name": "zetaGroup",
          "isMut": false,
          "isSigner": false
        }
      ],
      "args": []
    },
    {
      "name": "initializeUnderlying",
      "accounts": [
        {
          "name": "admin",
          "isMut": false,
          "isSigner": true
        },
        {
          "name": "zetaProgram",
          "isMut": false,
          "isSigner": false
        },
        {
          "name": "state",
          "isMut": true,
          "isSigner": false
        },
        {
          "name": "systemProgram",
          "isMut": false,
          "isSigner": false
        },
        {
          "name": "underlying",
          "isMut": true,
          "isSigner": false
        },
        {
          "name": "underlyingMint",
          "isMut": false,
          "isSigner": false
        }
      ],
      "args": [
        {
          "name": "flexUnderlying",
          "type": "bool"
        }
      ]
    },
    {
      "name": "initializePerpSyncQueue",
      "accounts": [
        {
          "name": "admin",
          "isMut": false,
          "isSigner": true
        },
        {
          "name": "zetaProgram",
          "isMut": false,
          "isSigner": false
        },
        {
          "name": "state",
          "isMut": false,
          "isSigner": false
        },
        {
          "name": "perpSyncQueue",
          "isMut": true,
          "isSigner": false
        },
        {
          "name": "zetaGroup",
          "isMut": true,
          "isSigner": false
        },
        {
          "name": "systemProgram",
          "isMut": false,
          "isSigner": false
        }
      ],
      "args": [
        {
          "name": "nonce",
          "type": "u8"
        }
      ]
    },
    {
      "name": "initializeMarketIndexes",
      "accounts": [
        {
          "name": "state",
          "isMut": false,
          "isSigner": false
        },
        {
          "name": "marketIndexes",
          "isMut": true,
          "isSigner": false
        },
        {
          "name": "admin",
          "isMut": true,
          "isSigner": true
        },
        {
          "name": "systemProgram",
          "isMut": false,
          "isSigner": false
        },
        {
          "name": "zetaGroup",
          "isMut": false,
          "isSigner": false
        }
      ],
      "args": [
        {
          "name": "nonce",
          "type": "u8"
        }
      ]
    },
    {
      "name": "initializeMarketNode",
      "accounts": [
        {
          "name": "zetaGroup",
          "isMut": false,
          "isSigner": false
        },
        {
          "name": "marketNode",
          "isMut": true,
          "isSigner": false
        },
        {
          "name": "greeks",
          "isMut": true,
          "isSigner": false
        },
        {
          "name": "payer",
          "isMut": true,
          "isSigner": true
        },
        {
          "name": "systemProgram",
          "isMut": false,
          "isSigner": false
        }
      ],
      "args": [
        {
          "name": "args",
          "type": {
            "defined": "InitializeMarketNodeArgs"
          }
        }
      ]
    },
    {
      "name": "haltZetaGroup",
      "accounts": [
        {
          "name": "state",
          "isMut": false,
          "isSigner": false
        },
        {
          "name": "zetaGroup",
          "isMut": true,
          "isSigner": false
        },
        {
          "name": "greeks",
          "isMut": true,
          "isSigner": false
        },
        {
          "name": "admin",
          "isMut": false,
          "isSigner": true
        }
      ],
      "args": []
    },
    {
      "name": "halt",
      "accounts": [
        {
          "name": "state",
          "isMut": true,
          "isSigner": false
        },
        {
          "name": "admin",
          "isMut": false,
          "isSigner": true
        }
      ],
      "args": [
        {
          "name": "asset",
          "type": {
            "defined": "Asset"
          }
        }
      ]
    },
    {
      "name": "unhalt",
      "accounts": [
        {
          "name": "state",
          "isMut": true,
          "isSigner": false
        },
        {
          "name": "pricing",
          "isMut": true,
          "isSigner": false
        },
        {
          "name": "admin",
          "isMut": false,
          "isSigner": true
        }
      ],
      "args": [
        {
          "name": "asset",
          "type": {
            "defined": "Asset"
          }
        }
      ]
    },
    {
      "name": "updateHaltStateV2",
      "accounts": [
        {
          "name": "state",
          "isMut": true,
          "isSigner": false
        },
        {
          "name": "admin",
          "isMut": false,
          "isSigner": true
        }
      ],
      "args": [
        {
          "name": "args",
          "type": {
            "defined": "HaltStateArgs"
          }
        }
      ]
    },
    {
      "name": "unhaltZetaGroup",
      "accounts": [
        {
          "name": "state",
          "isMut": false,
          "isSigner": false
        },
        {
          "name": "zetaGroup",
          "isMut": true,
          "isSigner": false
        },
        {
          "name": "admin",
          "isMut": false,
          "isSigner": true
        },
        {
          "name": "greeks",
          "isMut": true,
          "isSigner": false
        }
      ],
      "args": []
    },
    {
      "name": "updateHaltState",
      "accounts": [
        {
          "name": "state",
          "isMut": false,
          "isSigner": false
        },
        {
          "name": "zetaGroup",
          "isMut": true,
          "isSigner": false
        },
        {
          "name": "admin",
          "isMut": false,
          "isSigner": true
        }
      ],
      "args": [
        {
          "name": "args",
          "type": {
            "defined": "HaltZetaGroupArgs"
          }
        }
      ]
    },
    {
      "name": "updateVolatility",
      "accounts": [
        {
          "name": "state",
          "isMut": false,
          "isSigner": false
        },
        {
          "name": "greeks",
          "isMut": true,
          "isSigner": false
        },
        {
          "name": "zetaGroup",
          "isMut": false,
          "isSigner": false
        },
        {
          "name": "admin",
          "isMut": false,
          "isSigner": true
        }
      ],
      "args": [
        {
          "name": "args",
          "type": {
            "defined": "UpdateVolatilityArgs"
          }
        }
      ]
    },
    {
      "name": "updateInterestRate",
      "accounts": [
        {
          "name": "state",
          "isMut": false,
          "isSigner": false
        },
        {
          "name": "greeks",
          "isMut": true,
          "isSigner": false
        },
        {
          "name": "zetaGroup",
          "isMut": true,
          "isSigner": false
        },
        {
          "name": "admin",
          "isMut": false,
          "isSigner": true
        }
      ],
      "args": [
        {
          "name": "args",
          "type": {
            "defined": "UpdateInterestRateArgs"
          }
        }
      ]
    },
    {
      "name": "addMarketIndexes",
      "docs": [
        "This instruction allows us to generate the market PDA index seed we require",
        "to initialize markets in an order that remains sorted.",
        "Future unlisted markets can still retain this sorted property.",
        "",
        "There are two stages of this instruction:",
        "1. Generating the market pdas that use their respective index as seed 0..TOTAL_MARKETS -1",
        "and populating the keys inside zeta_group. These will be set back to default.",
        "2. Sorting the generated market pdas and storing their respective index seed within",
        "market indexes."
      ],
      "accounts": [
        {
          "name": "marketIndexes",
          "isMut": true,
          "isSigner": false
        },
        {
          "name": "zetaGroup",
          "isMut": true,
          "isSigner": false
        }
      ],
      "args": []
    },
    {
      "name": "initializeZetaState",
      "accounts": [
        {
          "name": "state",
          "isMut": true,
          "isSigner": false
        },
        {
          "name": "mintAuthority",
          "isMut": false,
          "isSigner": false
        },
        {
          "name": "serumAuthority",
          "isMut": false,
          "isSigner": false
        },
        {
          "name": "treasuryWallet",
          "isMut": true,
          "isSigner": false
        },
        {
          "name": "referralsAdmin",
          "isMut": false,
          "isSigner": false
        },
        {
          "name": "referralsRewardsWallet",
          "isMut": true,
          "isSigner": false
        },
        {
          "name": "rent",
          "isMut": false,
          "isSigner": false
        },
        {
          "name": "systemProgram",
          "isMut": false,
          "isSigner": false
        },
        {
          "name": "tokenProgram",
          "isMut": false,
          "isSigner": false
        },
        {
          "name": "usdcMint",
          "isMut": false,
          "isSigner": false
        },
        {
          "name": "admin",
          "isMut": true,
          "isSigner": true
        },
        {
          "name": "secondaryAdmin",
          "isMut": false,
          "isSigner": false
        }
      ],
      "args": [
        {
          "name": "args",
          "type": {
            "defined": "InitializeStateArgs"
          }
        }
      ]
    },
    {
      "name": "initializeZetaTreasuryWallet",
      "accounts": [
        {
          "name": "state",
          "isMut": true,
          "isSigner": false
        },
        {
          "name": "treasuryWallet",
          "isMut": true,
          "isSigner": false
        },
        {
          "name": "rent",
          "isMut": false,
          "isSigner": false
        },
        {
          "name": "systemProgram",
          "isMut": false,
          "isSigner": false
        },
        {
          "name": "tokenProgram",
          "isMut": false,
          "isSigner": false
        },
        {
          "name": "usdcMint",
          "isMut": false,
          "isSigner": false
        },
        {
          "name": "admin",
          "isMut": true,
          "isSigner": true
        }
      ],
      "args": []
    },
    {
      "name": "initializeZetaReferralsRewardsWallet",
      "accounts": [
        {
          "name": "state",
          "isMut": true,
          "isSigner": false
        },
        {
          "name": "referralsRewardsWallet",
          "isMut": true,
          "isSigner": false
        },
        {
          "name": "rent",
          "isMut": false,
          "isSigner": false
        },
        {
          "name": "systemProgram",
          "isMut": false,
          "isSigner": false
        },
        {
          "name": "tokenProgram",
          "isMut": false,
          "isSigner": false
        },
        {
          "name": "usdcMint",
          "isMut": false,
          "isSigner": false
        },
        {
          "name": "admin",
          "isMut": true,
          "isSigner": true
        }
      ],
      "args": []
    },
    {
      "name": "updateAdmin",
      "accounts": [
        {
          "name": "state",
          "isMut": true,
          "isSigner": false
        },
        {
          "name": "admin",
          "isMut": false,
          "isSigner": true
        },
        {
          "name": "newAdmin",
          "isMut": true,
          "isSigner": true
        }
      ],
      "args": []
    },
    {
      "name": "updateSecondaryAdmin",
      "accounts": [
        {
          "name": "state",
          "isMut": true,
          "isSigner": false
        },
        {
          "name": "admin",
          "isMut": false,
          "isSigner": true
        },
        {
          "name": "newAdmin",
          "isMut": true,
          "isSigner": true
        }
      ],
      "args": []
    },
    {
      "name": "updateReferralsAdmin",
      "accounts": [
        {
          "name": "state",
          "isMut": true,
          "isSigner": false
        },
        {
          "name": "admin",
          "isMut": false,
          "isSigner": true
        },
        {
          "name": "newAdmin",
          "isMut": true,
          "isSigner": true
        }
      ],
      "args": []
    },
    {
      "name": "updateZetaState",
      "accounts": [
        {
          "name": "state",
          "isMut": true,
          "isSigner": false
        },
        {
          "name": "admin",
          "isMut": false,
          "isSigner": true
        }
      ],
      "args": [
        {
          "name": "args",
          "type": {
            "defined": "UpdateStateArgs"
          }
        }
      ]
    },
    {
      "name": "updateOracle",
      "accounts": [
        {
          "name": "state",
          "isMut": false,
          "isSigner": false
        },
        {
          "name": "zetaGroup",
          "isMut": true,
          "isSigner": false
        },
        {
          "name": "admin",
          "isMut": false,
          "isSigner": true
        },
        {
          "name": "oracle",
          "isMut": false,
          "isSigner": false
        }
      ],
      "args": []
    },
    {
      "name": "updateOracleBackupFeed",
      "accounts": [
        {
          "name": "state",
          "isMut": false,
          "isSigner": false
        },
        {
          "name": "zetaGroup",
          "isMut": true,
          "isSigner": false
        },
        {
          "name": "admin",
          "isMut": false,
          "isSigner": true
        },
        {
          "name": "oracle",
          "isMut": false,
          "isSigner": false
        }
      ],
      "args": []
    },
    {
      "name": "updatePricingParameters",
      "accounts": [
        {
          "name": "state",
          "isMut": false,
          "isSigner": false
        },
        {
          "name": "zetaGroup",
          "isMut": true,
          "isSigner": false
        },
        {
          "name": "admin",
          "isMut": false,
          "isSigner": true
        }
      ],
      "args": [
        {
          "name": "args",
          "type": {
            "defined": "UpdatePricingParametersArgs"
          }
        }
      ]
    },
    {
      "name": "updateMarginParameters",
      "accounts": [
        {
          "name": "state",
          "isMut": false,
          "isSigner": false
        },
        {
          "name": "pricing",
          "isMut": true,
          "isSigner": false
        },
        {
          "name": "admin",
          "isMut": false,
          "isSigner": true
        }
      ],
      "args": [
        {
          "name": "args",
          "type": {
            "defined": "UpdateMarginParametersArgs"
          }
        },
        {
          "name": "asset",
          "type": {
            "defined": "Asset"
          }
        }
      ]
    },
    {
      "name": "updateZetaGroupMarginParameters",
      "accounts": [
        {
          "name": "state",
          "isMut": false,
          "isSigner": false
        },
        {
          "name": "zetaGroup",
          "isMut": true,
          "isSigner": false
        },
        {
          "name": "admin",
          "isMut": false,
          "isSigner": true
        }
      ],
      "args": [
        {
          "name": "args",
          "type": {
            "defined": "UpdateMarginParametersArgs"
          }
        }
      ]
    },
    {
      "name": "updatePerpParameters",
      "accounts": [
        {
          "name": "state",
          "isMut": false,
          "isSigner": false
        },
        {
          "name": "pricing",
          "isMut": true,
          "isSigner": false
        },
        {
          "name": "admin",
          "isMut": false,
          "isSigner": true
        }
      ],
      "args": [
        {
          "name": "args",
          "type": {
            "defined": "UpdatePerpParametersArgs"
          }
        },
        {
          "name": "asset",
          "type": {
            "defined": "Asset"
          }
        }
      ]
    },
    {
      "name": "updateZetaGroupPerpParameters",
      "accounts": [
        {
          "name": "state",
          "isMut": false,
          "isSigner": false
        },
        {
          "name": "zetaGroup",
          "isMut": true,
          "isSigner": false
        },
        {
          "name": "admin",
          "isMut": false,
          "isSigner": true
        }
      ],
      "args": [
        {
          "name": "args",
          "type": {
            "defined": "UpdatePerpParametersArgs"
          }
        }
      ]
    },
    {
      "name": "updateZetaGroupExpiryParameters",
      "accounts": [
        {
          "name": "state",
          "isMut": false,
          "isSigner": false
        },
        {
          "name": "zetaGroup",
          "isMut": true,
          "isSigner": false
        },
        {
          "name": "admin",
          "isMut": false,
          "isSigner": true
        }
      ],
      "args": [
        {
          "name": "args",
          "type": {
            "defined": "UpdateZetaGroupExpiryArgs"
          }
        }
      ]
    },
    {
      "name": "toggleZetaGroupPerpsOnly",
      "accounts": [
        {
          "name": "state",
          "isMut": false,
          "isSigner": false
        },
        {
          "name": "zetaGroup",
          "isMut": true,
          "isSigner": false
        },
        {
          "name": "admin",
          "isMut": false,
          "isSigner": true
        }
      ],
      "args": []
    },
    {
      "name": "cleanZetaMarkets",
      "accounts": [
        {
          "name": "state",
          "isMut": false,
          "isSigner": false
        },
        {
          "name": "zetaGroup",
          "isMut": true,
          "isSigner": false
        }
      ],
      "args": []
    },
    {
      "name": "cleanZetaMarketsHalted",
      "accounts": [
        {
          "name": "state",
          "isMut": false,
          "isSigner": false
        },
        {
          "name": "zetaGroup",
          "isMut": true,
          "isSigner": false
        }
      ],
      "args": []
    },
    {
      "name": "cleanZetaMarketsHaltedV2",
      "accounts": [
        {
          "name": "state",
          "isMut": true,
          "isSigner": false
        }
      ],
      "args": []
    },
    {
      "name": "settlePositions",
      "accounts": [
        {
          "name": "zetaGroup",
          "isMut": false,
          "isSigner": false
        },
        {
          "name": "settlementAccount",
          "isMut": false,
          "isSigner": false
        }
      ],
      "args": [
        {
          "name": "expiryTs",
          "type": "u64"
        },
        {
          "name": "settlementNonce",
          "type": "u8"
        }
      ]
    },
    {
      "name": "settlePositionsHaltedV2",
      "accounts": [
        {
          "name": "state",
          "isMut": false,
          "isSigner": false
        },
        {
          "name": "pricing",
          "isMut": false,
          "isSigner": false
        },
        {
          "name": "admin",
          "isMut": false,
          "isSigner": true
        }
      ],
      "args": []
    },
    {
      "name": "settlePositionsHalted",
      "accounts": [
        {
          "name": "state",
          "isMut": false,
          "isSigner": false
        },
        {
          "name": "zetaGroup",
          "isMut": false,
          "isSigner": false
        },
        {
          "name": "greeks",
          "isMut": false,
          "isSigner": false
        },
        {
          "name": "admin",
          "isMut": false,
          "isSigner": true
        }
      ],
      "args": []
    },
    {
      "name": "settleSpreadPositions",
      "accounts": [
        {
          "name": "zetaGroup",
          "isMut": false,
          "isSigner": false
        },
        {
          "name": "settlementAccount",
          "isMut": false,
          "isSigner": false
        }
      ],
      "args": [
        {
          "name": "expiryTs",
          "type": "u64"
        },
        {
          "name": "settlementNonce",
          "type": "u8"
        }
      ]
    },
    {
      "name": "settleSpreadPositionsHalted",
      "accounts": [
        {
          "name": "state",
          "isMut": false,
          "isSigner": false
        },
        {
          "name": "zetaGroup",
          "isMut": false,
          "isSigner": false
        },
        {
          "name": "greeks",
          "isMut": false,
          "isSigner": false
        },
        {
          "name": "admin",
          "isMut": false,
          "isSigner": true
        }
      ],
      "args": []
    },
    {
      "name": "initializeMarketStrikes",
      "accounts": [
        {
          "name": "state",
          "isMut": false,
          "isSigner": false
        },
        {
          "name": "zetaGroup",
          "isMut": true,
          "isSigner": false
        },
        {
          "name": "oracle",
          "isMut": false,
          "isSigner": false
        },
        {
          "name": "oracleBackupFeed",
          "isMut": false,
          "isSigner": false
        },
        {
          "name": "oracleBackupProgram",
          "isMut": false,
          "isSigner": false
        }
      ],
      "args": []
    },
    {
      "name": "expireSeriesOverride",
      "accounts": [
        {
          "name": "state",
          "isMut": false,
          "isSigner": false
        },
        {
          "name": "zetaGroup",
          "isMut": true,
          "isSigner": false
        },
        {
          "name": "settlementAccount",
          "isMut": true,
          "isSigner": false
        },
        {
          "name": "admin",
          "isMut": true,
          "isSigner": true
        },
        {
          "name": "systemProgram",
          "isMut": false,
          "isSigner": false
        },
        {
          "name": "greeks",
          "isMut": true,
          "isSigner": false
        }
      ],
      "args": [
        {
          "name": "args",
          "type": {
            "defined": "ExpireSeriesOverrideArgs"
          }
        }
      ]
    },
    {
      "name": "expireSeries",
      "accounts": [
        {
          "name": "state",
          "isMut": false,
          "isSigner": false
        },
        {
          "name": "zetaGroup",
          "isMut": true,
          "isSigner": false
        },
        {
          "name": "oracle",
          "isMut": false,
          "isSigner": false
        },
        {
          "name": "oracleBackupFeed",
          "isMut": false,
          "isSigner": false
        },
        {
          "name": "oracleBackupProgram",
          "isMut": false,
          "isSigner": false
        },
        {
          "name": "settlementAccount",
          "isMut": true,
          "isSigner": false
        },
        {
          "name": "payer",
          "isMut": true,
          "isSigner": true
        },
        {
          "name": "systemProgram",
          "isMut": false,
          "isSigner": false
        },
        {
          "name": "greeks",
          "isMut": true,
          "isSigner": false
        }
      ],
      "args": [
        {
          "name": "settlementNonce",
          "type": "u8"
        }
      ]
    },
    {
      "name": "initializeZetaMarket",
      "accounts": [
        {
          "name": "state",
          "isMut": false,
          "isSigner": false
        },
        {
          "name": "marketIndexes",
          "isMut": false,
          "isSigner": false
        },
        {
          "name": "zetaGroup",
          "isMut": true,
          "isSigner": false
        },
        {
          "name": "admin",
          "isMut": true,
          "isSigner": true
        },
        {
          "name": "market",
          "isMut": true,
          "isSigner": false
        },
        {
          "name": "requestQueue",
          "isMut": true,
          "isSigner": false
        },
        {
          "name": "eventQueue",
          "isMut": true,
          "isSigner": false
        },
        {
          "name": "bids",
          "isMut": true,
          "isSigner": false
        },
        {
          "name": "asks",
          "isMut": true,
          "isSigner": false
        },
        {
          "name": "baseMint",
          "isMut": true,
          "isSigner": false
        },
        {
          "name": "quoteMint",
          "isMut": true,
          "isSigner": false
        },
        {
          "name": "zetaBaseVault",
          "isMut": true,
          "isSigner": false
        },
        {
          "name": "zetaQuoteVault",
          "isMut": true,
          "isSigner": false
        },
        {
          "name": "dexBaseVault",
          "isMut": true,
          "isSigner": false
        },
        {
          "name": "dexQuoteVault",
          "isMut": true,
          "isSigner": false
        },
        {
          "name": "vaultOwner",
          "isMut": false,
          "isSigner": false
        },
        {
          "name": "mintAuthority",
          "isMut": false,
          "isSigner": false
        },
        {
          "name": "serumAuthority",
          "isMut": false,
          "isSigner": false
        },
        {
          "name": "dexProgram",
          "isMut": false,
          "isSigner": false
        },
        {
          "name": "systemProgram",
          "isMut": false,
          "isSigner": false
        },
        {
          "name": "tokenProgram",
          "isMut": false,
          "isSigner": false
        },
        {
          "name": "rent",
          "isMut": false,
          "isSigner": false
        }
      ],
      "args": [
        {
          "name": "args",
          "type": {
            "defined": "InitializeMarketArgs"
          }
        }
      ]
    },
    {
      "name": "initializeMarketTifEpochCycle",
      "accounts": [
        {
          "name": "state",
          "isMut": false,
          "isSigner": false
        },
        {
          "name": "admin",
          "isMut": true,
          "isSigner": true
        },
        {
          "name": "market",
          "isMut": true,
          "isSigner": false
        },
        {
          "name": "serumAuthority",
          "isMut": false,
          "isSigner": false
        },
        {
          "name": "dexProgram",
          "isMut": false,
          "isSigner": false
        }
      ],
      "args": [
        {
          "name": "epochLength",
          "type": "u16"
        }
      ]
    },
    {
      "name": "retreatMarketNodes",
      "accounts": [
        {
          "name": "zetaGroup",
          "isMut": false,
          "isSigner": false
        },
        {
          "name": "greeks",
          "isMut": true,
          "isSigner": false
        },
        {
          "name": "oracle",
          "isMut": false,
          "isSigner": false
        },
        {
          "name": "oracleBackupFeed",
          "isMut": false,
          "isSigner": false
        },
        {
          "name": "oracleBackupProgram",
          "isMut": false,
          "isSigner": false
        }
      ],
      "args": [
        {
          "name": "expiryIndex",
          "type": "u8"
        }
      ]
    },
    {
      "name": "cleanMarketNodes",
      "accounts": [
        {
          "name": "zetaGroup",
          "isMut": true,
          "isSigner": false
        },
        {
          "name": "greeks",
          "isMut": true,
          "isSigner": false
        }
      ],
      "args": [
        {
          "name": "expiryIndex",
          "type": "u8"
        }
      ]
    },
    {
      "name": "updateVolatilityNodes",
      "accounts": [
        {
          "name": "state",
          "isMut": false,
          "isSigner": false
        },
        {
          "name": "zetaGroup",
          "isMut": false,
          "isSigner": false
        },
        {
          "name": "greeks",
          "isMut": true,
          "isSigner": false
        },
        {
          "name": "admin",
          "isMut": false,
          "isSigner": true
        }
      ],
      "args": [
        {
          "name": "nodes",
          "type": {
            "array": [
              "u64",
              5
            ]
          }
        }
      ]
    },
    {
      "name": "updatePricing",
      "accounts": [
        {
          "name": "state",
          "isMut": false,
          "isSigner": false
        },
        {
          "name": "zetaGroup",
          "isMut": false,
          "isSigner": false
        },
        {
          "name": "greeks",
          "isMut": true,
          "isSigner": false
        },
        {
          "name": "oracle",
          "isMut": false,
          "isSigner": false
        },
        {
          "name": "oracleBackupFeed",
          "isMut": false,
          "isSigner": false
        },
        {
          "name": "oracleBackupProgram",
          "isMut": false,
          "isSigner": false
        },
        {
          "name": "perpMarket",
          "isMut": false,
          "isSigner": false
        },
        {
          "name": "perpBids",
          "isMut": false,
          "isSigner": false
        },
        {
          "name": "perpAsks",
          "isMut": false,
          "isSigner": false
        }
      ],
      "args": [
        {
          "name": "expiryIndex",
          "type": "u8"
        }
      ]
    },
    {
      "name": "updatePricingV2",
      "accounts": [
        {
          "name": "state",
          "isMut": false,
          "isSigner": false
        },
        {
          "name": "pricing",
          "isMut": true,
          "isSigner": false
        },
        {
          "name": "oracle",
          "isMut": false,
          "isSigner": false
        },
        {
          "name": "oracleBackupFeed",
          "isMut": false,
          "isSigner": false
        },
        {
          "name": "oracleBackupProgram",
          "isMut": false,
          "isSigner": false
        },
        {
          "name": "perpMarket",
          "isMut": false,
          "isSigner": false
        },
        {
          "name": "perpBids",
          "isMut": false,
          "isSigner": false
        },
        {
          "name": "perpAsks",
          "isMut": false,
          "isSigner": false
        }
      ],
      "args": [
        {
          "name": "asset",
          "type": {
            "defined": "Asset"
          }
        }
      ]
    },
    {
      "name": "applyPerpFundingV2",
      "accounts": [
        {
          "name": "state",
          "isMut": false,
          "isSigner": false
        },
        {
          "name": "pricing",
          "isMut": false,
          "isSigner": false
        }
      ],
      "args": []
    },
    {
      "name": "applyPerpFunding",
      "accounts": [
        {
          "name": "zetaGroup",
          "isMut": false,
          "isSigner": false
        },
        {
          "name": "greeks",
          "isMut": false,
          "isSigner": false
        }
      ],
      "args": []
    },
    {
      "name": "updatePricingHaltedV2",
      "accounts": [
        {
          "name": "state",
          "isMut": false,
          "isSigner": false
        },
        {
          "name": "pricing",
          "isMut": true,
          "isSigner": false
        },
        {
          "name": "admin",
          "isMut": false,
          "isSigner": true
        },
        {
          "name": "perpMarket",
          "isMut": false,
          "isSigner": false
        },
        {
          "name": "perpBids",
          "isMut": false,
          "isSigner": false
        },
        {
          "name": "perpAsks",
          "isMut": false,
          "isSigner": false
        }
      ],
      "args": [
        {
          "name": "asset",
          "type": {
            "defined": "Asset"
          }
        }
      ]
    },
    {
      "name": "updatePricingHalted",
      "accounts": [
        {
          "name": "state",
          "isMut": false,
          "isSigner": false
        },
        {
          "name": "zetaGroup",
          "isMut": true,
          "isSigner": false
        },
        {
          "name": "greeks",
          "isMut": true,
          "isSigner": false
        },
        {
          "name": "admin",
          "isMut": false,
          "isSigner": true
        },
        {
          "name": "perpMarket",
          "isMut": false,
          "isSigner": false
        },
        {
          "name": "perpBids",
          "isMut": false,
          "isSigner": false
        },
        {
          "name": "perpAsks",
          "isMut": false,
          "isSigner": false
        }
      ],
      "args": [
        {
          "name": "expiryIndex",
          "type": "u8"
        }
      ]
    },
    {
      "name": "deposit",
      "accounts": [
        {
          "name": "zetaGroup",
          "isMut": false,
          "isSigner": false
        },
        {
          "name": "marginAccount",
          "isMut": true,
          "isSigner": false
        },
        {
          "name": "vault",
          "isMut": true,
          "isSigner": false
        },
        {
          "name": "userTokenAccount",
          "isMut": true,
          "isSigner": false
        },
        {
          "name": "socializedLossAccount",
          "isMut": true,
          "isSigner": false
        },
        {
          "name": "authority",
          "isMut": false,
          "isSigner": true
        },
        {
          "name": "tokenProgram",
          "isMut": false,
          "isSigner": false
        },
        {
          "name": "state",
          "isMut": false,
          "isSigner": false
        },
        {
          "name": "greeks",
          "isMut": false,
          "isSigner": false
        }
      ],
      "args": [
        {
          "name": "amount",
          "type": "u64"
        }
      ]
    },
    {
      "name": "depositV2",
      "accounts": [
        {
          "name": "marginAccount",
          "isMut": true,
          "isSigner": false
        },
        {
          "name": "vault",
          "isMut": true,
          "isSigner": false
        },
        {
          "name": "userTokenAccount",
          "isMut": true,
          "isSigner": false
        },
        {
          "name": "socializedLossAccount",
          "isMut": true,
          "isSigner": false
        },
        {
          "name": "authority",
          "isMut": false,
          "isSigner": true
        },
        {
          "name": "tokenProgram",
          "isMut": false,
          "isSigner": false
        },
        {
          "name": "state",
          "isMut": false,
          "isSigner": false
        },
        {
          "name": "pricing",
          "isMut": true,
          "isSigner": false
        }
      ],
      "args": [
        {
          "name": "amount",
          "type": "u64"
        }
      ]
    },
    {
      "name": "depositInsuranceVault",
      "accounts": [
        {
          "name": "state",
          "isMut": true,
          "isSigner": false
        },
        {
          "name": "insuranceVault",
          "isMut": true,
          "isSigner": false
        },
        {
          "name": "insuranceDepositAccount",
          "isMut": true,
          "isSigner": false
        },
        {
          "name": "userTokenAccount",
          "isMut": true,
          "isSigner": false
        },
        {
          "name": "zetaVault",
          "isMut": true,
          "isSigner": false
        },
        {
          "name": "socializedLossAccount",
          "isMut": true,
          "isSigner": false
        },
        {
          "name": "authority",
          "isMut": false,
          "isSigner": true
        },
        {
          "name": "tokenProgram",
          "isMut": false,
          "isSigner": false
        }
      ],
      "args": [
        {
          "name": "amount",
          "type": "u64"
        }
      ]
    },
    {
      "name": "depositInsuranceVaultV2",
      "accounts": [
        {
          "name": "state",
          "isMut": true,
          "isSigner": false
        },
        {
          "name": "pricing",
          "isMut": true,
          "isSigner": false
        },
        {
          "name": "insuranceVault",
          "isMut": true,
          "isSigner": false
        },
        {
          "name": "insuranceDepositAccount",
          "isMut": true,
          "isSigner": false
        },
        {
          "name": "userTokenAccount",
          "isMut": true,
          "isSigner": false
        },
        {
          "name": "zetaVault",
          "isMut": true,
          "isSigner": false
        },
        {
          "name": "socializedLossAccount",
          "isMut": true,
          "isSigner": false
        },
        {
          "name": "authority",
          "isMut": false,
          "isSigner": true
        },
        {
          "name": "tokenProgram",
          "isMut": false,
          "isSigner": false
        }
      ],
      "args": [
        {
          "name": "amount",
          "type": "u64"
        }
      ]
    },
    {
      "name": "withdraw",
      "accounts": [
        {
          "name": "state",
          "isMut": false,
          "isSigner": false
        },
        {
          "name": "zetaGroup",
          "isMut": false,
          "isSigner": false
        },
        {
          "name": "vault",
          "isMut": true,
          "isSigner": false
        },
        {
          "name": "marginAccount",
          "isMut": true,
          "isSigner": false
        },
        {
          "name": "userTokenAccount",
          "isMut": true,
          "isSigner": false
        },
        {
          "name": "tokenProgram",
          "isMut": false,
          "isSigner": false
        },
        {
          "name": "authority",
          "isMut": false,
          "isSigner": true
        },
        {
          "name": "greeks",
          "isMut": false,
          "isSigner": false
        },
        {
          "name": "oracle",
          "isMut": false,
          "isSigner": false
        },
        {
          "name": "oracleBackupFeed",
          "isMut": false,
          "isSigner": false
        },
        {
          "name": "oracleBackupProgram",
          "isMut": false,
          "isSigner": false
        },
        {
          "name": "socializedLossAccount",
          "isMut": true,
          "isSigner": false
        }
      ],
      "args": [
        {
          "name": "amount",
          "type": "u64"
        }
      ]
    },
    {
      "name": "withdrawV2",
      "accounts": [
        {
          "name": "state",
          "isMut": false,
          "isSigner": false
        },
        {
          "name": "pricing",
          "isMut": true,
          "isSigner": false
        },
        {
          "name": "vault",
          "isMut": true,
          "isSigner": false
        },
        {
          "name": "marginAccount",
          "isMut": true,
          "isSigner": false
        },
        {
          "name": "userTokenAccount",
          "isMut": true,
          "isSigner": false
        },
        {
          "name": "tokenProgram",
          "isMut": false,
          "isSigner": false
        },
        {
          "name": "authority",
          "isMut": false,
          "isSigner": true
        },
        {
          "name": "oracle",
          "isMut": false,
          "isSigner": false
        },
        {
          "name": "oracleBackupFeed",
          "isMut": false,
          "isSigner": false
        },
        {
          "name": "oracleBackupProgram",
          "isMut": false,
          "isSigner": false
        },
        {
          "name": "socializedLossAccount",
          "isMut": true,
          "isSigner": false
        }
      ],
      "args": [
        {
          "name": "amount",
          "type": "u64"
        }
      ]
    },
    {
      "name": "withdrawInsuranceVault",
      "accounts": [
        {
          "name": "state",
          "isMut": true,
          "isSigner": false
        },
        {
          "name": "insuranceVault",
          "isMut": true,
          "isSigner": false
        },
        {
          "name": "insuranceDepositAccount",
          "isMut": true,
          "isSigner": false
        },
        {
          "name": "userTokenAccount",
          "isMut": true,
          "isSigner": false
        },
        {
          "name": "authority",
          "isMut": false,
          "isSigner": true
        },
        {
          "name": "tokenProgram",
          "isMut": false,
          "isSigner": false
        }
      ],
      "args": [
        {
          "name": "percentageAmount",
          "type": "u64"
        }
      ]
    },
    {
      "name": "withdrawInsuranceVaultV2",
      "accounts": [
        {
          "name": "state",
          "isMut": true,
          "isSigner": false
        },
        {
          "name": "pricing",
          "isMut": true,
          "isSigner": false
        },
        {
          "name": "insuranceVault",
          "isMut": true,
          "isSigner": false
        },
        {
          "name": "insuranceDepositAccount",
          "isMut": true,
          "isSigner": false
        },
        {
          "name": "userTokenAccount",
          "isMut": true,
          "isSigner": false
        },
        {
          "name": "authority",
          "isMut": false,
          "isSigner": true
        },
        {
          "name": "tokenProgram",
          "isMut": false,
          "isSigner": false
        }
      ],
      "args": [
        {
          "name": "percentageAmount",
          "type": "u64"
        }
      ]
    },
    {
      "name": "initializeOpenOrders",
      "accounts": [
        {
          "name": "state",
          "isMut": false,
          "isSigner": false
        },
        {
          "name": "zetaGroup",
          "isMut": false,
          "isSigner": false
        },
        {
          "name": "dexProgram",
          "isMut": false,
          "isSigner": false
        },
        {
          "name": "systemProgram",
          "isMut": false,
          "isSigner": false
        },
        {
          "name": "openOrders",
          "isMut": true,
          "isSigner": false
        },
        {
          "name": "marginAccount",
          "isMut": true,
          "isSigner": false
        },
        {
          "name": "authority",
          "isMut": false,
          "isSigner": true
        },
        {
          "name": "payer",
          "isMut": true,
          "isSigner": true
        },
        {
          "name": "market",
          "isMut": false,
          "isSigner": false
        },
        {
          "name": "serumAuthority",
          "isMut": false,
          "isSigner": false
        },
        {
          "name": "openOrdersMap",
          "isMut": true,
          "isSigner": false
        },
        {
          "name": "rent",
          "isMut": false,
          "isSigner": false
        }
      ],
      "args": []
    },
    {
      "name": "initializeOpenOrdersV2",
      "accounts": [
        {
          "name": "state",
          "isMut": false,
          "isSigner": false
        },
        {
          "name": "pricing",
          "isMut": false,
          "isSigner": false
        },
        {
          "name": "dexProgram",
          "isMut": false,
          "isSigner": false
        },
        {
          "name": "systemProgram",
          "isMut": false,
          "isSigner": false
        },
        {
          "name": "openOrders",
          "isMut": true,
          "isSigner": false
        },
        {
          "name": "marginAccount",
          "isMut": true,
          "isSigner": false
        },
        {
          "name": "authority",
          "isMut": false,
          "isSigner": true
        },
        {
          "name": "payer",
          "isMut": true,
          "isSigner": true
        },
        {
          "name": "market",
          "isMut": false,
          "isSigner": false
        },
        {
          "name": "serumAuthority",
          "isMut": false,
          "isSigner": false
        },
        {
          "name": "openOrdersMap",
          "isMut": true,
          "isSigner": false
        },
        {
          "name": "rent",
          "isMut": false,
          "isSigner": false
        }
      ],
      "args": []
    },
    {
      "name": "closeOpenOrders",
      "accounts": [
        {
          "name": "state",
          "isMut": false,
          "isSigner": false
        },
        {
          "name": "zetaGroup",
          "isMut": false,
          "isSigner": false
        },
        {
          "name": "dexProgram",
          "isMut": false,
          "isSigner": false
        },
        {
          "name": "openOrders",
          "isMut": true,
          "isSigner": false
        },
        {
          "name": "marginAccount",
          "isMut": true,
          "isSigner": false
        },
        {
          "name": "authority",
          "isMut": true,
          "isSigner": true
        },
        {
          "name": "market",
          "isMut": false,
          "isSigner": false
        },
        {
          "name": "serumAuthority",
          "isMut": false,
          "isSigner": false
        },
        {
          "name": "openOrdersMap",
          "isMut": true,
          "isSigner": false
        }
      ],
      "args": [
        {
          "name": "mapNonce",
          "type": "u8"
        }
      ]
    },
    {
      "name": "closeOpenOrdersV2",
      "accounts": [
        {
          "name": "state",
          "isMut": false,
          "isSigner": false
        },
        {
          "name": "pricing",
          "isMut": false,
          "isSigner": false
        },
        {
          "name": "dexProgram",
          "isMut": false,
          "isSigner": false
        },
        {
          "name": "openOrders",
          "isMut": true,
          "isSigner": false
        },
        {
          "name": "marginAccount",
          "isMut": true,
          "isSigner": false
        },
        {
          "name": "authority",
          "isMut": true,
          "isSigner": true
        },
        {
          "name": "market",
          "isMut": false,
          "isSigner": false
        },
        {
          "name": "serumAuthority",
          "isMut": false,
          "isSigner": false
        },
        {
          "name": "openOrdersMap",
          "isMut": true,
          "isSigner": false
        }
      ],
      "args": [
        {
          "name": "mapNonce",
          "type": "u8"
        }
      ]
    },
    {
      "name": "initializeWhitelistDepositAccount",
      "accounts": [
        {
          "name": "whitelistDepositAccount",
          "isMut": true,
          "isSigner": false
        },
        {
          "name": "admin",
          "isMut": true,
          "isSigner": true
        },
        {
          "name": "user",
          "isMut": false,
          "isSigner": false
        },
        {
          "name": "systemProgram",
          "isMut": false,
          "isSigner": false
        },
        {
          "name": "state",
          "isMut": false,
          "isSigner": false
        }
      ],
      "args": [
        {
          "name": "nonce",
          "type": "u8"
        }
      ]
    },
    {
      "name": "initializeWhitelistInsuranceAccount",
      "accounts": [
        {
          "name": "whitelistInsuranceAccount",
          "isMut": true,
          "isSigner": false
        },
        {
          "name": "admin",
          "isMut": true,
          "isSigner": true
        },
        {
          "name": "user",
          "isMut": false,
          "isSigner": false
        },
        {
          "name": "systemProgram",
          "isMut": false,
          "isSigner": false
        },
        {
          "name": "state",
          "isMut": false,
          "isSigner": false
        }
      ],
      "args": [
        {
          "name": "nonce",
          "type": "u8"
        }
      ]
    },
    {
      "name": "initializeWhitelistTradingFeesAccount",
      "accounts": [
        {
          "name": "whitelistTradingFeesAccount",
          "isMut": true,
          "isSigner": false
        },
        {
          "name": "admin",
          "isMut": true,
          "isSigner": true
        },
        {
          "name": "user",
          "isMut": false,
          "isSigner": false
        },
        {
          "name": "systemProgram",
          "isMut": false,
          "isSigner": false
        },
        {
          "name": "state",
          "isMut": false,
          "isSigner": false
        }
      ],
      "args": [
        {
          "name": "nonce",
          "type": "u8"
        }
      ]
    },
    {
      "name": "initializeInsuranceDepositAccount",
      "accounts": [
        {
          "name": "insuranceDepositAccount",
          "isMut": true,
          "isSigner": false
        },
        {
          "name": "authority",
          "isMut": false,
          "isSigner": false
        },
        {
          "name": "payer",
          "isMut": true,
          "isSigner": true
        },
        {
          "name": "systemProgram",
          "isMut": false,
          "isSigner": false
        },
        {
          "name": "whitelistInsuranceAccount",
          "isMut": false,
          "isSigner": false
        }
      ],
      "args": [
        {
          "name": "nonce",
          "type": "u8"
        }
      ]
    },
    {
      "name": "initializeCombinedInsuranceVault",
      "accounts": [
        {
          "name": "state",
          "isMut": true,
          "isSigner": false
        },
        {
          "name": "insuranceVault",
          "isMut": true,
          "isSigner": false
        },
        {
          "name": "tokenProgram",
          "isMut": false,
          "isSigner": false
        },
        {
          "name": "usdcMint",
          "isMut": false,
          "isSigner": false
        },
        {
          "name": "admin",
          "isMut": true,
          "isSigner": true
        },
        {
          "name": "systemProgram",
          "isMut": false,
          "isSigner": false
        }
      ],
      "args": [
        {
          "name": "nonce",
          "type": "u8"
        }
      ]
    },
    {
      "name": "initializeCombinedVault",
      "accounts": [
        {
          "name": "state",
          "isMut": true,
          "isSigner": false
        },
        {
          "name": "vault",
          "isMut": true,
          "isSigner": false
        },
        {
          "name": "tokenProgram",
          "isMut": false,
          "isSigner": false
        },
        {
          "name": "usdcMint",
          "isMut": false,
          "isSigner": false
        },
        {
          "name": "admin",
          "isMut": true,
          "isSigner": true
        },
        {
          "name": "systemProgram",
          "isMut": false,
          "isSigner": false
        }
      ],
      "args": [
        {
          "name": "nonce",
          "type": "u8"
        }
      ]
    },
    {
      "name": "initializeCombinedSocializedLossAccount",
      "accounts": [
        {
          "name": "state",
          "isMut": true,
          "isSigner": false
        },
        {
          "name": "socializedLossAccount",
          "isMut": true,
          "isSigner": false
        },
        {
          "name": "tokenProgram",
          "isMut": false,
          "isSigner": false
        },
        {
          "name": "usdcMint",
          "isMut": false,
          "isSigner": false
        },
        {
          "name": "admin",
          "isMut": true,
          "isSigner": true
        },
        {
          "name": "systemProgram",
          "isMut": false,
          "isSigner": false
        }
      ],
      "args": [
        {
          "name": "nonce",
          "type": "u8"
        }
      ]
    },
    {
      "name": "placeOrder",
      "accounts": [
        {
          "name": "state",
          "isMut": false,
          "isSigner": false
        },
        {
          "name": "zetaGroup",
          "isMut": false,
          "isSigner": false
        },
        {
          "name": "marginAccount",
          "isMut": true,
          "isSigner": false
        },
        {
          "name": "authority",
          "isMut": false,
          "isSigner": true
        },
        {
          "name": "dexProgram",
          "isMut": false,
          "isSigner": false
        },
        {
          "name": "tokenProgram",
          "isMut": false,
          "isSigner": false
        },
        {
          "name": "serumAuthority",
          "isMut": false,
          "isSigner": false
        },
        {
          "name": "greeks",
          "isMut": false,
          "isSigner": false
        },
        {
          "name": "openOrders",
          "isMut": true,
          "isSigner": false
        },
        {
          "name": "rent",
          "isMut": false,
          "isSigner": false
        },
        {
          "name": "marketAccounts",
          "accounts": [
            {
              "name": "market",
              "isMut": true,
              "isSigner": false
            },
            {
              "name": "requestQueue",
              "isMut": true,
              "isSigner": false
            },
            {
              "name": "eventQueue",
              "isMut": true,
              "isSigner": false
            },
            {
              "name": "bids",
              "isMut": true,
              "isSigner": false
            },
            {
              "name": "asks",
              "isMut": true,
              "isSigner": false
            },
            {
              "name": "orderPayerTokenAccount",
              "isMut": true,
              "isSigner": false
            },
            {
              "name": "coinVault",
              "isMut": true,
              "isSigner": false
            },
            {
              "name": "pcVault",
              "isMut": true,
              "isSigner": false
            },
            {
              "name": "coinWallet",
              "isMut": true,
              "isSigner": false
            },
            {
              "name": "pcWallet",
              "isMut": true,
              "isSigner": false
            }
          ]
        },
        {
          "name": "oracle",
          "isMut": false,
          "isSigner": false
        },
        {
          "name": "oracleBackupFeed",
          "isMut": false,
          "isSigner": false
        },
        {
          "name": "oracleBackupProgram",
          "isMut": false,
          "isSigner": false
        },
        {
          "name": "marketNode",
          "isMut": true,
          "isSigner": false
        },
        {
          "name": "marketMint",
          "isMut": true,
          "isSigner": false
        },
        {
          "name": "mintAuthority",
          "isMut": false,
          "isSigner": false
        }
      ],
      "args": [
        {
          "name": "price",
          "type": "u64"
        },
        {
          "name": "size",
          "type": "u64"
        },
        {
          "name": "side",
          "type": {
            "defined": "Side"
          }
        },
        {
          "name": "clientOrderId",
          "type": {
            "option": "u64"
          }
        }
      ]
    },
    {
      "name": "placeOrderV2",
      "accounts": [
        {
          "name": "state",
          "isMut": false,
          "isSigner": false
        },
        {
          "name": "zetaGroup",
          "isMut": false,
          "isSigner": false
        },
        {
          "name": "marginAccount",
          "isMut": true,
          "isSigner": false
        },
        {
          "name": "authority",
          "isMut": false,
          "isSigner": true
        },
        {
          "name": "dexProgram",
          "isMut": false,
          "isSigner": false
        },
        {
          "name": "tokenProgram",
          "isMut": false,
          "isSigner": false
        },
        {
          "name": "serumAuthority",
          "isMut": false,
          "isSigner": false
        },
        {
          "name": "greeks",
          "isMut": false,
          "isSigner": false
        },
        {
          "name": "openOrders",
          "isMut": true,
          "isSigner": false
        },
        {
          "name": "rent",
          "isMut": false,
          "isSigner": false
        },
        {
          "name": "marketAccounts",
          "accounts": [
            {
              "name": "market",
              "isMut": true,
              "isSigner": false
            },
            {
              "name": "requestQueue",
              "isMut": true,
              "isSigner": false
            },
            {
              "name": "eventQueue",
              "isMut": true,
              "isSigner": false
            },
            {
              "name": "bids",
              "isMut": true,
              "isSigner": false
            },
            {
              "name": "asks",
              "isMut": true,
              "isSigner": false
            },
            {
              "name": "orderPayerTokenAccount",
              "isMut": true,
              "isSigner": false
            },
            {
              "name": "coinVault",
              "isMut": true,
              "isSigner": false
            },
            {
              "name": "pcVault",
              "isMut": true,
              "isSigner": false
            },
            {
              "name": "coinWallet",
              "isMut": true,
              "isSigner": false
            },
            {
              "name": "pcWallet",
              "isMut": true,
              "isSigner": false
            }
          ]
        },
        {
          "name": "oracle",
          "isMut": false,
          "isSigner": false
        },
        {
          "name": "oracleBackupFeed",
          "isMut": false,
          "isSigner": false
        },
        {
          "name": "oracleBackupProgram",
          "isMut": false,
          "isSigner": false
        },
        {
          "name": "marketNode",
          "isMut": true,
          "isSigner": false
        },
        {
          "name": "marketMint",
          "isMut": true,
          "isSigner": false
        },
        {
          "name": "mintAuthority",
          "isMut": false,
          "isSigner": false
        }
      ],
      "args": [
        {
          "name": "price",
          "type": "u64"
        },
        {
          "name": "size",
          "type": "u64"
        },
        {
          "name": "side",
          "type": {
            "defined": "Side"
          }
        },
        {
          "name": "orderType",
          "type": {
            "defined": "OrderType"
          }
        },
        {
          "name": "clientOrderId",
          "type": {
            "option": "u64"
          }
        }
      ]
    },
    {
      "name": "placeOrderV3",
      "accounts": [
        {
          "name": "state",
          "isMut": false,
          "isSigner": false
        },
        {
          "name": "zetaGroup",
          "isMut": false,
          "isSigner": false
        },
        {
          "name": "marginAccount",
          "isMut": true,
          "isSigner": false
        },
        {
          "name": "authority",
          "isMut": false,
          "isSigner": true
        },
        {
          "name": "dexProgram",
          "isMut": false,
          "isSigner": false
        },
        {
          "name": "tokenProgram",
          "isMut": false,
          "isSigner": false
        },
        {
          "name": "serumAuthority",
          "isMut": false,
          "isSigner": false
        },
        {
          "name": "greeks",
          "isMut": false,
          "isSigner": false
        },
        {
          "name": "openOrders",
          "isMut": true,
          "isSigner": false
        },
        {
          "name": "rent",
          "isMut": false,
          "isSigner": false
        },
        {
          "name": "marketAccounts",
          "accounts": [
            {
              "name": "market",
              "isMut": true,
              "isSigner": false
            },
            {
              "name": "requestQueue",
              "isMut": true,
              "isSigner": false
            },
            {
              "name": "eventQueue",
              "isMut": true,
              "isSigner": false
            },
            {
              "name": "bids",
              "isMut": true,
              "isSigner": false
            },
            {
              "name": "asks",
              "isMut": true,
              "isSigner": false
            },
            {
              "name": "orderPayerTokenAccount",
              "isMut": true,
              "isSigner": false
            },
            {
              "name": "coinVault",
              "isMut": true,
              "isSigner": false
            },
            {
              "name": "pcVault",
              "isMut": true,
              "isSigner": false
            },
            {
              "name": "coinWallet",
              "isMut": true,
              "isSigner": false
            },
            {
              "name": "pcWallet",
              "isMut": true,
              "isSigner": false
            }
          ]
        },
        {
          "name": "oracle",
          "isMut": false,
          "isSigner": false
        },
        {
          "name": "oracleBackupFeed",
          "isMut": false,
          "isSigner": false
        },
        {
          "name": "oracleBackupProgram",
          "isMut": false,
          "isSigner": false
        },
        {
          "name": "marketNode",
          "isMut": true,
          "isSigner": false
        },
        {
          "name": "marketMint",
          "isMut": true,
          "isSigner": false
        },
        {
          "name": "mintAuthority",
          "isMut": false,
          "isSigner": false
        }
      ],
      "args": [
        {
          "name": "price",
          "type": "u64"
        },
        {
          "name": "size",
          "type": "u64"
        },
        {
          "name": "side",
          "type": {
            "defined": "Side"
          }
        },
        {
          "name": "orderType",
          "type": {
            "defined": "OrderType"
          }
        },
        {
          "name": "clientOrderId",
          "type": {
            "option": "u64"
          }
        },
        {
          "name": "tag",
          "type": {
            "option": "string"
          }
        }
      ]
    },
    {
      "name": "placePerpOrder",
      "accounts": [
        {
          "name": "state",
          "isMut": false,
          "isSigner": false
        },
        {
          "name": "zetaGroup",
          "isMut": false,
          "isSigner": false
        },
        {
          "name": "marginAccount",
          "isMut": true,
          "isSigner": false
        },
        {
          "name": "authority",
          "isMut": false,
          "isSigner": true
        },
        {
          "name": "dexProgram",
          "isMut": false,
          "isSigner": false
        },
        {
          "name": "tokenProgram",
          "isMut": false,
          "isSigner": false
        },
        {
          "name": "serumAuthority",
          "isMut": false,
          "isSigner": false
        },
        {
          "name": "greeks",
          "isMut": false,
          "isSigner": false
        },
        {
          "name": "openOrders",
          "isMut": true,
          "isSigner": false
        },
        {
          "name": "rent",
          "isMut": false,
          "isSigner": false
        },
        {
          "name": "marketAccounts",
          "accounts": [
            {
              "name": "market",
              "isMut": true,
              "isSigner": false
            },
            {
              "name": "requestQueue",
              "isMut": true,
              "isSigner": false
            },
            {
              "name": "eventQueue",
              "isMut": true,
              "isSigner": false
            },
            {
              "name": "bids",
              "isMut": true,
              "isSigner": false
            },
            {
              "name": "asks",
              "isMut": true,
              "isSigner": false
            },
            {
              "name": "orderPayerTokenAccount",
              "isMut": true,
              "isSigner": false
            },
            {
              "name": "coinVault",
              "isMut": true,
              "isSigner": false
            },
            {
              "name": "pcVault",
              "isMut": true,
              "isSigner": false
            },
            {
              "name": "coinWallet",
              "isMut": true,
              "isSigner": false
            },
            {
              "name": "pcWallet",
              "isMut": true,
              "isSigner": false
            }
          ]
        },
        {
          "name": "oracle",
          "isMut": false,
          "isSigner": false
        },
        {
          "name": "oracleBackupFeed",
          "isMut": false,
          "isSigner": false
        },
        {
          "name": "oracleBackupProgram",
          "isMut": false,
          "isSigner": false
        },
        {
          "name": "marketMint",
          "isMut": true,
          "isSigner": false
        },
        {
          "name": "mintAuthority",
          "isMut": false,
          "isSigner": false
        },
        {
          "name": "perpSyncQueue",
          "isMut": true,
          "isSigner": false
        }
      ],
      "args": [
        {
          "name": "price",
          "type": "u64"
        },
        {
          "name": "size",
          "type": "u64"
        },
        {
          "name": "side",
          "type": {
            "defined": "Side"
          }
        },
        {
          "name": "orderType",
          "type": {
            "defined": "OrderType"
          }
        },
        {
          "name": "clientOrderId",
          "type": {
            "option": "u64"
          }
        },
        {
          "name": "tag",
          "type": {
            "option": "string"
          }
        }
      ]
    },
    {
      "name": "placePerpOrderV2",
      "accounts": [
        {
          "name": "state",
          "isMut": false,
          "isSigner": false
        },
        {
          "name": "zetaGroup",
          "isMut": false,
          "isSigner": false
        },
        {
          "name": "marginAccount",
          "isMut": true,
          "isSigner": false
        },
        {
          "name": "authority",
          "isMut": false,
          "isSigner": true
        },
        {
          "name": "dexProgram",
          "isMut": false,
          "isSigner": false
        },
        {
          "name": "tokenProgram",
          "isMut": false,
          "isSigner": false
        },
        {
          "name": "serumAuthority",
          "isMut": false,
          "isSigner": false
        },
        {
          "name": "greeks",
          "isMut": false,
          "isSigner": false
        },
        {
          "name": "openOrders",
          "isMut": true,
          "isSigner": false
        },
        {
          "name": "rent",
          "isMut": false,
          "isSigner": false
        },
        {
          "name": "marketAccounts",
          "accounts": [
            {
              "name": "market",
              "isMut": true,
              "isSigner": false
            },
            {
              "name": "requestQueue",
              "isMut": true,
              "isSigner": false
            },
            {
              "name": "eventQueue",
              "isMut": true,
              "isSigner": false
            },
            {
              "name": "bids",
              "isMut": true,
              "isSigner": false
            },
            {
              "name": "asks",
              "isMut": true,
              "isSigner": false
            },
            {
              "name": "orderPayerTokenAccount",
              "isMut": true,
              "isSigner": false
            },
            {
              "name": "coinVault",
              "isMut": true,
              "isSigner": false
            },
            {
              "name": "pcVault",
              "isMut": true,
              "isSigner": false
            },
            {
              "name": "coinWallet",
              "isMut": true,
              "isSigner": false
            },
            {
              "name": "pcWallet",
              "isMut": true,
              "isSigner": false
            }
          ]
        },
        {
          "name": "oracle",
          "isMut": false,
          "isSigner": false
        },
        {
          "name": "oracleBackupFeed",
          "isMut": false,
          "isSigner": false
        },
        {
          "name": "oracleBackupProgram",
          "isMut": false,
          "isSigner": false
        },
        {
          "name": "marketMint",
          "isMut": true,
          "isSigner": false
        },
        {
          "name": "mintAuthority",
          "isMut": false,
          "isSigner": false
        },
        {
          "name": "perpSyncQueue",
          "isMut": true,
          "isSigner": false
        }
      ],
      "args": [
        {
          "name": "price",
          "type": "u64"
        },
        {
          "name": "size",
          "type": "u64"
        },
        {
          "name": "side",
          "type": {
            "defined": "Side"
          }
        },
        {
          "name": "orderType",
          "type": {
            "defined": "OrderType"
          }
        },
        {
          "name": "clientOrderId",
          "type": {
            "option": "u64"
          }
        },
        {
          "name": "tag",
          "type": {
            "option": "string"
          }
        },
        {
          "name": "tifOffset",
          "type": {
            "option": "u16"
          }
        }
      ]
    },
    {
      "name": "placeOrderV4",
      "accounts": [
        {
          "name": "state",
          "isMut": false,
          "isSigner": false
        },
        {
          "name": "zetaGroup",
          "isMut": false,
          "isSigner": false
        },
        {
          "name": "marginAccount",
          "isMut": true,
          "isSigner": false
        },
        {
          "name": "authority",
          "isMut": false,
          "isSigner": true
        },
        {
          "name": "dexProgram",
          "isMut": false,
          "isSigner": false
        },
        {
          "name": "tokenProgram",
          "isMut": false,
          "isSigner": false
        },
        {
          "name": "serumAuthority",
          "isMut": false,
          "isSigner": false
        },
        {
          "name": "greeks",
          "isMut": false,
          "isSigner": false
        },
        {
          "name": "openOrders",
          "isMut": true,
          "isSigner": false
        },
        {
          "name": "rent",
          "isMut": false,
          "isSigner": false
        },
        {
          "name": "marketAccounts",
          "accounts": [
            {
              "name": "market",
              "isMut": true,
              "isSigner": false
            },
            {
              "name": "requestQueue",
              "isMut": true,
              "isSigner": false
            },
            {
              "name": "eventQueue",
              "isMut": true,
              "isSigner": false
            },
            {
              "name": "bids",
              "isMut": true,
              "isSigner": false
            },
            {
              "name": "asks",
              "isMut": true,
              "isSigner": false
            },
            {
              "name": "orderPayerTokenAccount",
              "isMut": true,
              "isSigner": false
            },
            {
              "name": "coinVault",
              "isMut": true,
              "isSigner": false
            },
            {
              "name": "pcVault",
              "isMut": true,
              "isSigner": false
            },
            {
              "name": "coinWallet",
              "isMut": true,
              "isSigner": false
            },
            {
              "name": "pcWallet",
              "isMut": true,
              "isSigner": false
            }
          ]
        },
        {
          "name": "oracle",
          "isMut": false,
          "isSigner": false
        },
        {
          "name": "oracleBackupFeed",
          "isMut": false,
          "isSigner": false
        },
        {
          "name": "oracleBackupProgram",
          "isMut": false,
          "isSigner": false
        },
        {
          "name": "marketNode",
          "isMut": true,
          "isSigner": false
        },
        {
          "name": "marketMint",
          "isMut": true,
          "isSigner": false
        },
        {
          "name": "mintAuthority",
          "isMut": false,
          "isSigner": false
        }
      ],
      "args": [
        {
          "name": "price",
          "type": "u64"
        },
        {
          "name": "size",
          "type": "u64"
        },
        {
          "name": "side",
          "type": {
            "defined": "Side"
          }
        },
        {
          "name": "orderType",
          "type": {
            "defined": "OrderType"
          }
        },
        {
          "name": "clientOrderId",
          "type": {
            "option": "u64"
          }
        },
        {
          "name": "tag",
          "type": {
            "option": "string"
          }
        },
        {
          "name": "tifOffset",
          "type": {
            "option": "u16"
          }
        }
      ]
    },
    {
      "name": "placePerpOrderV3",
      "accounts": [
        {
          "name": "state",
          "isMut": false,
          "isSigner": false
        },
        {
          "name": "pricing",
          "isMut": false,
          "isSigner": false
        },
        {
          "name": "marginAccount",
          "isMut": true,
          "isSigner": false
        },
        {
          "name": "authority",
          "isMut": false,
          "isSigner": true
        },
        {
          "name": "dexProgram",
          "isMut": false,
          "isSigner": false
        },
        {
          "name": "tokenProgram",
          "isMut": false,
          "isSigner": false
        },
        {
          "name": "serumAuthority",
          "isMut": false,
          "isSigner": false
        },
        {
          "name": "openOrders",
          "isMut": true,
          "isSigner": false
        },
        {
          "name": "rent",
          "isMut": false,
          "isSigner": false
        },
        {
          "name": "marketAccounts",
          "accounts": [
            {
              "name": "market",
              "isMut": true,
              "isSigner": false
            },
            {
              "name": "requestQueue",
              "isMut": true,
              "isSigner": false
            },
            {
              "name": "eventQueue",
              "isMut": true,
              "isSigner": false
            },
            {
              "name": "bids",
              "isMut": true,
              "isSigner": false
            },
            {
              "name": "asks",
              "isMut": true,
              "isSigner": false
            },
            {
              "name": "orderPayerTokenAccount",
              "isMut": true,
              "isSigner": false
            },
            {
              "name": "coinVault",
              "isMut": true,
              "isSigner": false
            },
            {
              "name": "pcVault",
              "isMut": true,
              "isSigner": false
            },
            {
              "name": "coinWallet",
              "isMut": true,
              "isSigner": false
            },
            {
              "name": "pcWallet",
              "isMut": true,
              "isSigner": false
            }
          ]
        },
        {
          "name": "oracle",
          "isMut": false,
          "isSigner": false
        },
        {
          "name": "oracleBackupFeed",
          "isMut": false,
          "isSigner": false
        },
        {
          "name": "oracleBackupProgram",
          "isMut": false,
          "isSigner": false
        },
        {
          "name": "marketMint",
          "isMut": true,
          "isSigner": false
        },
        {
          "name": "mintAuthority",
          "isMut": false,
          "isSigner": false
        },
        {
          "name": "perpSyncQueue",
          "isMut": true,
          "isSigner": false
        }
      ],
      "args": [
        {
          "name": "price",
          "type": "u64"
        },
        {
          "name": "size",
          "type": "u64"
        },
        {
          "name": "side",
          "type": {
            "defined": "Side"
          }
        },
        {
          "name": "orderType",
          "type": {
            "defined": "OrderType"
          }
        },
        {
          "name": "clientOrderId",
          "type": {
            "option": "u64"
          }
        },
        {
          "name": "tag",
          "type": {
            "option": "string"
          }
        },
        {
          "name": "tifOffset",
          "type": {
            "option": "u16"
          }
        }
      ]
    },
    {
      "name": "cancelOrderV2",
      "accounts": [
        {
          "name": "authority",
          "isMut": false,
          "isSigner": true
        },
        {
          "name": "cancelAccounts",
          "accounts": [
            {
              "name": "pricing",
              "isMut": false,
              "isSigner": false
            },
            {
              "name": "state",
              "isMut": false,
              "isSigner": false
            },
            {
              "name": "marginAccount",
              "isMut": true,
              "isSigner": false
            },
            {
              "name": "dexProgram",
              "isMut": false,
              "isSigner": false
            },
            {
              "name": "serumAuthority",
              "isMut": false,
              "isSigner": false
            },
            {
              "name": "openOrders",
              "isMut": true,
              "isSigner": false
            },
            {
              "name": "market",
              "isMut": true,
              "isSigner": false
            },
            {
              "name": "bids",
              "isMut": true,
              "isSigner": false
            },
            {
              "name": "asks",
              "isMut": true,
              "isSigner": false
            },
            {
              "name": "eventQueue",
              "isMut": true,
              "isSigner": false
            }
          ]
        }
      ],
      "args": [
        {
          "name": "side",
          "type": {
            "defined": "Side"
          }
        },
        {
          "name": "orderId",
          "type": "u128"
        }
      ]
    },
    {
      "name": "cancelOrder",
      "accounts": [
        {
          "name": "authority",
          "isMut": false,
          "isSigner": true
        },
        {
          "name": "cancelAccounts",
          "accounts": [
            {
              "name": "zetaGroup",
              "isMut": false,
              "isSigner": false
            },
            {
              "name": "state",
              "isMut": false,
              "isSigner": false
            },
            {
              "name": "marginAccount",
              "isMut": true,
              "isSigner": false
            },
            {
              "name": "dexProgram",
              "isMut": false,
              "isSigner": false
            },
            {
              "name": "serumAuthority",
              "isMut": false,
              "isSigner": false
            },
            {
              "name": "openOrders",
              "isMut": true,
              "isSigner": false
            },
            {
              "name": "market",
              "isMut": true,
              "isSigner": false
            },
            {
              "name": "bids",
              "isMut": true,
              "isSigner": false
            },
            {
              "name": "asks",
              "isMut": true,
              "isSigner": false
            },
            {
              "name": "eventQueue",
              "isMut": true,
              "isSigner": false
            }
          ]
        }
      ],
      "args": [
        {
          "name": "side",
          "type": {
            "defined": "Side"
          }
        },
        {
          "name": "orderId",
          "type": "u128"
        }
      ]
    },
    {
      "name": "cancelOrderNoErrorV2",
      "accounts": [
        {
          "name": "authority",
          "isMut": false,
          "isSigner": true
        },
        {
          "name": "cancelAccounts",
          "accounts": [
            {
              "name": "pricing",
              "isMut": false,
              "isSigner": false
            },
            {
              "name": "state",
              "isMut": false,
              "isSigner": false
            },
            {
              "name": "marginAccount",
              "isMut": true,
              "isSigner": false
            },
            {
              "name": "dexProgram",
              "isMut": false,
              "isSigner": false
            },
            {
              "name": "serumAuthority",
              "isMut": false,
              "isSigner": false
            },
            {
              "name": "openOrders",
              "isMut": true,
              "isSigner": false
            },
            {
              "name": "market",
              "isMut": true,
              "isSigner": false
            },
            {
              "name": "bids",
              "isMut": true,
              "isSigner": false
            },
            {
              "name": "asks",
              "isMut": true,
              "isSigner": false
            },
            {
              "name": "eventQueue",
              "isMut": true,
              "isSigner": false
            }
          ]
        }
      ],
      "args": [
        {
          "name": "side",
          "type": {
            "defined": "Side"
          }
        },
        {
          "name": "orderId",
          "type": "u128"
        }
      ]
    },
    {
      "name": "cancelOrderNoError",
      "accounts": [
        {
          "name": "authority",
          "isMut": false,
          "isSigner": true
        },
        {
          "name": "cancelAccounts",
          "accounts": [
            {
              "name": "zetaGroup",
              "isMut": false,
              "isSigner": false
            },
            {
              "name": "state",
              "isMut": false,
              "isSigner": false
            },
            {
              "name": "marginAccount",
              "isMut": true,
              "isSigner": false
            },
            {
              "name": "dexProgram",
              "isMut": false,
              "isSigner": false
            },
            {
              "name": "serumAuthority",
              "isMut": false,
              "isSigner": false
            },
            {
              "name": "openOrders",
              "isMut": true,
              "isSigner": false
            },
            {
              "name": "market",
              "isMut": true,
              "isSigner": false
            },
            {
              "name": "bids",
              "isMut": true,
              "isSigner": false
            },
            {
              "name": "asks",
              "isMut": true,
              "isSigner": false
            },
            {
              "name": "eventQueue",
              "isMut": true,
              "isSigner": false
            }
          ]
        }
      ],
      "args": [
        {
          "name": "side",
          "type": {
            "defined": "Side"
          }
        },
        {
          "name": "orderId",
          "type": "u128"
        }
      ]
    },
    {
      "name": "cancelAllMarketOrdersV2",
      "accounts": [
        {
          "name": "authority",
          "isMut": false,
          "isSigner": true
        },
        {
          "name": "cancelAccounts",
          "accounts": [
            {
              "name": "pricing",
              "isMut": false,
              "isSigner": false
            },
            {
              "name": "state",
              "isMut": false,
              "isSigner": false
            },
            {
              "name": "marginAccount",
              "isMut": true,
              "isSigner": false
            },
            {
              "name": "dexProgram",
              "isMut": false,
              "isSigner": false
            },
            {
              "name": "serumAuthority",
              "isMut": false,
              "isSigner": false
            },
            {
              "name": "openOrders",
              "isMut": true,
              "isSigner": false
            },
            {
              "name": "market",
              "isMut": true,
              "isSigner": false
            },
            {
              "name": "bids",
              "isMut": true,
              "isSigner": false
            },
            {
              "name": "asks",
              "isMut": true,
              "isSigner": false
            },
            {
              "name": "eventQueue",
              "isMut": true,
              "isSigner": false
            }
          ]
        }
      ],
      "args": []
    },
    {
      "name": "cancelAllMarketOrders",
      "accounts": [
        {
          "name": "authority",
          "isMut": false,
          "isSigner": true
        },
        {
          "name": "cancelAccounts",
          "accounts": [
            {
              "name": "zetaGroup",
              "isMut": false,
              "isSigner": false
            },
            {
              "name": "state",
              "isMut": false,
              "isSigner": false
            },
            {
              "name": "marginAccount",
              "isMut": true,
              "isSigner": false
            },
            {
              "name": "dexProgram",
              "isMut": false,
              "isSigner": false
            },
            {
              "name": "serumAuthority",
              "isMut": false,
              "isSigner": false
            },
            {
              "name": "openOrders",
              "isMut": true,
              "isSigner": false
            },
            {
              "name": "market",
              "isMut": true,
              "isSigner": false
            },
            {
              "name": "bids",
              "isMut": true,
              "isSigner": false
            },
            {
              "name": "asks",
              "isMut": true,
              "isSigner": false
            },
            {
              "name": "eventQueue",
              "isMut": true,
              "isSigner": false
            }
          ]
        }
      ],
      "args": []
    },
    {
      "name": "cancelOrderHaltedV2",
      "accounts": [
        {
          "name": "cancelAccounts",
          "accounts": [
            {
              "name": "pricing",
              "isMut": false,
              "isSigner": false
            },
            {
              "name": "state",
              "isMut": false,
              "isSigner": false
            },
            {
              "name": "marginAccount",
              "isMut": true,
              "isSigner": false
            },
            {
              "name": "dexProgram",
              "isMut": false,
              "isSigner": false
            },
            {
              "name": "serumAuthority",
              "isMut": false,
              "isSigner": false
            },
            {
              "name": "openOrders",
              "isMut": true,
              "isSigner": false
            },
            {
              "name": "market",
              "isMut": true,
              "isSigner": false
            },
            {
              "name": "bids",
              "isMut": true,
              "isSigner": false
            },
            {
              "name": "asks",
              "isMut": true,
              "isSigner": false
            },
            {
              "name": "eventQueue",
              "isMut": true,
              "isSigner": false
            }
          ]
        }
      ],
      "args": [
        {
          "name": "side",
          "type": {
            "defined": "Side"
          }
        },
        {
          "name": "orderId",
          "type": "u128"
        }
      ]
    },
    {
      "name": "cancelOrderHalted",
      "accounts": [
        {
          "name": "cancelAccounts",
          "accounts": [
            {
              "name": "zetaGroup",
              "isMut": false,
              "isSigner": false
            },
            {
              "name": "state",
              "isMut": false,
              "isSigner": false
            },
            {
              "name": "marginAccount",
              "isMut": true,
              "isSigner": false
            },
            {
              "name": "dexProgram",
              "isMut": false,
              "isSigner": false
            },
            {
              "name": "serumAuthority",
              "isMut": false,
              "isSigner": false
            },
            {
              "name": "openOrders",
              "isMut": true,
              "isSigner": false
            },
            {
              "name": "market",
              "isMut": true,
              "isSigner": false
            },
            {
              "name": "bids",
              "isMut": true,
              "isSigner": false
            },
            {
              "name": "asks",
              "isMut": true,
              "isSigner": false
            },
            {
              "name": "eventQueue",
              "isMut": true,
              "isSigner": false
            }
          ]
        }
      ],
      "args": [
        {
          "name": "side",
          "type": {
            "defined": "Side"
          }
        },
        {
          "name": "orderId",
          "type": "u128"
        }
      ]
    },
    {
      "name": "cancelOrderByClientOrderIdV2",
      "accounts": [
        {
          "name": "authority",
          "isMut": false,
          "isSigner": true
        },
        {
          "name": "cancelAccounts",
          "accounts": [
            {
              "name": "pricing",
              "isMut": false,
              "isSigner": false
            },
            {
              "name": "state",
              "isMut": false,
              "isSigner": false
            },
            {
              "name": "marginAccount",
              "isMut": true,
              "isSigner": false
            },
            {
              "name": "dexProgram",
              "isMut": false,
              "isSigner": false
            },
            {
              "name": "serumAuthority",
              "isMut": false,
              "isSigner": false
            },
            {
              "name": "openOrders",
              "isMut": true,
              "isSigner": false
            },
            {
              "name": "market",
              "isMut": true,
              "isSigner": false
            },
            {
              "name": "bids",
              "isMut": true,
              "isSigner": false
            },
            {
              "name": "asks",
              "isMut": true,
              "isSigner": false
            },
            {
              "name": "eventQueue",
              "isMut": true,
              "isSigner": false
            }
          ]
        }
      ],
      "args": [
        {
          "name": "clientOrderId",
          "type": "u64"
        }
      ]
    },
    {
      "name": "cancelOrderByClientOrderId",
      "accounts": [
        {
          "name": "authority",
          "isMut": false,
          "isSigner": true
        },
        {
          "name": "cancelAccounts",
          "accounts": [
            {
              "name": "zetaGroup",
              "isMut": false,
              "isSigner": false
            },
            {
              "name": "state",
              "isMut": false,
              "isSigner": false
            },
            {
              "name": "marginAccount",
              "isMut": true,
              "isSigner": false
            },
            {
              "name": "dexProgram",
              "isMut": false,
              "isSigner": false
            },
            {
              "name": "serumAuthority",
              "isMut": false,
              "isSigner": false
            },
            {
              "name": "openOrders",
              "isMut": true,
              "isSigner": false
            },
            {
              "name": "market",
              "isMut": true,
              "isSigner": false
            },
            {
              "name": "bids",
              "isMut": true,
              "isSigner": false
            },
            {
              "name": "asks",
              "isMut": true,
              "isSigner": false
            },
            {
              "name": "eventQueue",
              "isMut": true,
              "isSigner": false
            }
          ]
        }
      ],
      "args": [
        {
          "name": "clientOrderId",
          "type": "u64"
        }
      ]
    },
    {
      "name": "cancelOrderByClientOrderIdNoErrorV2",
      "accounts": [
        {
          "name": "authority",
          "isMut": false,
          "isSigner": true
        },
        {
          "name": "cancelAccounts",
          "accounts": [
            {
              "name": "pricing",
              "isMut": false,
              "isSigner": false
            },
            {
              "name": "state",
              "isMut": false,
              "isSigner": false
            },
            {
              "name": "marginAccount",
              "isMut": true,
              "isSigner": false
            },
            {
              "name": "dexProgram",
              "isMut": false,
              "isSigner": false
            },
            {
              "name": "serumAuthority",
              "isMut": false,
              "isSigner": false
            },
            {
              "name": "openOrders",
              "isMut": true,
              "isSigner": false
            },
            {
              "name": "market",
              "isMut": true,
              "isSigner": false
            },
            {
              "name": "bids",
              "isMut": true,
              "isSigner": false
            },
            {
              "name": "asks",
              "isMut": true,
              "isSigner": false
            },
            {
              "name": "eventQueue",
              "isMut": true,
              "isSigner": false
            }
          ]
        }
      ],
      "args": [
        {
          "name": "clientOrderId",
          "type": "u64"
        }
      ]
    },
    {
      "name": "cancelOrderByClientOrderIdNoError",
      "accounts": [
        {
          "name": "authority",
          "isMut": false,
          "isSigner": true
        },
        {
          "name": "cancelAccounts",
          "accounts": [
            {
              "name": "zetaGroup",
              "isMut": false,
              "isSigner": false
            },
            {
              "name": "state",
              "isMut": false,
              "isSigner": false
            },
            {
              "name": "marginAccount",
              "isMut": true,
              "isSigner": false
            },
            {
              "name": "dexProgram",
              "isMut": false,
              "isSigner": false
            },
            {
              "name": "serumAuthority",
              "isMut": false,
              "isSigner": false
            },
            {
              "name": "openOrders",
              "isMut": true,
              "isSigner": false
            },
            {
              "name": "market",
              "isMut": true,
              "isSigner": false
            },
            {
              "name": "bids",
              "isMut": true,
              "isSigner": false
            },
            {
              "name": "asks",
              "isMut": true,
              "isSigner": false
            },
            {
              "name": "eventQueue",
              "isMut": true,
              "isSigner": false
            }
          ]
        }
      ],
      "args": [
        {
          "name": "clientOrderId",
          "type": "u64"
        }
      ]
    },
    {
      "name": "cancelExpiredOrder",
      "accounts": [
        {
          "name": "cancelAccounts",
          "accounts": [
            {
              "name": "zetaGroup",
              "isMut": false,
              "isSigner": false
            },
            {
              "name": "state",
              "isMut": false,
              "isSigner": false
            },
            {
              "name": "marginAccount",
              "isMut": true,
              "isSigner": false
            },
            {
              "name": "dexProgram",
              "isMut": false,
              "isSigner": false
            },
            {
              "name": "serumAuthority",
              "isMut": false,
              "isSigner": false
            },
            {
              "name": "openOrders",
              "isMut": true,
              "isSigner": false
            },
            {
              "name": "market",
              "isMut": true,
              "isSigner": false
            },
            {
              "name": "bids",
              "isMut": true,
              "isSigner": false
            },
            {
              "name": "asks",
              "isMut": true,
              "isSigner": false
            },
            {
              "name": "eventQueue",
              "isMut": true,
              "isSigner": false
            }
          ]
        }
      ],
      "args": [
        {
          "name": "side",
          "type": {
            "defined": "Side"
          }
        },
        {
          "name": "orderId",
          "type": "u128"
        }
      ]
    },
    {
      "name": "pruneExpiredTifOrders",
      "accounts": [
        {
          "name": "dexProgram",
          "isMut": false,
          "isSigner": false
        },
        {
          "name": "state",
          "isMut": false,
          "isSigner": false
        },
        {
          "name": "serumAuthority",
          "isMut": false,
          "isSigner": false
        },
        {
          "name": "market",
          "isMut": true,
          "isSigner": false
        },
        {
          "name": "bids",
          "isMut": true,
          "isSigner": false
        },
        {
          "name": "asks",
          "isMut": true,
          "isSigner": false
        },
        {
          "name": "eventQueue",
          "isMut": true,
          "isSigner": false
        }
      ],
      "args": []
    },
    {
      "name": "forceCancelOrderByOrderIdV2",
      "accounts": [
        {
          "name": "oracle",
          "isMut": false,
          "isSigner": false
        },
        {
          "name": "oracleBackupFeed",
          "isMut": false,
          "isSigner": false
        },
        {
          "name": "oracleBackupProgram",
          "isMut": false,
          "isSigner": false
        },
        {
          "name": "cancelAccounts",
          "accounts": [
            {
              "name": "pricing",
              "isMut": false,
              "isSigner": false
            },
            {
              "name": "state",
              "isMut": false,
              "isSigner": false
            },
            {
              "name": "marginAccount",
              "isMut": true,
              "isSigner": false
            },
            {
              "name": "dexProgram",
              "isMut": false,
              "isSigner": false
            },
            {
              "name": "serumAuthority",
              "isMut": false,
              "isSigner": false
            },
            {
              "name": "openOrders",
              "isMut": true,
              "isSigner": false
            },
            {
              "name": "market",
              "isMut": true,
              "isSigner": false
            },
            {
              "name": "bids",
              "isMut": true,
              "isSigner": false
            },
            {
              "name": "asks",
              "isMut": true,
              "isSigner": false
            },
            {
              "name": "eventQueue",
              "isMut": true,
              "isSigner": false
            }
          ]
        }
      ],
      "args": [
        {
          "name": "side",
          "type": {
            "defined": "Side"
          }
        },
        {
          "name": "orderId",
          "type": "u128"
        }
      ]
    },
    {
      "name": "forceCancelOrderByOrderId",
      "accounts": [
        {
          "name": "greeks",
          "isMut": false,
          "isSigner": false
        },
        {
          "name": "oracle",
          "isMut": false,
          "isSigner": false
        },
        {
          "name": "oracleBackupFeed",
          "isMut": false,
          "isSigner": false
        },
        {
          "name": "oracleBackupProgram",
          "isMut": false,
          "isSigner": false
        },
        {
          "name": "cancelAccounts",
          "accounts": [
            {
              "name": "zetaGroup",
              "isMut": false,
              "isSigner": false
            },
            {
              "name": "state",
              "isMut": false,
              "isSigner": false
            },
            {
              "name": "marginAccount",
              "isMut": true,
              "isSigner": false
            },
            {
              "name": "dexProgram",
              "isMut": false,
              "isSigner": false
            },
            {
              "name": "serumAuthority",
              "isMut": false,
              "isSigner": false
            },
            {
              "name": "openOrders",
              "isMut": true,
              "isSigner": false
            },
            {
              "name": "market",
              "isMut": true,
              "isSigner": false
            },
            {
              "name": "bids",
              "isMut": true,
              "isSigner": false
            },
            {
              "name": "asks",
              "isMut": true,
              "isSigner": false
            },
            {
              "name": "eventQueue",
              "isMut": true,
              "isSigner": false
            }
          ]
        }
      ],
      "args": [
        {
          "name": "side",
          "type": {
            "defined": "Side"
          }
        },
        {
          "name": "orderId",
          "type": "u128"
        }
      ]
    },
    {
      "name": "forceCancelOrdersV2",
      "accounts": [
        {
          "name": "oracle",
          "isMut": false,
          "isSigner": false
        },
        {
          "name": "oracleBackupFeed",
          "isMut": false,
          "isSigner": false
        },
        {
          "name": "oracleBackupProgram",
          "isMut": false,
          "isSigner": false
        },
        {
          "name": "cancelAccounts",
          "accounts": [
            {
              "name": "pricing",
              "isMut": false,
              "isSigner": false
            },
            {
              "name": "state",
              "isMut": false,
              "isSigner": false
            },
            {
              "name": "marginAccount",
              "isMut": true,
              "isSigner": false
            },
            {
              "name": "dexProgram",
              "isMut": false,
              "isSigner": false
            },
            {
              "name": "serumAuthority",
              "isMut": false,
              "isSigner": false
            },
            {
              "name": "openOrders",
              "isMut": true,
              "isSigner": false
            },
            {
              "name": "market",
              "isMut": true,
              "isSigner": false
            },
            {
              "name": "bids",
              "isMut": true,
              "isSigner": false
            },
            {
              "name": "asks",
              "isMut": true,
              "isSigner": false
            },
            {
              "name": "eventQueue",
              "isMut": true,
              "isSigner": false
            }
          ]
        }
      ],
      "args": []
    },
    {
      "name": "forceCancelOrders",
      "accounts": [
        {
          "name": "greeks",
          "isMut": false,
          "isSigner": false
        },
        {
          "name": "oracle",
          "isMut": false,
          "isSigner": false
        },
        {
          "name": "oracleBackupFeed",
          "isMut": false,
          "isSigner": false
        },
        {
          "name": "oracleBackupProgram",
          "isMut": false,
          "isSigner": false
        },
        {
          "name": "cancelAccounts",
          "accounts": [
            {
              "name": "zetaGroup",
              "isMut": false,
              "isSigner": false
            },
            {
              "name": "state",
              "isMut": false,
              "isSigner": false
            },
            {
              "name": "marginAccount",
              "isMut": true,
              "isSigner": false
            },
            {
              "name": "dexProgram",
              "isMut": false,
              "isSigner": false
            },
            {
              "name": "serumAuthority",
              "isMut": false,
              "isSigner": false
            },
            {
              "name": "openOrders",
              "isMut": true,
              "isSigner": false
            },
            {
              "name": "market",
              "isMut": true,
              "isSigner": false
            },
            {
              "name": "bids",
              "isMut": true,
              "isSigner": false
            },
            {
              "name": "asks",
              "isMut": true,
              "isSigner": false
            },
            {
              "name": "eventQueue",
              "isMut": true,
              "isSigner": false
            }
          ]
        }
      ],
      "args": []
    },
    {
      "name": "crankEventQueueV2",
      "docs": [
        "The only events that need to be cranked are maker fills."
      ],
      "accounts": [
        {
          "name": "state",
          "isMut": false,
          "isSigner": false
        },
        {
          "name": "pricing",
          "isMut": false,
          "isSigner": false
        },
        {
          "name": "market",
          "isMut": true,
          "isSigner": false
        },
        {
          "name": "eventQueue",
          "isMut": true,
          "isSigner": false
        },
        {
          "name": "dexProgram",
          "isMut": false,
          "isSigner": false
        },
        {
          "name": "serumAuthority",
          "isMut": false,
          "isSigner": false
        },
        {
          "name": "perpSyncQueue",
          "isMut": true,
          "isSigner": false
        }
      ],
      "args": [
        {
          "name": "asset",
          "type": {
            "defined": "Asset"
          }
        }
      ]
    },
    {
      "name": "crankEventQueue",
      "docs": [
        "The only events that need to be cranked are maker fills."
      ],
      "accounts": [
        {
          "name": "state",
          "isMut": false,
          "isSigner": false
        },
        {
          "name": "zetaGroup",
          "isMut": false,
          "isSigner": false
        },
        {
          "name": "market",
          "isMut": true,
          "isSigner": false
        },
        {
          "name": "eventQueue",
          "isMut": true,
          "isSigner": false
        },
        {
          "name": "dexProgram",
          "isMut": false,
          "isSigner": false
        },
        {
          "name": "serumAuthority",
          "isMut": false,
          "isSigner": false
        }
      ],
      "args": []
    },
    {
      "name": "collectTreasuryFunds",
      "accounts": [
        {
          "name": "state",
          "isMut": false,
          "isSigner": false
        },
        {
          "name": "treasuryWallet",
          "isMut": true,
          "isSigner": false
        },
        {
          "name": "collectionTokenAccount",
          "isMut": true,
          "isSigner": false
        },
        {
          "name": "tokenProgram",
          "isMut": false,
          "isSigner": false
        },
        {
          "name": "admin",
          "isMut": false,
          "isSigner": true
        }
      ],
      "args": [
        {
          "name": "amount",
          "type": "u64"
        }
      ]
    },
    {
      "name": "treasuryMovement",
      "accounts": [
        {
          "name": "state",
          "isMut": false,
          "isSigner": false
        },
        {
          "name": "insuranceVault",
          "isMut": true,
          "isSigner": false
        },
        {
          "name": "treasuryWallet",
          "isMut": true,
          "isSigner": false
        },
        {
          "name": "referralsRewardsWallet",
          "isMut": true,
          "isSigner": false
        },
        {
          "name": "tokenProgram",
          "isMut": false,
          "isSigner": false
        },
        {
          "name": "admin",
          "isMut": false,
          "isSigner": true
        }
      ],
      "args": [
        {
          "name": "treasuryMovementType",
          "type": {
            "defined": "TreasuryMovementType"
          }
        },
        {
          "name": "amount",
          "type": "u64"
        }
      ]
    },
    {
      "name": "rebalanceInsuranceVaultV2",
      "accounts": [
        {
          "name": "state",
          "isMut": false,
          "isSigner": false
        },
        {
          "name": "pricing",
          "isMut": false,
          "isSigner": false
        },
        {
          "name": "zetaVault",
          "isMut": true,
          "isSigner": false
        },
        {
          "name": "insuranceVault",
          "isMut": true,
          "isSigner": false
        },
        {
          "name": "treasuryWallet",
          "isMut": true,
          "isSigner": false
        },
        {
          "name": "socializedLossAccount",
          "isMut": true,
          "isSigner": false
        },
        {
          "name": "tokenProgram",
          "isMut": false,
          "isSigner": false
        }
      ],
      "args": []
    },
    {
      "name": "rebalanceInsuranceVault",
      "accounts": [
        {
          "name": "state",
          "isMut": false,
          "isSigner": false
        },
        {
          "name": "zetaGroup",
          "isMut": false,
          "isSigner": false
        },
        {
          "name": "zetaVault",
          "isMut": true,
          "isSigner": false
        },
        {
          "name": "insuranceVault",
          "isMut": true,
          "isSigner": false
        },
        {
          "name": "treasuryWallet",
          "isMut": true,
          "isSigner": false
        },
        {
          "name": "socializedLossAccount",
          "isMut": true,
          "isSigner": false
        },
        {
          "name": "tokenProgram",
          "isMut": false,
          "isSigner": false
        }
      ],
      "args": []
    },
    {
      "name": "liquidateV2",
      "accounts": [
        {
          "name": "state",
          "isMut": false,
          "isSigner": false
        },
        {
          "name": "liquidator",
          "isMut": false,
          "isSigner": true
        },
        {
          "name": "liquidatorMarginAccount",
          "isMut": true,
          "isSigner": false
        },
        {
          "name": "pricing",
          "isMut": false,
          "isSigner": false
        },
        {
          "name": "oracle",
          "isMut": false,
          "isSigner": false
        },
        {
          "name": "oracleBackupFeed",
          "isMut": false,
          "isSigner": false
        },
        {
          "name": "oracleBackupProgram",
          "isMut": false,
          "isSigner": false
        },
        {
          "name": "market",
          "isMut": false,
          "isSigner": false
        },
        {
          "name": "liquidatedMarginAccount",
          "isMut": true,
          "isSigner": false
        }
      ],
      "args": [
        {
          "name": "size",
          "type": "u64"
        }
      ]
    },
    {
      "name": "liquidate",
      "accounts": [
        {
          "name": "state",
          "isMut": false,
          "isSigner": false
        },
        {
          "name": "liquidator",
          "isMut": false,
          "isSigner": true
        },
        {
          "name": "liquidatorMarginAccount",
          "isMut": true,
          "isSigner": false
        },
        {
          "name": "greeks",
          "isMut": false,
          "isSigner": false
        },
        {
          "name": "oracle",
          "isMut": false,
          "isSigner": false
        },
        {
          "name": "oracleBackupFeed",
          "isMut": false,
          "isSigner": false
        },
        {
          "name": "oracleBackupProgram",
          "isMut": false,
          "isSigner": false
        },
        {
          "name": "market",
          "isMut": false,
          "isSigner": false
        },
        {
          "name": "zetaGroup",
          "isMut": false,
          "isSigner": false
        },
        {
          "name": "liquidatedMarginAccount",
          "isMut": true,
          "isSigner": false
        }
      ],
      "args": [
        {
          "name": "size",
          "type": "u64"
        }
      ]
    },
    {
      "name": "burnVaultTokens",
      "accounts": [
        {
          "name": "state",
          "isMut": false,
          "isSigner": false
        },
        {
          "name": "mint",
          "isMut": true,
          "isSigner": false
        },
        {
          "name": "vault",
          "isMut": true,
          "isSigner": false
        },
        {
          "name": "serumAuthority",
          "isMut": false,
          "isSigner": false
        },
        {
          "name": "tokenProgram",
          "isMut": false,
          "isSigner": false
        }
      ],
      "args": []
    },
    {
      "name": "settleDexFunds",
      "accounts": [
        {
          "name": "state",
          "isMut": false,
          "isSigner": false
        },
        {
          "name": "market",
          "isMut": true,
          "isSigner": false
        },
        {
          "name": "zetaBaseVault",
          "isMut": true,
          "isSigner": false
        },
        {
          "name": "zetaQuoteVault",
          "isMut": true,
          "isSigner": false
        },
        {
          "name": "dexBaseVault",
          "isMut": true,
          "isSigner": false
        },
        {
          "name": "dexQuoteVault",
          "isMut": true,
          "isSigner": false
        },
        {
          "name": "vaultOwner",
          "isMut": false,
          "isSigner": false
        },
        {
          "name": "mintAuthority",
          "isMut": false,
          "isSigner": false
        },
        {
          "name": "serumAuthority",
          "isMut": false,
          "isSigner": false
        },
        {
          "name": "dexProgram",
          "isMut": false,
          "isSigner": false
        },
        {
          "name": "tokenProgram",
          "isMut": false,
          "isSigner": false
        }
      ],
      "args": []
    },
    {
      "name": "positionMovement",
      "accounts": [
        {
          "name": "state",
          "isMut": false,
          "isSigner": false
        },
        {
          "name": "zetaGroup",
          "isMut": false,
          "isSigner": false
        },
        {
          "name": "marginAccount",
          "isMut": true,
          "isSigner": false
        },
        {
          "name": "spreadAccount",
          "isMut": true,
          "isSigner": false
        },
        {
          "name": "authority",
          "isMut": false,
          "isSigner": true
        },
        {
          "name": "greeks",
          "isMut": false,
          "isSigner": false
        },
        {
          "name": "oracle",
          "isMut": false,
          "isSigner": false
        },
        {
          "name": "oracleBackupFeed",
          "isMut": false,
          "isSigner": false
        },
        {
          "name": "oracleBackupProgram",
          "isMut": false,
          "isSigner": false
        }
      ],
      "args": [
        {
          "name": "movementType",
          "type": {
            "defined": "MovementType"
          }
        },
        {
          "name": "movements",
          "type": {
            "vec": {
              "defined": "PositionMovementArg"
            }
          }
        }
      ]
    },
    {
      "name": "transferExcessSpreadBalance",
      "accounts": [
        {
          "name": "zetaGroup",
          "isMut": false,
          "isSigner": false
        },
        {
          "name": "marginAccount",
          "isMut": true,
          "isSigner": false
        },
        {
          "name": "spreadAccount",
          "isMut": true,
          "isSigner": false
        },
        {
          "name": "authority",
          "isMut": false,
          "isSigner": true
        }
      ],
      "args": []
    },
    {
      "name": "toggleMarketMaker",
      "accounts": [
        {
          "name": "state",
          "isMut": false,
          "isSigner": false
        },
        {
          "name": "admin",
          "isMut": false,
          "isSigner": true
        },
        {
          "name": "marginAccount",
          "isMut": true,
          "isSigner": false
        }
      ],
      "args": [
        {
          "name": "isMarketMaker",
          "type": "bool"
        }
      ]
    },
    {
      "name": "initializeReferrerAccount",
      "accounts": [
        {
          "name": "referrer",
          "isMut": true,
          "isSigner": true
        },
        {
          "name": "referrerAccount",
          "isMut": true,
          "isSigner": false
        },
        {
          "name": "systemProgram",
          "isMut": false,
          "isSigner": false
        }
      ],
      "args": []
    },
    {
      "name": "referUser",
      "accounts": [
        {
          "name": "user",
          "isMut": true,
          "isSigner": true
        },
        {
          "name": "referrerAccount",
          "isMut": false,
          "isSigner": false
        },
        {
          "name": "referralAccount",
          "isMut": true,
          "isSigner": false
        },
        {
          "name": "systemProgram",
          "isMut": false,
          "isSigner": false
        }
      ],
      "args": []
    },
    {
      "name": "initializeReferrerAlias",
      "accounts": [
        {
          "name": "referrer",
          "isMut": true,
          "isSigner": true
        },
        {
          "name": "referrerAlias",
          "isMut": true,
          "isSigner": false
        },
        {
          "name": "referrerAccount",
          "isMut": true,
          "isSigner": false
        },
        {
          "name": "systemProgram",
          "isMut": false,
          "isSigner": false
        }
      ],
      "args": [
        {
          "name": "alias",
          "type": "string"
        }
      ]
    },
    {
      "name": "setReferralsRewards",
      "accounts": [
        {
          "name": "state",
          "isMut": false,
          "isSigner": false
        },
        {
          "name": "referralsAdmin",
          "isMut": false,
          "isSigner": true
        }
      ],
      "args": [
        {
          "name": "args",
          "type": {
            "vec": {
              "defined": "SetReferralsRewardsArgs"
            }
          }
        }
      ]
    },
    {
      "name": "claimReferralsRewards",
      "accounts": [
        {
          "name": "state",
          "isMut": false,
          "isSigner": false
        },
        {
          "name": "referralsRewardsWallet",
          "isMut": true,
          "isSigner": false
        },
        {
          "name": "userReferralsAccount",
          "isMut": true,
          "isSigner": false
        },
        {
          "name": "userTokenAccount",
          "isMut": true,
          "isSigner": false
        },
        {
          "name": "tokenProgram",
          "isMut": false,
          "isSigner": false
        },
        {
          "name": "user",
          "isMut": false,
          "isSigner": true
        }
      ],
      "args": []
    },
    {
      "name": "editDelegatedPubkey",
      "accounts": [
        {
          "name": "state",
          "isMut": false,
          "isSigner": false
        },
        {
          "name": "zetaGroup",
          "isMut": false,
          "isSigner": false
        },
        {
          "name": "marginAccount",
          "isMut": true,
          "isSigner": false
        },
        {
          "name": "tokenProgram",
          "isMut": false,
          "isSigner": false
        },
        {
          "name": "authority",
          "isMut": false,
          "isSigner": true
        }
      ],
      "args": [
        {
          "name": "newKey",
          "type": "publicKey"
        }
      ]
    },
    {
      "name": "modifyAsset",
      "accounts": [
        {
          "name": "state",
          "isMut": false,
          "isSigner": false
        },
        {
          "name": "zetaGroup",
          "isMut": true,
          "isSigner": false
        },
        {
          "name": "admin",
          "isMut": false,
          "isSigner": true
        },
        {
          "name": "newOracle",
          "isMut": false,
          "isSigner": false
        },
        {
          "name": "newBackupOracle",
          "isMut": false,
          "isSigner": false
        },
        {
          "name": "oracleBackupProgram",
          "isMut": false,
          "isSigner": false
        }
      ],
      "args": [
        {
          "name": "newAsset",
          "type": {
            "defined": "Asset"
          }
        }
      ]
    },
    {
      "name": "resetNumFlexUnderlyings",
      "accounts": [
        {
          "name": "state",
          "isMut": true,
          "isSigner": false
        },
        {
          "name": "admin",
          "isMut": false,
          "isSigner": true
        }
      ],
      "args": []
    }
  ],
  "accounts": [
    {
      "name": "pricing",
      "type": {
        "kind": "struct",
        "fields": [
          {
            "name": "nonce",
            "type": "u8"
          },
          {
            "name": "markPrices",
            "type": {
              "array": [
                "u64",
                5
              ]
            }
          },
          {
            "name": "markPricesPadding",
            "type": {
              "array": [
                "u64",
                20
              ]
            }
          },
          {
            "name": "updateTimestamps",
            "type": {
              "array": [
                "u64",
                5
              ]
            }
          },
          {
            "name": "updateTimestampsPadding",
            "type": {
              "array": [
                "u64",
                20
              ]
            }
          },
          {
            "name": "fundingDeltas",
            "type": {
              "array": [
                {
                  "defined": "AnchorDecimal"
                },
                5
              ]
            }
          },
          {
            "name": "fundingDeltasPadding",
            "type": {
              "array": [
                {
                  "defined": "AnchorDecimal"
                },
                20
              ]
            }
          },
          {
            "name": "latestFundingRates",
            "type": {
              "array": [
                {
                  "defined": "AnchorDecimal"
                },
                5
              ]
            }
          },
          {
            "name": "latestFundingRatesPadding",
            "type": {
              "array": [
                {
                  "defined": "AnchorDecimal"
                },
                20
              ]
            }
          },
          {
            "name": "latestMidpoints",
            "type": {
              "array": [
                "u64",
                5
              ]
            }
          },
          {
            "name": "latestMidpointsPadding",
            "type": {
              "array": [
                "u64",
                20
              ]
            }
          },
          {
            "name": "oracles",
            "type": {
              "array": [
                "publicKey",
                5
              ]
            }
          },
          {
            "name": "oraclesPadding",
            "type": {
              "array": [
                "publicKey",
                20
              ]
            }
          },
          {
            "name": "oracleBackupFeeds",
            "type": {
              "array": [
                "publicKey",
                5
              ]
            }
          },
          {
            "name": "oracleBackupFeedsPadding",
            "type": {
              "array": [
                "publicKey",
                20
              ]
            }
          },
          {
            "name": "markets",
            "type": {
              "array": [
                "publicKey",
                5
              ]
            }
          },
          {
            "name": "marketsPadding",
            "type": {
              "array": [
                "publicKey",
                20
              ]
            }
          },
          {
            "name": "perpSyncQueues",
            "type": {
              "array": [
                "publicKey",
                5
              ]
            }
          },
          {
            "name": "perpSyncQueuesPadding",
            "type": {
              "array": [
                "publicKey",
                20
              ]
            }
          },
          {
            "name": "perpParameters",
            "type": {
              "array": [
                {
                  "defined": "PerpParameters"
                },
                5
              ]
            }
          },
          {
            "name": "perpParametersPadding",
            "type": {
              "array": [
                {
                  "defined": "PerpParameters"
                },
                20
              ]
            }
          },
          {
            "name": "marginParameters",
            "type": {
              "array": [
                {
                  "defined": "MarginParameters"
                },
                5
              ]
            }
          },
          {
            "name": "marginParametersPadding",
            "type": {
              "array": [
                {
                  "defined": "MarginParameters"
                },
                20
              ]
            }
          },
          {
            "name": "products",
            "type": {
              "array": [
                {
                  "defined": "Product"
                },
                5
              ]
            }
          },
          {
            "name": "productsPadding",
            "type": {
              "array": [
                {
                  "defined": "Product"
                },
                20
              ]
            }
          },
          {
            "name": "zetaGroupKeys",
            "type": {
              "array": [
                "publicKey",
                5
              ]
            }
          },
          {
            "name": "zetaGroupKeysPadding",
            "type": {
              "array": [
                "publicKey",
                20
              ]
            }
          },
          {
            "name": "totalInsuranceVaultDeposits",
            "type": "u64"
          },
          {
            "name": "lastWithdrawTimestamp",
            "type": "u64"
          },
          {
            "name": "netOutflowSum",
            "type": "i64"
          },
          {
            "name": "padding",
            "type": {
              "array": [
                "u8",
                2732
              ]
            }
          }
        ]
      }
    },
    {
      "name": "greeks",
      "type": {
        "kind": "struct",
        "fields": [
          {
            "name": "nonce",
            "type": "u8"
          },
          {
            "name": "markPrices",
            "type": {
              "array": [
                "u64",
                46
              ]
            }
          },
          {
            "name": "markPricesPadding",
            "type": {
              "array": [
                "u64",
                91
              ]
            }
          },
          {
            "name": "perpMarkPrice",
            "type": "u64"
          },
          {
            "name": "productGreeks",
            "type": {
              "array": [
                {
                  "defined": "ProductGreeks"
                },
                22
              ]
            }
          },
          {
            "name": "productGreeksPadding",
            "type": {
              "array": [
                {
                  "defined": "ProductGreeks"
                },
                44
              ]
            }
          },
          {
            "name": "updateTimestamp",
            "type": {
              "array": [
                "u64",
                2
              ]
            }
          },
          {
            "name": "updateTimestampPadding",
            "type": {
              "array": [
                "u64",
                4
              ]
            }
          },
          {
            "name": "retreatExpirationTimestamp",
            "type": {
              "array": [
                "u64",
                2
              ]
            }
          },
          {
            "name": "retreatExpirationTimestampPadding",
            "type": {
              "array": [
                "u64",
                4
              ]
            }
          },
          {
            "name": "interestRate",
            "type": {
              "array": [
                "i64",
                2
              ]
            }
          },
          {
            "name": "interestRatePadding",
            "type": {
              "array": [
                "i64",
                4
              ]
            }
          },
          {
            "name": "nodes",
            "type": {
              "array": [
                "u64",
                5
              ]
            }
          },
          {
            "name": "volatility",
            "type": {
              "array": [
                "u64",
                10
              ]
            }
          },
          {
            "name": "volatilityPadding",
            "type": {
              "array": [
                "u64",
                20
              ]
            }
          },
          {
            "name": "nodeKeys",
            "type": {
              "array": [
                "publicKey",
                138
              ]
            }
          },
          {
            "name": "haltForcePricing",
            "type": {
              "array": [
                "bool",
                6
              ]
            }
          },
          {
            "name": "perpUpdateTimestamp",
            "type": "u64"
          },
          {
            "name": "perpFundingDelta",
            "type": {
              "defined": "AnchorDecimal"
            }
          },
          {
            "name": "perpLatestFundingRate",
            "type": {
              "defined": "AnchorDecimal"
            }
          },
          {
            "name": "perpLatestMidpoint",
            "type": "u64"
          },
          {
            "name": "padding",
            "type": {
              "array": [
                "u8",
                1593
              ]
            }
          }
        ]
      }
    },
    {
      "name": "marketIndexes",
      "type": {
        "kind": "struct",
        "fields": [
          {
            "name": "nonce",
            "type": "u8"
          },
          {
            "name": "initialized",
            "type": "bool"
          },
          {
            "name": "indexes",
            "type": {
              "array": [
                "u8",
                138
              ]
            }
          }
        ]
      }
    },
    {
      "name": "openOrdersMap",
      "type": {
        "kind": "struct",
        "fields": [
          {
            "name": "userKey",
            "type": "publicKey"
          }
        ]
      }
    },
    {
      "name": "state",
      "type": {
        "kind": "struct",
        "fields": [
          {
            "name": "admin",
            "type": "publicKey"
          },
          {
            "name": "stateNonce",
            "type": "u8"
          },
          {
            "name": "serumNonce",
            "type": "u8"
          },
          {
            "name": "mintAuthNonce",
            "type": "u8"
          },
          {
            "name": "numUnderlyings",
            "type": "u8"
          },
          {
            "name": "numFlexUnderlyings",
            "type": "u8"
          },
          {
            "name": "null",
            "type": {
              "array": [
                "u8",
                7
              ]
            }
          },
          {
            "name": "strikeInitializationThresholdSeconds",
            "type": "u32"
          },
          {
            "name": "pricingFrequencySeconds",
            "type": "u32"
          },
          {
            "name": "liquidatorLiquidationPercentage",
            "type": "u32"
          },
          {
            "name": "insuranceVaultLiquidationPercentage",
            "type": "u32"
          },
          {
            "name": "nativeD1TradeFeePercentage",
            "type": "u64"
          },
          {
            "name": "nativeD1UnderlyingFeePercentage",
            "type": "u64"
          },
          {
            "name": "nativeWhitelistUnderlyingFeePercentage",
            "type": "u64"
          },
          {
            "name": "nativeDepositLimit",
            "type": "u64"
          },
          {
            "name": "expirationThresholdSeconds",
            "type": "u32"
          },
          {
            "name": "positionMovementFeeBps",
            "type": "u8"
          },
          {
            "name": "marginConcessionPercentage",
            "type": "u8"
          },
          {
            "name": "treasuryWalletNonce",
            "type": "u8"
          },
          {
            "name": "nativeOptionTradeFeePercentage",
            "type": "u64"
          },
          {
            "name": "nativeOptionUnderlyingFeePercentage",
            "type": "u64"
          },
          {
            "name": "referralsAdmin",
            "type": "publicKey"
          },
          {
            "name": "referralsRewardsWalletNonce",
            "type": "u8"
          },
          {
            "name": "maxPerpDeltaAge",
            "type": "u16"
          },
          {
            "name": "secondaryAdmin",
            "type": "publicKey"
          },
          {
            "name": "vaultNonce",
            "type": "u8"
          },
          {
            "name": "insuranceVaultNonce",
            "type": "u8"
          },
          {
            "name": "deprecatedTotalInsuranceVaultDeposits",
            "type": "u64"
          },
          {
            "name": "nativeWithdrawLimit",
            "type": "u64"
          },
          {
            "name": "withdrawLimitEpochSeconds",
            "type": "u32"
          },
          {
            "name": "nativeOpenInterestLimit",
            "type": "u64"
          },
          {
            "name": "haltStates",
            "type": {
              "array": [
                {
                  "defined": "HaltStateV2"
                },
                5
              ]
            }
          },
          {
            "name": "haltStatesPadding",
            "type": {
              "array": [
                {
                  "defined": "HaltStateV2"
                },
                20
              ]
            }
          },
          {
            "name": "padding",
            "type": {
              "array": [
                "u8",
                338
              ]
            }
          }
        ]
      }
    },
    {
      "name": "underlying",
      "type": {
        "kind": "struct",
        "fields": [
          {
            "name": "mint",
            "type": "publicKey"
          }
        ]
      }
    },
    {
      "name": "settlementAccount",
      "type": {
        "kind": "struct",
        "fields": [
          {
            "name": "settlementPrice",
            "type": "u64"
          },
          {
            "name": "strikes",
            "type": {
              "array": [
                "u64",
                23
              ]
            }
          }
        ]
      }
    },
    {
      "name": "perpSyncQueue",
      "type": {
        "kind": "struct",
        "fields": [
          {
            "name": "nonce",
            "type": "u8"
          },
          {
            "name": "head",
            "type": "u16"
          },
          {
            "name": "length",
            "type": "u16"
          },
          {
            "name": "queue",
            "type": {
              "array": [
                {
                  "defined": "AnchorDecimal"
                },
                600
              ]
            }
          }
        ]
      }
    },
    {
      "name": "zetaGroup",
      "type": {
        "kind": "struct",
        "fields": [
          {
            "name": "nonce",
            "type": "u8"
          },
          {
            "name": "noncePadding",
            "type": {
              "array": [
                "u8",
                2
              ]
            }
          },
          {
            "name": "frontExpiryIndex",
            "type": "u8"
          },
          {
            "name": "haltState",
            "type": {
              "defined": "HaltState"
            }
          },
          {
            "name": "underlyingMint",
            "type": "publicKey"
          },
          {
            "name": "oracle",
            "type": "publicKey"
          },
          {
            "name": "greeks",
            "type": "publicKey"
          },
          {
            "name": "pricingParameters",
            "type": {
              "defined": "PricingParameters"
            }
          },
          {
            "name": "marginParameters",
            "type": {
              "defined": "MarginParameters"
            }
          },
          {
            "name": "marginParametersPadding",
            "type": {
              "array": [
                "u8",
                104
              ]
            }
          },
          {
            "name": "products",
            "type": {
              "array": [
                {
                  "defined": "Product"
                },
                46
              ]
            }
          },
          {
            "name": "productsPadding",
            "type": {
              "array": [
                {
                  "defined": "Product"
                },
                91
              ]
            }
          },
          {
            "name": "perp",
            "type": {
              "defined": "Product"
            }
          },
          {
            "name": "expirySeries",
            "type": {
              "array": [
                {
                  "defined": "ExpirySeries"
                },
                2
              ]
            }
          },
          {
            "name": "expirySeriesPadding",
            "type": {
              "array": [
                {
                  "defined": "ExpirySeries"
                },
                4
              ]
            }
          },
          {
            "name": "deprecatedPadding",
            "type": {
              "array": [
                "u8",
                8
              ]
            }
          },
          {
            "name": "asset",
            "type": {
              "defined": "Asset"
            }
          },
          {
            "name": "expiryIntervalSeconds",
            "type": "u32"
          },
          {
            "name": "newExpiryThresholdSeconds",
            "type": "u32"
          },
          {
            "name": "perpParameters",
            "type": {
              "defined": "PerpParameters"
            }
          },
          {
            "name": "perpSyncQueue",
            "type": "publicKey"
          },
          {
            "name": "oracleBackupFeed",
            "type": "publicKey"
          },
          {
            "name": "perpsOnly",
            "type": "bool"
          },
          {
            "name": "flexUnderlying",
            "type": "bool"
          },
          {
            "name": "padding",
            "type": {
              "array": [
                "u8",
                964
              ]
            }
          }
        ]
      }
    },
    {
      "name": "marketNode",
      "type": {
        "kind": "struct",
        "fields": [
          {
            "name": "index",
            "type": "u8"
          },
          {
            "name": "nonce",
            "type": "u8"
          },
          {
            "name": "nodeUpdates",
            "type": {
              "array": [
                "i64",
                5
              ]
            }
          },
          {
            "name": "interestUpdate",
            "type": "i64"
          }
        ]
      }
    },
    {
      "name": "spreadAccount",
      "type": {
        "kind": "struct",
        "fields": [
          {
            "name": "authority",
            "type": "publicKey"
          },
          {
            "name": "nonce",
            "type": "u8"
          },
          {
            "name": "balance",
            "type": "u64"
          },
          {
            "name": "seriesExpiry",
            "type": {
              "array": [
                "u64",
                5
              ]
            }
          },
          {
            "name": "seriesExpiryPadding",
            "type": "u64"
          },
          {
            "name": "positions",
            "type": {
              "array": [
                {
                  "defined": "Position"
                },
                46
              ]
            }
          },
          {
            "name": "positionsPadding",
            "type": {
              "array": [
                {
                  "defined": "Position"
                },
                92
              ]
            }
          },
          {
            "name": "asset",
            "type": {
              "defined": "Asset"
            }
          },
          {
            "name": "padding",
            "type": {
              "array": [
                "u8",
                262
              ]
            }
          }
        ]
      }
    },
    {
      "name": "marginAccount",
      "type": {
        "kind": "struct",
        "fields": [
          {
            "name": "authority",
            "type": "publicKey"
          },
          {
            "name": "nonce",
            "type": "u8"
          },
          {
            "name": "balance",
            "type": "u64"
          },
          {
            "name": "forceCancelFlag",
            "type": "bool"
          },
          {
            "name": "openOrdersNonce",
            "type": {
              "array": [
                "u8",
                138
              ]
            }
          },
          {
            "name": "seriesExpiry",
            "type": {
              "array": [
                "u64",
                5
              ]
            }
          },
          {
            "name": "seriesExpiryPadding",
            "type": "u64"
          },
          {
            "name": "productLedgers",
            "type": {
              "array": [
                {
                  "defined": "ProductLedger"
                },
                46
              ]
            }
          },
          {
            "name": "productLedgersPadding",
            "type": {
              "array": [
                {
                  "defined": "ProductLedger"
                },
                91
              ]
            }
          },
          {
            "name": "perpProductLedger",
            "type": {
              "defined": "ProductLedger"
            }
          },
          {
            "name": "rebalanceAmount",
            "type": "i64"
          },
          {
            "name": "asset",
            "type": {
              "defined": "Asset"
            }
          },
          {
            "name": "accountType",
            "type": {
              "defined": "MarginAccountType"
            }
          },
          {
            "name": "lastFundingDelta",
            "type": {
              "defined": "AnchorDecimal"
            }
          },
          {
            "name": "delegatedPubkey",
            "type": "publicKey"
          },
          {
            "name": "padding",
            "type": {
              "array": [
                "u8",
                338
              ]
            }
          }
        ]
      }
    },
    {
      "name": "socializedLossAccount",
      "type": {
        "kind": "struct",
        "fields": [
          {
            "name": "nonce",
            "type": "u8"
          },
          {
            "name": "overbankruptAmount",
            "type": "u64"
          }
        ]
      }
    },
    {
      "name": "whitelistDepositAccount",
      "type": {
        "kind": "struct",
        "fields": [
          {
            "name": "nonce",
            "type": "u8"
          },
          {
            "name": "userKey",
            "type": "publicKey"
          }
        ]
      }
    },
    {
      "name": "whitelistInsuranceAccount",
      "type": {
        "kind": "struct",
        "fields": [
          {
            "name": "nonce",
            "type": "u8"
          },
          {
            "name": "userKey",
            "type": "publicKey"
          }
        ]
      }
    },
    {
      "name": "insuranceDepositAccount",
      "type": {
        "kind": "struct",
        "fields": [
          {
            "name": "nonce",
            "type": "u8"
          },
          {
            "name": "amount",
            "type": "u64"
          }
        ]
      }
    },
    {
      "name": "whitelistTradingFeesAccount",
      "type": {
        "kind": "struct",
        "fields": [
          {
            "name": "nonce",
            "type": "u8"
          },
          {
            "name": "userKey",
            "type": "publicKey"
          }
        ]
      }
    },
    {
      "name": "referrerAccount",
      "type": {
        "kind": "struct",
        "fields": [
          {
            "name": "nonce",
            "type": "u8"
          },
          {
            "name": "hasAlias",
            "type": "bool"
          },
          {
            "name": "referrer",
            "type": "publicKey"
          },
          {
            "name": "pendingRewards",
            "type": "u64"
          },
          {
            "name": "claimedRewards",
            "type": "u64"
          }
        ]
      }
    },
    {
      "name": "referralAccount",
      "type": {
        "kind": "struct",
        "fields": [
          {
            "name": "nonce",
            "type": "u8"
          },
          {
            "name": "referrer",
            "type": "publicKey"
          },
          {
            "name": "user",
            "type": "publicKey"
          },
          {
            "name": "timestamp",
            "type": "u64"
          },
          {
            "name": "pendingRewards",
            "type": "u64"
          },
          {
            "name": "claimedRewards",
            "type": "u64"
          }
        ]
      }
    },
    {
      "name": "referrerAlias",
      "type": {
        "kind": "struct",
        "fields": [
          {
            "name": "nonce",
            "type": "u8"
          },
          {
            "name": "alias",
            "type": {
              "array": [
                "u8",
                15
              ]
            }
          },
          {
            "name": "referrer",
            "type": "publicKey"
          }
        ]
      }
    }
  ],
  "types": [
    {
      "name": "ProductGreeks",
      "type": {
        "kind": "struct",
        "fields": [
          {
            "name": "delta",
            "type": "u64"
          },
          {
            "name": "vega",
            "type": {
              "defined": "AnchorDecimal"
            }
          },
          {
            "name": "volatility",
            "type": {
              "defined": "AnchorDecimal"
            }
          }
        ]
      }
    },
    {
      "name": "AnchorDecimal",
      "type": {
        "kind": "struct",
        "fields": [
          {
            "name": "flags",
            "type": "u32"
          },
          {
            "name": "hi",
            "type": "u32"
          },
          {
            "name": "lo",
            "type": "u32"
          },
          {
            "name": "mid",
            "type": "u32"
          }
        ]
      }
    },
    {
      "name": "HaltStateV2",
      "type": {
        "kind": "struct",
        "fields": [
          {
            "name": "halted",
            "type": "bool"
          },
          {
            "name": "timestamp",
            "type": "u64"
          },
          {
            "name": "spotPrice",
            "type": "u64"
          },
          {
            "name": "marketCleaned",
            "type": "bool"
          }
        ]
      }
    },
    {
      "name": "HaltState",
      "type": {
        "kind": "struct",
        "fields": [
          {
            "name": "halted",
            "type": "bool"
          },
          {
            "name": "spotPrice",
            "type": "u64"
          },
          {
            "name": "timestamp",
            "type": "u64"
          },
          {
            "name": "markPricesSet",
            "type": {
              "array": [
                "bool",
                2
              ]
            }
          },
          {
            "name": "markPricesSetPadding",
            "type": {
              "array": [
                "bool",
                3
              ]
            }
          },
          {
            "name": "perpMarkPriceSet",
            "type": "bool"
          },
          {
            "name": "marketNodesCleaned",
            "type": {
              "array": [
                "bool",
                2
              ]
            }
          },
          {
            "name": "marketNodesCleanedPadding",
            "type": {
              "array": [
                "bool",
                4
              ]
            }
          },
          {
            "name": "marketCleaned",
            "type": {
              "array": [
                "bool",
                46
              ]
            }
          },
          {
            "name": "marketCleanedPadding",
            "type": {
              "array": [
                "bool",
                91
              ]
            }
          },
          {
            "name": "perpMarketCleaned",
            "type": "bool"
          }
        ]
      }
    },
    {
      "name": "PricingParameters",
      "type": {
        "kind": "struct",
        "fields": [
          {
            "name": "optionTradeNormalizer",
            "type": {
              "defined": "AnchorDecimal"
            }
          },
          {
            "name": "futureTradeNormalizer",
            "type": {
              "defined": "AnchorDecimal"
            }
          },
          {
            "name": "maxVolatilityRetreat",
            "type": {
              "defined": "AnchorDecimal"
            }
          },
          {
            "name": "maxInterestRetreat",
            "type": {
              "defined": "AnchorDecimal"
            }
          },
          {
            "name": "maxDelta",
            "type": "u64"
          },
          {
            "name": "minDelta",
            "type": "u64"
          },
          {
            "name": "minVolatility",
            "type": "u64"
          },
          {
            "name": "maxVolatility",
            "type": "u64"
          },
          {
            "name": "minInterestRate",
            "type": "i64"
          },
          {
            "name": "maxInterestRate",
            "type": "i64"
          }
        ]
      }
    },
    {
      "name": "MarginParameters",
      "type": {
        "kind": "struct",
        "fields": [
          {
            "name": "futureMarginInitial",
            "type": "u64"
          },
          {
            "name": "futureMarginMaintenance",
            "type": "u64"
          }
        ]
      }
    },
    {
      "name": "PerpParameters",
      "type": {
        "kind": "struct",
        "fields": [
          {
            "name": "minFundingRatePercent",
            "type": "i64"
          },
          {
            "name": "maxFundingRatePercent",
            "type": "i64"
          },
          {
            "name": "impactCashDelta",
            "type": "u64"
          }
        ]
      }
    },
    {
      "name": "ExpirySeries",
      "type": {
        "kind": "struct",
        "fields": [
          {
            "name": "activeTs",
            "type": "u64"
          },
          {
            "name": "expiryTs",
            "type": "u64"
          },
          {
            "name": "dirty",
            "type": "bool"
          },
          {
            "name": "padding",
            "type": {
              "array": [
                "u8",
                15
              ]
            }
          }
        ]
      }
    },
    {
      "name": "Strike",
      "type": {
        "kind": "struct",
        "fields": [
          {
            "name": "isSet",
            "type": "bool"
          },
          {
            "name": "value",
            "type": "u64"
          }
        ]
      }
    },
    {
      "name": "Product",
      "type": {
        "kind": "struct",
        "fields": [
          {
            "name": "market",
            "type": "publicKey"
          },
          {
            "name": "strike",
            "type": {
              "defined": "Strike"
            }
          },
          {
            "name": "dirty",
            "type": "bool"
          },
          {
            "name": "kind",
            "type": {
              "defined": "Kind"
            }
          }
        ]
      }
    },
    {
      "name": "Position",
      "type": {
        "kind": "struct",
        "fields": [
          {
            "name": "size",
            "type": "i64"
          },
          {
            "name": "costOfTrades",
            "type": "u64"
          }
        ]
      }
    },
    {
      "name": "OrderState",
      "type": {
        "kind": "struct",
        "fields": [
          {
            "name": "closingOrders",
            "type": "u64"
          },
          {
            "name": "openingOrders",
            "type": {
              "array": [
                "u64",
                2
              ]
            }
          }
        ]
      }
    },
    {
      "name": "ProductLedger",
      "type": {
        "kind": "struct",
        "fields": [
          {
            "name": "position",
            "type": {
              "defined": "Position"
            }
          },
          {
            "name": "orderState",
            "type": {
              "defined": "OrderState"
            }
          }
        ]
      }
    },
    {
      "name": "HaltZetaGroupArgs",
      "type": {
        "kind": "struct",
        "fields": [
          {
            "name": "spotPrice",
            "type": "u64"
          },
          {
            "name": "timestamp",
            "type": "u64"
          }
        ]
      }
    },
    {
      "name": "HaltStateArgs",
      "type": {
        "kind": "struct",
        "fields": [
          {
            "name": "asset",
            "type": {
              "defined": "Asset"
            }
          },
          {
            "name": "spotPrice",
            "type": "u64"
          },
          {
            "name": "timestamp",
            "type": "u64"
          }
        ]
      }
    },
    {
      "name": "HaltArgs",
      "type": {
        "kind": "struct",
        "fields": [
          {
            "name": "spotPrices",
            "type": {
              "array": [
                "u64",
                5
              ]
            }
          },
          {
            "name": "timestamp",
            "type": "u64"
          }
        ]
      }
    },
    {
      "name": "UpdateVolatilityArgs",
      "type": {
        "kind": "struct",
        "fields": [
          {
            "name": "expiryIndex",
            "type": "u8"
          },
          {
            "name": "volatility",
            "type": {
              "array": [
                "u64",
                5
              ]
            }
          }
        ]
      }
    },
    {
      "name": "UpdateInterestRateArgs",
      "type": {
        "kind": "struct",
        "fields": [
          {
            "name": "expiryIndex",
            "type": "u8"
          },
          {
            "name": "interestRate",
            "type": "i64"
          }
        ]
      }
    },
    {
      "name": "SetReferralsRewardsArgs",
      "type": {
        "kind": "struct",
        "fields": [
          {
            "name": "referralsAccountKey",
            "type": "publicKey"
          },
          {
            "name": "pendingRewards",
            "type": "u64"
          },
          {
            "name": "overwrite",
            "type": "bool"
          }
        ]
      }
    },
    {
      "name": "ExpireSeriesOverrideArgs",
      "type": {
        "kind": "struct",
        "fields": [
          {
            "name": "settlementNonce",
            "type": "u8"
          },
          {
            "name": "settlementPrice",
            "type": "u64"
          }
        ]
      }
    },
    {
      "name": "InitializeMarketArgs",
      "type": {
        "kind": "struct",
        "fields": [
          {
            "name": "index",
            "type": "u8"
          },
          {
            "name": "marketNonce",
            "type": "u8"
          },
          {
            "name": "baseMintNonce",
            "type": "u8"
          },
          {
            "name": "quoteMintNonce",
            "type": "u8"
          },
          {
            "name": "zetaBaseVaultNonce",
            "type": "u8"
          },
          {
            "name": "zetaQuoteVaultNonce",
            "type": "u8"
          },
          {
            "name": "dexBaseVaultNonce",
            "type": "u8"
          },
          {
            "name": "dexQuoteVaultNonce",
            "type": "u8"
          },
          {
            "name": "vaultSignerNonce",
            "type": "u64"
          }
        ]
      }
    },
    {
      "name": "InitializeStateArgs",
      "type": {
        "kind": "struct",
        "fields": [
          {
            "name": "stateNonce",
            "type": "u8"
          },
          {
            "name": "serumNonce",
            "type": "u8"
          },
          {
            "name": "mintAuthNonce",
            "type": "u8"
          },
          {
            "name": "strikeInitializationThresholdSeconds",
            "type": "u32"
          },
          {
            "name": "pricingFrequencySeconds",
            "type": "u32"
          },
          {
            "name": "liquidatorLiquidationPercentage",
            "type": "u32"
          },
          {
            "name": "insuranceVaultLiquidationPercentage",
            "type": "u32"
          },
          {
            "name": "nativeD1TradeFeePercentage",
            "type": "u64"
          },
          {
            "name": "nativeD1UnderlyingFeePercentage",
            "type": "u64"
          },
          {
            "name": "nativeOptionTradeFeePercentage",
            "type": "u64"
          },
          {
            "name": "nativeOptionUnderlyingFeePercentage",
            "type": "u64"
          },
          {
            "name": "nativeWhitelistUnderlyingFeePercentage",
            "type": "u64"
          },
          {
            "name": "nativeDepositLimit",
            "type": "u64"
          },
          {
            "name": "expirationThresholdSeconds",
            "type": "u32"
          },
          {
            "name": "positionMovementFeeBps",
            "type": "u8"
          },
          {
            "name": "marginConcessionPercentage",
            "type": "u8"
          },
          {
            "name": "maxPerpDeltaAgeSeconds",
            "type": "u16"
          },
          {
            "name": "nativeWithdrawLimit",
            "type": "u64"
          },
          {
            "name": "withdrawLimitEpochSeconds",
            "type": "u32"
          },
          {
            "name": "nativeOpenInterestLimit",
            "type": "u64"
          }
        ]
      }
    },
    {
      "name": "InitializeMarketNodeArgs",
      "type": {
        "kind": "struct",
        "fields": [
          {
            "name": "nonce",
            "type": "u8"
          },
          {
            "name": "index",
            "type": "u8"
          }
        ]
      }
    },
    {
      "name": "OverrideExpiryArgs",
      "type": {
        "kind": "struct",
        "fields": [
          {
            "name": "expiryIndex",
            "type": "u8"
          },
          {
            "name": "activeTs",
            "type": "u64"
          },
          {
            "name": "expiryTs",
            "type": "u64"
          }
        ]
      }
    },
    {
      "name": "UpdateStateArgs",
      "type": {
        "kind": "struct",
        "fields": [
          {
            "name": "strikeInitializationThresholdSeconds",
            "type": "u32"
          },
          {
            "name": "pricingFrequencySeconds",
            "type": "u32"
          },
          {
            "name": "liquidatorLiquidationPercentage",
            "type": "u32"
          },
          {
            "name": "insuranceVaultLiquidationPercentage",
            "type": "u32"
          },
          {
            "name": "nativeD1TradeFeePercentage",
            "type": "u64"
          },
          {
            "name": "nativeD1UnderlyingFeePercentage",
            "type": "u64"
          },
          {
            "name": "nativeOptionTradeFeePercentage",
            "type": "u64"
          },
          {
            "name": "nativeOptionUnderlyingFeePercentage",
            "type": "u64"
          },
          {
            "name": "nativeWhitelistUnderlyingFeePercentage",
            "type": "u64"
          },
          {
            "name": "nativeDepositLimit",
            "type": "u64"
          },
          {
            "name": "expirationThresholdSeconds",
            "type": "u32"
          },
          {
            "name": "positionMovementFeeBps",
            "type": "u8"
          },
          {
            "name": "marginConcessionPercentage",
            "type": "u8"
          },
          {
            "name": "maxPerpDeltaAgeSeconds",
            "type": "u16"
          },
          {
            "name": "nativeWithdrawLimit",
            "type": "u64"
          },
          {
            "name": "withdrawLimitEpochSeconds",
            "type": "u32"
          },
          {
            "name": "nativeOpenInterestLimit",
            "type": "u64"
          }
        ]
      }
    },
    {
      "name": "UpdatePricingParametersArgs",
      "type": {
        "kind": "struct",
        "fields": [
          {
            "name": "optionTradeNormalizer",
            "type": "u64"
          },
          {
            "name": "futureTradeNormalizer",
            "type": "u64"
          },
          {
            "name": "maxVolatilityRetreat",
            "type": "u64"
          },
          {
            "name": "maxInterestRetreat",
            "type": "u64"
          },
          {
            "name": "minDelta",
            "type": "u64"
          },
          {
            "name": "maxDelta",
            "type": "u64"
          },
          {
            "name": "minInterestRate",
            "type": "i64"
          },
          {
            "name": "maxInterestRate",
            "type": "i64"
          },
          {
            "name": "minVolatility",
            "type": "u64"
          },
          {
            "name": "maxVolatility",
            "type": "u64"
          }
        ]
      }
    },
    {
      "name": "UpdateMarginParametersArgs",
      "type": {
        "kind": "struct",
        "fields": [
          {
            "name": "futureMarginInitial",
            "type": "u64"
          },
          {
            "name": "futureMarginMaintenance",
            "type": "u64"
          }
        ]
      }
    },
    {
      "name": "UpdatePerpParametersArgs",
      "type": {
        "kind": "struct",
        "fields": [
          {
            "name": "minFundingRatePercent",
            "type": "i64"
          },
          {
            "name": "maxFundingRatePercent",
            "type": "i64"
          },
          {
            "name": "perpImpactCashDelta",
            "type": "u64"
          }
        ]
      }
    },
    {
      "name": "InitializeZetaGroupArgs",
      "type": {
        "kind": "struct",
        "fields": [
          {
            "name": "perpsOnly",
            "type": "bool"
          },
          {
            "name": "flexUnderlying",
            "type": "bool"
          },
          {
            "name": "assetOverride",
            "type": {
              "option": {
                "defined": "Asset"
              }
            }
          },
          {
            "name": "zetaGroupNonce",
            "type": "u8"
          },
          {
            "name": "underlyingNonce",
            "type": "u8"
          },
          {
            "name": "greeksNonce",
            "type": "u8"
          },
          {
            "name": "vaultNonce",
            "type": "u8"
          },
          {
            "name": "insuranceVaultNonce",
            "type": "u8"
          },
          {
            "name": "socializedLossAccountNonce",
            "type": "u8"
          },
          {
            "name": "perpSyncQueueNonce",
            "type": "u8"
          },
          {
            "name": "interestRate",
            "type": "i64"
          },
          {
            "name": "volatility",
            "type": {
              "array": [
                "u64",
                5
              ]
            }
          },
          {
            "name": "optionTradeNormalizer",
            "type": "u64"
          },
          {
            "name": "futureTradeNormalizer",
            "type": "u64"
          },
          {
            "name": "maxVolatilityRetreat",
            "type": "u64"
          },
          {
            "name": "maxInterestRetreat",
            "type": "u64"
          },
          {
            "name": "maxDelta",
            "type": "u64"
          },
          {
            "name": "minDelta",
            "type": "u64"
          },
          {
            "name": "minInterestRate",
            "type": "i64"
          },
          {
            "name": "maxInterestRate",
            "type": "i64"
          },
          {
            "name": "minVolatility",
            "type": "u64"
          },
          {
            "name": "maxVolatility",
            "type": "u64"
          },
          {
            "name": "futureMarginInitial",
            "type": "u64"
          },
          {
            "name": "futureMarginMaintenance",
            "type": "u64"
          },
          {
            "name": "expiryIntervalSeconds",
            "type": "u32"
          },
          {
            "name": "newExpiryThresholdSeconds",
            "type": "u32"
          },
          {
            "name": "minFundingRatePercent",
            "type": "i64"
          },
          {
            "name": "maxFundingRatePercent",
            "type": "i64"
          },
          {
            "name": "perpImpactCashDelta",
            "type": "u64"
          }
        ]
      }
    },
    {
      "name": "UpdateZetaGroupExpiryArgs",
      "type": {
        "kind": "struct",
        "fields": [
          {
            "name": "expiryIntervalSeconds",
            "type": "u32"
          },
          {
            "name": "newExpiryThresholdSeconds",
            "type": "u32"
          }
        ]
      }
    },
    {
      "name": "UpdateGreeksArgs",
      "type": {
        "kind": "struct",
        "fields": [
          {
            "name": "index",
            "type": "u8"
          },
          {
            "name": "theo",
            "type": "u64"
          },
          {
            "name": "delta",
            "type": "u32"
          },
          {
            "name": "gamma",
            "type": "u32"
          },
          {
            "name": "volatility",
            "type": "u32"
          }
        ]
      }
    },
    {
      "name": "PositionMovementArg",
      "type": {
        "kind": "struct",
        "fields": [
          {
            "name": "index",
            "type": "u8"
          },
          {
            "name": "size",
            "type": "i64"
          }
        ]
      }
    },
    {
      "name": "UpdateZetaPricingPubkeysArgs",
      "type": {
        "kind": "struct",
        "fields": [
          {
            "name": "asset",
            "type": {
              "defined": "Asset"
            }
          },
          {
            "name": "oracle",
            "type": "publicKey"
          },
          {
            "name": "oracleBackupFeed",
            "type": "publicKey"
          },
          {
            "name": "market",
            "type": "publicKey"
          },
          {
            "name": "perpSyncQueue",
            "type": "publicKey"
          },
          {
            "name": "zetaGroupKey",
            "type": "publicKey"
          }
        ]
      }
    },
    {
      "name": "InitializeZetaPricingArgs",
      "type": {
        "kind": "struct",
        "fields": [
          {
            "name": "minFundingRatePercent",
            "type": "i64"
          },
          {
            "name": "maxFundingRatePercent",
            "type": "i64"
          },
          {
            "name": "perpImpactCashDelta",
            "type": "u64"
          },
          {
            "name": "marginInitial",
            "type": "u64"
          },
          {
            "name": "marginMaintenance",
            "type": "u64"
          },
          {
            "name": "pricingNonce",
            "type": "u8"
          }
        ]
      }
    },
    {
      "name": "ExpirySeriesStatus",
      "type": {
        "kind": "enum",
        "variants": [
          {
            "name": "Uninitialized"
          },
          {
            "name": "Initialized"
          },
          {
            "name": "Live"
          },
          {
            "name": "Expired"
          },
          {
            "name": "ExpiredDirty"
          }
        ]
      }
    },
    {
      "name": "Kind",
      "type": {
        "kind": "enum",
        "variants": [
          {
            "name": "Uninitialized"
          },
          {
            "name": "Call"
          },
          {
            "name": "Put"
          },
          {
            "name": "Future"
          },
          {
            "name": "Perp"
          }
        ]
      }
    },
    {
      "name": "OrderType",
      "type": {
        "kind": "enum",
        "variants": [
          {
            "name": "Limit"
          },
          {
            "name": "PostOnly"
          },
          {
            "name": "FillOrKill"
          },
          {
            "name": "ImmediateOrCancel"
          },
          {
            "name": "PostOnlySlide"
          }
        ]
      }
    },
    {
      "name": "Side",
      "type": {
        "kind": "enum",
        "variants": [
          {
            "name": "Uninitialized"
          },
          {
            "name": "Bid"
          },
          {
            "name": "Ask"
          }
        ]
      }
    },
    {
      "name": "Asset",
      "type": {
        "kind": "enum",
        "variants": [
          {
            "name": "SOL"
          },
          {
            "name": "BTC"
          },
          {
            "name": "ETH"
          },
          {
            "name": "APT"
          },
          {
            "name": "ARB"
          },
          {
            "name": "UNDEFINED"
          }
        ]
      }
    },
    {
      "name": "MovementType",
      "type": {
        "kind": "enum",
        "variants": [
          {
            "name": "Undefined"
          },
          {
            "name": "Lock"
          },
          {
            "name": "Unlock"
          }
        ]
      }
    },
    {
      "name": "TreasuryMovementType",
      "type": {
        "kind": "enum",
        "variants": [
          {
            "name": "Undefined"
          },
          {
            "name": "ToTreasuryFromInsurance"
          },
          {
            "name": "ToInsuranceFromTreasury"
          },
          {
            "name": "ToTreasuryFromReferralsRewards"
          },
          {
            "name": "ToReferralsRewardsFromTreasury"
          }
        ]
      }
    },
    {
      "name": "OrderCompleteType",
      "type": {
        "kind": "enum",
        "variants": [
          {
            "name": "Cancel"
          },
          {
            "name": "Fill"
          },
          {
            "name": "Booted"
          }
        ]
      }
    },
    {
      "name": "MarginRequirement",
      "type": {
        "kind": "enum",
        "variants": [
          {
            "name": "Initial"
          },
          {
            "name": "Maintenance"
          },
          {
            "name": "MaintenanceIncludingOrders"
          },
          {
            "name": "MarketMakerConcession"
          }
        ]
      }
    },
    {
      "name": "MarginAccountType",
      "type": {
        "kind": "enum",
        "variants": [
          {
            "name": "Normal"
          },
          {
            "name": "MarketMaker"
          }
        ]
      }
    },
    {
      "name": "PlaceOrderType",
      "type": {
        "kind": "enum",
        "variants": [
          {
            "name": "PlaceOrder"
          },
          {
            "name": "PlacePerpOrder"
          }
        ]
      }
    },
    {
      "name": "ValidationType",
      "type": {
        "kind": "enum",
        "variants": [
          {
            "name": "Place"
          },
          {
            "name": "Cancel"
          },
          {
            "name": "OpenOrders"
          }
        ]
      }
    }
  ],
  "events": [
    {
      "name": "TradeEvent",
      "fields": [
        {
          "name": "marginAccount",
          "type": "publicKey",
          "index": false
        },
        {
          "name": "index",
          "type": "u8",
          "index": false
        },
        {
          "name": "size",
          "type": "u64",
          "index": false
        },
        {
          "name": "costOfTrades",
          "type": "u64",
          "index": false
        },
        {
          "name": "isBid",
          "type": "bool",
          "index": false
        },
        {
          "name": "clientOrderId",
          "type": "u64",
          "index": false
        },
        {
          "name": "orderId",
          "type": "u128",
          "index": false
        }
      ]
    },
    {
      "name": "TradeEventV2",
      "fields": [
        {
          "name": "marginAccount",
          "type": "publicKey",
          "index": false
        },
        {
          "name": "index",
          "type": "u8",
          "index": false
        },
        {
          "name": "size",
          "type": "u64",
          "index": false
        },
        {
          "name": "costOfTrades",
          "type": "u64",
          "index": false
        },
        {
          "name": "isBid",
          "type": "bool",
          "index": false
        },
        {
          "name": "clientOrderId",
          "type": "u64",
          "index": false
        },
        {
          "name": "orderId",
          "type": "u128",
          "index": false
        },
        {
          "name": "asset",
          "type": "u8",
          "index": false
        },
        {
          "name": "user",
          "type": "publicKey",
          "index": false
        },
        {
          "name": "isTaker",
          "type": "bool",
          "index": false
        },
        {
          "name": "sequenceNumber",
          "type": "u64",
          "index": false
        }
      ]
    },
    {
      "name": "TradeEventV3",
      "fields": [
        {
          "name": "marginAccount",
          "type": "publicKey",
          "index": false
        },
        {
          "name": "index",
          "type": "u8",
          "index": false
        },
        {
          "name": "size",
          "type": "u64",
          "index": false
        },
        {
          "name": "costOfTrades",
          "type": "u64",
          "index": false
        },
        {
          "name": "isBid",
          "type": "bool",
          "index": false
        },
        {
          "name": "clientOrderId",
          "type": "u64",
          "index": false
        },
        {
          "name": "orderId",
          "type": "u128",
          "index": false
        },
        {
          "name": "asset",
          "type": {
            "defined": "Asset"
          },
          "index": false
        },
        {
          "name": "user",
          "type": "publicKey",
          "index": false
        },
        {
          "name": "isTaker",
          "type": "bool",
          "index": false
        },
        {
          "name": "sequenceNumber",
          "type": "u64",
          "index": false
        }
      ]
    },
    {
      "name": "PositionMovementEvent",
      "fields": [
        {
          "name": "netBalanceTransfer",
          "type": "i64",
          "index": false
        },
        {
          "name": "marginAccountBalance",
          "type": "u64",
          "index": false
        },
        {
          "name": "spreadAccountBalance",
          "type": "u64",
          "index": false
        },
        {
          "name": "movementFees",
          "type": "u64",
          "index": false
        }
      ]
    },
    {
      "name": "PlaceOrderEvent",
      "fields": [
        {
          "name": "fee",
          "type": "u64",
          "index": false
        },
        {
          "name": "oraclePrice",
          "type": "u64",
          "index": false
        },
        {
          "name": "orderId",
          "type": "u128",
          "index": false
        },
        {
          "name": "expiryTs",
          "type": "u64",
          "index": false
        }
      ]
    },
    {
      "name": "LiquidationEvent",
      "fields": [
        {
          "name": "liquidatorReward",
          "type": "u64",
          "index": false
        },
        {
          "name": "insuranceReward",
          "type": "u64",
          "index": false
        },
        {
          "name": "costOfTrades",
          "type": "u64",
          "index": false
        },
        {
          "name": "size",
          "type": "i64",
          "index": false
        },
        {
          "name": "remainingLiquidateeBalance",
          "type": "u64",
          "index": false
        },
        {
          "name": "remainingLiquidatorBalance",
          "type": "u64",
          "index": false
        },
        {
          "name": "markPrice",
          "type": "u64",
          "index": false
        },
        {
          "name": "underlyingPrice",
          "type": "u64",
          "index": false
        },
        {
          "name": "liquidatee",
          "type": "publicKey",
          "index": false
        },
        {
          "name": "liquidator",
          "type": "publicKey",
          "index": false
        },
        {
          "name": "asset",
          "type": {
            "defined": "Asset"
          },
          "index": false
        }
      ]
    },
    {
      "name": "OrderCompleteEvent",
      "fields": [
        {
          "name": "marginAccount",
          "type": "publicKey",
          "index": false
        },
        {
          "name": "user",
          "type": "publicKey",
          "index": false
        },
        {
          "name": "asset",
          "type": {
            "defined": "Asset"
          },
          "index": false
        },
        {
          "name": "marketIndex",
          "type": "u8",
          "index": false
        },
        {
          "name": "side",
          "type": {
            "defined": "Side"
          },
          "index": false
        },
        {
          "name": "unfilledSize",
          "type": "u64",
          "index": false
        },
        {
          "name": "orderId",
          "type": "u128",
          "index": false
        },
        {
          "name": "clientOrderId",
          "type": "u64",
          "index": false
        },
        {
          "name": "orderCompleteType",
          "type": {
            "defined": "OrderCompleteType"
          },
          "index": false
        }
      ]
    },
    {
      "name": "ApplyFundingEvent",
      "fields": [
        {
          "name": "marginAccount",
          "type": "publicKey",
          "index": false
        },
        {
          "name": "user",
          "type": "publicKey",
          "index": false
        },
        {
          "name": "asset",
          "type": {
            "defined": "Asset"
          },
          "index": false
        },
        {
          "name": "balanceChange",
          "type": "i64",
          "index": false
        },
        {
          "name": "remainingBalance",
          "type": "u64",
          "index": false
        },
        {
          "name": "fundingRate",
          "type": "i64",
          "index": false
        },
        {
          "name": "oraclePrice",
          "type": "u64",
          "index": false
        }
      ]
    }
  ],
  "errors": [
    {
      "code": 6000,
      "name": "DepositOverflow",
      "msg": "Deposit overflow"
    },
    {
      "code": 6001,
      "name": "Unreachable",
      "msg": "Unreachable"
    },
    {
      "code": 6002,
      "name": "FailedInitialMarginRequirement",
      "msg": "Failed initial margin requirement"
    },
    {
      "code": 6003,
      "name": "LiquidatorFailedMarginRequirement",
      "msg": "Liquidator failed margin requirement"
    },
    {
      "code": 6004,
      "name": "CannotLiquidateOwnAccount",
      "msg": "Cannot liquidate own account"
    },
    {
      "code": 6005,
      "name": "CrankInvalidRemainingAccounts",
      "msg": "Invalid cranking remaining accounts"
    },
    {
      "code": 6006,
      "name": "IncorrectTickSize",
      "msg": "Incorrect tick size"
    },
    {
      "code": 6007,
      "name": "ZeroPrice",
      "msg": "ZeroPrice"
    },
    {
      "code": 6008,
      "name": "ZeroSize",
      "msg": "ZeroSize"
    },
    {
      "code": 6009,
      "name": "ZeroWithdrawableBalance",
      "msg": "Zero withdrawable balance"
    },
    {
      "code": 6010,
      "name": "DepositAmountExceeded",
      "msg": "Deposit amount exceeds limit and user is not whitelisted"
    },
    {
      "code": 6011,
      "name": "WithdrawalAmountExceedsWithdrawableBalance",
      "msg": "Withdrawal amount exceeds withdrawable balance"
    },
    {
      "code": 6012,
      "name": "AccountHasSufficientMarginPostCancels",
      "msg": "Account has sufficient margin post cancels"
    },
    {
      "code": 6013,
      "name": "OverBankrupt",
      "msg": "Over bankrupt"
    },
    {
      "code": 6014,
      "name": "AccountHasSufficientMargin",
      "msg": "Account has sufficient margin"
    },
    {
      "code": 6015,
      "name": "UserHasNoActiveOrders",
      "msg": "User has no active orders"
    },
    {
      "code": 6016,
      "name": "InvalidExpirationInterval",
      "msg": "Invalid expiration interval"
    },
    {
      "code": 6017,
      "name": "ProductMarketsAlreadyInitialized",
      "msg": "Product markets already initialized"
    },
    {
      "code": 6018,
      "name": "InvalidProductMarketKey",
      "msg": "Invalid product market key"
    },
    {
      "code": 6019,
      "name": "MarketNotLive",
      "msg": "Market not live"
    },
    {
      "code": 6020,
      "name": "MarketPricingNotReady",
      "msg": "Market pricing not ready"
    },
    {
      "code": 6021,
      "name": "UserHasRemainingOrdersOnExpiredMarket",
      "msg": "User has remaining orders on expired market"
    },
    {
      "code": 6022,
      "name": "InvalidSeriesExpiration",
      "msg": "Invalid series expiration"
    },
    {
      "code": 6023,
      "name": "InvalidExpiredOrderCancel",
      "msg": "Invalid expired order cancel"
    },
    {
      "code": 6024,
      "name": "NoMarketsToAdd",
      "msg": "No markets to add"
    },
    {
      "code": 6025,
      "name": "UserHasUnsettledPositions",
      "msg": "User has unsettled positions"
    },
    {
      "code": 6026,
      "name": "NoMarginAccountsToSettle",
      "msg": "No margin accounts to settle"
    },
    {
      "code": 6027,
      "name": "CannotSettleUserWithActiveOrders",
      "msg": "Cannot settle users with active orders"
    },
    {
      "code": 6028,
      "name": "OrderbookNotEmpty",
      "msg": "Orderbook not empty"
    },
    {
      "code": 6029,
      "name": "InvalidNumberOfAccounts",
      "msg": "Invalid number of accounts"
    },
    {
      "code": 6030,
      "name": "InvalidMarketAccounts",
      "msg": "Bids or Asks don't match the Market"
    },
    {
      "code": 6031,
      "name": "ProductStrikeUninitialized",
      "msg": "Product strike uninitialized"
    },
    {
      "code": 6032,
      "name": "PricingNotUpToDate",
      "msg": "Pricing not up to date"
    },
    {
      "code": 6033,
      "name": "RetreatsAreStale",
      "msg": "Retreats are stale"
    },
    {
      "code": 6034,
      "name": "ProductDirty",
      "msg": "Product dirty"
    },
    {
      "code": 6035,
      "name": "ProductStrikesInitialized",
      "msg": "Product strikes initialized"
    },
    {
      "code": 6036,
      "name": "StrikeInitializationNotReady",
      "msg": "Strike initialization not ready"
    },
    {
      "code": 6037,
      "name": "UnsupportedKind",
      "msg": "Unsupported kind"
    },
    {
      "code": 6038,
      "name": "InvalidZetaGroup",
      "msg": "Invalid zeta group"
    },
    {
      "code": 6039,
      "name": "InvalidMarginAccount",
      "msg": "Invalid margin account"
    },
    {
      "code": 6040,
      "name": "InvalidGreeksAccount",
      "msg": "Invalid greeks account"
    },
    {
      "code": 6041,
      "name": "InvalidSettlementAccount",
      "msg": "Invalid settlement account"
    },
    {
      "code": 6042,
      "name": "InvalidCancelAuthority",
      "msg": "Invalid cancel authority"
    },
    {
      "code": 6043,
      "name": "CannotUpdatePricingAfterExpiry",
      "msg": "Cannot update pricing after expiry"
    },
    {
      "code": 6044,
      "name": "LoadAccountDiscriminatorAlreadySet",
      "msg": "Account discriminator already set"
    },
    {
      "code": 6045,
      "name": "AccountAlreadyInitialized",
      "msg": "Account already initialized"
    },
    {
      "code": 6046,
      "name": "GreeksAccountSeedsMismatch",
      "msg": "Greeks account seeds mismatch"
    },
    {
      "code": 6047,
      "name": "ZetaGroupAccountSeedsMismatch",
      "msg": "Zeta group account seeds mismatch"
    },
    {
      "code": 6048,
      "name": "MarginAccountSeedsMismatch",
      "msg": "Margin account seeds mismatch"
    },
    {
      "code": 6049,
      "name": "OpenOrdersAccountSeedsMismatch",
      "msg": "Open orders account seeds mismatch"
    },
    {
      "code": 6050,
      "name": "MarketNodeAccountSeedsMismatch",
      "msg": "Market node seeds mismatch"
    },
    {
      "code": 6051,
      "name": "UserTradingFeeWhitelistAccountSeedsMismatch",
      "msg": "User trading fee whitelist account seeds mismatch"
    },
    {
      "code": 6052,
      "name": "UserDepositWhitelistAccountSeedsMismatch",
      "msg": "User deposit whitelist account seeds mismatch"
    },
    {
      "code": 6053,
      "name": "MarketIndexesUninitialized",
      "msg": "Market indexes uninitialized"
    },
    {
      "code": 6054,
      "name": "MarketIndexesAlreadyInitialized",
      "msg": "Market indexes already initialized"
    },
    {
      "code": 6055,
      "name": "CannotGetUnsetStrike",
      "msg": "Cannot get unset strike"
    },
    {
      "code": 6056,
      "name": "CannotSetInitializedStrike",
      "msg": "Cannot set initialized strike"
    },
    {
      "code": 6057,
      "name": "CannotResetUninitializedStrike",
      "msg": "Cannot set initialized strike"
    },
    {
      "code": 6058,
      "name": "CrankMarginAccountNotMutable",
      "msg": "CrankMarginAccountNotMutable"
    },
    {
      "code": 6059,
      "name": "InvalidAdminSigner",
      "msg": "InvalidAdminSigner"
    },
    {
      "code": 6060,
      "name": "UserHasActiveOrders",
      "msg": "User still has active orders"
    },
    {
      "code": 6061,
      "name": "UserForceCancelInProgress",
      "msg": "User has a force cancel in progress"
    },
    {
      "code": 6062,
      "name": "FailedPriceBandCheck",
      "msg": "Failed price band check"
    },
    {
      "code": 6063,
      "name": "UnsortedOpenOrdersAccounts",
      "msg": "Unsorted open orders accounts"
    },
    {
      "code": 6064,
      "name": "AccountNotMutable",
      "msg": "Account not mutable"
    },
    {
      "code": 6065,
      "name": "AccountDiscriminatorMismatch",
      "msg": "Account discriminator mismatch"
    },
    {
      "code": 6066,
      "name": "InvalidMarketNodeIndex",
      "msg": "Invalid market node index"
    },
    {
      "code": 6067,
      "name": "InvalidMarketNode",
      "msg": "Invalid market node"
    },
    {
      "code": 6068,
      "name": "LUTOutOfBounds",
      "msg": "Lut out of bounds"
    },
    {
      "code": 6069,
      "name": "RebalanceInsuranceInvalidRemainingAccounts",
      "msg": "Rebalance insurance vault with no margin accounts"
    },
    {
      "code": 6070,
      "name": "InvalidMintDecimals",
      "msg": "Invalid mint decimals"
    },
    {
      "code": 6071,
      "name": "InvalidZetaGroupOracle",
      "msg": "Invalid oracle for this zeta group"
    },
    {
      "code": 6072,
      "name": "InvalidZetaGroupDepositMint",
      "msg": "Invalid zeta group deposit mint"
    },
    {
      "code": 6073,
      "name": "InvalidZetaGroupRebalanceMint",
      "msg": "Invalid zeta group rebalance insurance vault mint"
    },
    {
      "code": 6074,
      "name": "InvalidDepositAmount",
      "msg": "Invalid deposit amount"
    },
    {
      "code": 6075,
      "name": "InvalidTokenAccountOwner",
      "msg": "Invalid token account owner"
    },
    {
      "code": 6076,
      "name": "InvalidWithdrawAmount",
      "msg": "Invalid withdraw amount"
    },
    {
      "code": 6077,
      "name": "InvalidDepositRemainingAccounts",
      "msg": "Invalid number of remaining accounts in deposit"
    },
    {
      "code": 6078,
      "name": "InvalidPlaceOrderRemainingAccounts",
      "msg": "Invalid number of remaining accounts in place order"
    },
    {
      "code": 6079,
      "name": "ClientOrderIdCannotBeZero",
      "msg": "ClientOrderIdCannotBeZero"
    },
    {
      "code": 6080,
      "name": "ZetaGroupHalted",
      "msg": "Zeta group halted"
    },
    {
      "code": 6081,
      "name": "ZetaGroupNotHalted",
      "msg": "Zeta group not halted"
    },
    {
      "code": 6082,
      "name": "HaltMarkPriceNotSet",
      "msg": "Halt mark price not set"
    },
    {
      "code": 6083,
      "name": "HaltMarketsNotCleaned",
      "msg": "Halt markets not cleaned"
    },
    {
      "code": 6084,
      "name": "HaltMarketNodesNotCleaned",
      "msg": "Halt market nodes not cleaned"
    },
    {
      "code": 6085,
      "name": "CannotExpireOptionsAfterExpirationThreshold",
      "msg": "Cannot expire options after expiration threshold"
    },
    {
      "code": 6086,
      "name": "PostOnlyInCross",
      "msg": "Post only order in cross"
    },
    {
      "code": 6087,
      "name": "FillOrKillNotFullSize",
      "msg": "Fill or kill order was not filled for full size"
    },
    {
      "code": 6088,
      "name": "InvalidOpenOrdersMapOwner",
      "msg": "Invalid open orders map owner"
    },
    {
      "code": 6089,
      "name": "AccountDidNotSerialize",
      "msg": "Failed to serialize the account"
    },
    {
      "code": 6090,
      "name": "OpenOrdersWithNonEmptyPositions",
      "msg": "Cannot close open orders account with non empty positions"
    },
    {
      "code": 6091,
      "name": "CannotCloseNonEmptyMarginAccount",
      "msg": "Cannot close margin account that is not empty"
    },
    {
      "code": 6092,
      "name": "InvalidTagLength",
      "msg": "Invalid tag length"
    },
    {
      "code": 6093,
      "name": "NakedShortCallIsNotAllowed",
      "msg": "Naked short call is not allowed"
    },
    {
      "code": 6094,
      "name": "InvalidSpreadAccount",
      "msg": "Invalid spread account"
    },
    {
      "code": 6095,
      "name": "CannotCloseNonEmptySpreadAccount",
      "msg": "Cannot close non empty spread account"
    },
    {
      "code": 6096,
      "name": "SpreadAccountSeedsMismatch",
      "msg": "Spread account seeds mismatch"
    },
    {
      "code": 6097,
      "name": "SpreadAccountHasUnsettledPositions",
      "msg": "Spread account seeds mismatch"
    },
    {
      "code": 6098,
      "name": "SpreadAccountInvalidExpirySeriesState",
      "msg": "Spread account invalid expiry series state"
    },
    {
      "code": 6099,
      "name": "InsufficientFundsToCollateralizeSpreadAccount",
      "msg": "Insufficient funds to collateralize spread account"
    },
    {
      "code": 6100,
      "name": "FailedMaintenanceMarginRequirement",
      "msg": "Failed maintenance margin requirement"
    },
    {
      "code": 6101,
      "name": "InvalidMovement",
      "msg": "Invalid movement"
    },
    {
      "code": 6102,
      "name": "MovementOnExpiredSeries",
      "msg": "Movement on expired series"
    },
    {
      "code": 6103,
      "name": "InvalidMovementSize",
      "msg": "Invalid movement size"
    },
    {
      "code": 6104,
      "name": "ExceededMaxPositionMovements",
      "msg": "Exceeded max position movements"
    },
    {
      "code": 6105,
      "name": "ExceededMaxSpreadAccountContracts",
      "msg": "Exceeded max spread account contracts"
    },
    {
      "code": 6106,
      "name": "OraclePriceIsInvalid",
      "msg": "Fetched oracle price is invalid"
    },
    {
      "code": 6107,
      "name": "InvalidUnderlyingMint",
      "msg": "Provided underlying mint address is invalid"
    },
    {
      "code": 6108,
      "name": "InvalidReferrerAlias",
      "msg": "Invalid referrer alias - Invalid length"
    },
    {
      "code": 6109,
      "name": "ReferrerAlreadyHasAlias",
      "msg": "Referrer already has alias"
    },
    {
      "code": 6110,
      "name": "InvalidTreasuryMovementAmount",
      "msg": "Invalid treasury movement amount"
    },
    {
      "code": 6111,
      "name": "InvalidReferralsAdminSigner",
      "msg": "Invalid referrals admin signer"
    },
    {
      "code": 6112,
      "name": "InvalidSetReferralsRewardsRemainingAccounts",
      "msg": "Invalid set referrals rewards remaining accounts"
    },
    {
      "code": 6113,
      "name": "SetReferralsRewardsAccountNotMutable",
      "msg": "Referrals account not mutable"
    },
    {
      "code": 6114,
      "name": "InvalidClaimReferralsRewardsAmount",
      "msg": "Invalid claim referrals rewards: not enough in refererals rewards wallet"
    },
    {
      "code": 6115,
      "name": "InvalidClaimReferralsRewardsAccount",
      "msg": "Invalid claim referrals rewards: referrals account is not a referral or referrer account"
    },
    {
      "code": 6116,
      "name": "ReferralAccountSeedsMismatch",
      "msg": "Referral account seeds mismatch"
    },
    {
      "code": 6117,
      "name": "ReferrerAccountSeedsMismatch",
      "msg": "Referrer account seeds mismatch"
    },
    {
      "code": 6118,
      "name": "ProtectedMmMarginAccount",
      "msg": "Market maker accounts are protected from liquidation"
    },
    {
      "code": 6119,
      "name": "CannotWithdrawWithOpenOrders",
      "msg": "Cannot withdraw with open orders"
    },
    {
      "code": 6120,
      "name": "FundingRateNotUpToDate",
      "msg": "Perp funding rate not up to date"
    },
    {
      "code": 6121,
      "name": "PerpSyncQueueFull",
      "msg": "Perp taker/maker sync queue is full"
    },
    {
      "code": 6122,
      "name": "PerpSyncQueueAccountSeedsMismatch",
      "msg": "PerpSyncQueue account seeds mismatch"
    },
    {
      "code": 6123,
      "name": "PerpSyncQueueEmpty",
      "msg": "Program tried to pop from an empty perpSyncQueue"
    },
    {
      "code": 6124,
      "name": "InvalidNonPerpMarket",
      "msg": "Perp product index given in placeOrder, use placePerpOrder"
    },
    {
      "code": 6125,
      "name": "InvalidPerpMarket",
      "msg": "Non-perp product index given in placePerpOrder, use placeOrder"
    },
    {
      "code": 6126,
      "name": "CannotInitializePerpMarketNode",
      "msg": "Not allowed to initialize market node for a perp market"
    },
    {
      "code": 6127,
      "name": "DeprecatedInstruction",
      "msg": "Instruction is deprecated, please use the newer version"
    },
    {
      "code": 6128,
      "name": "ForceCancelExpiredTIFOrdersOnly",
      "msg": "Can only force cancel expired TIF orders"
    },
    {
      "code": 6129,
      "name": "InvalidPlaceOrderAuthority",
      "msg": "Invalid place order authority"
    },
    {
      "code": 6130,
      "name": "InvalidOpenOrdersAuthority",
      "msg": "Invalid open orders authority"
    },
    {
      "code": 6131,
      "name": "InsuranceVaultSeedsMismatch",
      "msg": "Insurance vault seeds mismatch"
    },
    {
      "code": 6132,
      "name": "OpenInterestLimitBreach",
      "msg": "Open interest limit breach, decrease your position"
    },
    {
      "code": 6133,
      "name": "WithdrawLimitBreach",
      "msg": "Withdraw limit breach, wait to withdraw more"
    },
    {
      "code": 6134,
      "name": "InvalidPricingOracle",
      "msg": "Invalid oracle for this pricing account"
    },
    {
      "code": 6135,
      "name": "PricingAccountSeedsMismatch",
      "msg": "Pricing account seeds mismatch"
    },
    {
      "code": 6136,
      "name": "ZetaHalted",
      "msg": "Zeta exchange is halted"
    },
    {
      "code": 6137,
      "name": "ZetaNotHalted",
      "msg": "Zeta exchange is not halted"
    }
  ]
};

export const IDL: Zeta = {
  "version": "0.1.0",
  "name": "zeta",
  "instructions": [
    {
      "name": "initializeZetaPricing",
      "accounts": [
        {
          "name": "state",
          "isMut": true,
          "isSigner": false
        },
        {
          "name": "pricing",
          "isMut": true,
          "isSigner": false
        },
        {
          "name": "rent",
          "isMut": false,
          "isSigner": false
        },
        {
          "name": "systemProgram",
          "isMut": false,
          "isSigner": false
        },
        {
          "name": "tokenProgram",
          "isMut": false,
          "isSigner": false
        },
        {
          "name": "admin",
          "isMut": true,
          "isSigner": true
        }
      ],
      "args": [
        {
          "name": "args",
          "type": {
            "defined": "InitializeZetaPricingArgs"
          }
        }
      ]
    },
    {
      "name": "updateZetaPricingPubkeys",
      "accounts": [
        {
          "name": "state",
          "isMut": false,
          "isSigner": false
        },
        {
          "name": "pricing",
          "isMut": true,
          "isSigner": false
        },
        {
          "name": "admin",
          "isMut": false,
          "isSigner": true
        }
      ],
      "args": [
        {
          "name": "args",
          "type": {
            "defined": "UpdateZetaPricingPubkeysArgs"
          }
        }
      ]
    },
    {
      "name": "initializeZetaGroup",
      "accounts": [
        {
          "name": "state",
          "isMut": true,
          "isSigner": false
        },
        {
          "name": "admin",
          "isMut": true,
          "isSigner": true
        },
        {
          "name": "systemProgram",
          "isMut": false,
          "isSigner": false
        },
        {
          "name": "underlyingMint",
          "isMut": false,
          "isSigner": false
        },
        {
          "name": "zetaProgram",
          "isMut": false,
          "isSigner": false
        },
        {
          "name": "oracle",
          "isMut": false,
          "isSigner": false
        },
        {
          "name": "oracleBackupFeed",
          "isMut": false,
          "isSigner": false
        },
        {
          "name": "oracleBackupProgram",
          "isMut": false,
          "isSigner": false
        },
        {
          "name": "zetaGroup",
          "isMut": true,
          "isSigner": false
        },
        {
          "name": "greeks",
          "isMut": true,
          "isSigner": false
        },
        {
          "name": "perpSyncQueue",
          "isMut": true,
          "isSigner": false
        },
        {
          "name": "underlying",
          "isMut": true,
          "isSigner": false
        },
        {
          "name": "vault",
          "isMut": true,
          "isSigner": false
        },
        {
          "name": "insuranceVault",
          "isMut": true,
          "isSigner": false
        },
        {
          "name": "socializedLossAccount",
          "isMut": true,
          "isSigner": false
        },
        {
          "name": "tokenProgram",
          "isMut": false,
          "isSigner": false
        },
        {
          "name": "usdcMint",
          "isMut": false,
          "isSigner": false
        },
        {
          "name": "rent",
          "isMut": false,
          "isSigner": false
        }
      ],
      "args": [
        {
          "name": "args",
          "type": {
            "defined": "InitializeZetaGroupArgs"
          }
        }
      ]
    },
    {
      "name": "overrideExpiry",
      "accounts": [
        {
          "name": "state",
          "isMut": false,
          "isSigner": false
        },
        {
          "name": "admin",
          "isMut": false,
          "isSigner": true
        },
        {
          "name": "zetaGroup",
          "isMut": true,
          "isSigner": false
        }
      ],
      "args": [
        {
          "name": "args",
          "type": {
            "defined": "OverrideExpiryArgs"
          }
        }
      ]
    },
    {
      "name": "initializeMarginAccount",
      "accounts": [
        {
          "name": "marginAccount",
          "isMut": true,
          "isSigner": false
        },
        {
          "name": "authority",
          "isMut": false,
          "isSigner": true
        },
        {
          "name": "payer",
          "isMut": true,
          "isSigner": true
        },
        {
          "name": "zetaProgram",
          "isMut": false,
          "isSigner": false
        },
        {
          "name": "systemProgram",
          "isMut": false,
          "isSigner": false
        },
        {
          "name": "zetaGroup",
          "isMut": false,
          "isSigner": false
        }
      ],
      "args": []
    },
    {
      "name": "initializeSpreadAccount",
      "accounts": [
        {
          "name": "spreadAccount",
          "isMut": true,
          "isSigner": false
        },
        {
          "name": "authority",
          "isMut": false,
          "isSigner": true
        },
        {
          "name": "payer",
          "isMut": true,
          "isSigner": true
        },
        {
          "name": "zetaProgram",
          "isMut": false,
          "isSigner": false
        },
        {
          "name": "systemProgram",
          "isMut": false,
          "isSigner": false
        },
        {
          "name": "zetaGroup",
          "isMut": false,
          "isSigner": false
        }
      ],
      "args": []
    },
    {
      "name": "closeMarginAccount",
      "accounts": [
        {
          "name": "marginAccount",
          "isMut": true,
          "isSigner": false
        },
        {
          "name": "authority",
          "isMut": true,
          "isSigner": true
        },
        {
          "name": "zetaGroup",
          "isMut": false,
          "isSigner": false
        }
      ],
      "args": []
    },
    {
      "name": "closeSpreadAccount",
      "accounts": [
        {
          "name": "spreadAccount",
          "isMut": true,
          "isSigner": false
        },
        {
          "name": "authority",
          "isMut": true,
          "isSigner": true
        },
        {
          "name": "zetaGroup",
          "isMut": false,
          "isSigner": false
        }
      ],
      "args": []
    },
    {
      "name": "initializeUnderlying",
      "accounts": [
        {
          "name": "admin",
          "isMut": false,
          "isSigner": true
        },
        {
          "name": "zetaProgram",
          "isMut": false,
          "isSigner": false
        },
        {
          "name": "state",
          "isMut": true,
          "isSigner": false
        },
        {
          "name": "systemProgram",
          "isMut": false,
          "isSigner": false
        },
        {
          "name": "underlying",
          "isMut": true,
          "isSigner": false
        },
        {
          "name": "underlyingMint",
          "isMut": false,
          "isSigner": false
        }
      ],
      "args": [
        {
          "name": "flexUnderlying",
          "type": "bool"
        }
      ]
    },
    {
      "name": "initializePerpSyncQueue",
      "accounts": [
        {
          "name": "admin",
          "isMut": false,
          "isSigner": true
        },
        {
          "name": "zetaProgram",
          "isMut": false,
          "isSigner": false
        },
        {
          "name": "state",
          "isMut": false,
          "isSigner": false
        },
        {
          "name": "perpSyncQueue",
          "isMut": true,
          "isSigner": false
        },
        {
          "name": "zetaGroup",
          "isMut": true,
          "isSigner": false
        },
        {
          "name": "systemProgram",
          "isMut": false,
          "isSigner": false
        }
      ],
      "args": [
        {
          "name": "nonce",
          "type": "u8"
        }
      ]
    },
    {
<<<<<<< HEAD
      "name": "initializeMarketIndexes",
=======
      "name": "moveGreeksToZetaPricing",
      "accounts": [
        {
          "name": "state",
          "isMut": false,
          "isSigner": false
        },
        {
          "name": "pricing",
          "isMut": true,
          "isSigner": false
        },
        {
          "name": "admin",
          "isMut": false,
          "isSigner": true
        },
        {
          "name": "greeks",
          "isMut": false,
          "isSigner": false
        },
        {
          "name": "zetaGroup",
          "isMut": false,
          "isSigner": false
        }
      ],
      "args": [
        {
          "name": "asset",
          "type": {
            "defined": "Asset"
          }
        }
      ]
    },
    {
      "name": "initializeZetaGroup",
>>>>>>> 07b5e194
      "accounts": [
        {
          "name": "state",
          "isMut": false,
          "isSigner": false
        },
        {
          "name": "marketIndexes",
          "isMut": true,
          "isSigner": false
        },
        {
          "name": "admin",
          "isMut": true,
          "isSigner": true
        },
        {
          "name": "systemProgram",
          "isMut": false,
          "isSigner": false
        },
        {
          "name": "zetaGroup",
          "isMut": false,
          "isSigner": false
        }
      ],
      "args": [
        {
          "name": "nonce",
          "type": "u8"
        }
      ]
    },
    {
      "name": "initializeMarketNode",
      "accounts": [
        {
          "name": "zetaGroup",
          "isMut": false,
          "isSigner": false
        },
        {
          "name": "marketNode",
          "isMut": true,
          "isSigner": false
        },
        {
          "name": "greeks",
          "isMut": true,
          "isSigner": false
        },
        {
          "name": "payer",
          "isMut": true,
          "isSigner": true
        },
        {
          "name": "systemProgram",
          "isMut": false,
          "isSigner": false
        }
      ],
      "args": [
        {
          "name": "args",
          "type": {
            "defined": "InitializeMarketNodeArgs"
          }
        }
      ]
    },
    {
      "name": "haltZetaGroup",
      "accounts": [
        {
          "name": "state",
          "isMut": false,
          "isSigner": false
        },
        {
          "name": "zetaGroup",
          "isMut": true,
          "isSigner": false
        },
        {
          "name": "greeks",
          "isMut": true,
          "isSigner": false
        },
        {
          "name": "admin",
          "isMut": false,
          "isSigner": true
        }
      ],
      "args": []
    },
    {
      "name": "halt",
      "accounts": [
        {
          "name": "state",
          "isMut": true,
          "isSigner": false
        },
        {
          "name": "admin",
          "isMut": false,
          "isSigner": true
        }
      ],
      "args": [
        {
          "name": "asset",
          "type": {
            "defined": "Asset"
          }
        }
      ]
    },
    {
      "name": "unhalt",
      "accounts": [
        {
          "name": "state",
          "isMut": true,
          "isSigner": false
        },
        {
          "name": "pricing",
          "isMut": true,
          "isSigner": false
        },
        {
          "name": "admin",
          "isMut": false,
          "isSigner": true
        }
      ],
      "args": [
        {
          "name": "asset",
          "type": {
            "defined": "Asset"
          }
        }
      ]
    },
    {
      "name": "updateHaltStateV2",
      "accounts": [
        {
          "name": "state",
          "isMut": true,
          "isSigner": false
        },
        {
          "name": "admin",
          "isMut": false,
          "isSigner": true
        }
      ],
      "args": [
        {
          "name": "args",
          "type": {
            "defined": "HaltStateArgs"
          }
        }
      ]
    },
    {
      "name": "unhaltZetaGroup",
      "accounts": [
        {
          "name": "state",
          "isMut": false,
          "isSigner": false
        },
        {
          "name": "zetaGroup",
          "isMut": true,
          "isSigner": false
        },
        {
          "name": "admin",
          "isMut": false,
          "isSigner": true
        },
        {
          "name": "greeks",
          "isMut": true,
          "isSigner": false
        }
      ],
      "args": []
    },
    {
      "name": "updateHaltState",
      "accounts": [
        {
          "name": "state",
          "isMut": false,
          "isSigner": false
        },
        {
          "name": "zetaGroup",
          "isMut": true,
          "isSigner": false
        },
        {
          "name": "admin",
          "isMut": false,
          "isSigner": true
        }
      ],
      "args": [
        {
          "name": "args",
          "type": {
            "defined": "HaltZetaGroupArgs"
          }
        }
      ]
    },
    {
      "name": "updateVolatility",
      "accounts": [
        {
          "name": "state",
          "isMut": false,
          "isSigner": false
        },
        {
          "name": "greeks",
          "isMut": true,
          "isSigner": false
        },
        {
          "name": "zetaGroup",
          "isMut": false,
          "isSigner": false
        },
        {
          "name": "admin",
          "isMut": false,
          "isSigner": true
        }
      ],
      "args": [
        {
          "name": "args",
          "type": {
            "defined": "UpdateVolatilityArgs"
          }
        }
      ]
    },
    {
      "name": "updateInterestRate",
      "accounts": [
        {
          "name": "state",
          "isMut": false,
          "isSigner": false
        },
        {
          "name": "greeks",
          "isMut": true,
          "isSigner": false
        },
        {
          "name": "zetaGroup",
          "isMut": true,
          "isSigner": false
        },
        {
          "name": "admin",
          "isMut": false,
          "isSigner": true
        }
      ],
      "args": [
        {
          "name": "args",
          "type": {
            "defined": "UpdateInterestRateArgs"
          }
        }
      ]
    },
    {
      "name": "addMarketIndexes",
      "docs": [
        "This instruction allows us to generate the market PDA index seed we require",
        "to initialize markets in an order that remains sorted.",
        "Future unlisted markets can still retain this sorted property.",
        "",
        "There are two stages of this instruction:",
        "1. Generating the market pdas that use their respective index as seed 0..TOTAL_MARKETS -1",
        "and populating the keys inside zeta_group. These will be set back to default.",
        "2. Sorting the generated market pdas and storing their respective index seed within",
        "market indexes."
      ],
      "accounts": [
        {
          "name": "marketIndexes",
          "isMut": true,
          "isSigner": false
        },
        {
          "name": "zetaGroup",
          "isMut": true,
          "isSigner": false
        }
      ],
      "args": []
    },
    {
      "name": "initializeZetaState",
      "accounts": [
        {
          "name": "state",
          "isMut": true,
          "isSigner": false
        },
        {
          "name": "mintAuthority",
          "isMut": false,
          "isSigner": false
        },
        {
          "name": "serumAuthority",
          "isMut": false,
          "isSigner": false
        },
        {
          "name": "treasuryWallet",
          "isMut": true,
          "isSigner": false
        },
        {
          "name": "referralsAdmin",
          "isMut": false,
          "isSigner": false
        },
        {
          "name": "referralsRewardsWallet",
          "isMut": true,
          "isSigner": false
        },
        {
          "name": "rent",
          "isMut": false,
          "isSigner": false
        },
        {
          "name": "systemProgram",
          "isMut": false,
          "isSigner": false
        },
        {
          "name": "tokenProgram",
          "isMut": false,
          "isSigner": false
        },
        {
          "name": "usdcMint",
          "isMut": false,
          "isSigner": false
        },
        {
          "name": "admin",
          "isMut": true,
          "isSigner": true
        },
        {
          "name": "secondaryAdmin",
          "isMut": false,
          "isSigner": false
        }
      ],
      "args": [
        {
          "name": "args",
          "type": {
            "defined": "InitializeStateArgs"
          }
        }
      ]
    },
    {
      "name": "initializeZetaTreasuryWallet",
      "accounts": [
        {
          "name": "state",
          "isMut": true,
          "isSigner": false
        },
        {
          "name": "treasuryWallet",
          "isMut": true,
          "isSigner": false
        },
        {
          "name": "rent",
          "isMut": false,
          "isSigner": false
        },
        {
          "name": "systemProgram",
          "isMut": false,
          "isSigner": false
        },
        {
          "name": "tokenProgram",
          "isMut": false,
          "isSigner": false
        },
        {
          "name": "usdcMint",
          "isMut": false,
          "isSigner": false
        },
        {
          "name": "admin",
          "isMut": true,
          "isSigner": true
        }
      ],
      "args": []
    },
    {
      "name": "initializeZetaReferralsRewardsWallet",
      "accounts": [
        {
          "name": "state",
          "isMut": true,
          "isSigner": false
        },
        {
          "name": "referralsRewardsWallet",
          "isMut": true,
          "isSigner": false
        },
        {
          "name": "rent",
          "isMut": false,
          "isSigner": false
        },
        {
          "name": "systemProgram",
          "isMut": false,
          "isSigner": false
        },
        {
          "name": "tokenProgram",
          "isMut": false,
          "isSigner": false
        },
        {
          "name": "usdcMint",
          "isMut": false,
          "isSigner": false
        },
        {
          "name": "admin",
          "isMut": true,
          "isSigner": true
        }
      ],
      "args": []
    },
    {
      "name": "updateAdmin",
      "accounts": [
        {
          "name": "state",
          "isMut": true,
          "isSigner": false
        },
        {
          "name": "admin",
          "isMut": false,
          "isSigner": true
        },
        {
          "name": "newAdmin",
          "isMut": true,
          "isSigner": true
        }
      ],
      "args": []
    },
    {
      "name": "updateSecondaryAdmin",
      "accounts": [
        {
          "name": "state",
          "isMut": true,
          "isSigner": false
        },
        {
          "name": "admin",
          "isMut": false,
          "isSigner": true
        },
        {
          "name": "newAdmin",
          "isMut": true,
          "isSigner": true
        }
      ],
      "args": []
    },
    {
      "name": "updateReferralsAdmin",
      "accounts": [
        {
          "name": "state",
          "isMut": true,
          "isSigner": false
        },
        {
          "name": "admin",
          "isMut": false,
          "isSigner": true
        },
        {
          "name": "newAdmin",
          "isMut": true,
          "isSigner": true
        }
      ],
      "args": []
    },
    {
      "name": "updateZetaState",
      "accounts": [
        {
          "name": "state",
          "isMut": true,
          "isSigner": false
        },
        {
          "name": "admin",
          "isMut": false,
          "isSigner": true
        }
      ],
      "args": [
        {
          "name": "args",
          "type": {
            "defined": "UpdateStateArgs"
          }
        }
      ]
    },
    {
      "name": "updateOracle",
      "accounts": [
        {
          "name": "state",
          "isMut": false,
          "isSigner": false
        },
        {
          "name": "zetaGroup",
          "isMut": true,
          "isSigner": false
        },
        {
          "name": "admin",
          "isMut": false,
          "isSigner": true
        },
        {
          "name": "oracle",
          "isMut": false,
          "isSigner": false
        }
      ],
      "args": []
    },
    {
      "name": "updateOracleBackupFeed",
      "accounts": [
        {
          "name": "state",
          "isMut": false,
          "isSigner": false
        },
        {
          "name": "zetaGroup",
          "isMut": true,
          "isSigner": false
        },
        {
          "name": "admin",
          "isMut": false,
          "isSigner": true
        },
        {
          "name": "oracle",
          "isMut": false,
          "isSigner": false
        }
      ],
      "args": []
    },
    {
      "name": "updatePricingParameters",
      "accounts": [
        {
          "name": "state",
          "isMut": false,
          "isSigner": false
        },
        {
          "name": "zetaGroup",
          "isMut": true,
          "isSigner": false
        },
        {
          "name": "admin",
          "isMut": false,
          "isSigner": true
        }
      ],
      "args": [
        {
          "name": "args",
          "type": {
            "defined": "UpdatePricingParametersArgs"
          }
        }
      ]
    },
    {
      "name": "updateMarginParameters",
      "accounts": [
        {
          "name": "state",
          "isMut": false,
          "isSigner": false
        },
        {
          "name": "pricing",
          "isMut": true,
          "isSigner": false
        },
        {
          "name": "admin",
          "isMut": false,
          "isSigner": true
        }
      ],
      "args": [
        {
          "name": "args",
          "type": {
            "defined": "UpdateMarginParametersArgs"
          }
        },
        {
          "name": "asset",
          "type": {
            "defined": "Asset"
          }
        }
      ]
    },
    {
      "name": "updateZetaGroupMarginParameters",
      "accounts": [
        {
          "name": "state",
          "isMut": false,
          "isSigner": false
        },
        {
          "name": "zetaGroup",
          "isMut": true,
          "isSigner": false
        },
        {
          "name": "admin",
          "isMut": false,
          "isSigner": true
        }
      ],
      "args": [
        {
          "name": "args",
          "type": {
            "defined": "UpdateMarginParametersArgs"
          }
        }
      ]
    },
    {
      "name": "updatePerpParameters",
      "accounts": [
        {
          "name": "state",
          "isMut": false,
          "isSigner": false
        },
        {
          "name": "pricing",
          "isMut": true,
          "isSigner": false
        },
        {
          "name": "admin",
          "isMut": false,
          "isSigner": true
        }
      ],
      "args": [
        {
          "name": "args",
          "type": {
            "defined": "UpdatePerpParametersArgs"
          }
        },
        {
          "name": "asset",
          "type": {
            "defined": "Asset"
          }
        }
      ]
    },
    {
      "name": "updateZetaGroupPerpParameters",
      "accounts": [
        {
          "name": "state",
          "isMut": false,
          "isSigner": false
        },
        {
          "name": "zetaGroup",
          "isMut": true,
          "isSigner": false
        },
        {
          "name": "admin",
          "isMut": false,
          "isSigner": true
        }
      ],
      "args": [
        {
          "name": "args",
          "type": {
            "defined": "UpdatePerpParametersArgs"
          }
        }
      ]
    },
    {
      "name": "updateZetaGroupExpiryParameters",
      "accounts": [
        {
          "name": "state",
          "isMut": false,
          "isSigner": false
        },
        {
          "name": "zetaGroup",
          "isMut": true,
          "isSigner": false
        },
        {
          "name": "admin",
          "isMut": false,
          "isSigner": true
        }
      ],
      "args": [
        {
          "name": "args",
          "type": {
            "defined": "UpdateZetaGroupExpiryArgs"
          }
        }
      ]
    },
    {
      "name": "toggleZetaGroupPerpsOnly",
      "accounts": [
        {
          "name": "state",
          "isMut": false,
          "isSigner": false
        },
        {
          "name": "zetaGroup",
          "isMut": true,
          "isSigner": false
        },
        {
          "name": "admin",
          "isMut": false,
          "isSigner": true
        }
      ],
      "args": []
    },
    {
      "name": "cleanZetaMarkets",
      "accounts": [
        {
          "name": "state",
          "isMut": false,
          "isSigner": false
        },
        {
          "name": "zetaGroup",
          "isMut": true,
          "isSigner": false
        }
      ],
      "args": []
    },
    {
      "name": "cleanZetaMarketsHalted",
      "accounts": [
        {
          "name": "state",
          "isMut": false,
          "isSigner": false
        },
        {
          "name": "zetaGroup",
          "isMut": true,
          "isSigner": false
        }
      ],
      "args": []
    },
    {
      "name": "cleanZetaMarketsHaltedV2",
      "accounts": [
        {
          "name": "state",
          "isMut": true,
          "isSigner": false
        }
      ],
      "args": []
    },
    {
      "name": "settlePositions",
      "accounts": [
        {
          "name": "zetaGroup",
          "isMut": false,
          "isSigner": false
        },
        {
          "name": "settlementAccount",
          "isMut": false,
          "isSigner": false
        }
      ],
      "args": [
        {
          "name": "expiryTs",
          "type": "u64"
        },
        {
          "name": "settlementNonce",
          "type": "u8"
        }
      ]
    },
    {
      "name": "settlePositionsHaltedV2",
      "accounts": [
        {
          "name": "state",
          "isMut": false,
          "isSigner": false
        },
        {
          "name": "pricing",
          "isMut": false,
          "isSigner": false
        },
        {
          "name": "admin",
          "isMut": false,
          "isSigner": true
        }
      ],
      "args": []
    },
    {
      "name": "settlePositionsHalted",
      "accounts": [
        {
          "name": "state",
          "isMut": false,
          "isSigner": false
        },
        {
          "name": "zetaGroup",
          "isMut": false,
          "isSigner": false
        },
        {
          "name": "greeks",
          "isMut": false,
          "isSigner": false
        },
        {
          "name": "admin",
          "isMut": false,
          "isSigner": true
        }
      ],
      "args": []
    },
    {
      "name": "settleSpreadPositions",
      "accounts": [
        {
          "name": "zetaGroup",
          "isMut": false,
          "isSigner": false
        },
        {
          "name": "settlementAccount",
          "isMut": false,
          "isSigner": false
        }
      ],
      "args": [
        {
          "name": "expiryTs",
          "type": "u64"
        },
        {
          "name": "settlementNonce",
          "type": "u8"
        }
      ]
    },
    {
      "name": "settleSpreadPositionsHalted",
      "accounts": [
        {
          "name": "state",
          "isMut": false,
          "isSigner": false
        },
        {
          "name": "zetaGroup",
          "isMut": false,
          "isSigner": false
        },
        {
          "name": "greeks",
          "isMut": false,
          "isSigner": false
        },
        {
          "name": "admin",
          "isMut": false,
          "isSigner": true
        }
      ],
      "args": []
    },
    {
      "name": "initializeMarketStrikes",
      "accounts": [
        {
          "name": "state",
          "isMut": false,
          "isSigner": false
        },
        {
          "name": "zetaGroup",
          "isMut": true,
          "isSigner": false
        },
        {
          "name": "oracle",
          "isMut": false,
          "isSigner": false
        },
        {
          "name": "oracleBackupFeed",
          "isMut": false,
          "isSigner": false
        },
        {
          "name": "oracleBackupProgram",
          "isMut": false,
          "isSigner": false
        }
      ],
      "args": []
    },
    {
      "name": "expireSeriesOverride",
      "accounts": [
        {
          "name": "state",
          "isMut": false,
          "isSigner": false
        },
        {
          "name": "zetaGroup",
          "isMut": true,
          "isSigner": false
        },
        {
          "name": "settlementAccount",
          "isMut": true,
          "isSigner": false
        },
        {
          "name": "admin",
          "isMut": true,
          "isSigner": true
        },
        {
          "name": "systemProgram",
          "isMut": false,
          "isSigner": false
        },
        {
          "name": "greeks",
          "isMut": true,
          "isSigner": false
        }
      ],
      "args": [
        {
          "name": "args",
          "type": {
            "defined": "ExpireSeriesOverrideArgs"
          }
        }
      ]
    },
    {
      "name": "expireSeries",
      "accounts": [
        {
          "name": "state",
          "isMut": false,
          "isSigner": false
        },
        {
          "name": "zetaGroup",
          "isMut": true,
          "isSigner": false
        },
        {
          "name": "oracle",
          "isMut": false,
          "isSigner": false
        },
        {
          "name": "oracleBackupFeed",
          "isMut": false,
          "isSigner": false
        },
        {
          "name": "oracleBackupProgram",
          "isMut": false,
          "isSigner": false
        },
        {
          "name": "settlementAccount",
          "isMut": true,
          "isSigner": false
        },
        {
          "name": "payer",
          "isMut": true,
          "isSigner": true
        },
        {
          "name": "systemProgram",
          "isMut": false,
          "isSigner": false
        },
        {
          "name": "greeks",
          "isMut": true,
          "isSigner": false
        }
      ],
      "args": [
        {
          "name": "settlementNonce",
          "type": "u8"
        }
      ]
    },
    {
      "name": "initializeZetaMarket",
      "accounts": [
        {
          "name": "state",
          "isMut": false,
          "isSigner": false
        },
        {
          "name": "marketIndexes",
          "isMut": false,
          "isSigner": false
        },
        {
          "name": "zetaGroup",
          "isMut": true,
          "isSigner": false
        },
        {
          "name": "admin",
          "isMut": true,
          "isSigner": true
        },
        {
          "name": "market",
          "isMut": true,
          "isSigner": false
        },
        {
          "name": "requestQueue",
          "isMut": true,
          "isSigner": false
        },
        {
          "name": "eventQueue",
          "isMut": true,
          "isSigner": false
        },
        {
          "name": "bids",
          "isMut": true,
          "isSigner": false
        },
        {
          "name": "asks",
          "isMut": true,
          "isSigner": false
        },
        {
          "name": "baseMint",
          "isMut": true,
          "isSigner": false
        },
        {
          "name": "quoteMint",
          "isMut": true,
          "isSigner": false
        },
        {
          "name": "zetaBaseVault",
          "isMut": true,
          "isSigner": false
        },
        {
          "name": "zetaQuoteVault",
          "isMut": true,
          "isSigner": false
        },
        {
          "name": "dexBaseVault",
          "isMut": true,
          "isSigner": false
        },
        {
          "name": "dexQuoteVault",
          "isMut": true,
          "isSigner": false
        },
        {
          "name": "vaultOwner",
          "isMut": false,
          "isSigner": false
        },
        {
          "name": "mintAuthority",
          "isMut": false,
          "isSigner": false
        },
        {
          "name": "serumAuthority",
          "isMut": false,
          "isSigner": false
        },
        {
          "name": "dexProgram",
          "isMut": false,
          "isSigner": false
        },
        {
          "name": "systemProgram",
          "isMut": false,
          "isSigner": false
        },
        {
          "name": "tokenProgram",
          "isMut": false,
          "isSigner": false
        },
        {
          "name": "rent",
          "isMut": false,
          "isSigner": false
        }
      ],
      "args": [
        {
          "name": "args",
          "type": {
            "defined": "InitializeMarketArgs"
          }
        }
      ]
    },
    {
      "name": "initializeMarketTifEpochCycle",
      "accounts": [
        {
          "name": "state",
          "isMut": false,
          "isSigner": false
        },
        {
          "name": "admin",
          "isMut": true,
          "isSigner": true
        },
        {
          "name": "market",
          "isMut": true,
          "isSigner": false
        },
        {
          "name": "serumAuthority",
          "isMut": false,
          "isSigner": false
        },
        {
          "name": "dexProgram",
          "isMut": false,
          "isSigner": false
        }
      ],
      "args": [
        {
          "name": "epochLength",
          "type": "u16"
        }
      ]
    },
    {
      "name": "retreatMarketNodes",
      "accounts": [
        {
          "name": "zetaGroup",
          "isMut": false,
          "isSigner": false
        },
        {
          "name": "greeks",
          "isMut": true,
          "isSigner": false
        },
        {
          "name": "oracle",
          "isMut": false,
          "isSigner": false
        },
        {
          "name": "oracleBackupFeed",
          "isMut": false,
          "isSigner": false
        },
        {
          "name": "oracleBackupProgram",
          "isMut": false,
          "isSigner": false
        }
      ],
      "args": [
        {
          "name": "expiryIndex",
          "type": "u8"
        }
      ]
    },
    {
      "name": "cleanMarketNodes",
      "accounts": [
        {
          "name": "zetaGroup",
          "isMut": true,
          "isSigner": false
        },
        {
          "name": "greeks",
          "isMut": true,
          "isSigner": false
        }
      ],
      "args": [
        {
          "name": "expiryIndex",
          "type": "u8"
        }
      ]
    },
    {
      "name": "updateVolatilityNodes",
      "accounts": [
        {
          "name": "state",
          "isMut": false,
          "isSigner": false
        },
        {
          "name": "zetaGroup",
          "isMut": false,
          "isSigner": false
        },
        {
          "name": "greeks",
          "isMut": true,
          "isSigner": false
        },
        {
          "name": "admin",
          "isMut": false,
          "isSigner": true
        }
      ],
      "args": [
        {
          "name": "nodes",
          "type": {
            "array": [
              "u64",
              5
            ]
          }
        }
      ]
    },
    {
      "name": "updatePricing",
      "accounts": [
        {
          "name": "state",
          "isMut": false,
          "isSigner": false
        },
        {
          "name": "zetaGroup",
          "isMut": false,
          "isSigner": false
        },
        {
          "name": "greeks",
          "isMut": true,
          "isSigner": false
        },
        {
          "name": "oracle",
          "isMut": false,
          "isSigner": false
        },
        {
          "name": "oracleBackupFeed",
          "isMut": false,
          "isSigner": false
        },
        {
          "name": "oracleBackupProgram",
          "isMut": false,
          "isSigner": false
        },
        {
          "name": "perpMarket",
          "isMut": false,
          "isSigner": false
        },
        {
          "name": "perpBids",
          "isMut": false,
          "isSigner": false
        },
        {
          "name": "perpAsks",
          "isMut": false,
          "isSigner": false
        }
      ],
      "args": [
        {
          "name": "expiryIndex",
          "type": "u8"
        }
      ]
    },
    {
      "name": "updatePricingV2",
      "accounts": [
        {
          "name": "state",
          "isMut": false,
          "isSigner": false
        },
        {
          "name": "pricing",
          "isMut": true,
          "isSigner": false
        },
        {
          "name": "oracle",
          "isMut": false,
          "isSigner": false
        },
        {
          "name": "oracleBackupFeed",
          "isMut": false,
          "isSigner": false
        },
        {
          "name": "oracleBackupProgram",
          "isMut": false,
          "isSigner": false
        },
        {
          "name": "perpMarket",
          "isMut": false,
          "isSigner": false
        },
        {
          "name": "perpBids",
          "isMut": false,
          "isSigner": false
        },
        {
          "name": "perpAsks",
          "isMut": false,
          "isSigner": false
        }
      ],
      "args": [
        {
          "name": "asset",
          "type": {
            "defined": "Asset"
          }
        }
      ]
    },
    {
      "name": "applyPerpFundingV2",
      "accounts": [
        {
          "name": "state",
          "isMut": false,
          "isSigner": false
        },
        {
          "name": "pricing",
          "isMut": false,
          "isSigner": false
        }
      ],
      "args": []
    },
    {
      "name": "applyPerpFunding",
      "accounts": [
        {
          "name": "zetaGroup",
          "isMut": false,
          "isSigner": false
        },
        {
          "name": "greeks",
          "isMut": false,
          "isSigner": false
        }
      ],
      "args": []
    },
    {
      "name": "updatePricingHaltedV2",
      "accounts": [
        {
          "name": "state",
          "isMut": false,
          "isSigner": false
        },
        {
          "name": "pricing",
          "isMut": true,
          "isSigner": false
        },
        {
          "name": "admin",
          "isMut": false,
          "isSigner": true
        },
        {
          "name": "perpMarket",
          "isMut": false,
          "isSigner": false
        },
        {
          "name": "perpBids",
          "isMut": false,
          "isSigner": false
        },
        {
          "name": "perpAsks",
          "isMut": false,
          "isSigner": false
        }
      ],
      "args": [
        {
          "name": "asset",
          "type": {
            "defined": "Asset"
          }
        }
      ]
    },
    {
      "name": "updatePricingHalted",
      "accounts": [
        {
          "name": "state",
          "isMut": false,
          "isSigner": false
        },
        {
          "name": "zetaGroup",
          "isMut": true,
          "isSigner": false
        },
        {
          "name": "greeks",
          "isMut": true,
          "isSigner": false
        },
        {
          "name": "admin",
          "isMut": false,
          "isSigner": true
        },
        {
          "name": "perpMarket",
          "isMut": false,
          "isSigner": false
        },
        {
          "name": "perpBids",
          "isMut": false,
          "isSigner": false
        },
        {
          "name": "perpAsks",
          "isMut": false,
          "isSigner": false
        }
      ],
      "args": [
        {
          "name": "expiryIndex",
          "type": "u8"
        }
      ]
    },
    {
      "name": "deposit",
      "accounts": [
        {
          "name": "zetaGroup",
          "isMut": false,
          "isSigner": false
        },
        {
          "name": "marginAccount",
          "isMut": true,
          "isSigner": false
        },
        {
          "name": "vault",
          "isMut": true,
          "isSigner": false
        },
        {
          "name": "userTokenAccount",
          "isMut": true,
          "isSigner": false
        },
        {
          "name": "socializedLossAccount",
          "isMut": true,
          "isSigner": false
        },
        {
          "name": "authority",
          "isMut": false,
          "isSigner": true
        },
        {
          "name": "tokenProgram",
          "isMut": false,
          "isSigner": false
        },
        {
          "name": "state",
          "isMut": false,
          "isSigner": false
        },
        {
          "name": "greeks",
          "isMut": false,
          "isSigner": false
        }
      ],
      "args": [
        {
          "name": "amount",
          "type": "u64"
        }
      ]
    },
    {
      "name": "depositV2",
      "accounts": [
        {
          "name": "marginAccount",
          "isMut": true,
          "isSigner": false
        },
        {
          "name": "vault",
          "isMut": true,
          "isSigner": false
        },
        {
          "name": "userTokenAccount",
          "isMut": true,
          "isSigner": false
        },
        {
          "name": "socializedLossAccount",
          "isMut": true,
          "isSigner": false
        },
        {
          "name": "authority",
          "isMut": false,
          "isSigner": true
        },
        {
          "name": "tokenProgram",
          "isMut": false,
          "isSigner": false
        },
        {
          "name": "state",
          "isMut": false,
          "isSigner": false
        },
        {
          "name": "pricing",
          "isMut": true,
          "isSigner": false
        }
      ],
      "args": [
        {
          "name": "amount",
          "type": "u64"
        }
      ]
    },
    {
      "name": "depositInsuranceVault",
      "accounts": [
        {
          "name": "state",
          "isMut": true,
          "isSigner": false
        },
        {
          "name": "insuranceVault",
          "isMut": true,
          "isSigner": false
        },
        {
          "name": "insuranceDepositAccount",
          "isMut": true,
          "isSigner": false
        },
        {
          "name": "userTokenAccount",
          "isMut": true,
          "isSigner": false
        },
        {
          "name": "zetaVault",
          "isMut": true,
          "isSigner": false
        },
        {
          "name": "socializedLossAccount",
          "isMut": true,
          "isSigner": false
        },
        {
          "name": "authority",
          "isMut": false,
          "isSigner": true
        },
        {
          "name": "tokenProgram",
          "isMut": false,
          "isSigner": false
        }
      ],
      "args": [
        {
          "name": "amount",
          "type": "u64"
        }
      ]
    },
    {
      "name": "depositInsuranceVaultV2",
      "accounts": [
        {
          "name": "state",
          "isMut": true,
          "isSigner": false
        },
        {
          "name": "pricing",
          "isMut": true,
          "isSigner": false
        },
        {
          "name": "insuranceVault",
          "isMut": true,
          "isSigner": false
        },
        {
          "name": "insuranceDepositAccount",
          "isMut": true,
          "isSigner": false
        },
        {
          "name": "userTokenAccount",
          "isMut": true,
          "isSigner": false
        },
        {
          "name": "zetaVault",
          "isMut": true,
          "isSigner": false
        },
        {
          "name": "socializedLossAccount",
          "isMut": true,
          "isSigner": false
        },
        {
          "name": "authority",
          "isMut": false,
          "isSigner": true
        },
        {
          "name": "tokenProgram",
          "isMut": false,
          "isSigner": false
        }
      ],
      "args": [
        {
          "name": "amount",
          "type": "u64"
        }
      ]
    },
    {
      "name": "withdraw",
      "accounts": [
        {
          "name": "state",
          "isMut": false,
          "isSigner": false
        },
        {
          "name": "zetaGroup",
          "isMut": false,
          "isSigner": false
        },
        {
          "name": "vault",
          "isMut": true,
          "isSigner": false
        },
        {
          "name": "marginAccount",
          "isMut": true,
          "isSigner": false
        },
        {
          "name": "userTokenAccount",
          "isMut": true,
          "isSigner": false
        },
        {
          "name": "tokenProgram",
          "isMut": false,
          "isSigner": false
        },
        {
          "name": "authority",
          "isMut": false,
          "isSigner": true
        },
        {
          "name": "greeks",
          "isMut": false,
          "isSigner": false
        },
        {
          "name": "oracle",
          "isMut": false,
          "isSigner": false
        },
        {
          "name": "oracleBackupFeed",
          "isMut": false,
          "isSigner": false
        },
        {
          "name": "oracleBackupProgram",
          "isMut": false,
          "isSigner": false
        },
        {
          "name": "socializedLossAccount",
          "isMut": true,
          "isSigner": false
        }
      ],
      "args": [
        {
          "name": "amount",
          "type": "u64"
        }
      ]
    },
    {
      "name": "withdrawV2",
      "accounts": [
        {
          "name": "state",
          "isMut": false,
          "isSigner": false
        },
        {
          "name": "pricing",
          "isMut": true,
          "isSigner": false
        },
        {
          "name": "vault",
          "isMut": true,
          "isSigner": false
        },
        {
          "name": "marginAccount",
          "isMut": true,
          "isSigner": false
        },
        {
          "name": "userTokenAccount",
          "isMut": true,
          "isSigner": false
        },
        {
          "name": "tokenProgram",
          "isMut": false,
          "isSigner": false
        },
        {
          "name": "authority",
          "isMut": false,
          "isSigner": true
        },
        {
          "name": "oracle",
          "isMut": false,
          "isSigner": false
        },
        {
          "name": "oracleBackupFeed",
          "isMut": false,
          "isSigner": false
        },
        {
          "name": "oracleBackupProgram",
          "isMut": false,
          "isSigner": false
        },
        {
          "name": "socializedLossAccount",
          "isMut": true,
          "isSigner": false
        }
      ],
      "args": [
        {
          "name": "amount",
          "type": "u64"
        }
      ]
    },
    {
      "name": "withdrawInsuranceVault",
      "accounts": [
        {
          "name": "state",
          "isMut": true,
          "isSigner": false
        },
        {
          "name": "insuranceVault",
          "isMut": true,
          "isSigner": false
        },
        {
          "name": "insuranceDepositAccount",
          "isMut": true,
          "isSigner": false
        },
        {
          "name": "userTokenAccount",
          "isMut": true,
          "isSigner": false
        },
        {
          "name": "authority",
          "isMut": false,
          "isSigner": true
        },
        {
          "name": "tokenProgram",
          "isMut": false,
          "isSigner": false
        }
      ],
      "args": [
        {
          "name": "percentageAmount",
          "type": "u64"
        }
      ]
    },
    {
      "name": "withdrawInsuranceVaultV2",
      "accounts": [
        {
          "name": "state",
          "isMut": true,
          "isSigner": false
        },
        {
          "name": "pricing",
          "isMut": true,
          "isSigner": false
        },
        {
          "name": "insuranceVault",
          "isMut": true,
          "isSigner": false
        },
        {
          "name": "insuranceDepositAccount",
          "isMut": true,
          "isSigner": false
        },
        {
          "name": "userTokenAccount",
          "isMut": true,
          "isSigner": false
        },
        {
          "name": "authority",
          "isMut": false,
          "isSigner": true
        },
        {
          "name": "tokenProgram",
          "isMut": false,
          "isSigner": false
        }
      ],
      "args": [
        {
          "name": "percentageAmount",
          "type": "u64"
        }
      ]
    },
    {
      "name": "initializeOpenOrders",
      "accounts": [
        {
          "name": "state",
          "isMut": false,
          "isSigner": false
        },
        {
          "name": "zetaGroup",
          "isMut": false,
          "isSigner": false
        },
        {
          "name": "dexProgram",
          "isMut": false,
          "isSigner": false
        },
        {
          "name": "systemProgram",
          "isMut": false,
          "isSigner": false
        },
        {
          "name": "openOrders",
          "isMut": true,
          "isSigner": false
        },
        {
          "name": "marginAccount",
          "isMut": true,
          "isSigner": false
        },
        {
          "name": "authority",
          "isMut": false,
          "isSigner": true
        },
        {
          "name": "payer",
          "isMut": true,
          "isSigner": true
        },
        {
          "name": "market",
          "isMut": false,
          "isSigner": false
        },
        {
          "name": "serumAuthority",
          "isMut": false,
          "isSigner": false
        },
        {
          "name": "openOrdersMap",
          "isMut": true,
          "isSigner": false
        },
        {
          "name": "rent",
          "isMut": false,
          "isSigner": false
        }
      ],
      "args": []
    },
    {
      "name": "initializeOpenOrdersV2",
      "accounts": [
        {
          "name": "state",
          "isMut": false,
          "isSigner": false
        },
        {
          "name": "pricing",
          "isMut": false,
          "isSigner": false
        },
        {
          "name": "dexProgram",
          "isMut": false,
          "isSigner": false
        },
        {
          "name": "systemProgram",
          "isMut": false,
          "isSigner": false
        },
        {
          "name": "openOrders",
          "isMut": true,
          "isSigner": false
        },
        {
          "name": "marginAccount",
          "isMut": true,
          "isSigner": false
        },
        {
          "name": "authority",
          "isMut": false,
          "isSigner": true
        },
        {
          "name": "payer",
          "isMut": true,
          "isSigner": true
        },
        {
          "name": "market",
          "isMut": false,
          "isSigner": false
        },
        {
          "name": "serumAuthority",
          "isMut": false,
          "isSigner": false
        },
        {
          "name": "openOrdersMap",
          "isMut": true,
          "isSigner": false
        },
        {
          "name": "rent",
          "isMut": false,
          "isSigner": false
        }
      ],
      "args": []
    },
    {
      "name": "closeOpenOrders",
      "accounts": [
        {
          "name": "state",
          "isMut": false,
          "isSigner": false
        },
        {
          "name": "zetaGroup",
          "isMut": false,
          "isSigner": false
        },
        {
          "name": "dexProgram",
          "isMut": false,
          "isSigner": false
        },
        {
          "name": "openOrders",
          "isMut": true,
          "isSigner": false
        },
        {
          "name": "marginAccount",
          "isMut": true,
          "isSigner": false
        },
        {
          "name": "authority",
          "isMut": true,
          "isSigner": true
        },
        {
          "name": "market",
          "isMut": false,
          "isSigner": false
        },
        {
          "name": "serumAuthority",
          "isMut": false,
          "isSigner": false
        },
        {
          "name": "openOrdersMap",
          "isMut": true,
          "isSigner": false
        }
      ],
      "args": [
        {
          "name": "mapNonce",
          "type": "u8"
        }
      ]
    },
    {
      "name": "closeOpenOrdersV2",
      "accounts": [
        {
          "name": "state",
          "isMut": false,
          "isSigner": false
        },
        {
          "name": "pricing",
          "isMut": false,
          "isSigner": false
        },
        {
          "name": "dexProgram",
          "isMut": false,
          "isSigner": false
        },
        {
          "name": "openOrders",
          "isMut": true,
          "isSigner": false
        },
        {
          "name": "marginAccount",
          "isMut": true,
          "isSigner": false
        },
        {
          "name": "authority",
          "isMut": true,
          "isSigner": true
        },
        {
          "name": "market",
          "isMut": false,
          "isSigner": false
        },
        {
          "name": "serumAuthority",
          "isMut": false,
          "isSigner": false
        },
        {
          "name": "openOrdersMap",
          "isMut": true,
          "isSigner": false
        }
      ],
      "args": [
        {
          "name": "mapNonce",
          "type": "u8"
        }
      ]
    },
    {
      "name": "initializeWhitelistDepositAccount",
      "accounts": [
        {
          "name": "whitelistDepositAccount",
          "isMut": true,
          "isSigner": false
        },
        {
          "name": "admin",
          "isMut": true,
          "isSigner": true
        },
        {
          "name": "user",
          "isMut": false,
          "isSigner": false
        },
        {
          "name": "systemProgram",
          "isMut": false,
          "isSigner": false
        },
        {
          "name": "state",
          "isMut": false,
          "isSigner": false
        }
      ],
      "args": [
        {
          "name": "nonce",
          "type": "u8"
        }
      ]
    },
    {
      "name": "initializeWhitelistInsuranceAccount",
      "accounts": [
        {
          "name": "whitelistInsuranceAccount",
          "isMut": true,
          "isSigner": false
        },
        {
          "name": "admin",
          "isMut": true,
          "isSigner": true
        },
        {
          "name": "user",
          "isMut": false,
          "isSigner": false
        },
        {
          "name": "systemProgram",
          "isMut": false,
          "isSigner": false
        },
        {
          "name": "state",
          "isMut": false,
          "isSigner": false
        }
      ],
      "args": [
        {
          "name": "nonce",
          "type": "u8"
        }
      ]
    },
    {
      "name": "initializeWhitelistTradingFeesAccount",
      "accounts": [
        {
          "name": "whitelistTradingFeesAccount",
          "isMut": true,
          "isSigner": false
        },
        {
          "name": "admin",
          "isMut": true,
          "isSigner": true
        },
        {
          "name": "user",
          "isMut": false,
          "isSigner": false
        },
        {
          "name": "systemProgram",
          "isMut": false,
          "isSigner": false
        },
        {
          "name": "state",
          "isMut": false,
          "isSigner": false
        }
      ],
      "args": [
        {
          "name": "nonce",
          "type": "u8"
        }
      ]
    },
    {
      "name": "initializeInsuranceDepositAccount",
      "accounts": [
        {
          "name": "insuranceDepositAccount",
          "isMut": true,
          "isSigner": false
        },
        {
          "name": "authority",
          "isMut": false,
          "isSigner": false
        },
        {
          "name": "payer",
          "isMut": true,
          "isSigner": true
        },
        {
          "name": "systemProgram",
          "isMut": false,
          "isSigner": false
        },
        {
          "name": "whitelistInsuranceAccount",
          "isMut": false,
          "isSigner": false
        }
      ],
      "args": [
        {
          "name": "nonce",
          "type": "u8"
        }
      ]
    },
    {
      "name": "initializeCombinedInsuranceVault",
      "accounts": [
        {
          "name": "state",
          "isMut": true,
          "isSigner": false
        },
        {
          "name": "insuranceVault",
          "isMut": true,
          "isSigner": false
        },
        {
          "name": "tokenProgram",
          "isMut": false,
          "isSigner": false
        },
        {
          "name": "usdcMint",
          "isMut": false,
          "isSigner": false
        },
        {
          "name": "admin",
          "isMut": true,
          "isSigner": true
        },
        {
          "name": "systemProgram",
          "isMut": false,
          "isSigner": false
        }
      ],
      "args": [
        {
          "name": "nonce",
          "type": "u8"
        }
      ]
    },
    {
      "name": "initializeCombinedVault",
      "accounts": [
        {
          "name": "state",
          "isMut": true,
          "isSigner": false
        },
        {
          "name": "vault",
          "isMut": true,
          "isSigner": false
        },
        {
          "name": "tokenProgram",
          "isMut": false,
          "isSigner": false
        },
        {
          "name": "usdcMint",
          "isMut": false,
          "isSigner": false
        },
        {
          "name": "admin",
          "isMut": true,
          "isSigner": true
        },
        {
          "name": "systemProgram",
          "isMut": false,
          "isSigner": false
        }
      ],
      "args": [
        {
          "name": "nonce",
          "type": "u8"
        }
      ]
    },
    {
      "name": "initializeCombinedSocializedLossAccount",
      "accounts": [
        {
          "name": "state",
          "isMut": true,
          "isSigner": false
        },
        {
          "name": "socializedLossAccount",
          "isMut": true,
          "isSigner": false
        },
        {
          "name": "tokenProgram",
          "isMut": false,
          "isSigner": false
        },
        {
          "name": "usdcMint",
          "isMut": false,
          "isSigner": false
        },
        {
          "name": "admin",
          "isMut": true,
          "isSigner": true
        },
        {
          "name": "systemProgram",
          "isMut": false,
          "isSigner": false
        }
      ],
      "args": [
        {
          "name": "nonce",
          "type": "u8"
        }
      ]
    },
    {
      "name": "placeOrder",
      "accounts": [
        {
          "name": "state",
          "isMut": false,
          "isSigner": false
        },
        {
          "name": "zetaGroup",
          "isMut": false,
          "isSigner": false
        },
        {
          "name": "marginAccount",
          "isMut": true,
          "isSigner": false
        },
        {
          "name": "authority",
          "isMut": false,
          "isSigner": true
        },
        {
          "name": "dexProgram",
          "isMut": false,
          "isSigner": false
        },
        {
          "name": "tokenProgram",
          "isMut": false,
          "isSigner": false
        },
        {
          "name": "serumAuthority",
          "isMut": false,
          "isSigner": false
        },
        {
          "name": "greeks",
          "isMut": false,
          "isSigner": false
        },
        {
          "name": "openOrders",
          "isMut": true,
          "isSigner": false
        },
        {
          "name": "rent",
          "isMut": false,
          "isSigner": false
        },
        {
          "name": "marketAccounts",
          "accounts": [
            {
              "name": "market",
              "isMut": true,
              "isSigner": false
            },
            {
              "name": "requestQueue",
              "isMut": true,
              "isSigner": false
            },
            {
              "name": "eventQueue",
              "isMut": true,
              "isSigner": false
            },
            {
              "name": "bids",
              "isMut": true,
              "isSigner": false
            },
            {
              "name": "asks",
              "isMut": true,
              "isSigner": false
            },
            {
              "name": "orderPayerTokenAccount",
              "isMut": true,
              "isSigner": false
            },
            {
              "name": "coinVault",
              "isMut": true,
              "isSigner": false
            },
            {
              "name": "pcVault",
              "isMut": true,
              "isSigner": false
            },
            {
              "name": "coinWallet",
              "isMut": true,
              "isSigner": false
            },
            {
              "name": "pcWallet",
              "isMut": true,
              "isSigner": false
            }
          ]
        },
        {
          "name": "oracle",
          "isMut": false,
          "isSigner": false
        },
        {
          "name": "oracleBackupFeed",
          "isMut": false,
          "isSigner": false
        },
        {
          "name": "oracleBackupProgram",
          "isMut": false,
          "isSigner": false
        },
        {
          "name": "marketNode",
          "isMut": true,
          "isSigner": false
        },
        {
          "name": "marketMint",
          "isMut": true,
          "isSigner": false
        },
        {
          "name": "mintAuthority",
          "isMut": false,
          "isSigner": false
        }
      ],
      "args": [
        {
          "name": "price",
          "type": "u64"
        },
        {
          "name": "size",
          "type": "u64"
        },
        {
          "name": "side",
          "type": {
            "defined": "Side"
          }
        },
        {
          "name": "clientOrderId",
          "type": {
            "option": "u64"
          }
        }
      ]
    },
    {
      "name": "placeOrderV2",
      "accounts": [
        {
          "name": "state",
          "isMut": false,
          "isSigner": false
        },
        {
          "name": "zetaGroup",
          "isMut": false,
          "isSigner": false
        },
        {
          "name": "marginAccount",
          "isMut": true,
          "isSigner": false
        },
        {
          "name": "authority",
          "isMut": false,
          "isSigner": true
        },
        {
          "name": "dexProgram",
          "isMut": false,
          "isSigner": false
        },
        {
          "name": "tokenProgram",
          "isMut": false,
          "isSigner": false
        },
        {
          "name": "serumAuthority",
          "isMut": false,
          "isSigner": false
        },
        {
          "name": "greeks",
          "isMut": false,
          "isSigner": false
        },
        {
          "name": "openOrders",
          "isMut": true,
          "isSigner": false
        },
        {
          "name": "rent",
          "isMut": false,
          "isSigner": false
        },
        {
          "name": "marketAccounts",
          "accounts": [
            {
              "name": "market",
              "isMut": true,
              "isSigner": false
            },
            {
              "name": "requestQueue",
              "isMut": true,
              "isSigner": false
            },
            {
              "name": "eventQueue",
              "isMut": true,
              "isSigner": false
            },
            {
              "name": "bids",
              "isMut": true,
              "isSigner": false
            },
            {
              "name": "asks",
              "isMut": true,
              "isSigner": false
            },
            {
              "name": "orderPayerTokenAccount",
              "isMut": true,
              "isSigner": false
            },
            {
              "name": "coinVault",
              "isMut": true,
              "isSigner": false
            },
            {
              "name": "pcVault",
              "isMut": true,
              "isSigner": false
            },
            {
              "name": "coinWallet",
              "isMut": true,
              "isSigner": false
            },
            {
              "name": "pcWallet",
              "isMut": true,
              "isSigner": false
            }
          ]
        },
        {
          "name": "oracle",
          "isMut": false,
          "isSigner": false
        },
        {
          "name": "oracleBackupFeed",
          "isMut": false,
          "isSigner": false
        },
        {
          "name": "oracleBackupProgram",
          "isMut": false,
          "isSigner": false
        },
        {
          "name": "marketNode",
          "isMut": true,
          "isSigner": false
        },
        {
          "name": "marketMint",
          "isMut": true,
          "isSigner": false
        },
        {
          "name": "mintAuthority",
          "isMut": false,
          "isSigner": false
        }
      ],
      "args": [
        {
          "name": "price",
          "type": "u64"
        },
        {
          "name": "size",
          "type": "u64"
        },
        {
          "name": "side",
          "type": {
            "defined": "Side"
          }
        },
        {
          "name": "orderType",
          "type": {
            "defined": "OrderType"
          }
        },
        {
          "name": "clientOrderId",
          "type": {
            "option": "u64"
          }
        }
      ]
    },
    {
      "name": "placeOrderV3",
      "accounts": [
        {
          "name": "state",
          "isMut": false,
          "isSigner": false
        },
        {
          "name": "zetaGroup",
          "isMut": false,
          "isSigner": false
        },
        {
          "name": "marginAccount",
          "isMut": true,
          "isSigner": false
        },
        {
          "name": "authority",
          "isMut": false,
          "isSigner": true
        },
        {
          "name": "dexProgram",
          "isMut": false,
          "isSigner": false
        },
        {
          "name": "tokenProgram",
          "isMut": false,
          "isSigner": false
        },
        {
          "name": "serumAuthority",
          "isMut": false,
          "isSigner": false
        },
        {
          "name": "greeks",
          "isMut": false,
          "isSigner": false
        },
        {
          "name": "openOrders",
          "isMut": true,
          "isSigner": false
        },
        {
          "name": "rent",
          "isMut": false,
          "isSigner": false
        },
        {
          "name": "marketAccounts",
          "accounts": [
            {
              "name": "market",
              "isMut": true,
              "isSigner": false
            },
            {
              "name": "requestQueue",
              "isMut": true,
              "isSigner": false
            },
            {
              "name": "eventQueue",
              "isMut": true,
              "isSigner": false
            },
            {
              "name": "bids",
              "isMut": true,
              "isSigner": false
            },
            {
              "name": "asks",
              "isMut": true,
              "isSigner": false
            },
            {
              "name": "orderPayerTokenAccount",
              "isMut": true,
              "isSigner": false
            },
            {
              "name": "coinVault",
              "isMut": true,
              "isSigner": false
            },
            {
              "name": "pcVault",
              "isMut": true,
              "isSigner": false
            },
            {
              "name": "coinWallet",
              "isMut": true,
              "isSigner": false
            },
            {
              "name": "pcWallet",
              "isMut": true,
              "isSigner": false
            }
          ]
        },
        {
          "name": "oracle",
          "isMut": false,
          "isSigner": false
        },
        {
          "name": "oracleBackupFeed",
          "isMut": false,
          "isSigner": false
        },
        {
          "name": "oracleBackupProgram",
          "isMut": false,
          "isSigner": false
        },
        {
          "name": "marketNode",
          "isMut": true,
          "isSigner": false
        },
        {
          "name": "marketMint",
          "isMut": true,
          "isSigner": false
        },
        {
          "name": "mintAuthority",
          "isMut": false,
          "isSigner": false
        }
      ],
      "args": [
        {
          "name": "price",
          "type": "u64"
        },
        {
          "name": "size",
          "type": "u64"
        },
        {
          "name": "side",
          "type": {
            "defined": "Side"
          }
        },
        {
          "name": "orderType",
          "type": {
            "defined": "OrderType"
          }
        },
        {
          "name": "clientOrderId",
          "type": {
            "option": "u64"
          }
        },
        {
          "name": "tag",
          "type": {
            "option": "string"
          }
        }
      ]
    },
    {
      "name": "placePerpOrder",
      "accounts": [
        {
          "name": "state",
          "isMut": false,
          "isSigner": false
        },
        {
          "name": "zetaGroup",
          "isMut": false,
          "isSigner": false
        },
        {
          "name": "marginAccount",
          "isMut": true,
          "isSigner": false
        },
        {
          "name": "authority",
          "isMut": false,
          "isSigner": true
        },
        {
          "name": "dexProgram",
          "isMut": false,
          "isSigner": false
        },
        {
          "name": "tokenProgram",
          "isMut": false,
          "isSigner": false
        },
        {
          "name": "serumAuthority",
          "isMut": false,
          "isSigner": false
        },
        {
          "name": "greeks",
          "isMut": false,
          "isSigner": false
        },
        {
          "name": "openOrders",
          "isMut": true,
          "isSigner": false
        },
        {
          "name": "rent",
          "isMut": false,
          "isSigner": false
        },
        {
          "name": "marketAccounts",
          "accounts": [
            {
              "name": "market",
              "isMut": true,
              "isSigner": false
            },
            {
              "name": "requestQueue",
              "isMut": true,
              "isSigner": false
            },
            {
              "name": "eventQueue",
              "isMut": true,
              "isSigner": false
            },
            {
              "name": "bids",
              "isMut": true,
              "isSigner": false
            },
            {
              "name": "asks",
              "isMut": true,
              "isSigner": false
            },
            {
              "name": "orderPayerTokenAccount",
              "isMut": true,
              "isSigner": false
            },
            {
              "name": "coinVault",
              "isMut": true,
              "isSigner": false
            },
            {
              "name": "pcVault",
              "isMut": true,
              "isSigner": false
            },
            {
              "name": "coinWallet",
              "isMut": true,
              "isSigner": false
            },
            {
              "name": "pcWallet",
              "isMut": true,
              "isSigner": false
            }
          ]
        },
        {
          "name": "oracle",
          "isMut": false,
          "isSigner": false
        },
        {
          "name": "oracleBackupFeed",
          "isMut": false,
          "isSigner": false
        },
        {
          "name": "oracleBackupProgram",
          "isMut": false,
          "isSigner": false
        },
        {
          "name": "marketMint",
          "isMut": true,
          "isSigner": false
        },
        {
          "name": "mintAuthority",
          "isMut": false,
          "isSigner": false
        },
        {
          "name": "perpSyncQueue",
          "isMut": true,
          "isSigner": false
        }
      ],
      "args": [
        {
          "name": "price",
          "type": "u64"
        },
        {
          "name": "size",
          "type": "u64"
        },
        {
          "name": "side",
          "type": {
            "defined": "Side"
          }
        },
        {
          "name": "orderType",
          "type": {
            "defined": "OrderType"
          }
        },
        {
          "name": "clientOrderId",
          "type": {
            "option": "u64"
          }
        },
        {
          "name": "tag",
          "type": {
            "option": "string"
          }
        }
      ]
    },
    {
      "name": "placePerpOrderV2",
      "accounts": [
        {
          "name": "state",
          "isMut": false,
          "isSigner": false
        },
        {
          "name": "zetaGroup",
          "isMut": false,
          "isSigner": false
        },
        {
          "name": "marginAccount",
          "isMut": true,
          "isSigner": false
        },
        {
          "name": "authority",
          "isMut": false,
          "isSigner": true
        },
        {
          "name": "dexProgram",
          "isMut": false,
          "isSigner": false
        },
        {
          "name": "tokenProgram",
          "isMut": false,
          "isSigner": false
        },
        {
          "name": "serumAuthority",
          "isMut": false,
          "isSigner": false
        },
        {
          "name": "greeks",
          "isMut": false,
          "isSigner": false
        },
        {
          "name": "openOrders",
          "isMut": true,
          "isSigner": false
        },
        {
          "name": "rent",
          "isMut": false,
          "isSigner": false
        },
        {
          "name": "marketAccounts",
          "accounts": [
            {
              "name": "market",
              "isMut": true,
              "isSigner": false
            },
            {
              "name": "requestQueue",
              "isMut": true,
              "isSigner": false
            },
            {
              "name": "eventQueue",
              "isMut": true,
              "isSigner": false
            },
            {
              "name": "bids",
              "isMut": true,
              "isSigner": false
            },
            {
              "name": "asks",
              "isMut": true,
              "isSigner": false
            },
            {
              "name": "orderPayerTokenAccount",
              "isMut": true,
              "isSigner": false
            },
            {
              "name": "coinVault",
              "isMut": true,
              "isSigner": false
            },
            {
              "name": "pcVault",
              "isMut": true,
              "isSigner": false
            },
            {
              "name": "coinWallet",
              "isMut": true,
              "isSigner": false
            },
            {
              "name": "pcWallet",
              "isMut": true,
              "isSigner": false
            }
          ]
        },
        {
          "name": "oracle",
          "isMut": false,
          "isSigner": false
        },
        {
          "name": "oracleBackupFeed",
          "isMut": false,
          "isSigner": false
        },
        {
          "name": "oracleBackupProgram",
          "isMut": false,
          "isSigner": false
        },
        {
          "name": "marketMint",
          "isMut": true,
          "isSigner": false
        },
        {
          "name": "mintAuthority",
          "isMut": false,
          "isSigner": false
        },
        {
          "name": "perpSyncQueue",
          "isMut": true,
          "isSigner": false
        }
      ],
      "args": [
        {
          "name": "price",
          "type": "u64"
        },
        {
          "name": "size",
          "type": "u64"
        },
        {
          "name": "side",
          "type": {
            "defined": "Side"
          }
        },
        {
          "name": "orderType",
          "type": {
            "defined": "OrderType"
          }
        },
        {
          "name": "clientOrderId",
          "type": {
            "option": "u64"
          }
        },
        {
          "name": "tag",
          "type": {
            "option": "string"
          }
        },
        {
          "name": "tifOffset",
          "type": {
            "option": "u16"
          }
        }
      ]
    },
    {
      "name": "placeOrderV4",
      "accounts": [
        {
          "name": "state",
          "isMut": false,
          "isSigner": false
        },
        {
          "name": "zetaGroup",
          "isMut": false,
          "isSigner": false
        },
        {
          "name": "marginAccount",
          "isMut": true,
          "isSigner": false
        },
        {
          "name": "authority",
          "isMut": false,
          "isSigner": true
        },
        {
          "name": "dexProgram",
          "isMut": false,
          "isSigner": false
        },
        {
          "name": "tokenProgram",
          "isMut": false,
          "isSigner": false
        },
        {
          "name": "serumAuthority",
          "isMut": false,
          "isSigner": false
        },
        {
          "name": "greeks",
          "isMut": false,
          "isSigner": false
        },
        {
          "name": "openOrders",
          "isMut": true,
          "isSigner": false
        },
        {
          "name": "rent",
          "isMut": false,
          "isSigner": false
        },
        {
          "name": "marketAccounts",
          "accounts": [
            {
              "name": "market",
              "isMut": true,
              "isSigner": false
            },
            {
              "name": "requestQueue",
              "isMut": true,
              "isSigner": false
            },
            {
              "name": "eventQueue",
              "isMut": true,
              "isSigner": false
            },
            {
              "name": "bids",
              "isMut": true,
              "isSigner": false
            },
            {
              "name": "asks",
              "isMut": true,
              "isSigner": false
            },
            {
              "name": "orderPayerTokenAccount",
              "isMut": true,
              "isSigner": false
            },
            {
              "name": "coinVault",
              "isMut": true,
              "isSigner": false
            },
            {
              "name": "pcVault",
              "isMut": true,
              "isSigner": false
            },
            {
              "name": "coinWallet",
              "isMut": true,
              "isSigner": false
            },
            {
              "name": "pcWallet",
              "isMut": true,
              "isSigner": false
            }
          ]
        },
        {
          "name": "oracle",
          "isMut": false,
          "isSigner": false
        },
        {
          "name": "oracleBackupFeed",
          "isMut": false,
          "isSigner": false
        },
        {
          "name": "oracleBackupProgram",
          "isMut": false,
          "isSigner": false
        },
        {
          "name": "marketNode",
          "isMut": true,
          "isSigner": false
        },
        {
          "name": "marketMint",
          "isMut": true,
          "isSigner": false
        },
        {
          "name": "mintAuthority",
          "isMut": false,
          "isSigner": false
        }
      ],
      "args": [
        {
          "name": "price",
          "type": "u64"
        },
        {
          "name": "size",
          "type": "u64"
        },
        {
          "name": "side",
          "type": {
            "defined": "Side"
          }
        },
        {
          "name": "orderType",
          "type": {
            "defined": "OrderType"
          }
        },
        {
          "name": "clientOrderId",
          "type": {
            "option": "u64"
          }
        },
        {
          "name": "tag",
          "type": {
            "option": "string"
          }
        },
        {
          "name": "tifOffset",
          "type": {
            "option": "u16"
          }
        }
      ]
    },
    {
      "name": "placePerpOrderV3",
      "accounts": [
        {
          "name": "state",
          "isMut": false,
          "isSigner": false
        },
        {
          "name": "pricing",
          "isMut": false,
          "isSigner": false
        },
        {
          "name": "marginAccount",
          "isMut": true,
          "isSigner": false
        },
        {
          "name": "authority",
          "isMut": false,
          "isSigner": true
        },
        {
          "name": "dexProgram",
          "isMut": false,
          "isSigner": false
        },
        {
          "name": "tokenProgram",
          "isMut": false,
          "isSigner": false
        },
        {
          "name": "serumAuthority",
          "isMut": false,
          "isSigner": false
        },
        {
          "name": "openOrders",
          "isMut": true,
          "isSigner": false
        },
        {
          "name": "rent",
          "isMut": false,
          "isSigner": false
        },
        {
          "name": "marketAccounts",
          "accounts": [
            {
              "name": "market",
              "isMut": true,
              "isSigner": false
            },
            {
              "name": "requestQueue",
              "isMut": true,
              "isSigner": false
            },
            {
              "name": "eventQueue",
              "isMut": true,
              "isSigner": false
            },
            {
              "name": "bids",
              "isMut": true,
              "isSigner": false
            },
            {
              "name": "asks",
              "isMut": true,
              "isSigner": false
            },
            {
              "name": "orderPayerTokenAccount",
              "isMut": true,
              "isSigner": false
            },
            {
              "name": "coinVault",
              "isMut": true,
              "isSigner": false
            },
            {
              "name": "pcVault",
              "isMut": true,
              "isSigner": false
            },
            {
              "name": "coinWallet",
              "isMut": true,
              "isSigner": false
            },
            {
              "name": "pcWallet",
              "isMut": true,
              "isSigner": false
            }
          ]
        },
        {
          "name": "oracle",
          "isMut": false,
          "isSigner": false
        },
        {
          "name": "oracleBackupFeed",
          "isMut": false,
          "isSigner": false
        },
        {
          "name": "oracleBackupProgram",
          "isMut": false,
          "isSigner": false
        },
        {
          "name": "marketMint",
          "isMut": true,
          "isSigner": false
        },
        {
          "name": "mintAuthority",
          "isMut": false,
          "isSigner": false
        },
        {
          "name": "perpSyncQueue",
          "isMut": true,
          "isSigner": false
        }
      ],
      "args": [
        {
          "name": "price",
          "type": "u64"
        },
        {
          "name": "size",
          "type": "u64"
        },
        {
          "name": "side",
          "type": {
            "defined": "Side"
          }
        },
        {
          "name": "orderType",
          "type": {
            "defined": "OrderType"
          }
        },
        {
          "name": "clientOrderId",
          "type": {
            "option": "u64"
          }
        },
        {
          "name": "tag",
          "type": {
            "option": "string"
          }
        },
        {
          "name": "tifOffset",
          "type": {
            "option": "u16"
          }
        }
      ]
    },
    {
      "name": "cancelOrderV2",
      "accounts": [
        {
          "name": "authority",
          "isMut": false,
          "isSigner": true
        },
        {
          "name": "cancelAccounts",
          "accounts": [
            {
              "name": "pricing",
              "isMut": false,
              "isSigner": false
            },
            {
              "name": "state",
              "isMut": false,
              "isSigner": false
            },
            {
              "name": "marginAccount",
              "isMut": true,
              "isSigner": false
            },
            {
              "name": "dexProgram",
              "isMut": false,
              "isSigner": false
            },
            {
              "name": "serumAuthority",
              "isMut": false,
              "isSigner": false
            },
            {
              "name": "openOrders",
              "isMut": true,
              "isSigner": false
            },
            {
              "name": "market",
              "isMut": true,
              "isSigner": false
            },
            {
              "name": "bids",
              "isMut": true,
              "isSigner": false
            },
            {
              "name": "asks",
              "isMut": true,
              "isSigner": false
            },
            {
              "name": "eventQueue",
              "isMut": true,
              "isSigner": false
            }
          ]
        }
      ],
      "args": [
        {
          "name": "side",
          "type": {
            "defined": "Side"
          }
        },
        {
          "name": "orderId",
          "type": "u128"
        }
      ]
    },
    {
      "name": "cancelOrder",
      "accounts": [
        {
          "name": "authority",
          "isMut": false,
          "isSigner": true
        },
        {
          "name": "cancelAccounts",
          "accounts": [
            {
              "name": "zetaGroup",
              "isMut": false,
              "isSigner": false
            },
            {
              "name": "state",
              "isMut": false,
              "isSigner": false
            },
            {
              "name": "marginAccount",
              "isMut": true,
              "isSigner": false
            },
            {
              "name": "dexProgram",
              "isMut": false,
              "isSigner": false
            },
            {
              "name": "serumAuthority",
              "isMut": false,
              "isSigner": false
            },
            {
              "name": "openOrders",
              "isMut": true,
              "isSigner": false
            },
            {
              "name": "market",
              "isMut": true,
              "isSigner": false
            },
            {
              "name": "bids",
              "isMut": true,
              "isSigner": false
            },
            {
              "name": "asks",
              "isMut": true,
              "isSigner": false
            },
            {
              "name": "eventQueue",
              "isMut": true,
              "isSigner": false
            }
          ]
        }
      ],
      "args": [
        {
          "name": "side",
          "type": {
            "defined": "Side"
          }
        },
        {
          "name": "orderId",
          "type": "u128"
        }
      ]
    },
    {
      "name": "cancelOrderNoErrorV2",
      "accounts": [
        {
          "name": "authority",
          "isMut": false,
          "isSigner": true
        },
        {
          "name": "cancelAccounts",
          "accounts": [
            {
              "name": "pricing",
              "isMut": false,
              "isSigner": false
            },
            {
              "name": "state",
              "isMut": false,
              "isSigner": false
            },
            {
              "name": "marginAccount",
              "isMut": true,
              "isSigner": false
            },
            {
              "name": "dexProgram",
              "isMut": false,
              "isSigner": false
            },
            {
              "name": "serumAuthority",
              "isMut": false,
              "isSigner": false
            },
            {
              "name": "openOrders",
              "isMut": true,
              "isSigner": false
            },
            {
              "name": "market",
              "isMut": true,
              "isSigner": false
            },
            {
              "name": "bids",
              "isMut": true,
              "isSigner": false
            },
            {
              "name": "asks",
              "isMut": true,
              "isSigner": false
            },
            {
              "name": "eventQueue",
              "isMut": true,
              "isSigner": false
            }
          ]
        }
      ],
      "args": [
        {
          "name": "side",
          "type": {
            "defined": "Side"
          }
        },
        {
          "name": "orderId",
          "type": "u128"
        }
      ]
    },
    {
      "name": "cancelOrderNoError",
      "accounts": [
        {
          "name": "authority",
          "isMut": false,
          "isSigner": true
        },
        {
          "name": "cancelAccounts",
          "accounts": [
            {
              "name": "zetaGroup",
              "isMut": false,
              "isSigner": false
            },
            {
              "name": "state",
              "isMut": false,
              "isSigner": false
            },
            {
              "name": "marginAccount",
              "isMut": true,
              "isSigner": false
            },
            {
              "name": "dexProgram",
              "isMut": false,
              "isSigner": false
            },
            {
              "name": "serumAuthority",
              "isMut": false,
              "isSigner": false
            },
            {
              "name": "openOrders",
              "isMut": true,
              "isSigner": false
            },
            {
              "name": "market",
              "isMut": true,
              "isSigner": false
            },
            {
              "name": "bids",
              "isMut": true,
              "isSigner": false
            },
            {
              "name": "asks",
              "isMut": true,
              "isSigner": false
            },
            {
              "name": "eventQueue",
              "isMut": true,
              "isSigner": false
            }
          ]
        }
      ],
      "args": [
        {
          "name": "side",
          "type": {
            "defined": "Side"
          }
        },
        {
          "name": "orderId",
          "type": "u128"
        }
      ]
    },
    {
      "name": "cancelAllMarketOrdersV2",
      "accounts": [
        {
          "name": "authority",
          "isMut": false,
          "isSigner": true
        },
        {
          "name": "cancelAccounts",
          "accounts": [
            {
              "name": "pricing",
              "isMut": false,
              "isSigner": false
            },
            {
              "name": "state",
              "isMut": false,
              "isSigner": false
            },
            {
              "name": "marginAccount",
              "isMut": true,
              "isSigner": false
            },
            {
              "name": "dexProgram",
              "isMut": false,
              "isSigner": false
            },
            {
              "name": "serumAuthority",
              "isMut": false,
              "isSigner": false
            },
            {
              "name": "openOrders",
              "isMut": true,
              "isSigner": false
            },
            {
              "name": "market",
              "isMut": true,
              "isSigner": false
            },
            {
              "name": "bids",
              "isMut": true,
              "isSigner": false
            },
            {
              "name": "asks",
              "isMut": true,
              "isSigner": false
            },
            {
              "name": "eventQueue",
              "isMut": true,
              "isSigner": false
            }
          ]
        }
      ],
      "args": []
    },
    {
      "name": "cancelAllMarketOrders",
      "accounts": [
        {
          "name": "authority",
          "isMut": false,
          "isSigner": true
        },
        {
          "name": "cancelAccounts",
          "accounts": [
            {
              "name": "zetaGroup",
              "isMut": false,
              "isSigner": false
            },
            {
              "name": "state",
              "isMut": false,
              "isSigner": false
            },
            {
              "name": "marginAccount",
              "isMut": true,
              "isSigner": false
            },
            {
              "name": "dexProgram",
              "isMut": false,
              "isSigner": false
            },
            {
              "name": "serumAuthority",
              "isMut": false,
              "isSigner": false
            },
            {
              "name": "openOrders",
              "isMut": true,
              "isSigner": false
            },
            {
              "name": "market",
              "isMut": true,
              "isSigner": false
            },
            {
              "name": "bids",
              "isMut": true,
              "isSigner": false
            },
            {
              "name": "asks",
              "isMut": true,
              "isSigner": false
            },
            {
              "name": "eventQueue",
              "isMut": true,
              "isSigner": false
            }
          ]
        }
      ],
      "args": []
    },
    {
      "name": "cancelOrderHaltedV2",
      "accounts": [
        {
          "name": "cancelAccounts",
          "accounts": [
            {
              "name": "pricing",
              "isMut": false,
              "isSigner": false
            },
            {
              "name": "state",
              "isMut": false,
              "isSigner": false
            },
            {
              "name": "marginAccount",
              "isMut": true,
              "isSigner": false
            },
            {
              "name": "dexProgram",
              "isMut": false,
              "isSigner": false
            },
            {
              "name": "serumAuthority",
              "isMut": false,
              "isSigner": false
            },
            {
              "name": "openOrders",
              "isMut": true,
              "isSigner": false
            },
            {
              "name": "market",
              "isMut": true,
              "isSigner": false
            },
            {
              "name": "bids",
              "isMut": true,
              "isSigner": false
            },
            {
              "name": "asks",
              "isMut": true,
              "isSigner": false
            },
            {
              "name": "eventQueue",
              "isMut": true,
              "isSigner": false
            }
          ]
        }
      ],
      "args": [
        {
          "name": "side",
          "type": {
            "defined": "Side"
          }
        },
        {
          "name": "orderId",
          "type": "u128"
        }
      ]
    },
    {
      "name": "cancelOrderHalted",
      "accounts": [
        {
          "name": "cancelAccounts",
          "accounts": [
            {
              "name": "zetaGroup",
              "isMut": false,
              "isSigner": false
            },
            {
              "name": "state",
              "isMut": false,
              "isSigner": false
            },
            {
              "name": "marginAccount",
              "isMut": true,
              "isSigner": false
            },
            {
              "name": "dexProgram",
              "isMut": false,
              "isSigner": false
            },
            {
              "name": "serumAuthority",
              "isMut": false,
              "isSigner": false
            },
            {
              "name": "openOrders",
              "isMut": true,
              "isSigner": false
            },
            {
              "name": "market",
              "isMut": true,
              "isSigner": false
            },
            {
              "name": "bids",
              "isMut": true,
              "isSigner": false
            },
            {
              "name": "asks",
              "isMut": true,
              "isSigner": false
            },
            {
              "name": "eventQueue",
              "isMut": true,
              "isSigner": false
            }
          ]
        }
      ],
      "args": [
        {
          "name": "side",
          "type": {
            "defined": "Side"
          }
        },
        {
          "name": "orderId",
          "type": "u128"
        }
      ]
    },
    {
      "name": "cancelOrderByClientOrderIdV2",
      "accounts": [
        {
          "name": "authority",
          "isMut": false,
          "isSigner": true
        },
        {
          "name": "cancelAccounts",
          "accounts": [
            {
              "name": "pricing",
              "isMut": false,
              "isSigner": false
            },
            {
              "name": "state",
              "isMut": false,
              "isSigner": false
            },
            {
              "name": "marginAccount",
              "isMut": true,
              "isSigner": false
            },
            {
              "name": "dexProgram",
              "isMut": false,
              "isSigner": false
            },
            {
              "name": "serumAuthority",
              "isMut": false,
              "isSigner": false
            },
            {
              "name": "openOrders",
              "isMut": true,
              "isSigner": false
            },
            {
              "name": "market",
              "isMut": true,
              "isSigner": false
            },
            {
              "name": "bids",
              "isMut": true,
              "isSigner": false
            },
            {
              "name": "asks",
              "isMut": true,
              "isSigner": false
            },
            {
              "name": "eventQueue",
              "isMut": true,
              "isSigner": false
            }
          ]
        }
      ],
      "args": [
        {
          "name": "clientOrderId",
          "type": "u64"
        }
      ]
    },
    {
      "name": "cancelOrderByClientOrderId",
      "accounts": [
        {
          "name": "authority",
          "isMut": false,
          "isSigner": true
        },
        {
          "name": "cancelAccounts",
          "accounts": [
            {
              "name": "zetaGroup",
              "isMut": false,
              "isSigner": false
            },
            {
              "name": "state",
              "isMut": false,
              "isSigner": false
            },
            {
              "name": "marginAccount",
              "isMut": true,
              "isSigner": false
            },
            {
              "name": "dexProgram",
              "isMut": false,
              "isSigner": false
            },
            {
              "name": "serumAuthority",
              "isMut": false,
              "isSigner": false
            },
            {
              "name": "openOrders",
              "isMut": true,
              "isSigner": false
            },
            {
              "name": "market",
              "isMut": true,
              "isSigner": false
            },
            {
              "name": "bids",
              "isMut": true,
              "isSigner": false
            },
            {
              "name": "asks",
              "isMut": true,
              "isSigner": false
            },
            {
              "name": "eventQueue",
              "isMut": true,
              "isSigner": false
            }
          ]
        }
      ],
      "args": [
        {
          "name": "clientOrderId",
          "type": "u64"
        }
      ]
    },
    {
      "name": "cancelOrderByClientOrderIdNoErrorV2",
      "accounts": [
        {
          "name": "authority",
          "isMut": false,
          "isSigner": true
        },
        {
          "name": "cancelAccounts",
          "accounts": [
            {
              "name": "pricing",
              "isMut": false,
              "isSigner": false
            },
            {
              "name": "state",
              "isMut": false,
              "isSigner": false
            },
            {
              "name": "marginAccount",
              "isMut": true,
              "isSigner": false
            },
            {
              "name": "dexProgram",
              "isMut": false,
              "isSigner": false
            },
            {
              "name": "serumAuthority",
              "isMut": false,
              "isSigner": false
            },
            {
              "name": "openOrders",
              "isMut": true,
              "isSigner": false
            },
            {
              "name": "market",
              "isMut": true,
              "isSigner": false
            },
            {
              "name": "bids",
              "isMut": true,
              "isSigner": false
            },
            {
              "name": "asks",
              "isMut": true,
              "isSigner": false
            },
            {
              "name": "eventQueue",
              "isMut": true,
              "isSigner": false
            }
          ]
        }
      ],
      "args": [
        {
          "name": "clientOrderId",
          "type": "u64"
        }
      ]
    },
    {
      "name": "cancelOrderByClientOrderIdNoError",
      "accounts": [
        {
          "name": "authority",
          "isMut": false,
          "isSigner": true
        },
        {
          "name": "cancelAccounts",
          "accounts": [
            {
              "name": "zetaGroup",
              "isMut": false,
              "isSigner": false
            },
            {
              "name": "state",
              "isMut": false,
              "isSigner": false
            },
            {
              "name": "marginAccount",
              "isMut": true,
              "isSigner": false
            },
            {
              "name": "dexProgram",
              "isMut": false,
              "isSigner": false
            },
            {
              "name": "serumAuthority",
              "isMut": false,
              "isSigner": false
            },
            {
              "name": "openOrders",
              "isMut": true,
              "isSigner": false
            },
            {
              "name": "market",
              "isMut": true,
              "isSigner": false
            },
            {
              "name": "bids",
              "isMut": true,
              "isSigner": false
            },
            {
              "name": "asks",
              "isMut": true,
              "isSigner": false
            },
            {
              "name": "eventQueue",
              "isMut": true,
              "isSigner": false
            }
          ]
        }
      ],
      "args": [
        {
          "name": "clientOrderId",
          "type": "u64"
        }
      ]
    },
    {
      "name": "cancelExpiredOrder",
      "accounts": [
        {
          "name": "cancelAccounts",
          "accounts": [
            {
              "name": "zetaGroup",
              "isMut": false,
              "isSigner": false
            },
            {
              "name": "state",
              "isMut": false,
              "isSigner": false
            },
            {
              "name": "marginAccount",
              "isMut": true,
              "isSigner": false
            },
            {
              "name": "dexProgram",
              "isMut": false,
              "isSigner": false
            },
            {
              "name": "serumAuthority",
              "isMut": false,
              "isSigner": false
            },
            {
              "name": "openOrders",
              "isMut": true,
              "isSigner": false
            },
            {
              "name": "market",
              "isMut": true,
              "isSigner": false
            },
            {
              "name": "bids",
              "isMut": true,
              "isSigner": false
            },
            {
              "name": "asks",
              "isMut": true,
              "isSigner": false
            },
            {
              "name": "eventQueue",
              "isMut": true,
              "isSigner": false
            }
          ]
        }
      ],
      "args": [
        {
          "name": "side",
          "type": {
            "defined": "Side"
          }
        },
        {
          "name": "orderId",
          "type": "u128"
        }
      ]
    },
    {
      "name": "pruneExpiredTifOrders",
      "accounts": [
        {
          "name": "dexProgram",
          "isMut": false,
          "isSigner": false
        },
        {
          "name": "state",
          "isMut": false,
          "isSigner": false
        },
        {
          "name": "serumAuthority",
          "isMut": false,
          "isSigner": false
        },
        {
          "name": "market",
          "isMut": true,
          "isSigner": false
        },
        {
          "name": "bids",
          "isMut": true,
          "isSigner": false
        },
        {
          "name": "asks",
          "isMut": true,
          "isSigner": false
        },
        {
          "name": "eventQueue",
          "isMut": true,
          "isSigner": false
        }
      ],
      "args": []
    },
    {
      "name": "forceCancelOrderByOrderIdV2",
      "accounts": [
        {
          "name": "oracle",
          "isMut": false,
          "isSigner": false
        },
        {
          "name": "oracleBackupFeed",
          "isMut": false,
          "isSigner": false
        },
        {
          "name": "oracleBackupProgram",
          "isMut": false,
          "isSigner": false
        },
        {
          "name": "cancelAccounts",
          "accounts": [
            {
              "name": "pricing",
              "isMut": false,
              "isSigner": false
            },
            {
              "name": "state",
              "isMut": false,
              "isSigner": false
            },
            {
              "name": "marginAccount",
              "isMut": true,
              "isSigner": false
            },
            {
              "name": "dexProgram",
              "isMut": false,
              "isSigner": false
            },
            {
              "name": "serumAuthority",
              "isMut": false,
              "isSigner": false
            },
            {
              "name": "openOrders",
              "isMut": true,
              "isSigner": false
            },
            {
              "name": "market",
              "isMut": true,
              "isSigner": false
            },
            {
              "name": "bids",
              "isMut": true,
              "isSigner": false
            },
            {
              "name": "asks",
              "isMut": true,
              "isSigner": false
            },
            {
              "name": "eventQueue",
              "isMut": true,
              "isSigner": false
            }
          ]
        }
      ],
      "args": [
        {
          "name": "side",
          "type": {
            "defined": "Side"
          }
        },
        {
          "name": "orderId",
          "type": "u128"
        }
      ]
    },
    {
      "name": "forceCancelOrderByOrderId",
      "accounts": [
        {
          "name": "greeks",
          "isMut": false,
          "isSigner": false
        },
        {
          "name": "oracle",
          "isMut": false,
          "isSigner": false
        },
        {
          "name": "oracleBackupFeed",
          "isMut": false,
          "isSigner": false
        },
        {
          "name": "oracleBackupProgram",
          "isMut": false,
          "isSigner": false
        },
        {
          "name": "cancelAccounts",
          "accounts": [
            {
              "name": "zetaGroup",
              "isMut": false,
              "isSigner": false
            },
            {
              "name": "state",
              "isMut": false,
              "isSigner": false
            },
            {
              "name": "marginAccount",
              "isMut": true,
              "isSigner": false
            },
            {
              "name": "dexProgram",
              "isMut": false,
              "isSigner": false
            },
            {
              "name": "serumAuthority",
              "isMut": false,
              "isSigner": false
            },
            {
              "name": "openOrders",
              "isMut": true,
              "isSigner": false
            },
            {
              "name": "market",
              "isMut": true,
              "isSigner": false
            },
            {
              "name": "bids",
              "isMut": true,
              "isSigner": false
            },
            {
              "name": "asks",
              "isMut": true,
              "isSigner": false
            },
            {
              "name": "eventQueue",
              "isMut": true,
              "isSigner": false
            }
          ]
        }
      ],
      "args": [
        {
          "name": "side",
          "type": {
            "defined": "Side"
          }
        },
        {
          "name": "orderId",
          "type": "u128"
        }
      ]
    },
    {
      "name": "forceCancelOrdersV2",
      "accounts": [
        {
          "name": "oracle",
          "isMut": false,
          "isSigner": false
        },
        {
          "name": "oracleBackupFeed",
          "isMut": false,
          "isSigner": false
        },
        {
          "name": "oracleBackupProgram",
          "isMut": false,
          "isSigner": false
        },
        {
          "name": "cancelAccounts",
          "accounts": [
            {
              "name": "pricing",
              "isMut": false,
              "isSigner": false
            },
            {
              "name": "state",
              "isMut": false,
              "isSigner": false
            },
            {
              "name": "marginAccount",
              "isMut": true,
              "isSigner": false
            },
            {
              "name": "dexProgram",
              "isMut": false,
              "isSigner": false
            },
            {
              "name": "serumAuthority",
              "isMut": false,
              "isSigner": false
            },
            {
              "name": "openOrders",
              "isMut": true,
              "isSigner": false
            },
            {
              "name": "market",
              "isMut": true,
              "isSigner": false
            },
            {
              "name": "bids",
              "isMut": true,
              "isSigner": false
            },
            {
              "name": "asks",
              "isMut": true,
              "isSigner": false
            },
            {
              "name": "eventQueue",
              "isMut": true,
              "isSigner": false
            }
          ]
        }
      ],
      "args": []
    },
    {
      "name": "forceCancelOrders",
      "accounts": [
        {
          "name": "greeks",
          "isMut": false,
          "isSigner": false
        },
        {
          "name": "oracle",
          "isMut": false,
          "isSigner": false
        },
        {
          "name": "oracleBackupFeed",
          "isMut": false,
          "isSigner": false
        },
        {
          "name": "oracleBackupProgram",
          "isMut": false,
          "isSigner": false
        },
        {
          "name": "cancelAccounts",
          "accounts": [
            {
              "name": "zetaGroup",
              "isMut": false,
              "isSigner": false
            },
            {
              "name": "state",
              "isMut": false,
              "isSigner": false
            },
            {
              "name": "marginAccount",
              "isMut": true,
              "isSigner": false
            },
            {
              "name": "dexProgram",
              "isMut": false,
              "isSigner": false
            },
            {
              "name": "serumAuthority",
              "isMut": false,
              "isSigner": false
            },
            {
              "name": "openOrders",
              "isMut": true,
              "isSigner": false
            },
            {
              "name": "market",
              "isMut": true,
              "isSigner": false
            },
            {
              "name": "bids",
              "isMut": true,
              "isSigner": false
            },
            {
              "name": "asks",
              "isMut": true,
              "isSigner": false
            },
            {
              "name": "eventQueue",
              "isMut": true,
              "isSigner": false
            }
          ]
        }
      ],
      "args": []
    },
    {
      "name": "crankEventQueueV2",
      "docs": [
        "The only events that need to be cranked are maker fills."
      ],
      "accounts": [
        {
          "name": "state",
          "isMut": false,
          "isSigner": false
        },
        {
          "name": "pricing",
          "isMut": false,
          "isSigner": false
        },
        {
          "name": "market",
          "isMut": true,
          "isSigner": false
        },
        {
          "name": "eventQueue",
          "isMut": true,
          "isSigner": false
        },
        {
          "name": "dexProgram",
          "isMut": false,
          "isSigner": false
        },
        {
          "name": "serumAuthority",
          "isMut": false,
          "isSigner": false
        },
        {
          "name": "perpSyncQueue",
          "isMut": true,
          "isSigner": false
        }
      ],
      "args": [
        {
          "name": "asset",
          "type": {
            "defined": "Asset"
          }
        }
      ]
    },
    {
      "name": "crankEventQueue",
      "docs": [
        "The only events that need to be cranked are maker fills."
      ],
      "accounts": [
        {
          "name": "state",
          "isMut": false,
          "isSigner": false
        },
        {
          "name": "zetaGroup",
          "isMut": false,
          "isSigner": false
        },
        {
          "name": "market",
          "isMut": true,
          "isSigner": false
        },
        {
          "name": "eventQueue",
          "isMut": true,
          "isSigner": false
        },
        {
          "name": "dexProgram",
          "isMut": false,
          "isSigner": false
        },
        {
          "name": "serumAuthority",
          "isMut": false,
          "isSigner": false
        }
      ],
      "args": []
    },
    {
      "name": "collectTreasuryFunds",
      "accounts": [
        {
          "name": "state",
          "isMut": false,
          "isSigner": false
        },
        {
          "name": "treasuryWallet",
          "isMut": true,
          "isSigner": false
        },
        {
          "name": "collectionTokenAccount",
          "isMut": true,
          "isSigner": false
        },
        {
          "name": "tokenProgram",
          "isMut": false,
          "isSigner": false
        },
        {
          "name": "admin",
          "isMut": false,
          "isSigner": true
        }
      ],
      "args": [
        {
          "name": "amount",
          "type": "u64"
        }
      ]
    },
    {
      "name": "treasuryMovement",
      "accounts": [
        {
          "name": "state",
          "isMut": false,
          "isSigner": false
        },
        {
          "name": "insuranceVault",
          "isMut": true,
          "isSigner": false
        },
        {
          "name": "treasuryWallet",
          "isMut": true,
          "isSigner": false
        },
        {
          "name": "referralsRewardsWallet",
          "isMut": true,
          "isSigner": false
        },
        {
          "name": "tokenProgram",
          "isMut": false,
          "isSigner": false
        },
        {
          "name": "admin",
          "isMut": false,
          "isSigner": true
        }
      ],
      "args": [
        {
          "name": "treasuryMovementType",
          "type": {
            "defined": "TreasuryMovementType"
          }
        },
        {
          "name": "amount",
          "type": "u64"
        }
      ]
    },
    {
      "name": "rebalanceInsuranceVaultV2",
      "accounts": [
        {
          "name": "state",
          "isMut": false,
          "isSigner": false
        },
        {
          "name": "pricing",
          "isMut": false,
          "isSigner": false
        },
        {
          "name": "zetaVault",
          "isMut": true,
          "isSigner": false
        },
        {
          "name": "insuranceVault",
          "isMut": true,
          "isSigner": false
        },
        {
          "name": "treasuryWallet",
          "isMut": true,
          "isSigner": false
        },
        {
          "name": "socializedLossAccount",
          "isMut": true,
          "isSigner": false
        },
        {
          "name": "tokenProgram",
          "isMut": false,
          "isSigner": false
        }
      ],
      "args": []
    },
    {
      "name": "rebalanceInsuranceVault",
      "accounts": [
        {
          "name": "state",
          "isMut": false,
          "isSigner": false
        },
        {
          "name": "zetaGroup",
          "isMut": false,
          "isSigner": false
        },
        {
          "name": "zetaVault",
          "isMut": true,
          "isSigner": false
        },
        {
          "name": "insuranceVault",
          "isMut": true,
          "isSigner": false
        },
        {
          "name": "treasuryWallet",
          "isMut": true,
          "isSigner": false
        },
        {
          "name": "socializedLossAccount",
          "isMut": true,
          "isSigner": false
        },
        {
          "name": "tokenProgram",
          "isMut": false,
          "isSigner": false
        }
      ],
      "args": []
    },
    {
      "name": "liquidateV2",
      "accounts": [
        {
          "name": "state",
          "isMut": false,
          "isSigner": false
        },
        {
          "name": "liquidator",
          "isMut": false,
          "isSigner": true
        },
        {
          "name": "liquidatorMarginAccount",
          "isMut": true,
          "isSigner": false
        },
        {
          "name": "pricing",
          "isMut": false,
          "isSigner": false
        },
        {
          "name": "oracle",
          "isMut": false,
          "isSigner": false
        },
        {
          "name": "oracleBackupFeed",
          "isMut": false,
          "isSigner": false
        },
        {
          "name": "oracleBackupProgram",
          "isMut": false,
          "isSigner": false
        },
        {
          "name": "market",
          "isMut": false,
          "isSigner": false
        },
        {
          "name": "liquidatedMarginAccount",
          "isMut": true,
          "isSigner": false
        }
      ],
      "args": [
        {
          "name": "size",
          "type": "u64"
        }
      ]
    },
    {
      "name": "liquidate",
      "accounts": [
        {
          "name": "state",
          "isMut": false,
          "isSigner": false
        },
        {
          "name": "liquidator",
          "isMut": false,
          "isSigner": true
        },
        {
          "name": "liquidatorMarginAccount",
          "isMut": true,
          "isSigner": false
        },
        {
          "name": "greeks",
          "isMut": false,
          "isSigner": false
        },
        {
          "name": "oracle",
          "isMut": false,
          "isSigner": false
        },
        {
          "name": "oracleBackupFeed",
          "isMut": false,
          "isSigner": false
        },
        {
          "name": "oracleBackupProgram",
          "isMut": false,
          "isSigner": false
        },
        {
          "name": "market",
          "isMut": false,
          "isSigner": false
        },
        {
          "name": "zetaGroup",
          "isMut": false,
          "isSigner": false
        },
        {
          "name": "liquidatedMarginAccount",
          "isMut": true,
          "isSigner": false
        }
      ],
      "args": [
        {
          "name": "size",
          "type": "u64"
        }
      ]
    },
    {
      "name": "burnVaultTokens",
      "accounts": [
        {
          "name": "state",
          "isMut": false,
          "isSigner": false
        },
        {
          "name": "mint",
          "isMut": true,
          "isSigner": false
        },
        {
          "name": "vault",
          "isMut": true,
          "isSigner": false
        },
        {
          "name": "serumAuthority",
          "isMut": false,
          "isSigner": false
        },
        {
          "name": "tokenProgram",
          "isMut": false,
          "isSigner": false
        }
      ],
      "args": []
    },
    {
      "name": "settleDexFunds",
      "accounts": [
        {
          "name": "state",
          "isMut": false,
          "isSigner": false
        },
        {
          "name": "market",
          "isMut": true,
          "isSigner": false
        },
        {
          "name": "zetaBaseVault",
          "isMut": true,
          "isSigner": false
        },
        {
          "name": "zetaQuoteVault",
          "isMut": true,
          "isSigner": false
        },
        {
          "name": "dexBaseVault",
          "isMut": true,
          "isSigner": false
        },
        {
          "name": "dexQuoteVault",
          "isMut": true,
          "isSigner": false
        },
        {
          "name": "vaultOwner",
          "isMut": false,
          "isSigner": false
        },
        {
          "name": "mintAuthority",
          "isMut": false,
          "isSigner": false
        },
        {
          "name": "serumAuthority",
          "isMut": false,
          "isSigner": false
        },
        {
          "name": "dexProgram",
          "isMut": false,
          "isSigner": false
        },
        {
          "name": "tokenProgram",
          "isMut": false,
          "isSigner": false
        }
      ],
      "args": []
    },
    {
      "name": "positionMovement",
      "accounts": [
        {
          "name": "state",
          "isMut": false,
          "isSigner": false
        },
        {
          "name": "zetaGroup",
          "isMut": false,
          "isSigner": false
        },
        {
          "name": "marginAccount",
          "isMut": true,
          "isSigner": false
        },
        {
          "name": "spreadAccount",
          "isMut": true,
          "isSigner": false
        },
        {
          "name": "authority",
          "isMut": false,
          "isSigner": true
        },
        {
          "name": "greeks",
          "isMut": false,
          "isSigner": false
        },
        {
          "name": "oracle",
          "isMut": false,
          "isSigner": false
        },
        {
          "name": "oracleBackupFeed",
          "isMut": false,
          "isSigner": false
        },
        {
          "name": "oracleBackupProgram",
          "isMut": false,
          "isSigner": false
        }
      ],
      "args": [
        {
          "name": "movementType",
          "type": {
            "defined": "MovementType"
          }
        },
        {
          "name": "movements",
          "type": {
            "vec": {
              "defined": "PositionMovementArg"
            }
          }
        }
      ]
    },
    {
      "name": "transferExcessSpreadBalance",
      "accounts": [
        {
          "name": "zetaGroup",
          "isMut": false,
          "isSigner": false
        },
        {
          "name": "marginAccount",
          "isMut": true,
          "isSigner": false
        },
        {
          "name": "spreadAccount",
          "isMut": true,
          "isSigner": false
        },
        {
          "name": "authority",
          "isMut": false,
          "isSigner": true
        }
      ],
      "args": []
    },
    {
      "name": "toggleMarketMaker",
      "accounts": [
        {
          "name": "state",
          "isMut": false,
          "isSigner": false
        },
        {
          "name": "admin",
          "isMut": false,
          "isSigner": true
        },
        {
          "name": "marginAccount",
          "isMut": true,
          "isSigner": false
        }
      ],
      "args": [
        {
          "name": "isMarketMaker",
          "type": "bool"
        }
      ]
    },
    {
      "name": "initializeReferrerAccount",
      "accounts": [
        {
          "name": "referrer",
          "isMut": true,
          "isSigner": true
        },
        {
          "name": "referrerAccount",
          "isMut": true,
          "isSigner": false
        },
        {
          "name": "systemProgram",
          "isMut": false,
          "isSigner": false
        }
      ],
      "args": []
    },
    {
      "name": "referUser",
      "accounts": [
        {
          "name": "user",
          "isMut": true,
          "isSigner": true
        },
        {
          "name": "referrerAccount",
          "isMut": false,
          "isSigner": false
        },
        {
          "name": "referralAccount",
          "isMut": true,
          "isSigner": false
        },
        {
          "name": "systemProgram",
          "isMut": false,
          "isSigner": false
        }
      ],
      "args": []
    },
    {
      "name": "initializeReferrerAlias",
      "accounts": [
        {
          "name": "referrer",
          "isMut": true,
          "isSigner": true
        },
        {
          "name": "referrerAlias",
          "isMut": true,
          "isSigner": false
        },
        {
          "name": "referrerAccount",
          "isMut": true,
          "isSigner": false
        },
        {
          "name": "systemProgram",
          "isMut": false,
          "isSigner": false
        }
      ],
      "args": [
        {
          "name": "alias",
          "type": "string"
        }
      ]
    },
    {
      "name": "setReferralsRewards",
      "accounts": [
        {
          "name": "state",
          "isMut": false,
          "isSigner": false
        },
        {
          "name": "referralsAdmin",
          "isMut": false,
          "isSigner": true
        }
      ],
      "args": [
        {
          "name": "args",
          "type": {
            "vec": {
              "defined": "SetReferralsRewardsArgs"
            }
          }
        }
      ]
    },
    {
      "name": "claimReferralsRewards",
      "accounts": [
        {
          "name": "state",
          "isMut": false,
          "isSigner": false
        },
        {
          "name": "referralsRewardsWallet",
          "isMut": true,
          "isSigner": false
        },
        {
          "name": "userReferralsAccount",
          "isMut": true,
          "isSigner": false
        },
        {
          "name": "userTokenAccount",
          "isMut": true,
          "isSigner": false
        },
        {
          "name": "tokenProgram",
          "isMut": false,
          "isSigner": false
        },
        {
          "name": "user",
          "isMut": false,
          "isSigner": true
        }
      ],
      "args": []
    },
    {
      "name": "editDelegatedPubkey",
      "accounts": [
        {
          "name": "state",
          "isMut": false,
          "isSigner": false
        },
        {
          "name": "zetaGroup",
          "isMut": false,
          "isSigner": false
        },
        {
          "name": "marginAccount",
          "isMut": true,
          "isSigner": false
        },
        {
          "name": "tokenProgram",
          "isMut": false,
          "isSigner": false
        },
        {
          "name": "authority",
          "isMut": false,
          "isSigner": true
        }
      ],
      "args": [
        {
          "name": "newKey",
          "type": "publicKey"
        }
      ]
    },
    {
      "name": "modifyAsset",
      "accounts": [
        {
          "name": "state",
          "isMut": false,
          "isSigner": false
        },
        {
          "name": "zetaGroup",
          "isMut": true,
          "isSigner": false
        },
        {
          "name": "admin",
          "isMut": false,
          "isSigner": true
        },
        {
          "name": "newOracle",
          "isMut": false,
          "isSigner": false
        },
        {
          "name": "newBackupOracle",
          "isMut": false,
          "isSigner": false
        },
        {
          "name": "oracleBackupProgram",
          "isMut": false,
          "isSigner": false
        }
      ],
      "args": [
        {
          "name": "newAsset",
          "type": {
            "defined": "Asset"
          }
        }
      ]
    },
    {
      "name": "resetNumFlexUnderlyings",
      "accounts": [
        {
          "name": "state",
          "isMut": true,
          "isSigner": false
        },
        {
          "name": "admin",
          "isMut": false,
          "isSigner": true
        }
      ],
      "args": []
    }
  ],
  "accounts": [
    {
      "name": "pricing",
      "type": {
        "kind": "struct",
        "fields": [
          {
            "name": "nonce",
            "type": "u8"
          },
          {
            "name": "markPrices",
            "type": {
              "array": [
                "u64",
                5
              ]
            }
          },
          {
            "name": "markPricesPadding",
            "type": {
              "array": [
                "u64",
                20
              ]
            }
          },
          {
            "name": "updateTimestamps",
            "type": {
              "array": [
                "u64",
                5
              ]
            }
          },
          {
            "name": "updateTimestampsPadding",
            "type": {
              "array": [
                "u64",
                20
              ]
            }
          },
          {
            "name": "fundingDeltas",
            "type": {
              "array": [
                {
                  "defined": "AnchorDecimal"
                },
                5
              ]
            }
          },
          {
            "name": "fundingDeltasPadding",
            "type": {
              "array": [
                {
                  "defined": "AnchorDecimal"
                },
                20
              ]
            }
          },
          {
            "name": "latestFundingRates",
            "type": {
              "array": [
                {
                  "defined": "AnchorDecimal"
                },
                5
              ]
            }
          },
          {
            "name": "latestFundingRatesPadding",
            "type": {
              "array": [
                {
                  "defined": "AnchorDecimal"
                },
                20
              ]
            }
          },
          {
            "name": "latestMidpoints",
            "type": {
              "array": [
                "u64",
                5
              ]
            }
          },
          {
            "name": "latestMidpointsPadding",
            "type": {
              "array": [
                "u64",
                20
              ]
            }
          },
          {
            "name": "oracles",
            "type": {
              "array": [
                "publicKey",
                5
              ]
            }
          },
          {
            "name": "oraclesPadding",
            "type": {
              "array": [
                "publicKey",
                20
              ]
            }
          },
          {
            "name": "oracleBackupFeeds",
            "type": {
              "array": [
                "publicKey",
                5
              ]
            }
          },
          {
            "name": "oracleBackupFeedsPadding",
            "type": {
              "array": [
                "publicKey",
                20
              ]
            }
          },
          {
            "name": "markets",
            "type": {
              "array": [
                "publicKey",
                5
              ]
            }
          },
          {
            "name": "marketsPadding",
            "type": {
              "array": [
                "publicKey",
                20
              ]
            }
          },
          {
            "name": "perpSyncQueues",
            "type": {
              "array": [
                "publicKey",
                5
              ]
            }
          },
          {
            "name": "perpSyncQueuesPadding",
            "type": {
              "array": [
                "publicKey",
                20
              ]
            }
          },
          {
            "name": "perpParameters",
            "type": {
              "array": [
                {
                  "defined": "PerpParameters"
                },
                5
              ]
            }
          },
          {
            "name": "perpParametersPadding",
            "type": {
              "array": [
                {
                  "defined": "PerpParameters"
                },
                20
              ]
            }
          },
          {
            "name": "marginParameters",
            "type": {
              "array": [
                {
                  "defined": "MarginParameters"
                },
                5
              ]
            }
          },
          {
            "name": "marginParametersPadding",
            "type": {
              "array": [
                {
                  "defined": "MarginParameters"
                },
                20
              ]
            }
          },
          {
            "name": "products",
            "type": {
              "array": [
                {
                  "defined": "Product"
                },
                5
              ]
            }
          },
          {
            "name": "productsPadding",
            "type": {
              "array": [
                {
                  "defined": "Product"
                },
                20
              ]
            }
          },
          {
            "name": "zetaGroupKeys",
            "type": {
              "array": [
                "publicKey",
                5
              ]
            }
          },
          {
            "name": "zetaGroupKeysPadding",
            "type": {
              "array": [
                "publicKey",
                20
              ]
            }
          },
          {
            "name": "totalInsuranceVaultDeposits",
            "type": "u64"
          },
          {
            "name": "lastWithdrawTimestamp",
            "type": "u64"
          },
          {
            "name": "netOutflowSum",
            "type": "i64"
          },
          {
            "name": "padding",
            "type": {
              "array": [
                "u8",
                2732
              ]
            }
          }
        ]
      }
    },
    {
      "name": "greeks",
      "type": {
        "kind": "struct",
        "fields": [
          {
            "name": "nonce",
            "type": "u8"
          },
          {
            "name": "markPrices",
            "type": {
              "array": [
                "u64",
                46
              ]
            }
          },
          {
            "name": "markPricesPadding",
            "type": {
              "array": [
                "u64",
                91
              ]
            }
          },
          {
            "name": "perpMarkPrice",
            "type": "u64"
          },
          {
            "name": "productGreeks",
            "type": {
              "array": [
                {
                  "defined": "ProductGreeks"
                },
                22
              ]
            }
          },
          {
            "name": "productGreeksPadding",
            "type": {
              "array": [
                {
                  "defined": "ProductGreeks"
                },
                44
              ]
            }
          },
          {
            "name": "updateTimestamp",
            "type": {
              "array": [
                "u64",
                2
              ]
            }
          },
          {
            "name": "updateTimestampPadding",
            "type": {
              "array": [
                "u64",
                4
              ]
            }
          },
          {
            "name": "retreatExpirationTimestamp",
            "type": {
              "array": [
                "u64",
                2
              ]
            }
          },
          {
            "name": "retreatExpirationTimestampPadding",
            "type": {
              "array": [
                "u64",
                4
              ]
            }
          },
          {
            "name": "interestRate",
            "type": {
              "array": [
                "i64",
                2
              ]
            }
          },
          {
            "name": "interestRatePadding",
            "type": {
              "array": [
                "i64",
                4
              ]
            }
          },
          {
            "name": "nodes",
            "type": {
              "array": [
                "u64",
                5
              ]
            }
          },
          {
            "name": "volatility",
            "type": {
              "array": [
                "u64",
                10
              ]
            }
          },
          {
            "name": "volatilityPadding",
            "type": {
              "array": [
                "u64",
                20
              ]
            }
          },
          {
            "name": "nodeKeys",
            "type": {
              "array": [
                "publicKey",
                138
              ]
            }
          },
          {
            "name": "haltForcePricing",
            "type": {
              "array": [
                "bool",
                6
              ]
            }
          },
          {
            "name": "perpUpdateTimestamp",
            "type": "u64"
          },
          {
            "name": "perpFundingDelta",
            "type": {
              "defined": "AnchorDecimal"
            }
          },
          {
            "name": "perpLatestFundingRate",
            "type": {
              "defined": "AnchorDecimal"
            }
          },
          {
            "name": "perpLatestMidpoint",
            "type": "u64"
          },
          {
            "name": "padding",
            "type": {
              "array": [
                "u8",
                1593
              ]
            }
          }
        ]
      }
    },
    {
      "name": "marketIndexes",
      "type": {
        "kind": "struct",
        "fields": [
          {
            "name": "nonce",
            "type": "u8"
          },
          {
            "name": "initialized",
            "type": "bool"
          },
          {
            "name": "indexes",
            "type": {
              "array": [
                "u8",
                138
              ]
            }
          }
        ]
      }
    },
    {
      "name": "openOrdersMap",
      "type": {
        "kind": "struct",
        "fields": [
          {
            "name": "userKey",
            "type": "publicKey"
          }
        ]
      }
    },
    {
      "name": "state",
      "type": {
        "kind": "struct",
        "fields": [
          {
            "name": "admin",
            "type": "publicKey"
          },
          {
            "name": "stateNonce",
            "type": "u8"
          },
          {
            "name": "serumNonce",
            "type": "u8"
          },
          {
            "name": "mintAuthNonce",
            "type": "u8"
          },
          {
            "name": "numUnderlyings",
            "type": "u8"
          },
          {
            "name": "numFlexUnderlyings",
            "type": "u8"
          },
          {
            "name": "null",
            "type": {
              "array": [
                "u8",
                7
              ]
            }
          },
          {
            "name": "strikeInitializationThresholdSeconds",
            "type": "u32"
          },
          {
            "name": "pricingFrequencySeconds",
            "type": "u32"
          },
          {
            "name": "liquidatorLiquidationPercentage",
            "type": "u32"
          },
          {
            "name": "insuranceVaultLiquidationPercentage",
            "type": "u32"
          },
          {
            "name": "nativeD1TradeFeePercentage",
            "type": "u64"
          },
          {
            "name": "nativeD1UnderlyingFeePercentage",
            "type": "u64"
          },
          {
            "name": "nativeWhitelistUnderlyingFeePercentage",
            "type": "u64"
          },
          {
            "name": "nativeDepositLimit",
            "type": "u64"
          },
          {
            "name": "expirationThresholdSeconds",
            "type": "u32"
          },
          {
            "name": "positionMovementFeeBps",
            "type": "u8"
          },
          {
            "name": "marginConcessionPercentage",
            "type": "u8"
          },
          {
            "name": "treasuryWalletNonce",
            "type": "u8"
          },
          {
            "name": "nativeOptionTradeFeePercentage",
            "type": "u64"
          },
          {
            "name": "nativeOptionUnderlyingFeePercentage",
            "type": "u64"
          },
          {
            "name": "referralsAdmin",
            "type": "publicKey"
          },
          {
            "name": "referralsRewardsWalletNonce",
            "type": "u8"
          },
          {
            "name": "maxPerpDeltaAge",
            "type": "u16"
          },
          {
            "name": "secondaryAdmin",
            "type": "publicKey"
          },
          {
            "name": "vaultNonce",
            "type": "u8"
          },
          {
            "name": "insuranceVaultNonce",
            "type": "u8"
          },
          {
            "name": "deprecatedTotalInsuranceVaultDeposits",
            "type": "u64"
          },
          {
            "name": "nativeWithdrawLimit",
            "type": "u64"
          },
          {
            "name": "withdrawLimitEpochSeconds",
            "type": "u32"
          },
          {
            "name": "nativeOpenInterestLimit",
            "type": "u64"
          },
          {
            "name": "haltStates",
            "type": {
              "array": [
                {
                  "defined": "HaltStateV2"
                },
                5
              ]
            }
          },
          {
            "name": "haltStatesPadding",
            "type": {
              "array": [
                {
                  "defined": "HaltStateV2"
                },
                20
              ]
            }
          },
          {
            "name": "padding",
            "type": {
              "array": [
                "u8",
                338
              ]
            }
          }
        ]
      }
    },
    {
      "name": "underlying",
      "type": {
        "kind": "struct",
        "fields": [
          {
            "name": "mint",
            "type": "publicKey"
          }
        ]
      }
    },
    {
      "name": "settlementAccount",
      "type": {
        "kind": "struct",
        "fields": [
          {
            "name": "settlementPrice",
            "type": "u64"
          },
          {
            "name": "strikes",
            "type": {
              "array": [
                "u64",
                23
              ]
            }
          }
        ]
      }
    },
    {
      "name": "perpSyncQueue",
      "type": {
        "kind": "struct",
        "fields": [
          {
            "name": "nonce",
            "type": "u8"
          },
          {
            "name": "head",
            "type": "u16"
          },
          {
            "name": "length",
            "type": "u16"
          },
          {
            "name": "queue",
            "type": {
              "array": [
                {
                  "defined": "AnchorDecimal"
                },
                600
              ]
            }
          }
        ]
      }
    },
    {
      "name": "zetaGroup",
      "type": {
        "kind": "struct",
        "fields": [
          {
            "name": "nonce",
            "type": "u8"
          },
          {
            "name": "noncePadding",
            "type": {
              "array": [
                "u8",
                2
              ]
            }
          },
          {
            "name": "frontExpiryIndex",
            "type": "u8"
          },
          {
            "name": "haltState",
            "type": {
              "defined": "HaltState"
            }
          },
          {
            "name": "underlyingMint",
            "type": "publicKey"
          },
          {
            "name": "oracle",
            "type": "publicKey"
          },
          {
            "name": "greeks",
            "type": "publicKey"
          },
          {
            "name": "pricingParameters",
            "type": {
              "defined": "PricingParameters"
            }
          },
          {
            "name": "marginParameters",
            "type": {
              "defined": "MarginParameters"
            }
          },
          {
            "name": "marginParametersPadding",
            "type": {
              "array": [
                "u8",
                104
              ]
            }
          },
          {
            "name": "products",
            "type": {
              "array": [
                {
                  "defined": "Product"
                },
                46
              ]
            }
          },
          {
            "name": "productsPadding",
            "type": {
              "array": [
                {
                  "defined": "Product"
                },
                91
              ]
            }
          },
          {
            "name": "perp",
            "type": {
              "defined": "Product"
            }
          },
          {
            "name": "expirySeries",
            "type": {
              "array": [
                {
                  "defined": "ExpirySeries"
                },
                2
              ]
            }
          },
          {
            "name": "expirySeriesPadding",
            "type": {
              "array": [
                {
                  "defined": "ExpirySeries"
                },
                4
              ]
            }
          },
          {
            "name": "deprecatedPadding",
            "type": {
              "array": [
                "u8",
                8
              ]
            }
          },
          {
            "name": "asset",
            "type": {
              "defined": "Asset"
            }
          },
          {
            "name": "expiryIntervalSeconds",
            "type": "u32"
          },
          {
            "name": "newExpiryThresholdSeconds",
            "type": "u32"
          },
          {
            "name": "perpParameters",
            "type": {
              "defined": "PerpParameters"
            }
          },
          {
            "name": "perpSyncQueue",
            "type": "publicKey"
          },
          {
            "name": "oracleBackupFeed",
            "type": "publicKey"
          },
          {
            "name": "perpsOnly",
            "type": "bool"
          },
          {
            "name": "flexUnderlying",
            "type": "bool"
          },
          {
            "name": "padding",
            "type": {
              "array": [
                "u8",
                964
              ]
            }
          }
        ]
      }
    },
    {
      "name": "marketNode",
      "type": {
        "kind": "struct",
        "fields": [
          {
            "name": "index",
            "type": "u8"
          },
          {
            "name": "nonce",
            "type": "u8"
          },
          {
            "name": "nodeUpdates",
            "type": {
              "array": [
                "i64",
                5
              ]
            }
          },
          {
            "name": "interestUpdate",
            "type": "i64"
          }
        ]
      }
    },
    {
      "name": "spreadAccount",
      "type": {
        "kind": "struct",
        "fields": [
          {
            "name": "authority",
            "type": "publicKey"
          },
          {
            "name": "nonce",
            "type": "u8"
          },
          {
            "name": "balance",
            "type": "u64"
          },
          {
            "name": "seriesExpiry",
            "type": {
              "array": [
                "u64",
                5
              ]
            }
          },
          {
            "name": "seriesExpiryPadding",
            "type": "u64"
          },
          {
            "name": "positions",
            "type": {
              "array": [
                {
                  "defined": "Position"
                },
                46
              ]
            }
          },
          {
            "name": "positionsPadding",
            "type": {
              "array": [
                {
                  "defined": "Position"
                },
                92
              ]
            }
          },
          {
            "name": "asset",
            "type": {
              "defined": "Asset"
            }
          },
          {
            "name": "padding",
            "type": {
              "array": [
                "u8",
                262
              ]
            }
          }
        ]
      }
    },
    {
      "name": "marginAccount",
      "type": {
        "kind": "struct",
        "fields": [
          {
            "name": "authority",
            "type": "publicKey"
          },
          {
            "name": "nonce",
            "type": "u8"
          },
          {
            "name": "balance",
            "type": "u64"
          },
          {
            "name": "forceCancelFlag",
            "type": "bool"
          },
          {
            "name": "openOrdersNonce",
            "type": {
              "array": [
                "u8",
                138
              ]
            }
          },
          {
            "name": "seriesExpiry",
            "type": {
              "array": [
                "u64",
                5
              ]
            }
          },
          {
            "name": "seriesExpiryPadding",
            "type": "u64"
          },
          {
            "name": "productLedgers",
            "type": {
              "array": [
                {
                  "defined": "ProductLedger"
                },
                46
              ]
            }
          },
          {
            "name": "productLedgersPadding",
            "type": {
              "array": [
                {
                  "defined": "ProductLedger"
                },
                91
              ]
            }
          },
          {
            "name": "perpProductLedger",
            "type": {
              "defined": "ProductLedger"
            }
          },
          {
            "name": "rebalanceAmount",
            "type": "i64"
          },
          {
            "name": "asset",
            "type": {
              "defined": "Asset"
            }
          },
          {
            "name": "accountType",
            "type": {
              "defined": "MarginAccountType"
            }
          },
          {
            "name": "lastFundingDelta",
            "type": {
              "defined": "AnchorDecimal"
            }
          },
          {
            "name": "delegatedPubkey",
            "type": "publicKey"
          },
          {
            "name": "padding",
            "type": {
              "array": [
                "u8",
                338
              ]
            }
          }
        ]
      }
    },
    {
      "name": "socializedLossAccount",
      "type": {
        "kind": "struct",
        "fields": [
          {
            "name": "nonce",
            "type": "u8"
          },
          {
            "name": "overbankruptAmount",
            "type": "u64"
          }
        ]
      }
    },
    {
      "name": "whitelistDepositAccount",
      "type": {
        "kind": "struct",
        "fields": [
          {
            "name": "nonce",
            "type": "u8"
          },
          {
            "name": "userKey",
            "type": "publicKey"
          }
        ]
      }
    },
    {
      "name": "whitelistInsuranceAccount",
      "type": {
        "kind": "struct",
        "fields": [
          {
            "name": "nonce",
            "type": "u8"
          },
          {
            "name": "userKey",
            "type": "publicKey"
          }
        ]
      }
    },
    {
      "name": "insuranceDepositAccount",
      "type": {
        "kind": "struct",
        "fields": [
          {
            "name": "nonce",
            "type": "u8"
          },
          {
            "name": "amount",
            "type": "u64"
          }
        ]
      }
    },
    {
      "name": "whitelistTradingFeesAccount",
      "type": {
        "kind": "struct",
        "fields": [
          {
            "name": "nonce",
            "type": "u8"
          },
          {
            "name": "userKey",
            "type": "publicKey"
          }
        ]
      }
    },
    {
      "name": "referrerAccount",
      "type": {
        "kind": "struct",
        "fields": [
          {
            "name": "nonce",
            "type": "u8"
          },
          {
            "name": "hasAlias",
            "type": "bool"
          },
          {
            "name": "referrer",
            "type": "publicKey"
          },
          {
            "name": "pendingRewards",
            "type": "u64"
          },
          {
            "name": "claimedRewards",
            "type": "u64"
          }
        ]
      }
    },
    {
      "name": "referralAccount",
      "type": {
        "kind": "struct",
        "fields": [
          {
            "name": "nonce",
            "type": "u8"
          },
          {
            "name": "referrer",
            "type": "publicKey"
          },
          {
            "name": "user",
            "type": "publicKey"
          },
          {
            "name": "timestamp",
            "type": "u64"
          },
          {
            "name": "pendingRewards",
            "type": "u64"
          },
          {
            "name": "claimedRewards",
            "type": "u64"
          }
        ]
      }
    },
    {
      "name": "referrerAlias",
      "type": {
        "kind": "struct",
        "fields": [
          {
            "name": "nonce",
            "type": "u8"
          },
          {
            "name": "alias",
            "type": {
              "array": [
                "u8",
                15
              ]
            }
          },
          {
            "name": "referrer",
            "type": "publicKey"
          }
        ]
      }
    }
  ],
  "types": [
    {
      "name": "ProductGreeks",
      "type": {
        "kind": "struct",
        "fields": [
          {
            "name": "delta",
            "type": "u64"
          },
          {
            "name": "vega",
            "type": {
              "defined": "AnchorDecimal"
            }
          },
          {
            "name": "volatility",
            "type": {
              "defined": "AnchorDecimal"
            }
          }
        ]
      }
    },
    {
      "name": "AnchorDecimal",
      "type": {
        "kind": "struct",
        "fields": [
          {
            "name": "flags",
            "type": "u32"
          },
          {
            "name": "hi",
            "type": "u32"
          },
          {
            "name": "lo",
            "type": "u32"
          },
          {
            "name": "mid",
            "type": "u32"
          }
        ]
      }
    },
    {
      "name": "HaltStateV2",
      "type": {
        "kind": "struct",
        "fields": [
          {
            "name": "halted",
            "type": "bool"
          },
          {
            "name": "timestamp",
            "type": "u64"
          },
          {
            "name": "spotPrice",
            "type": "u64"
          },
          {
            "name": "marketCleaned",
            "type": "bool"
          }
        ]
      }
    },
    {
      "name": "HaltState",
      "type": {
        "kind": "struct",
        "fields": [
          {
            "name": "halted",
            "type": "bool"
          },
          {
            "name": "spotPrice",
            "type": "u64"
          },
          {
            "name": "timestamp",
            "type": "u64"
          },
          {
            "name": "markPricesSet",
            "type": {
              "array": [
                "bool",
                2
              ]
            }
          },
          {
            "name": "markPricesSetPadding",
            "type": {
              "array": [
                "bool",
                3
              ]
            }
          },
          {
            "name": "perpMarkPriceSet",
            "type": "bool"
          },
          {
            "name": "marketNodesCleaned",
            "type": {
              "array": [
                "bool",
                2
              ]
            }
          },
          {
            "name": "marketNodesCleanedPadding",
            "type": {
              "array": [
                "bool",
                4
              ]
            }
          },
          {
            "name": "marketCleaned",
            "type": {
              "array": [
                "bool",
                46
              ]
            }
          },
          {
            "name": "marketCleanedPadding",
            "type": {
              "array": [
                "bool",
                91
              ]
            }
          },
          {
            "name": "perpMarketCleaned",
            "type": "bool"
          }
        ]
      }
    },
    {
      "name": "PricingParameters",
      "type": {
        "kind": "struct",
        "fields": [
          {
            "name": "optionTradeNormalizer",
            "type": {
              "defined": "AnchorDecimal"
            }
          },
          {
            "name": "futureTradeNormalizer",
            "type": {
              "defined": "AnchorDecimal"
            }
          },
          {
            "name": "maxVolatilityRetreat",
            "type": {
              "defined": "AnchorDecimal"
            }
          },
          {
            "name": "maxInterestRetreat",
            "type": {
              "defined": "AnchorDecimal"
            }
          },
          {
            "name": "maxDelta",
            "type": "u64"
          },
          {
            "name": "minDelta",
            "type": "u64"
          },
          {
            "name": "minVolatility",
            "type": "u64"
          },
          {
            "name": "maxVolatility",
            "type": "u64"
          },
          {
            "name": "minInterestRate",
            "type": "i64"
          },
          {
            "name": "maxInterestRate",
            "type": "i64"
          }
        ]
      }
    },
    {
      "name": "MarginParameters",
      "type": {
        "kind": "struct",
        "fields": [
          {
            "name": "futureMarginInitial",
            "type": "u64"
          },
          {
            "name": "futureMarginMaintenance",
            "type": "u64"
          }
        ]
      }
    },
    {
      "name": "PerpParameters",
      "type": {
        "kind": "struct",
        "fields": [
          {
            "name": "minFundingRatePercent",
            "type": "i64"
          },
          {
            "name": "maxFundingRatePercent",
            "type": "i64"
          },
          {
            "name": "impactCashDelta",
            "type": "u64"
          }
        ]
      }
    },
    {
      "name": "ExpirySeries",
      "type": {
        "kind": "struct",
        "fields": [
          {
            "name": "activeTs",
            "type": "u64"
          },
          {
            "name": "expiryTs",
            "type": "u64"
          },
          {
            "name": "dirty",
            "type": "bool"
          },
          {
            "name": "padding",
            "type": {
              "array": [
                "u8",
                15
              ]
            }
          }
        ]
      }
    },
    {
      "name": "Strike",
      "type": {
        "kind": "struct",
        "fields": [
          {
            "name": "isSet",
            "type": "bool"
          },
          {
            "name": "value",
            "type": "u64"
          }
        ]
      }
    },
    {
      "name": "Product",
      "type": {
        "kind": "struct",
        "fields": [
          {
            "name": "market",
            "type": "publicKey"
          },
          {
            "name": "strike",
            "type": {
              "defined": "Strike"
            }
          },
          {
            "name": "dirty",
            "type": "bool"
          },
          {
            "name": "kind",
            "type": {
              "defined": "Kind"
            }
          }
        ]
      }
    },
    {
      "name": "Position",
      "type": {
        "kind": "struct",
        "fields": [
          {
            "name": "size",
            "type": "i64"
          },
          {
            "name": "costOfTrades",
            "type": "u64"
          }
        ]
      }
    },
    {
      "name": "OrderState",
      "type": {
        "kind": "struct",
        "fields": [
          {
            "name": "closingOrders",
            "type": "u64"
          },
          {
            "name": "openingOrders",
            "type": {
              "array": [
                "u64",
                2
              ]
            }
          }
        ]
      }
    },
    {
      "name": "ProductLedger",
      "type": {
        "kind": "struct",
        "fields": [
          {
            "name": "position",
            "type": {
              "defined": "Position"
            }
          },
          {
            "name": "orderState",
            "type": {
              "defined": "OrderState"
            }
          }
        ]
      }
    },
    {
      "name": "HaltZetaGroupArgs",
      "type": {
        "kind": "struct",
        "fields": [
          {
            "name": "spotPrice",
            "type": "u64"
          },
          {
            "name": "timestamp",
            "type": "u64"
          }
        ]
      }
    },
    {
      "name": "HaltStateArgs",
      "type": {
        "kind": "struct",
        "fields": [
          {
            "name": "asset",
            "type": {
              "defined": "Asset"
            }
          },
          {
            "name": "spotPrice",
            "type": "u64"
          },
          {
            "name": "timestamp",
            "type": "u64"
          }
        ]
      }
    },
    {
      "name": "HaltArgs",
      "type": {
        "kind": "struct",
        "fields": [
          {
            "name": "spotPrices",
            "type": {
              "array": [
                "u64",
                5
              ]
            }
          },
          {
            "name": "timestamp",
            "type": "u64"
          }
        ]
      }
    },
    {
      "name": "UpdateVolatilityArgs",
      "type": {
        "kind": "struct",
        "fields": [
          {
            "name": "expiryIndex",
            "type": "u8"
          },
          {
            "name": "volatility",
            "type": {
              "array": [
                "u64",
                5
              ]
            }
          }
        ]
      }
    },
    {
      "name": "UpdateInterestRateArgs",
      "type": {
        "kind": "struct",
        "fields": [
          {
            "name": "expiryIndex",
            "type": "u8"
          },
          {
            "name": "interestRate",
            "type": "i64"
          }
        ]
      }
    },
    {
      "name": "SetReferralsRewardsArgs",
      "type": {
        "kind": "struct",
        "fields": [
          {
            "name": "referralsAccountKey",
            "type": "publicKey"
          },
          {
            "name": "pendingRewards",
            "type": "u64"
          },
          {
            "name": "overwrite",
            "type": "bool"
          }
        ]
      }
    },
    {
      "name": "ExpireSeriesOverrideArgs",
      "type": {
        "kind": "struct",
        "fields": [
          {
            "name": "settlementNonce",
            "type": "u8"
          },
          {
            "name": "settlementPrice",
            "type": "u64"
          }
        ]
      }
    },
    {
      "name": "InitializeMarketArgs",
      "type": {
        "kind": "struct",
        "fields": [
          {
            "name": "index",
            "type": "u8"
          },
          {
            "name": "marketNonce",
            "type": "u8"
          },
          {
            "name": "baseMintNonce",
            "type": "u8"
          },
          {
            "name": "quoteMintNonce",
            "type": "u8"
          },
          {
            "name": "zetaBaseVaultNonce",
            "type": "u8"
          },
          {
            "name": "zetaQuoteVaultNonce",
            "type": "u8"
          },
          {
            "name": "dexBaseVaultNonce",
            "type": "u8"
          },
          {
            "name": "dexQuoteVaultNonce",
            "type": "u8"
          },
          {
            "name": "vaultSignerNonce",
            "type": "u64"
          }
        ]
      }
    },
    {
      "name": "InitializeStateArgs",
      "type": {
        "kind": "struct",
        "fields": [
          {
            "name": "stateNonce",
            "type": "u8"
          },
          {
            "name": "serumNonce",
            "type": "u8"
          },
          {
            "name": "mintAuthNonce",
            "type": "u8"
          },
          {
            "name": "strikeInitializationThresholdSeconds",
            "type": "u32"
          },
          {
            "name": "pricingFrequencySeconds",
            "type": "u32"
          },
          {
            "name": "liquidatorLiquidationPercentage",
            "type": "u32"
          },
          {
            "name": "insuranceVaultLiquidationPercentage",
            "type": "u32"
          },
          {
            "name": "nativeD1TradeFeePercentage",
            "type": "u64"
          },
          {
            "name": "nativeD1UnderlyingFeePercentage",
            "type": "u64"
          },
          {
            "name": "nativeOptionTradeFeePercentage",
            "type": "u64"
          },
          {
            "name": "nativeOptionUnderlyingFeePercentage",
            "type": "u64"
          },
          {
            "name": "nativeWhitelistUnderlyingFeePercentage",
            "type": "u64"
          },
          {
            "name": "nativeDepositLimit",
            "type": "u64"
          },
          {
            "name": "expirationThresholdSeconds",
            "type": "u32"
          },
          {
            "name": "positionMovementFeeBps",
            "type": "u8"
          },
          {
            "name": "marginConcessionPercentage",
            "type": "u8"
          },
          {
            "name": "maxPerpDeltaAgeSeconds",
            "type": "u16"
          },
          {
            "name": "nativeWithdrawLimit",
            "type": "u64"
          },
          {
            "name": "withdrawLimitEpochSeconds",
            "type": "u32"
          },
          {
            "name": "nativeOpenInterestLimit",
            "type": "u64"
          }
        ]
      }
    },
    {
      "name": "InitializeMarketNodeArgs",
      "type": {
        "kind": "struct",
        "fields": [
          {
            "name": "nonce",
            "type": "u8"
          },
          {
            "name": "index",
            "type": "u8"
          }
        ]
      }
    },
    {
      "name": "OverrideExpiryArgs",
      "type": {
        "kind": "struct",
        "fields": [
          {
            "name": "expiryIndex",
            "type": "u8"
          },
          {
            "name": "activeTs",
            "type": "u64"
          },
          {
            "name": "expiryTs",
            "type": "u64"
          }
        ]
      }
    },
    {
      "name": "UpdateStateArgs",
      "type": {
        "kind": "struct",
        "fields": [
          {
            "name": "strikeInitializationThresholdSeconds",
            "type": "u32"
          },
          {
            "name": "pricingFrequencySeconds",
            "type": "u32"
          },
          {
            "name": "liquidatorLiquidationPercentage",
            "type": "u32"
          },
          {
            "name": "insuranceVaultLiquidationPercentage",
            "type": "u32"
          },
          {
            "name": "nativeD1TradeFeePercentage",
            "type": "u64"
          },
          {
            "name": "nativeD1UnderlyingFeePercentage",
            "type": "u64"
          },
          {
            "name": "nativeOptionTradeFeePercentage",
            "type": "u64"
          },
          {
            "name": "nativeOptionUnderlyingFeePercentage",
            "type": "u64"
          },
          {
            "name": "nativeWhitelistUnderlyingFeePercentage",
            "type": "u64"
          },
          {
            "name": "nativeDepositLimit",
            "type": "u64"
          },
          {
            "name": "expirationThresholdSeconds",
            "type": "u32"
          },
          {
            "name": "positionMovementFeeBps",
            "type": "u8"
          },
          {
            "name": "marginConcessionPercentage",
            "type": "u8"
          },
          {
            "name": "maxPerpDeltaAgeSeconds",
            "type": "u16"
          },
          {
            "name": "nativeWithdrawLimit",
            "type": "u64"
          },
          {
            "name": "withdrawLimitEpochSeconds",
            "type": "u32"
          },
          {
            "name": "nativeOpenInterestLimit",
            "type": "u64"
          }
        ]
      }
    },
    {
      "name": "UpdatePricingParametersArgs",
      "type": {
        "kind": "struct",
        "fields": [
          {
            "name": "optionTradeNormalizer",
            "type": "u64"
          },
          {
            "name": "futureTradeNormalizer",
            "type": "u64"
          },
          {
            "name": "maxVolatilityRetreat",
            "type": "u64"
          },
          {
            "name": "maxInterestRetreat",
            "type": "u64"
          },
          {
            "name": "minDelta",
            "type": "u64"
          },
          {
            "name": "maxDelta",
            "type": "u64"
          },
          {
            "name": "minInterestRate",
            "type": "i64"
          },
          {
            "name": "maxInterestRate",
            "type": "i64"
          },
          {
            "name": "minVolatility",
            "type": "u64"
          },
          {
            "name": "maxVolatility",
            "type": "u64"
          }
        ]
      }
    },
    {
      "name": "UpdateMarginParametersArgs",
      "type": {
        "kind": "struct",
        "fields": [
          {
            "name": "futureMarginInitial",
            "type": "u64"
          },
          {
            "name": "futureMarginMaintenance",
            "type": "u64"
          }
        ]
      }
    },
    {
      "name": "UpdatePerpParametersArgs",
      "type": {
        "kind": "struct",
        "fields": [
          {
            "name": "minFundingRatePercent",
            "type": "i64"
          },
          {
            "name": "maxFundingRatePercent",
            "type": "i64"
          },
          {
            "name": "perpImpactCashDelta",
            "type": "u64"
          }
        ]
      }
    },
    {
      "name": "InitializeZetaGroupArgs",
      "type": {
        "kind": "struct",
        "fields": [
          {
            "name": "perpsOnly",
            "type": "bool"
          },
          {
            "name": "flexUnderlying",
            "type": "bool"
          },
          {
            "name": "assetOverride",
            "type": {
              "option": {
                "defined": "Asset"
              }
            }
          },
          {
            "name": "zetaGroupNonce",
            "type": "u8"
          },
          {
            "name": "underlyingNonce",
            "type": "u8"
          },
          {
            "name": "greeksNonce",
            "type": "u8"
          },
          {
            "name": "vaultNonce",
            "type": "u8"
          },
          {
            "name": "insuranceVaultNonce",
            "type": "u8"
          },
          {
            "name": "socializedLossAccountNonce",
            "type": "u8"
          },
          {
            "name": "perpSyncQueueNonce",
            "type": "u8"
          },
          {
            "name": "interestRate",
            "type": "i64"
          },
          {
            "name": "volatility",
            "type": {
              "array": [
                "u64",
                5
              ]
            }
          },
          {
            "name": "optionTradeNormalizer",
            "type": "u64"
          },
          {
            "name": "futureTradeNormalizer",
            "type": "u64"
          },
          {
            "name": "maxVolatilityRetreat",
            "type": "u64"
          },
          {
            "name": "maxInterestRetreat",
            "type": "u64"
          },
          {
            "name": "maxDelta",
            "type": "u64"
          },
          {
            "name": "minDelta",
            "type": "u64"
          },
          {
            "name": "minInterestRate",
            "type": "i64"
          },
          {
            "name": "maxInterestRate",
            "type": "i64"
          },
          {
            "name": "minVolatility",
            "type": "u64"
          },
          {
            "name": "maxVolatility",
            "type": "u64"
          },
          {
            "name": "futureMarginInitial",
            "type": "u64"
          },
          {
            "name": "futureMarginMaintenance",
            "type": "u64"
          },
          {
            "name": "expiryIntervalSeconds",
            "type": "u32"
          },
          {
            "name": "newExpiryThresholdSeconds",
            "type": "u32"
          },
          {
            "name": "minFundingRatePercent",
            "type": "i64"
          },
          {
            "name": "maxFundingRatePercent",
            "type": "i64"
          },
          {
            "name": "perpImpactCashDelta",
            "type": "u64"
          }
        ]
      }
    },
    {
      "name": "UpdateZetaGroupExpiryArgs",
      "type": {
        "kind": "struct",
        "fields": [
          {
            "name": "expiryIntervalSeconds",
            "type": "u32"
          },
          {
            "name": "newExpiryThresholdSeconds",
            "type": "u32"
          }
        ]
      }
    },
    {
      "name": "UpdateGreeksArgs",
      "type": {
        "kind": "struct",
        "fields": [
          {
            "name": "index",
            "type": "u8"
          },
          {
            "name": "theo",
            "type": "u64"
          },
          {
            "name": "delta",
            "type": "u32"
          },
          {
            "name": "gamma",
            "type": "u32"
          },
          {
            "name": "volatility",
            "type": "u32"
          }
        ]
      }
    },
    {
      "name": "PositionMovementArg",
      "type": {
        "kind": "struct",
        "fields": [
          {
            "name": "index",
            "type": "u8"
          },
          {
            "name": "size",
            "type": "i64"
          }
        ]
      }
    },
    {
      "name": "UpdateZetaPricingPubkeysArgs",
      "type": {
        "kind": "struct",
        "fields": [
          {
            "name": "asset",
            "type": {
              "defined": "Asset"
            }
          },
          {
            "name": "oracle",
            "type": "publicKey"
          },
          {
            "name": "oracleBackupFeed",
            "type": "publicKey"
          },
          {
            "name": "market",
            "type": "publicKey"
          },
          {
            "name": "perpSyncQueue",
            "type": "publicKey"
          },
          {
            "name": "zetaGroupKey",
            "type": "publicKey"
          }
        ]
      }
    },
    {
      "name": "InitializeZetaPricingArgs",
      "type": {
        "kind": "struct",
        "fields": [
          {
            "name": "minFundingRatePercent",
            "type": "i64"
          },
          {
            "name": "maxFundingRatePercent",
            "type": "i64"
          },
          {
            "name": "perpImpactCashDelta",
            "type": "u64"
          },
          {
            "name": "marginInitial",
            "type": "u64"
          },
          {
            "name": "marginMaintenance",
            "type": "u64"
          },
          {
            "name": "pricingNonce",
            "type": "u8"
          }
        ]
      }
    },
    {
      "name": "ExpirySeriesStatus",
      "type": {
        "kind": "enum",
        "variants": [
          {
            "name": "Uninitialized"
          },
          {
            "name": "Initialized"
          },
          {
            "name": "Live"
          },
          {
            "name": "Expired"
          },
          {
            "name": "ExpiredDirty"
          }
        ]
      }
    },
    {
      "name": "Kind",
      "type": {
        "kind": "enum",
        "variants": [
          {
            "name": "Uninitialized"
          },
          {
            "name": "Call"
          },
          {
            "name": "Put"
          },
          {
            "name": "Future"
          },
          {
            "name": "Perp"
          }
        ]
      }
    },
    {
      "name": "OrderType",
      "type": {
        "kind": "enum",
        "variants": [
          {
            "name": "Limit"
          },
          {
            "name": "PostOnly"
          },
          {
            "name": "FillOrKill"
          },
          {
            "name": "ImmediateOrCancel"
          },
          {
            "name": "PostOnlySlide"
          }
        ]
      }
    },
    {
      "name": "Side",
      "type": {
        "kind": "enum",
        "variants": [
          {
            "name": "Uninitialized"
          },
          {
            "name": "Bid"
          },
          {
            "name": "Ask"
          }
        ]
      }
    },
    {
      "name": "Asset",
      "type": {
        "kind": "enum",
        "variants": [
          {
            "name": "SOL"
          },
          {
            "name": "BTC"
          },
          {
            "name": "ETH"
          },
          {
            "name": "APT"
          },
          {
            "name": "ARB"
          },
          {
            "name": "UNDEFINED"
          }
        ]
      }
    },
    {
      "name": "MovementType",
      "type": {
        "kind": "enum",
        "variants": [
          {
            "name": "Undefined"
          },
          {
            "name": "Lock"
          },
          {
            "name": "Unlock"
          }
        ]
      }
    },
    {
      "name": "TreasuryMovementType",
      "type": {
        "kind": "enum",
        "variants": [
          {
            "name": "Undefined"
          },
          {
            "name": "ToTreasuryFromInsurance"
          },
          {
            "name": "ToInsuranceFromTreasury"
          },
          {
            "name": "ToTreasuryFromReferralsRewards"
          },
          {
            "name": "ToReferralsRewardsFromTreasury"
          }
        ]
      }
    },
    {
      "name": "OrderCompleteType",
      "type": {
        "kind": "enum",
        "variants": [
          {
            "name": "Cancel"
          },
          {
            "name": "Fill"
          },
          {
            "name": "Booted"
          }
        ]
      }
    },
    {
      "name": "MarginRequirement",
      "type": {
        "kind": "enum",
        "variants": [
          {
            "name": "Initial"
          },
          {
            "name": "Maintenance"
          },
          {
            "name": "MaintenanceIncludingOrders"
          },
          {
            "name": "MarketMakerConcession"
          }
        ]
      }
    },
    {
      "name": "MarginAccountType",
      "type": {
        "kind": "enum",
        "variants": [
          {
            "name": "Normal"
          },
          {
            "name": "MarketMaker"
          }
        ]
      }
    },
    {
      "name": "PlaceOrderType",
      "type": {
        "kind": "enum",
        "variants": [
          {
            "name": "PlaceOrder"
          },
          {
            "name": "PlacePerpOrder"
          }
        ]
      }
    },
    {
      "name": "ValidationType",
      "type": {
        "kind": "enum",
        "variants": [
          {
            "name": "Place"
          },
          {
            "name": "Cancel"
          },
          {
            "name": "OpenOrders"
          }
        ]
      }
    }
  ],
  "events": [
    {
      "name": "TradeEvent",
      "fields": [
        {
          "name": "marginAccount",
          "type": "publicKey",
          "index": false
        },
        {
          "name": "index",
          "type": "u8",
          "index": false
        },
        {
          "name": "size",
          "type": "u64",
          "index": false
        },
        {
          "name": "costOfTrades",
          "type": "u64",
          "index": false
        },
        {
          "name": "isBid",
          "type": "bool",
          "index": false
        },
        {
          "name": "clientOrderId",
          "type": "u64",
          "index": false
        },
        {
          "name": "orderId",
          "type": "u128",
          "index": false
        }
      ]
    },
    {
      "name": "TradeEventV2",
      "fields": [
        {
          "name": "marginAccount",
          "type": "publicKey",
          "index": false
        },
        {
          "name": "index",
          "type": "u8",
          "index": false
        },
        {
          "name": "size",
          "type": "u64",
          "index": false
        },
        {
          "name": "costOfTrades",
          "type": "u64",
          "index": false
        },
        {
          "name": "isBid",
          "type": "bool",
          "index": false
        },
        {
          "name": "clientOrderId",
          "type": "u64",
          "index": false
        },
        {
          "name": "orderId",
          "type": "u128",
          "index": false
        },
        {
          "name": "asset",
          "type": "u8",
          "index": false
        },
        {
          "name": "user",
          "type": "publicKey",
          "index": false
        },
        {
          "name": "isTaker",
          "type": "bool",
          "index": false
        },
        {
          "name": "sequenceNumber",
          "type": "u64",
          "index": false
        }
      ]
    },
    {
      "name": "TradeEventV3",
      "fields": [
        {
          "name": "marginAccount",
          "type": "publicKey",
          "index": false
        },
        {
          "name": "index",
          "type": "u8",
          "index": false
        },
        {
          "name": "size",
          "type": "u64",
          "index": false
        },
        {
          "name": "costOfTrades",
          "type": "u64",
          "index": false
        },
        {
          "name": "isBid",
          "type": "bool",
          "index": false
        },
        {
          "name": "clientOrderId",
          "type": "u64",
          "index": false
        },
        {
          "name": "orderId",
          "type": "u128",
          "index": false
        },
        {
          "name": "asset",
          "type": {
            "defined": "Asset"
          },
          "index": false
        },
        {
          "name": "user",
          "type": "publicKey",
          "index": false
        },
        {
          "name": "isTaker",
          "type": "bool",
          "index": false
        },
        {
          "name": "sequenceNumber",
          "type": "u64",
          "index": false
        }
      ]
    },
    {
      "name": "PositionMovementEvent",
      "fields": [
        {
          "name": "netBalanceTransfer",
          "type": "i64",
          "index": false
        },
        {
          "name": "marginAccountBalance",
          "type": "u64",
          "index": false
        },
        {
          "name": "spreadAccountBalance",
          "type": "u64",
          "index": false
        },
        {
          "name": "movementFees",
          "type": "u64",
          "index": false
        }
      ]
    },
    {
      "name": "PlaceOrderEvent",
      "fields": [
        {
          "name": "fee",
          "type": "u64",
          "index": false
        },
        {
          "name": "oraclePrice",
          "type": "u64",
          "index": false
        },
        {
          "name": "orderId",
          "type": "u128",
          "index": false
        },
        {
          "name": "expiryTs",
          "type": "u64",
          "index": false
        }
      ]
    },
    {
      "name": "LiquidationEvent",
      "fields": [
        {
          "name": "liquidatorReward",
          "type": "u64",
          "index": false
        },
        {
          "name": "insuranceReward",
          "type": "u64",
          "index": false
        },
        {
          "name": "costOfTrades",
          "type": "u64",
          "index": false
        },
        {
          "name": "size",
          "type": "i64",
          "index": false
        },
        {
          "name": "remainingLiquidateeBalance",
          "type": "u64",
          "index": false
        },
        {
          "name": "remainingLiquidatorBalance",
          "type": "u64",
          "index": false
        },
        {
          "name": "markPrice",
          "type": "u64",
          "index": false
        },
        {
          "name": "underlyingPrice",
          "type": "u64",
          "index": false
        },
        {
          "name": "liquidatee",
          "type": "publicKey",
          "index": false
        },
        {
          "name": "liquidator",
          "type": "publicKey",
          "index": false
        },
        {
          "name": "asset",
          "type": {
            "defined": "Asset"
          },
          "index": false
        }
      ]
    },
    {
      "name": "OrderCompleteEvent",
      "fields": [
        {
          "name": "marginAccount",
          "type": "publicKey",
          "index": false
        },
        {
          "name": "user",
          "type": "publicKey",
          "index": false
        },
        {
          "name": "asset",
          "type": {
            "defined": "Asset"
          },
          "index": false
        },
        {
          "name": "marketIndex",
          "type": "u8",
          "index": false
        },
        {
          "name": "side",
          "type": {
            "defined": "Side"
          },
          "index": false
        },
        {
          "name": "unfilledSize",
          "type": "u64",
          "index": false
        },
        {
          "name": "orderId",
          "type": "u128",
          "index": false
        },
        {
          "name": "clientOrderId",
          "type": "u64",
          "index": false
        },
        {
          "name": "orderCompleteType",
          "type": {
            "defined": "OrderCompleteType"
          },
          "index": false
        }
      ]
    },
    {
      "name": "ApplyFundingEvent",
      "fields": [
        {
          "name": "marginAccount",
          "type": "publicKey",
          "index": false
        },
        {
          "name": "user",
          "type": "publicKey",
          "index": false
        },
        {
          "name": "asset",
          "type": {
            "defined": "Asset"
          },
          "index": false
        },
        {
          "name": "balanceChange",
          "type": "i64",
          "index": false
        },
        {
          "name": "remainingBalance",
          "type": "u64",
          "index": false
        },
        {
          "name": "fundingRate",
          "type": "i64",
          "index": false
        },
        {
          "name": "oraclePrice",
          "type": "u64",
          "index": false
        }
      ]
    }
  ],
  "errors": [
    {
      "code": 6000,
      "name": "DepositOverflow",
      "msg": "Deposit overflow"
    },
    {
      "code": 6001,
      "name": "Unreachable",
      "msg": "Unreachable"
    },
    {
      "code": 6002,
      "name": "FailedInitialMarginRequirement",
      "msg": "Failed initial margin requirement"
    },
    {
      "code": 6003,
      "name": "LiquidatorFailedMarginRequirement",
      "msg": "Liquidator failed margin requirement"
    },
    {
      "code": 6004,
      "name": "CannotLiquidateOwnAccount",
      "msg": "Cannot liquidate own account"
    },
    {
      "code": 6005,
      "name": "CrankInvalidRemainingAccounts",
      "msg": "Invalid cranking remaining accounts"
    },
    {
      "code": 6006,
      "name": "IncorrectTickSize",
      "msg": "Incorrect tick size"
    },
    {
      "code": 6007,
      "name": "ZeroPrice",
      "msg": "ZeroPrice"
    },
    {
      "code": 6008,
      "name": "ZeroSize",
      "msg": "ZeroSize"
    },
    {
      "code": 6009,
      "name": "ZeroWithdrawableBalance",
      "msg": "Zero withdrawable balance"
    },
    {
      "code": 6010,
      "name": "DepositAmountExceeded",
      "msg": "Deposit amount exceeds limit and user is not whitelisted"
    },
    {
      "code": 6011,
      "name": "WithdrawalAmountExceedsWithdrawableBalance",
      "msg": "Withdrawal amount exceeds withdrawable balance"
    },
    {
      "code": 6012,
      "name": "AccountHasSufficientMarginPostCancels",
      "msg": "Account has sufficient margin post cancels"
    },
    {
      "code": 6013,
      "name": "OverBankrupt",
      "msg": "Over bankrupt"
    },
    {
      "code": 6014,
      "name": "AccountHasSufficientMargin",
      "msg": "Account has sufficient margin"
    },
    {
      "code": 6015,
      "name": "UserHasNoActiveOrders",
      "msg": "User has no active orders"
    },
    {
      "code": 6016,
      "name": "InvalidExpirationInterval",
      "msg": "Invalid expiration interval"
    },
    {
      "code": 6017,
      "name": "ProductMarketsAlreadyInitialized",
      "msg": "Product markets already initialized"
    },
    {
      "code": 6018,
      "name": "InvalidProductMarketKey",
      "msg": "Invalid product market key"
    },
    {
      "code": 6019,
      "name": "MarketNotLive",
      "msg": "Market not live"
    },
    {
      "code": 6020,
      "name": "MarketPricingNotReady",
      "msg": "Market pricing not ready"
    },
    {
      "code": 6021,
      "name": "UserHasRemainingOrdersOnExpiredMarket",
      "msg": "User has remaining orders on expired market"
    },
    {
      "code": 6022,
      "name": "InvalidSeriesExpiration",
      "msg": "Invalid series expiration"
    },
    {
      "code": 6023,
      "name": "InvalidExpiredOrderCancel",
      "msg": "Invalid expired order cancel"
    },
    {
      "code": 6024,
      "name": "NoMarketsToAdd",
      "msg": "No markets to add"
    },
    {
      "code": 6025,
      "name": "UserHasUnsettledPositions",
      "msg": "User has unsettled positions"
    },
    {
      "code": 6026,
      "name": "NoMarginAccountsToSettle",
      "msg": "No margin accounts to settle"
    },
    {
      "code": 6027,
      "name": "CannotSettleUserWithActiveOrders",
      "msg": "Cannot settle users with active orders"
    },
    {
      "code": 6028,
      "name": "OrderbookNotEmpty",
      "msg": "Orderbook not empty"
    },
    {
      "code": 6029,
      "name": "InvalidNumberOfAccounts",
      "msg": "Invalid number of accounts"
    },
    {
      "code": 6030,
      "name": "InvalidMarketAccounts",
      "msg": "Bids or Asks don't match the Market"
    },
    {
      "code": 6031,
      "name": "ProductStrikeUninitialized",
      "msg": "Product strike uninitialized"
    },
    {
      "code": 6032,
      "name": "PricingNotUpToDate",
      "msg": "Pricing not up to date"
    },
    {
      "code": 6033,
      "name": "RetreatsAreStale",
      "msg": "Retreats are stale"
    },
    {
      "code": 6034,
      "name": "ProductDirty",
      "msg": "Product dirty"
    },
    {
      "code": 6035,
      "name": "ProductStrikesInitialized",
      "msg": "Product strikes initialized"
    },
    {
      "code": 6036,
      "name": "StrikeInitializationNotReady",
      "msg": "Strike initialization not ready"
    },
    {
      "code": 6037,
      "name": "UnsupportedKind",
      "msg": "Unsupported kind"
    },
    {
      "code": 6038,
      "name": "InvalidZetaGroup",
      "msg": "Invalid zeta group"
    },
    {
      "code": 6039,
      "name": "InvalidMarginAccount",
      "msg": "Invalid margin account"
    },
    {
      "code": 6040,
      "name": "InvalidGreeksAccount",
      "msg": "Invalid greeks account"
    },
    {
      "code": 6041,
      "name": "InvalidSettlementAccount",
      "msg": "Invalid settlement account"
    },
    {
      "code": 6042,
      "name": "InvalidCancelAuthority",
      "msg": "Invalid cancel authority"
    },
    {
      "code": 6043,
      "name": "CannotUpdatePricingAfterExpiry",
      "msg": "Cannot update pricing after expiry"
    },
    {
      "code": 6044,
      "name": "LoadAccountDiscriminatorAlreadySet",
      "msg": "Account discriminator already set"
    },
    {
      "code": 6045,
      "name": "AccountAlreadyInitialized",
      "msg": "Account already initialized"
    },
    {
      "code": 6046,
      "name": "GreeksAccountSeedsMismatch",
      "msg": "Greeks account seeds mismatch"
    },
    {
      "code": 6047,
      "name": "ZetaGroupAccountSeedsMismatch",
      "msg": "Zeta group account seeds mismatch"
    },
    {
      "code": 6048,
      "name": "MarginAccountSeedsMismatch",
      "msg": "Margin account seeds mismatch"
    },
    {
      "code": 6049,
      "name": "OpenOrdersAccountSeedsMismatch",
      "msg": "Open orders account seeds mismatch"
    },
    {
      "code": 6050,
      "name": "MarketNodeAccountSeedsMismatch",
      "msg": "Market node seeds mismatch"
    },
    {
      "code": 6051,
      "name": "UserTradingFeeWhitelistAccountSeedsMismatch",
      "msg": "User trading fee whitelist account seeds mismatch"
    },
    {
      "code": 6052,
      "name": "UserDepositWhitelistAccountSeedsMismatch",
      "msg": "User deposit whitelist account seeds mismatch"
    },
    {
      "code": 6053,
      "name": "MarketIndexesUninitialized",
      "msg": "Market indexes uninitialized"
    },
    {
      "code": 6054,
      "name": "MarketIndexesAlreadyInitialized",
      "msg": "Market indexes already initialized"
    },
    {
      "code": 6055,
      "name": "CannotGetUnsetStrike",
      "msg": "Cannot get unset strike"
    },
    {
      "code": 6056,
      "name": "CannotSetInitializedStrike",
      "msg": "Cannot set initialized strike"
    },
    {
      "code": 6057,
      "name": "CannotResetUninitializedStrike",
      "msg": "Cannot set initialized strike"
    },
    {
      "code": 6058,
      "name": "CrankMarginAccountNotMutable",
      "msg": "CrankMarginAccountNotMutable"
    },
    {
      "code": 6059,
      "name": "InvalidAdminSigner",
      "msg": "InvalidAdminSigner"
    },
    {
      "code": 6060,
      "name": "UserHasActiveOrders",
      "msg": "User still has active orders"
    },
    {
      "code": 6061,
      "name": "UserForceCancelInProgress",
      "msg": "User has a force cancel in progress"
    },
    {
      "code": 6062,
      "name": "FailedPriceBandCheck",
      "msg": "Failed price band check"
    },
    {
      "code": 6063,
      "name": "UnsortedOpenOrdersAccounts",
      "msg": "Unsorted open orders accounts"
    },
    {
      "code": 6064,
      "name": "AccountNotMutable",
      "msg": "Account not mutable"
    },
    {
      "code": 6065,
      "name": "AccountDiscriminatorMismatch",
      "msg": "Account discriminator mismatch"
    },
    {
      "code": 6066,
      "name": "InvalidMarketNodeIndex",
      "msg": "Invalid market node index"
    },
    {
      "code": 6067,
      "name": "InvalidMarketNode",
      "msg": "Invalid market node"
    },
    {
      "code": 6068,
      "name": "LUTOutOfBounds",
      "msg": "Lut out of bounds"
    },
    {
      "code": 6069,
      "name": "RebalanceInsuranceInvalidRemainingAccounts",
      "msg": "Rebalance insurance vault with no margin accounts"
    },
    {
      "code": 6070,
      "name": "InvalidMintDecimals",
      "msg": "Invalid mint decimals"
    },
    {
      "code": 6071,
      "name": "InvalidZetaGroupOracle",
      "msg": "Invalid oracle for this zeta group"
    },
    {
      "code": 6072,
      "name": "InvalidZetaGroupDepositMint",
      "msg": "Invalid zeta group deposit mint"
    },
    {
      "code": 6073,
      "name": "InvalidZetaGroupRebalanceMint",
      "msg": "Invalid zeta group rebalance insurance vault mint"
    },
    {
      "code": 6074,
      "name": "InvalidDepositAmount",
      "msg": "Invalid deposit amount"
    },
    {
      "code": 6075,
      "name": "InvalidTokenAccountOwner",
      "msg": "Invalid token account owner"
    },
    {
      "code": 6076,
      "name": "InvalidWithdrawAmount",
      "msg": "Invalid withdraw amount"
    },
    {
      "code": 6077,
      "name": "InvalidDepositRemainingAccounts",
      "msg": "Invalid number of remaining accounts in deposit"
    },
    {
      "code": 6078,
      "name": "InvalidPlaceOrderRemainingAccounts",
      "msg": "Invalid number of remaining accounts in place order"
    },
    {
      "code": 6079,
      "name": "ClientOrderIdCannotBeZero",
      "msg": "ClientOrderIdCannotBeZero"
    },
    {
      "code": 6080,
      "name": "ZetaGroupHalted",
      "msg": "Zeta group halted"
    },
    {
      "code": 6081,
      "name": "ZetaGroupNotHalted",
      "msg": "Zeta group not halted"
    },
    {
      "code": 6082,
      "name": "HaltMarkPriceNotSet",
      "msg": "Halt mark price not set"
    },
    {
      "code": 6083,
      "name": "HaltMarketsNotCleaned",
      "msg": "Halt markets not cleaned"
    },
    {
      "code": 6084,
      "name": "HaltMarketNodesNotCleaned",
      "msg": "Halt market nodes not cleaned"
    },
    {
      "code": 6085,
      "name": "CannotExpireOptionsAfterExpirationThreshold",
      "msg": "Cannot expire options after expiration threshold"
    },
    {
      "code": 6086,
      "name": "PostOnlyInCross",
      "msg": "Post only order in cross"
    },
    {
      "code": 6087,
      "name": "FillOrKillNotFullSize",
      "msg": "Fill or kill order was not filled for full size"
    },
    {
      "code": 6088,
      "name": "InvalidOpenOrdersMapOwner",
      "msg": "Invalid open orders map owner"
    },
    {
      "code": 6089,
      "name": "AccountDidNotSerialize",
      "msg": "Failed to serialize the account"
    },
    {
      "code": 6090,
      "name": "OpenOrdersWithNonEmptyPositions",
      "msg": "Cannot close open orders account with non empty positions"
    },
    {
      "code": 6091,
      "name": "CannotCloseNonEmptyMarginAccount",
      "msg": "Cannot close margin account that is not empty"
    },
    {
      "code": 6092,
      "name": "InvalidTagLength",
      "msg": "Invalid tag length"
    },
    {
      "code": 6093,
      "name": "NakedShortCallIsNotAllowed",
      "msg": "Naked short call is not allowed"
    },
    {
      "code": 6094,
      "name": "InvalidSpreadAccount",
      "msg": "Invalid spread account"
    },
    {
      "code": 6095,
      "name": "CannotCloseNonEmptySpreadAccount",
      "msg": "Cannot close non empty spread account"
    },
    {
      "code": 6096,
      "name": "SpreadAccountSeedsMismatch",
      "msg": "Spread account seeds mismatch"
    },
    {
      "code": 6097,
      "name": "SpreadAccountHasUnsettledPositions",
      "msg": "Spread account seeds mismatch"
    },
    {
      "code": 6098,
      "name": "SpreadAccountInvalidExpirySeriesState",
      "msg": "Spread account invalid expiry series state"
    },
    {
      "code": 6099,
      "name": "InsufficientFundsToCollateralizeSpreadAccount",
      "msg": "Insufficient funds to collateralize spread account"
    },
    {
      "code": 6100,
      "name": "FailedMaintenanceMarginRequirement",
      "msg": "Failed maintenance margin requirement"
    },
    {
      "code": 6101,
      "name": "InvalidMovement",
      "msg": "Invalid movement"
    },
    {
      "code": 6102,
      "name": "MovementOnExpiredSeries",
      "msg": "Movement on expired series"
    },
    {
      "code": 6103,
      "name": "InvalidMovementSize",
      "msg": "Invalid movement size"
    },
    {
      "code": 6104,
      "name": "ExceededMaxPositionMovements",
      "msg": "Exceeded max position movements"
    },
    {
      "code": 6105,
      "name": "ExceededMaxSpreadAccountContracts",
      "msg": "Exceeded max spread account contracts"
    },
    {
      "code": 6106,
      "name": "OraclePriceIsInvalid",
      "msg": "Fetched oracle price is invalid"
    },
    {
      "code": 6107,
      "name": "InvalidUnderlyingMint",
      "msg": "Provided underlying mint address is invalid"
    },
    {
      "code": 6108,
      "name": "InvalidReferrerAlias",
      "msg": "Invalid referrer alias - Invalid length"
    },
    {
      "code": 6109,
      "name": "ReferrerAlreadyHasAlias",
      "msg": "Referrer already has alias"
    },
    {
      "code": 6110,
      "name": "InvalidTreasuryMovementAmount",
      "msg": "Invalid treasury movement amount"
    },
    {
      "code": 6111,
      "name": "InvalidReferralsAdminSigner",
      "msg": "Invalid referrals admin signer"
    },
    {
      "code": 6112,
      "name": "InvalidSetReferralsRewardsRemainingAccounts",
      "msg": "Invalid set referrals rewards remaining accounts"
    },
    {
      "code": 6113,
      "name": "SetReferralsRewardsAccountNotMutable",
      "msg": "Referrals account not mutable"
    },
    {
      "code": 6114,
      "name": "InvalidClaimReferralsRewardsAmount",
      "msg": "Invalid claim referrals rewards: not enough in refererals rewards wallet"
    },
    {
      "code": 6115,
      "name": "InvalidClaimReferralsRewardsAccount",
      "msg": "Invalid claim referrals rewards: referrals account is not a referral or referrer account"
    },
    {
      "code": 6116,
      "name": "ReferralAccountSeedsMismatch",
      "msg": "Referral account seeds mismatch"
    },
    {
      "code": 6117,
      "name": "ReferrerAccountSeedsMismatch",
      "msg": "Referrer account seeds mismatch"
    },
    {
      "code": 6118,
      "name": "ProtectedMmMarginAccount",
      "msg": "Market maker accounts are protected from liquidation"
    },
    {
      "code": 6119,
      "name": "CannotWithdrawWithOpenOrders",
      "msg": "Cannot withdraw with open orders"
    },
    {
      "code": 6120,
      "name": "FundingRateNotUpToDate",
      "msg": "Perp funding rate not up to date"
    },
    {
      "code": 6121,
      "name": "PerpSyncQueueFull",
      "msg": "Perp taker/maker sync queue is full"
    },
    {
      "code": 6122,
      "name": "PerpSyncQueueAccountSeedsMismatch",
      "msg": "PerpSyncQueue account seeds mismatch"
    },
    {
      "code": 6123,
      "name": "PerpSyncQueueEmpty",
      "msg": "Program tried to pop from an empty perpSyncQueue"
    },
    {
      "code": 6124,
      "name": "InvalidNonPerpMarket",
      "msg": "Perp product index given in placeOrder, use placePerpOrder"
    },
    {
      "code": 6125,
      "name": "InvalidPerpMarket",
      "msg": "Non-perp product index given in placePerpOrder, use placeOrder"
    },
    {
      "code": 6126,
      "name": "CannotInitializePerpMarketNode",
      "msg": "Not allowed to initialize market node for a perp market"
    },
    {
      "code": 6127,
      "name": "DeprecatedInstruction",
      "msg": "Instruction is deprecated, please use the newer version"
    },
    {
      "code": 6128,
      "name": "ForceCancelExpiredTIFOrdersOnly",
      "msg": "Can only force cancel expired TIF orders"
    },
    {
      "code": 6129,
      "name": "InvalidPlaceOrderAuthority",
      "msg": "Invalid place order authority"
    },
    {
      "code": 6130,
      "name": "InvalidOpenOrdersAuthority",
      "msg": "Invalid open orders authority"
    },
    {
      "code": 6131,
      "name": "InsuranceVaultSeedsMismatch",
      "msg": "Insurance vault seeds mismatch"
    },
    {
      "code": 6132,
      "name": "OpenInterestLimitBreach",
      "msg": "Open interest limit breach, decrease your position"
    },
    {
      "code": 6133,
      "name": "WithdrawLimitBreach",
      "msg": "Withdraw limit breach, wait to withdraw more"
    },
    {
      "code": 6134,
      "name": "InvalidPricingOracle",
      "msg": "Invalid oracle for this pricing account"
    },
    {
      "code": 6135,
      "name": "PricingAccountSeedsMismatch",
      "msg": "Pricing account seeds mismatch"
    },
    {
      "code": 6136,
      "name": "ZetaHalted",
      "msg": "Zeta exchange is halted"
    },
    {
      "code": 6137,
      "name": "ZetaNotHalted",
      "msg": "Zeta exchange is not halted"
    }
  ]
};<|MERGE_RESOLUTION|>--- conflicted
+++ resolved
@@ -10085,6 +10085,44 @@
       ]
     },
     {
+      "name": "moveGreeksToZetaPricing",
+      "accounts": [
+        {
+          "name": "state",
+          "isMut": false,
+          "isSigner": false
+        },
+        {
+          "name": "pricing",
+          "isMut": true,
+          "isSigner": false
+        },
+        {
+          "name": "admin",
+          "isMut": false,
+          "isSigner": true
+        },
+        {
+          "name": "greeks",
+          "isMut": false,
+          "isSigner": false
+        },
+        {
+          "name": "zetaGroup",
+          "isMut": false,
+          "isSigner": false
+        }
+      ],
+      "args": [
+        {
+          "name": "asset",
+          "type": {
+            "defined": "Asset"
+          }
+        }
+      ]
+    },
+    {
       "name": "initializeZetaGroup",
       "accounts": [
         {
@@ -10412,49 +10450,7 @@
       ]
     },
     {
-<<<<<<< HEAD
       "name": "initializeMarketIndexes",
-=======
-      "name": "moveGreeksToZetaPricing",
-      "accounts": [
-        {
-          "name": "state",
-          "isMut": false,
-          "isSigner": false
-        },
-        {
-          "name": "pricing",
-          "isMut": true,
-          "isSigner": false
-        },
-        {
-          "name": "admin",
-          "isMut": false,
-          "isSigner": true
-        },
-        {
-          "name": "greeks",
-          "isMut": false,
-          "isSigner": false
-        },
-        {
-          "name": "zetaGroup",
-          "isMut": false,
-          "isSigner": false
-        }
-      ],
-      "args": [
-        {
-          "name": "asset",
-          "type": {
-            "defined": "Asset"
-          }
-        }
-      ]
-    },
-    {
-      "name": "initializeZetaGroup",
->>>>>>> 07b5e194
       "accounts": [
         {
           "name": "state",
