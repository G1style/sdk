--- conflicted
+++ resolved
@@ -1,618 +1,618 @@
 export type Zeta = {
-  "version": "0.1.0",
-  "name": "zeta",
-  "instructions": [
-    {
-      "name": "initializeZetaCrossMarkPrices",
-      "accounts": [
-        {
-          "name": "state",
-          "isMut": true,
-          "isSigner": false
-        },
-        {
-          "name": "crossMarkPrices",
-          "isMut": true,
-          "isSigner": false
-        },
-        {
-          "name": "rent",
-          "isMut": false,
-          "isSigner": false
-        },
-        {
-          "name": "systemProgram",
-          "isMut": false,
-          "isSigner": false
-        },
-        {
-          "name": "tokenProgram",
-          "isMut": false,
-          "isSigner": false
-        },
-        {
-          "name": "admin",
-          "isMut": true,
-          "isSigner": true
+  version: "0.1.0";
+  name: "zeta";
+  instructions: [
+    {
+      name: "initializeZetaCrossMarkPrices";
+      accounts: [
+        {
+          name: "state";
+          isMut: true;
+          isSigner: false;
+        },
+        {
+          name: "crossMarkPrices";
+          isMut: true;
+          isSigner: false;
+        },
+        {
+          name: "rent";
+          isMut: false;
+          isSigner: false;
+        },
+        {
+          name: "systemProgram";
+          isMut: false;
+          isSigner: false;
+        },
+        {
+          name: "tokenProgram";
+          isMut: false;
+          isSigner: false;
+        },
+        {
+          name: "admin";
+          isMut: true;
+          isSigner: true;
         }
-      ],
-      "args": [
-        {
-          "name": "args",
-          "type": {
-            "defined": "InitializeZetaCrossMarkPricesArgs"
-          }
+      ];
+      args: [
+        {
+          name: "args";
+          type: {
+            defined: "InitializeZetaCrossMarkPricesArgs";
+          };
         }
-      ]
-    },
-    {
-      "name": "updateZetaCrossMarkPricePubkeys",
-      "accounts": [
-        {
-          "name": "state",
-          "isMut": false,
-          "isSigner": false
-        },
-        {
-          "name": "markPrices",
-          "isMut": true,
-          "isSigner": false
-        },
-        {
-          "name": "admin",
-          "isMut": false,
-          "isSigner": true
+      ];
+    },
+    {
+      name: "updateZetaCrossMarkPricePubkeys";
+      accounts: [
+        {
+          name: "state";
+          isMut: false;
+          isSigner: false;
+        },
+        {
+          name: "markPrices";
+          isMut: true;
+          isSigner: false;
+        },
+        {
+          name: "admin";
+          isMut: false;
+          isSigner: true;
         }
-      ],
-      "args": [
-        {
-          "name": "args",
-          "type": {
-            "defined": "UpdateZetaCrossMarkPricePubkeysArgs"
-          }
+      ];
+      args: [
+        {
+          name: "args";
+          type: {
+            defined: "UpdateZetaCrossMarkPricePubkeysArgs";
+          };
         }
-      ]
-    },
-    {
-      "name": "initializeZetaGroup",
-      "accounts": [
-        {
-          "name": "state",
-          "isMut": true,
-          "isSigner": false
-        },
-        {
-          "name": "admin",
-          "isMut": true,
-          "isSigner": true
-        },
-        {
-          "name": "systemProgram",
-          "isMut": false,
-          "isSigner": false
-        },
-        {
-          "name": "underlyingMint",
-          "isMut": false,
-          "isSigner": false
-        },
-        {
-          "name": "zetaProgram",
-          "isMut": false,
-          "isSigner": false
-        },
-        {
-          "name": "oracle",
-          "isMut": false,
-          "isSigner": false
-        },
-        {
-          "name": "oracleBackupFeed",
-          "isMut": false,
-          "isSigner": false
-        },
-        {
-          "name": "oracleBackupProgram",
-          "isMut": false,
-          "isSigner": false
-        },
-        {
-          "name": "zetaGroup",
-          "isMut": true,
-          "isSigner": false
-        },
-        {
-          "name": "greeks",
-          "isMut": true,
-          "isSigner": false
-        },
-        {
-          "name": "perpSyncQueue",
-          "isMut": true,
-          "isSigner": false
-        },
-        {
-          "name": "underlying",
-          "isMut": true,
-          "isSigner": false
-        },
-        {
-          "name": "vault",
-          "isMut": true,
-          "isSigner": false
-        },
-        {
-          "name": "insuranceVault",
-          "isMut": true,
-          "isSigner": false
-        },
-        {
-          "name": "socializedLossAccount",
-          "isMut": true,
-          "isSigner": false
-        },
-        {
-          "name": "tokenProgram",
-          "isMut": false,
-          "isSigner": false
-        },
-        {
-          "name": "usdcMint",
-          "isMut": false,
-          "isSigner": false
-        },
-        {
-          "name": "rent",
-          "isMut": false,
-          "isSigner": false
+      ];
+    },
+    {
+      name: "initializeZetaGroup";
+      accounts: [
+        {
+          name: "state";
+          isMut: true;
+          isSigner: false;
+        },
+        {
+          name: "admin";
+          isMut: true;
+          isSigner: true;
+        },
+        {
+          name: "systemProgram";
+          isMut: false;
+          isSigner: false;
+        },
+        {
+          name: "underlyingMint";
+          isMut: false;
+          isSigner: false;
+        },
+        {
+          name: "zetaProgram";
+          isMut: false;
+          isSigner: false;
+        },
+        {
+          name: "oracle";
+          isMut: false;
+          isSigner: false;
+        },
+        {
+          name: "oracleBackupFeed";
+          isMut: false;
+          isSigner: false;
+        },
+        {
+          name: "oracleBackupProgram";
+          isMut: false;
+          isSigner: false;
+        },
+        {
+          name: "zetaGroup";
+          isMut: true;
+          isSigner: false;
+        },
+        {
+          name: "greeks";
+          isMut: true;
+          isSigner: false;
+        },
+        {
+          name: "perpSyncQueue";
+          isMut: true;
+          isSigner: false;
+        },
+        {
+          name: "underlying";
+          isMut: true;
+          isSigner: false;
+        },
+        {
+          name: "vault";
+          isMut: true;
+          isSigner: false;
+        },
+        {
+          name: "insuranceVault";
+          isMut: true;
+          isSigner: false;
+        },
+        {
+          name: "socializedLossAccount";
+          isMut: true;
+          isSigner: false;
+        },
+        {
+          name: "tokenProgram";
+          isMut: false;
+          isSigner: false;
+        },
+        {
+          name: "usdcMint";
+          isMut: false;
+          isSigner: false;
+        },
+        {
+          name: "rent";
+          isMut: false;
+          isSigner: false;
         }
-      ],
-      "args": [
-        {
-          "name": "args",
-          "type": {
-            "defined": "InitializeZetaGroupArgs"
-          }
+      ];
+      args: [
+        {
+          name: "args";
+          type: {
+            defined: "InitializeZetaGroupArgs";
+          };
         }
-      ]
-    },
-    {
-      "name": "overrideExpiry",
-      "accounts": [
-        {
-          "name": "state",
-          "isMut": false,
-          "isSigner": false
-        },
-        {
-          "name": "admin",
-          "isMut": false,
-          "isSigner": true
-        },
-        {
-          "name": "zetaGroup",
-          "isMut": true,
-          "isSigner": false
+      ];
+    },
+    {
+      name: "overrideExpiry";
+      accounts: [
+        {
+          name: "state";
+          isMut: false;
+          isSigner: false;
+        },
+        {
+          name: "admin";
+          isMut: false;
+          isSigner: true;
+        },
+        {
+          name: "zetaGroup";
+          isMut: true;
+          isSigner: false;
         }
-      ],
-      "args": [
-        {
-          "name": "args",
-          "type": {
-            "defined": "OverrideExpiryArgs"
-          }
+      ];
+      args: [
+        {
+          name: "args";
+          type: {
+            defined: "OverrideExpiryArgs";
+          };
         }
-      ]
-    },
-    {
-      "name": "initializeMarginAccount",
-      "accounts": [
-        {
-          "name": "marginAccount",
-          "isMut": true,
-          "isSigner": false
-        },
-        {
-          "name": "authority",
-          "isMut": false,
-          "isSigner": true
-        },
-        {
-          "name": "payer",
-          "isMut": true,
-          "isSigner": true
-        },
-        {
-          "name": "zetaProgram",
-          "isMut": false,
-          "isSigner": false
-        },
-        {
-          "name": "systemProgram",
-          "isMut": false,
-          "isSigner": false
-        },
-        {
-          "name": "zetaGroup",
-          "isMut": false,
-          "isSigner": false
+      ];
+    },
+    {
+      name: "initializeMarginAccount";
+      accounts: [
+        {
+          name: "marginAccount";
+          isMut: true;
+          isSigner: false;
+        },
+        {
+          name: "authority";
+          isMut: false;
+          isSigner: true;
+        },
+        {
+          name: "payer";
+          isMut: true;
+          isSigner: true;
+        },
+        {
+          name: "zetaProgram";
+          isMut: false;
+          isSigner: false;
+        },
+        {
+          name: "systemProgram";
+          isMut: false;
+          isSigner: false;
+        },
+        {
+          name: "zetaGroup";
+          isMut: false;
+          isSigner: false;
         }
-      ],
-      "args": []
-    },
-    {
-      "name": "initializeCrossMarginAccount",
-      "accounts": [
-        {
-          "name": "crossMarginAccount",
-          "isMut": true,
-          "isSigner": false
-        },
-        {
-          "name": "authority",
-          "isMut": false,
-          "isSigner": true
-        },
-        {
-          "name": "payer",
-          "isMut": true,
-          "isSigner": true
-        },
-        {
-          "name": "zetaProgram",
-          "isMut": false,
-          "isSigner": false
-        },
-        {
-          "name": "systemProgram",
-          "isMut": false,
-          "isSigner": false
+      ];
+      args: [];
+    },
+    {
+      name: "initializeCrossMarginAccount";
+      accounts: [
+        {
+          name: "crossMarginAccount";
+          isMut: true;
+          isSigner: false;
+        },
+        {
+          name: "authority";
+          isMut: false;
+          isSigner: true;
+        },
+        {
+          name: "payer";
+          isMut: true;
+          isSigner: true;
+        },
+        {
+          name: "zetaProgram";
+          isMut: false;
+          isSigner: false;
+        },
+        {
+          name: "systemProgram";
+          isMut: false;
+          isSigner: false;
         }
-      ],
-      "args": []
-    },
-    {
-      "name": "initializeSpreadAccount",
-      "accounts": [
-        {
-          "name": "spreadAccount",
-          "isMut": true,
-          "isSigner": false
-        },
-        {
-          "name": "authority",
-          "isMut": false,
-          "isSigner": true
-        },
-        {
-          "name": "payer",
-          "isMut": true,
-          "isSigner": true
-        },
-        {
-          "name": "zetaProgram",
-          "isMut": false,
-          "isSigner": false
-        },
-        {
-          "name": "systemProgram",
-          "isMut": false,
-          "isSigner": false
-        },
-        {
-          "name": "zetaGroup",
-          "isMut": false,
-          "isSigner": false
+      ];
+      args: [];
+    },
+    {
+      name: "initializeSpreadAccount";
+      accounts: [
+        {
+          name: "spreadAccount";
+          isMut: true;
+          isSigner: false;
+        },
+        {
+          name: "authority";
+          isMut: false;
+          isSigner: true;
+        },
+        {
+          name: "payer";
+          isMut: true;
+          isSigner: true;
+        },
+        {
+          name: "zetaProgram";
+          isMut: false;
+          isSigner: false;
+        },
+        {
+          name: "systemProgram";
+          isMut: false;
+          isSigner: false;
+        },
+        {
+          name: "zetaGroup";
+          isMut: false;
+          isSigner: false;
         }
-      ],
-      "args": []
-    },
-    {
-      "name": "closeMarginAccount",
-      "accounts": [
-        {
-          "name": "marginAccount",
-          "isMut": true,
-          "isSigner": false
-        },
-        {
-          "name": "authority",
-          "isMut": true,
-          "isSigner": true
-        },
-        {
-          "name": "zetaGroup",
-          "isMut": false,
-          "isSigner": false
+      ];
+      args: [];
+    },
+    {
+      name: "closeMarginAccount";
+      accounts: [
+        {
+          name: "marginAccount";
+          isMut: true;
+          isSigner: false;
+        },
+        {
+          name: "authority";
+          isMut: true;
+          isSigner: true;
+        },
+        {
+          name: "zetaGroup";
+          isMut: false;
+          isSigner: false;
         }
-      ],
-      "args": []
-    },
-    {
-      "name": "closeSpreadAccount",
-      "accounts": [
-        {
-          "name": "spreadAccount",
-          "isMut": true,
-          "isSigner": false
-        },
-        {
-          "name": "authority",
-          "isMut": true,
-          "isSigner": true
-        },
-        {
-          "name": "zetaGroup",
-          "isMut": false,
-          "isSigner": false
+      ];
+      args: [];
+    },
+    {
+      name: "closeSpreadAccount";
+      accounts: [
+        {
+          name: "spreadAccount";
+          isMut: true;
+          isSigner: false;
+        },
+        {
+          name: "authority";
+          isMut: true;
+          isSigner: true;
+        },
+        {
+          name: "zetaGroup";
+          isMut: false;
+          isSigner: false;
         }
-      ],
-      "args": []
-    },
-    {
-      "name": "initializePerpSyncQueue",
-      "accounts": [
-        {
-          "name": "admin",
-          "isMut": false,
-          "isSigner": true
-        },
-        {
-          "name": "zetaProgram",
-          "isMut": false,
-          "isSigner": false
-        },
-        {
-          "name": "state",
-          "isMut": false,
-          "isSigner": false
-        },
-        {
-          "name": "perpSyncQueue",
-          "isMut": true,
-          "isSigner": false
-        },
-        {
-          "name": "zetaGroup",
-          "isMut": true,
-          "isSigner": false
-        },
-        {
-          "name": "systemProgram",
-          "isMut": false,
-          "isSigner": false
+      ];
+      args: [];
+    },
+    {
+      name: "initializePerpSyncQueue";
+      accounts: [
+        {
+          name: "admin";
+          isMut: false;
+          isSigner: true;
+        },
+        {
+          name: "zetaProgram";
+          isMut: false;
+          isSigner: false;
+        },
+        {
+          name: "state";
+          isMut: false;
+          isSigner: false;
+        },
+        {
+          name: "perpSyncQueue";
+          isMut: true;
+          isSigner: false;
+        },
+        {
+          name: "zetaGroup";
+          isMut: true;
+          isSigner: false;
+        },
+        {
+          name: "systemProgram";
+          isMut: false;
+          isSigner: false;
         }
-      ],
-      "args": [
-        {
-          "name": "nonce",
-          "type": "u8"
+      ];
+      args: [
+        {
+          name: "nonce";
+          type: "u8";
         }
-      ]
-    },
-    {
-      "name": "initializeMarketIndexes",
-      "accounts": [
-        {
-          "name": "state",
-          "isMut": false,
-          "isSigner": false
-        },
-        {
-          "name": "marketIndexes",
-          "isMut": true,
-          "isSigner": false
-        },
-        {
-          "name": "admin",
-          "isMut": true,
-          "isSigner": true
-        },
-        {
-          "name": "systemProgram",
-          "isMut": false,
-          "isSigner": false
-        },
-        {
-          "name": "zetaGroup",
-          "isMut": false,
-          "isSigner": false
+      ];
+    },
+    {
+      name: "initializeMarketIndexes";
+      accounts: [
+        {
+          name: "state";
+          isMut: false;
+          isSigner: false;
+        },
+        {
+          name: "marketIndexes";
+          isMut: true;
+          isSigner: false;
+        },
+        {
+          name: "admin";
+          isMut: true;
+          isSigner: true;
+        },
+        {
+          name: "systemProgram";
+          isMut: false;
+          isSigner: false;
+        },
+        {
+          name: "zetaGroup";
+          isMut: false;
+          isSigner: false;
         }
-      ],
-      "args": [
-        {
-          "name": "nonce",
-          "type": "u8"
+      ];
+      args: [
+        {
+          name: "nonce";
+          type: "u8";
         }
-      ]
-    },
-    {
-      "name": "initializeMarketNode",
-      "accounts": [
-        {
-          "name": "zetaGroup",
-          "isMut": false,
-          "isSigner": false
-        },
-        {
-          "name": "marketNode",
-          "isMut": true,
-          "isSigner": false
-        },
-        {
-          "name": "greeks",
-          "isMut": true,
-          "isSigner": false
-        },
-        {
-          "name": "payer",
-          "isMut": true,
-          "isSigner": true
-        },
-        {
-          "name": "systemProgram",
-          "isMut": false,
-          "isSigner": false
+      ];
+    },
+    {
+      name: "initializeMarketNode";
+      accounts: [
+        {
+          name: "zetaGroup";
+          isMut: false;
+          isSigner: false;
+        },
+        {
+          name: "marketNode";
+          isMut: true;
+          isSigner: false;
+        },
+        {
+          name: "greeks";
+          isMut: true;
+          isSigner: false;
+        },
+        {
+          name: "payer";
+          isMut: true;
+          isSigner: true;
+        },
+        {
+          name: "systemProgram";
+          isMut: false;
+          isSigner: false;
         }
-      ],
-      "args": [
-        {
-          "name": "args",
-          "type": {
-            "defined": "InitializeMarketNodeArgs"
-          }
+      ];
+      args: [
+        {
+          name: "args";
+          type: {
+            defined: "InitializeMarketNodeArgs";
+          };
         }
-      ]
-    },
-    {
-      "name": "haltZetaGroup",
-      "accounts": [
-        {
-          "name": "state",
-          "isMut": false,
-          "isSigner": false
-        },
-        {
-          "name": "zetaGroup",
-          "isMut": true,
-          "isSigner": false
-        },
-        {
-          "name": "greeks",
-          "isMut": true,
-          "isSigner": false
-        },
-        {
-          "name": "admin",
-          "isMut": false,
-          "isSigner": true
+      ];
+    },
+    {
+      name: "haltZetaGroup";
+      accounts: [
+        {
+          name: "state";
+          isMut: false;
+          isSigner: false;
+        },
+        {
+          name: "zetaGroup";
+          isMut: true;
+          isSigner: false;
+        },
+        {
+          name: "greeks";
+          isMut: true;
+          isSigner: false;
+        },
+        {
+          name: "admin";
+          isMut: false;
+          isSigner: true;
         }
-      ],
-      "args": []
-    },
-    {
-      "name": "unhaltZetaGroup",
-      "accounts": [
-        {
-          "name": "state",
-          "isMut": false,
-          "isSigner": false
-        },
-        {
-          "name": "zetaGroup",
-          "isMut": true,
-          "isSigner": false
-        },
-        {
-          "name": "admin",
-          "isMut": false,
-          "isSigner": true
-        },
-        {
-          "name": "greeks",
-          "isMut": true,
-          "isSigner": false
+      ];
+      args: [];
+    },
+    {
+      name: "unhaltZetaGroup";
+      accounts: [
+        {
+          name: "state";
+          isMut: false;
+          isSigner: false;
+        },
+        {
+          name: "zetaGroup";
+          isMut: true;
+          isSigner: false;
+        },
+        {
+          name: "admin";
+          isMut: false;
+          isSigner: true;
+        },
+        {
+          name: "greeks";
+          isMut: true;
+          isSigner: false;
         }
-      ],
-      "args": []
-    },
-    {
-      "name": "updateHaltState",
-      "accounts": [
-        {
-          "name": "state",
-          "isMut": false,
-          "isSigner": false
-        },
-        {
-          "name": "zetaGroup",
-          "isMut": true,
-          "isSigner": false
-        },
-        {
-          "name": "admin",
-          "isMut": false,
-          "isSigner": true
+      ];
+      args: [];
+    },
+    {
+      name: "updateHaltState";
+      accounts: [
+        {
+          name: "state";
+          isMut: false;
+          isSigner: false;
+        },
+        {
+          name: "zetaGroup";
+          isMut: true;
+          isSigner: false;
+        },
+        {
+          name: "admin";
+          isMut: false;
+          isSigner: true;
         }
-      ],
-      "args": [
-        {
-          "name": "args",
-          "type": {
-            "defined": "HaltZetaGroupArgs"
-          }
+      ];
+      args: [
+        {
+          name: "args";
+          type: {
+            defined: "HaltZetaGroupArgs";
+          };
         }
-      ]
-    },
-    {
-      "name": "updateVolatility",
-      "accounts": [
-        {
-          "name": "state",
-          "isMut": false,
-          "isSigner": false
-        },
-        {
-          "name": "greeks",
-          "isMut": true,
-          "isSigner": false
-        },
-        {
-          "name": "zetaGroup",
-          "isMut": false,
-          "isSigner": false
-        },
-        {
-          "name": "admin",
-          "isMut": false,
-          "isSigner": true
+      ];
+    },
+    {
+      name: "updateVolatility";
+      accounts: [
+        {
+          name: "state";
+          isMut: false;
+          isSigner: false;
+        },
+        {
+          name: "greeks";
+          isMut: true;
+          isSigner: false;
+        },
+        {
+          name: "zetaGroup";
+          isMut: false;
+          isSigner: false;
+        },
+        {
+          name: "admin";
+          isMut: false;
+          isSigner: true;
         }
-      ],
-      "args": [
-        {
-          "name": "args",
-          "type": {
-            "defined": "UpdateVolatilityArgs"
-          }
+      ];
+      args: [
+        {
+          name: "args";
+          type: {
+            defined: "UpdateVolatilityArgs";
+          };
         }
-      ]
-    },
-    {
-      "name": "updateInterestRate",
-      "accounts": [
-        {
-          "name": "state",
-          "isMut": false,
-          "isSigner": false
-        },
-        {
-          "name": "greeks",
-          "isMut": true,
-          "isSigner": false
-        },
-        {
-          "name": "zetaGroup",
-          "isMut": true,
-          "isSigner": false
-        },
-        {
-          "name": "admin",
-          "isMut": false,
-          "isSigner": true
+      ];
+    },
+    {
+      name: "updateInterestRate";
+      accounts: [
+        {
+          name: "state";
+          isMut: false;
+          isSigner: false;
+        },
+        {
+          name: "greeks";
+          isMut: true;
+          isSigner: false;
+        },
+        {
+          name: "zetaGroup";
+          isMut: true;
+          isSigner: false;
+        },
+        {
+          name: "admin";
+          isMut: false;
+          isSigner: true;
         }
-      ],
-      "args": [
-        {
-          "name": "args",
-          "type": {
-            "defined": "UpdateInterestRateArgs"
-          }
+      ];
+      args: [
+        {
+          name: "args";
+          type: {
+            defined: "UpdateInterestRateArgs";
+          };
         }
-      ]
-    },
-    {
-      "name": "addMarketIndexes",
-      "docs": [
+      ];
+    },
+    {
+      name: "addMarketIndexes";
+      docs: [
         "This instruction allows us to generate the market PDA index seed we require",
         "to initialize markets in an order that remains sorted.",
         "Future unlisted markets can still retain this sorted property.",
@@ -622,8935 +622,8721 @@
         "and populating the keys inside zeta_group. These will be set back to default.",
         "2. Sorting the generated market pdas and storing their respective index seed within",
         "market indexes."
-      ],
-      "accounts": [
-        {
-          "name": "marketIndexes",
-          "isMut": true,
-          "isSigner": false
-        },
-        {
-          "name": "zetaGroup",
-          "isMut": true,
-          "isSigner": false
-        },
-        {
-          "name": "markPrices",
-          "isMut": true,
-          "isSigner": false
+      ];
+      accounts: [
+        {
+          name: "marketIndexes";
+          isMut: true;
+          isSigner: false;
+        },
+        {
+          name: "zetaGroup";
+          isMut: true;
+          isSigner: false;
+        },
+        {
+          name: "markPrices";
+          isMut: true;
+          isSigner: false;
         }
-      ],
-      "args": []
-    },
-    {
-      "name": "initializeZetaState",
-      "accounts": [
-        {
-          "name": "state",
-          "isMut": true,
-          "isSigner": false
-        },
-        {
-          "name": "mintAuthority",
-          "isMut": false,
-          "isSigner": false
-        },
-        {
-          "name": "serumAuthority",
-          "isMut": false,
-          "isSigner": false
-        },
-        {
-          "name": "treasuryWallet",
-          "isMut": true,
-          "isSigner": false
-        },
-        {
-          "name": "referralsAdmin",
-          "isMut": false,
-          "isSigner": false
-        },
-        {
-          "name": "referralsRewardsWallet",
-          "isMut": true,
-          "isSigner": false
-        },
-        {
-          "name": "rent",
-          "isMut": false,
-          "isSigner": false
-        },
-        {
-          "name": "systemProgram",
-          "isMut": false,
-          "isSigner": false
-        },
-        {
-          "name": "tokenProgram",
-          "isMut": false,
-          "isSigner": false
-        },
-        {
-          "name": "usdcMint",
-          "isMut": false,
-          "isSigner": false
-        },
-        {
-          "name": "admin",
-          "isMut": true,
-          "isSigner": true
-        },
-        {
-          "name": "secondaryAdmin",
-          "isMut": false,
-          "isSigner": false
+      ];
+      args: [];
+    },
+    {
+      name: "initializeZetaState";
+      accounts: [
+        {
+          name: "state";
+          isMut: true;
+          isSigner: false;
+        },
+        {
+          name: "mintAuthority";
+          isMut: false;
+          isSigner: false;
+        },
+        {
+          name: "serumAuthority";
+          isMut: false;
+          isSigner: false;
+        },
+        {
+          name: "treasuryWallet";
+          isMut: true;
+          isSigner: false;
+        },
+        {
+          name: "referralsAdmin";
+          isMut: false;
+          isSigner: false;
+        },
+        {
+          name: "referralsRewardsWallet";
+          isMut: true;
+          isSigner: false;
+        },
+        {
+          name: "rent";
+          isMut: false;
+          isSigner: false;
+        },
+        {
+          name: "systemProgram";
+          isMut: false;
+          isSigner: false;
+        },
+        {
+          name: "tokenProgram";
+          isMut: false;
+          isSigner: false;
+        },
+        {
+          name: "usdcMint";
+          isMut: false;
+          isSigner: false;
+        },
+        {
+          name: "admin";
+          isMut: true;
+          isSigner: true;
+        },
+        {
+          name: "secondaryAdmin";
+          isMut: false;
+          isSigner: false;
         }
-      ],
-      "args": [
-        {
-          "name": "args",
-          "type": {
-            "defined": "InitializeStateArgs"
-          }
+      ];
+      args: [
+        {
+          name: "args";
+          type: {
+            defined: "InitializeStateArgs";
+          };
         }
-      ]
-    },
-    {
-      "name": "initializeZetaTreasuryWallet",
-      "accounts": [
-        {
-          "name": "state",
-          "isMut": true,
-          "isSigner": false
-        },
-        {
-          "name": "treasuryWallet",
-          "isMut": true,
-          "isSigner": false
-        },
-        {
-          "name": "rent",
-          "isMut": false,
-          "isSigner": false
-        },
-        {
-          "name": "systemProgram",
-          "isMut": false,
-          "isSigner": false
-        },
-        {
-          "name": "tokenProgram",
-          "isMut": false,
-          "isSigner": false
-        },
-        {
-          "name": "usdcMint",
-          "isMut": false,
-          "isSigner": false
-        },
-        {
-          "name": "admin",
-          "isMut": true,
-          "isSigner": true
+      ];
+    },
+    {
+      name: "initializeZetaTreasuryWallet";
+      accounts: [
+        {
+          name: "state";
+          isMut: true;
+          isSigner: false;
+        },
+        {
+          name: "treasuryWallet";
+          isMut: true;
+          isSigner: false;
+        },
+        {
+          name: "rent";
+          isMut: false;
+          isSigner: false;
+        },
+        {
+          name: "systemProgram";
+          isMut: false;
+          isSigner: false;
+        },
+        {
+          name: "tokenProgram";
+          isMut: false;
+          isSigner: false;
+        },
+        {
+          name: "usdcMint";
+          isMut: false;
+          isSigner: false;
+        },
+        {
+          name: "admin";
+          isMut: true;
+          isSigner: true;
         }
-      ],
-      "args": []
-    },
-    {
-      "name": "initializeZetaReferralsRewardsWallet",
-      "accounts": [
-        {
-          "name": "state",
-          "isMut": true,
-          "isSigner": false
-        },
-        {
-          "name": "referralsRewardsWallet",
-          "isMut": true,
-          "isSigner": false
-        },
-        {
-          "name": "rent",
-          "isMut": false,
-          "isSigner": false
-        },
-        {
-          "name": "systemProgram",
-          "isMut": false,
-          "isSigner": false
-        },
-        {
-          "name": "tokenProgram",
-          "isMut": false,
-          "isSigner": false
-        },
-        {
-          "name": "usdcMint",
-          "isMut": false,
-          "isSigner": false
-        },
-        {
-          "name": "admin",
-          "isMut": true,
-          "isSigner": true
+      ];
+      args: [];
+    },
+    {
+      name: "initializeZetaReferralsRewardsWallet";
+      accounts: [
+        {
+          name: "state";
+          isMut: true;
+          isSigner: false;
+        },
+        {
+          name: "referralsRewardsWallet";
+          isMut: true;
+          isSigner: false;
+        },
+        {
+          name: "rent";
+          isMut: false;
+          isSigner: false;
+        },
+        {
+          name: "systemProgram";
+          isMut: false;
+          isSigner: false;
+        },
+        {
+          name: "tokenProgram";
+          isMut: false;
+          isSigner: false;
+        },
+        {
+          name: "usdcMint";
+          isMut: false;
+          isSigner: false;
+        },
+        {
+          name: "admin";
+          isMut: true;
+          isSigner: true;
         }
-      ],
-      "args": []
-    },
-    {
-      "name": "updateAdmin",
-      "accounts": [
-        {
-          "name": "state",
-          "isMut": true,
-          "isSigner": false
-        },
-        {
-          "name": "admin",
-          "isMut": false,
-          "isSigner": true
-        },
-        {
-          "name": "newAdmin",
-          "isMut": true,
-          "isSigner": true
+      ];
+      args: [];
+    },
+    {
+      name: "updateAdmin";
+      accounts: [
+        {
+          name: "state";
+          isMut: true;
+          isSigner: false;
+        },
+        {
+          name: "admin";
+          isMut: false;
+          isSigner: true;
+        },
+        {
+          name: "newAdmin";
+          isMut: true;
+          isSigner: true;
         }
-      ],
-      "args": []
-    },
-    {
-      "name": "updateSecondaryAdmin",
-      "accounts": [
-        {
-          "name": "state",
-          "isMut": true,
-          "isSigner": false
-        },
-        {
-          "name": "admin",
-          "isMut": false,
-          "isSigner": true
-        },
-        {
-          "name": "newAdmin",
-          "isMut": true,
-          "isSigner": true
+      ];
+      args: [];
+    },
+    {
+      name: "updateSecondaryAdmin";
+      accounts: [
+        {
+          name: "state";
+          isMut: true;
+          isSigner: false;
+        },
+        {
+          name: "admin";
+          isMut: false;
+          isSigner: true;
+        },
+        {
+          name: "newAdmin";
+          isMut: true;
+          isSigner: true;
         }
-      ],
-      "args": []
-    },
-    {
-      "name": "updateReferralsAdmin",
-      "accounts": [
-        {
-          "name": "state",
-          "isMut": true,
-          "isSigner": false
-        },
-        {
-          "name": "admin",
-          "isMut": false,
-          "isSigner": true
-        },
-        {
-          "name": "newAdmin",
-          "isMut": true,
-          "isSigner": true
+      ];
+      args: [];
+    },
+    {
+      name: "updateReferralsAdmin";
+      accounts: [
+        {
+          name: "state";
+          isMut: true;
+          isSigner: false;
+        },
+        {
+          name: "admin";
+          isMut: false;
+          isSigner: true;
+        },
+        {
+          name: "newAdmin";
+          isMut: true;
+          isSigner: true;
         }
-      ],
-      "args": []
-    },
-    {
-      "name": "updateZetaState",
-      "accounts": [
-        {
-          "name": "state",
-          "isMut": true,
-          "isSigner": false
-        },
-        {
-          "name": "admin",
-          "isMut": false,
-          "isSigner": true
+      ];
+      args: [];
+    },
+    {
+      name: "updateZetaState";
+      accounts: [
+        {
+          name: "state";
+          isMut: true;
+          isSigner: false;
+        },
+        {
+          name: "admin";
+          isMut: false;
+          isSigner: true;
         }
-      ],
-      "args": [
-        {
-          "name": "args",
-          "type": {
-            "defined": "UpdateStateArgs"
-          }
+      ];
+      args: [
+        {
+          name: "args";
+          type: {
+            defined: "UpdateStateArgs";
+          };
         }
-      ]
-    },
-    {
-      "name": "updateOracle",
-      "accounts": [
-        {
-          "name": "state",
-          "isMut": false,
-          "isSigner": false
-        },
-        {
-          "name": "zetaGroup",
-          "isMut": true,
-          "isSigner": false
-        },
-        {
-          "name": "admin",
-          "isMut": false,
-          "isSigner": true
-        },
-        {
-          "name": "oracle",
-          "isMut": false,
-          "isSigner": false
+      ];
+    },
+    {
+      name: "updateOracle";
+      accounts: [
+        {
+          name: "state";
+          isMut: false;
+          isSigner: false;
+        },
+        {
+          name: "zetaGroup";
+          isMut: true;
+          isSigner: false;
+        },
+        {
+          name: "admin";
+          isMut: false;
+          isSigner: true;
+        },
+        {
+          name: "oracle";
+          isMut: false;
+          isSigner: false;
         }
-      ],
-      "args": []
-    },
-    {
-      "name": "updateOracleBackupFeed",
-      "accounts": [
-        {
-          "name": "state",
-          "isMut": false,
-          "isSigner": false
-        },
-        {
-          "name": "zetaGroup",
-          "isMut": true,
-          "isSigner": false
-        },
-        {
-          "name": "admin",
-          "isMut": false,
-          "isSigner": true
-        },
-        {
-          "name": "oracle",
-          "isMut": false,
-          "isSigner": false
+      ];
+      args: [];
+    },
+    {
+      name: "updateOracleBackupFeed";
+      accounts: [
+        {
+          name: "state";
+          isMut: false;
+          isSigner: false;
+        },
+        {
+          name: "zetaGroup";
+          isMut: true;
+          isSigner: false;
+        },
+        {
+          name: "admin";
+          isMut: false;
+          isSigner: true;
+        },
+        {
+          name: "oracle";
+          isMut: false;
+          isSigner: false;
         }
-      ],
-      "args": []
-    },
-    {
-      "name": "updatePricingParameters",
-      "accounts": [
-        {
-          "name": "state",
-          "isMut": false,
-          "isSigner": false
-        },
-        {
-          "name": "zetaGroup",
-          "isMut": true,
-          "isSigner": false
-        },
-        {
-          "name": "admin",
-          "isMut": false,
-          "isSigner": true
+      ];
+      args: [];
+    },
+    {
+      name: "updatePricingParameters";
+      accounts: [
+        {
+          name: "state";
+          isMut: false;
+          isSigner: false;
+        },
+        {
+          name: "zetaGroup";
+          isMut: true;
+          isSigner: false;
+        },
+        {
+          name: "admin";
+          isMut: false;
+          isSigner: true;
         }
-      ],
-      "args": [
-        {
-          "name": "args",
-          "type": {
-            "defined": "UpdatePricingParametersArgs"
-          }
+      ];
+      args: [
+        {
+          name: "args";
+          type: {
+            defined: "UpdatePricingParametersArgs";
+          };
         }
-      ]
-    },
-    {
-      "name": "updateMarginParameters",
-      "accounts": [
-        {
-          "name": "state",
-          "isMut": false,
-          "isSigner": false
-        },
-        {
-          "name": "zetaGroup",
-          "isMut": true,
-          "isSigner": false
-        },
-        {
-          "name": "admin",
-          "isMut": false,
-          "isSigner": true
+      ];
+    },
+    {
+      name: "updateMarginParameters";
+      accounts: [
+        {
+          name: "state";
+          isMut: false;
+          isSigner: false;
+        },
+        {
+          name: "zetaGroup";
+          isMut: true;
+          isSigner: false;
+        },
+        {
+          name: "admin";
+          isMut: false;
+          isSigner: true;
         }
-      ],
-      "args": [
-        {
-          "name": "args",
-          "type": {
-            "defined": "UpdateMarginParametersArgs"
-          }
+      ];
+      args: [
+        {
+          name: "args";
+          type: {
+            defined: "UpdateMarginParametersArgs";
+          };
         }
-      ]
-    },
-    {
-      "name": "updatePerpParameters",
-      "accounts": [
-        {
-          "name": "state",
-          "isMut": false,
-          "isSigner": false
-        },
-        {
-          "name": "zetaGroup",
-          "isMut": true,
-          "isSigner": false
-        },
-        {
-          "name": "markPrices",
-          "isMut": true,
-          "isSigner": false
-        },
-        {
-          "name": "admin",
-          "isMut": false,
-          "isSigner": true
+      ];
+    },
+    {
+      name: "updatePerpParameters";
+      accounts: [
+        {
+          name: "state";
+          isMut: false;
+          isSigner: false;
+        },
+        {
+          name: "zetaGroup";
+          isMut: true;
+          isSigner: false;
+        },
+        {
+          name: "markPrices";
+          isMut: true;
+          isSigner: false;
+        },
+        {
+          name: "admin";
+          isMut: false;
+          isSigner: true;
         }
-      ],
-      "args": [
-        {
-          "name": "args",
-          "type": {
-            "defined": "UpdatePerpParametersArgs"
-          }
+      ];
+      args: [
+        {
+          name: "args";
+          type: {
+            defined: "UpdatePerpParametersArgs";
+          };
         }
-      ]
-    },
-    {
-      "name": "updateZetaGroupExpiryParameters",
-      "accounts": [
-        {
-          "name": "state",
-          "isMut": false,
-          "isSigner": false
-        },
-        {
-          "name": "zetaGroup",
-          "isMut": true,
-          "isSigner": false
-        },
-        {
-          "name": "admin",
-          "isMut": false,
-          "isSigner": true
+      ];
+    },
+    {
+      name: "updateZetaGroupExpiryParameters";
+      accounts: [
+        {
+          name: "state";
+          isMut: false;
+          isSigner: false;
+        },
+        {
+          name: "zetaGroup";
+          isMut: true;
+          isSigner: false;
+        },
+        {
+          name: "admin";
+          isMut: false;
+          isSigner: true;
         }
-      ],
-      "args": [
-        {
-          "name": "args",
-          "type": {
-            "defined": "UpdateZetaGroupExpiryArgs"
-          }
+      ];
+      args: [
+        {
+          name: "args";
+          type: {
+            defined: "UpdateZetaGroupExpiryArgs";
+          };
         }
-      ]
-    },
-    {
-      "name": "toggleZetaGroupPerpsOnly",
-      "accounts": [
-        {
-          "name": "state",
-          "isMut": false,
-          "isSigner": false
-        },
-        {
-          "name": "zetaGroup",
-          "isMut": true,
-          "isSigner": false
-        },
-        {
-          "name": "admin",
-          "isMut": false,
-          "isSigner": true
+      ];
+    },
+    {
+      name: "toggleZetaGroupPerpsOnly";
+      accounts: [
+        {
+          name: "state";
+          isMut: false;
+          isSigner: false;
+        },
+        {
+          name: "zetaGroup";
+          isMut: true;
+          isSigner: false;
+        },
+        {
+          name: "admin";
+          isMut: false;
+          isSigner: true;
         }
-      ],
-      "args": []
-    },
-    {
-      "name": "cleanZetaMarkets",
-      "accounts": [
-        {
-          "name": "state",
-          "isMut": false,
-          "isSigner": false
-        },
-        {
-          "name": "zetaGroup",
-          "isMut": true,
-          "isSigner": false
+      ];
+      args: [];
+    },
+    {
+      name: "cleanZetaMarkets";
+      accounts: [
+        {
+          name: "state";
+          isMut: false;
+          isSigner: false;
+        },
+        {
+          name: "zetaGroup";
+          isMut: true;
+          isSigner: false;
         }
-      ],
-      "args": []
-    },
-    {
-      "name": "cleanZetaMarketsHalted",
-      "accounts": [
-        {
-          "name": "state",
-          "isMut": false,
-          "isSigner": false
-        },
-        {
-          "name": "zetaGroup",
-          "isMut": true,
-          "isSigner": false
+      ];
+      args: [];
+    },
+    {
+      name: "cleanZetaMarketsHalted";
+      accounts: [
+        {
+          name: "state";
+          isMut: false;
+          isSigner: false;
+        },
+        {
+          name: "zetaGroup";
+          isMut: true;
+          isSigner: false;
         }
-      ],
-      "args": []
-    },
-    {
-      "name": "settlePositions",
-      "accounts": [
-        {
-          "name": "zetaGroup",
-          "isMut": false,
-          "isSigner": false
-        },
-        {
-          "name": "settlementAccount",
-          "isMut": false,
-          "isSigner": false
+      ];
+      args: [];
+    },
+    {
+      name: "settlePositions";
+      accounts: [
+        {
+          name: "zetaGroup";
+          isMut: false;
+          isSigner: false;
+        },
+        {
+          name: "settlementAccount";
+          isMut: false;
+          isSigner: false;
         }
-      ],
-      "args": [
-        {
-          "name": "expiryTs",
-          "type": "u64"
-        },
-        {
-          "name": "settlementNonce",
-          "type": "u8"
+      ];
+      args: [
+        {
+          name: "expiryTs";
+          type: "u64";
+        },
+        {
+          name: "settlementNonce";
+          type: "u8";
         }
-      ]
-    },
-    {
-      "name": "settlePositionsHalted",
-      "accounts": [
-        {
-          "name": "state",
-          "isMut": false,
-          "isSigner": false
-        },
-        {
-          "name": "zetaGroup",
-          "isMut": false,
-          "isSigner": false
-        },
-        {
-          "name": "greeks",
-          "isMut": false,
-          "isSigner": false
-        },
-        {
-          "name": "admin",
-          "isMut": false,
-          "isSigner": true
+      ];
+    },
+    {
+      name: "settlePositionsHalted";
+      accounts: [
+        {
+          name: "state";
+          isMut: false;
+          isSigner: false;
+        },
+        {
+          name: "zetaGroup";
+          isMut: false;
+          isSigner: false;
+        },
+        {
+          name: "greeks";
+          isMut: false;
+          isSigner: false;
+        },
+        {
+          name: "admin";
+          isMut: false;
+          isSigner: true;
         }
-      ],
-      "args": []
-    },
-    {
-      "name": "settleSpreadPositions",
-      "accounts": [
-        {
-          "name": "zetaGroup",
-          "isMut": false,
-          "isSigner": false
-        },
-        {
-          "name": "settlementAccount",
-          "isMut": false,
-          "isSigner": false
+      ];
+      args: [];
+    },
+    {
+      name: "settleSpreadPositions";
+      accounts: [
+        {
+          name: "zetaGroup";
+          isMut: false;
+          isSigner: false;
+        },
+        {
+          name: "settlementAccount";
+          isMut: false;
+          isSigner: false;
         }
-      ],
-      "args": [
-        {
-          "name": "expiryTs",
-          "type": "u64"
-        },
-        {
-          "name": "settlementNonce",
-          "type": "u8"
+      ];
+      args: [
+        {
+          name: "expiryTs";
+          type: "u64";
+        },
+        {
+          name: "settlementNonce";
+          type: "u8";
         }
-      ]
-    },
-    {
-      "name": "settleSpreadPositionsHalted",
-      "accounts": [
-        {
-          "name": "state",
-          "isMut": false,
-          "isSigner": false
-        },
-        {
-          "name": "zetaGroup",
-          "isMut": false,
-          "isSigner": false
-        },
-        {
-          "name": "greeks",
-          "isMut": false,
-          "isSigner": false
-        },
-        {
-          "name": "admin",
-          "isMut": false,
-          "isSigner": true
+      ];
+    },
+    {
+      name: "settleSpreadPositionsHalted";
+      accounts: [
+        {
+          name: "state";
+          isMut: false;
+          isSigner: false;
+        },
+        {
+          name: "zetaGroup";
+          isMut: false;
+          isSigner: false;
+        },
+        {
+          name: "greeks";
+          isMut: false;
+          isSigner: false;
+        },
+        {
+          name: "admin";
+          isMut: false;
+          isSigner: true;
         }
-      ],
-      "args": []
-    },
-    {
-      "name": "initializeMarketStrikes",
-      "accounts": [
-        {
-          "name": "state",
-          "isMut": false,
-          "isSigner": false
-        },
-        {
-          "name": "zetaGroup",
-          "isMut": true,
-          "isSigner": false
-        },
-        {
-          "name": "oracle",
-          "isMut": false,
-          "isSigner": false
-        },
-        {
-          "name": "oracleBackupFeed",
-          "isMut": false,
-          "isSigner": false
-        },
-        {
-          "name": "oracleBackupProgram",
-          "isMut": false,
-          "isSigner": false
+      ];
+      args: [];
+    },
+    {
+      name: "initializeMarketStrikes";
+      accounts: [
+        {
+          name: "state";
+          isMut: false;
+          isSigner: false;
+        },
+        {
+          name: "zetaGroup";
+          isMut: true;
+          isSigner: false;
+        },
+        {
+          name: "oracle";
+          isMut: false;
+          isSigner: false;
+        },
+        {
+          name: "oracleBackupFeed";
+          isMut: false;
+          isSigner: false;
+        },
+        {
+          name: "oracleBackupProgram";
+          isMut: false;
+          isSigner: false;
         }
-      ],
-      "args": []
-    },
-    {
-      "name": "expireSeriesOverride",
-      "accounts": [
-        {
-          "name": "state",
-          "isMut": false,
-          "isSigner": false
-        },
-        {
-          "name": "zetaGroup",
-          "isMut": true,
-          "isSigner": false
-        },
-        {
-          "name": "settlementAccount",
-          "isMut": true,
-          "isSigner": false
-        },
-        {
-          "name": "admin",
-          "isMut": true,
-          "isSigner": true
-        },
-        {
-          "name": "systemProgram",
-          "isMut": false,
-          "isSigner": false
-        },
-        {
-          "name": "greeks",
-          "isMut": true,
-          "isSigner": false
+      ];
+      args: [];
+    },
+    {
+      name: "expireSeriesOverride";
+      accounts: [
+        {
+          name: "state";
+          isMut: false;
+          isSigner: false;
+        },
+        {
+          name: "zetaGroup";
+          isMut: true;
+          isSigner: false;
+        },
+        {
+          name: "settlementAccount";
+          isMut: true;
+          isSigner: false;
+        },
+        {
+          name: "admin";
+          isMut: true;
+          isSigner: true;
+        },
+        {
+          name: "systemProgram";
+          isMut: false;
+          isSigner: false;
+        },
+        {
+          name: "greeks";
+          isMut: true;
+          isSigner: false;
         }
-      ],
-      "args": [
-        {
-          "name": "args",
-          "type": {
-            "defined": "ExpireSeriesOverrideArgs"
-          }
+      ];
+      args: [
+        {
+          name: "args";
+          type: {
+            defined: "ExpireSeriesOverrideArgs";
+          };
         }
-      ]
-    },
-    {
-      "name": "expireSeries",
-      "accounts": [
-        {
-          "name": "state",
-          "isMut": false,
-          "isSigner": false
-        },
-        {
-          "name": "zetaGroup",
-          "isMut": true,
-          "isSigner": false
-        },
-        {
-          "name": "oracle",
-          "isMut": false,
-          "isSigner": false
-        },
-        {
-          "name": "oracleBackupFeed",
-          "isMut": false,
-          "isSigner": false
-        },
-        {
-          "name": "oracleBackupProgram",
-          "isMut": false,
-          "isSigner": false
-        },
-        {
-          "name": "settlementAccount",
-          "isMut": true,
-          "isSigner": false
-        },
-        {
-          "name": "payer",
-          "isMut": true,
-          "isSigner": true
-        },
-        {
-          "name": "systemProgram",
-          "isMut": false,
-          "isSigner": false
-        },
-        {
-          "name": "greeks",
-          "isMut": true,
-          "isSigner": false
+      ];
+    },
+    {
+      name: "expireSeries";
+      accounts: [
+        {
+          name: "state";
+          isMut: false;
+          isSigner: false;
+        },
+        {
+          name: "zetaGroup";
+          isMut: true;
+          isSigner: false;
+        },
+        {
+          name: "oracle";
+          isMut: false;
+          isSigner: false;
+        },
+        {
+          name: "oracleBackupFeed";
+          isMut: false;
+          isSigner: false;
+        },
+        {
+          name: "oracleBackupProgram";
+          isMut: false;
+          isSigner: false;
+        },
+        {
+          name: "settlementAccount";
+          isMut: true;
+          isSigner: false;
+        },
+        {
+          name: "payer";
+          isMut: true;
+          isSigner: true;
+        },
+        {
+          name: "systemProgram";
+          isMut: false;
+          isSigner: false;
+        },
+        {
+          name: "greeks";
+          isMut: true;
+          isSigner: false;
         }
-      ],
-      "args": [
-        {
-          "name": "settlementNonce",
-          "type": "u8"
+      ];
+      args: [
+        {
+          name: "settlementNonce";
+          type: "u8";
         }
-      ]
-    },
-    {
-      "name": "initializeZetaMarket",
-      "accounts": [
-        {
-          "name": "state",
-          "isMut": false,
-          "isSigner": false
-        },
-        {
-          "name": "marketIndexes",
-          "isMut": false,
-          "isSigner": false
-        },
-        {
-          "name": "zetaGroup",
-          "isMut": true,
-          "isSigner": false
-        },
-        {
-          "name": "markPrices",
-          "isMut": true,
-          "isSigner": false
-        },
-        {
-          "name": "admin",
-          "isMut": true,
-          "isSigner": true
-        },
-        {
-          "name": "market",
-          "isMut": true,
-          "isSigner": false
-        },
-        {
-          "name": "requestQueue",
-          "isMut": true,
-          "isSigner": false
-        },
-        {
-          "name": "eventQueue",
-          "isMut": true,
-          "isSigner": false
-        },
-        {
-          "name": "bids",
-          "isMut": true,
-          "isSigner": false
-        },
-        {
-          "name": "asks",
-          "isMut": true,
-          "isSigner": false
-        },
-        {
-          "name": "baseMint",
-          "isMut": true,
-          "isSigner": false
-        },
-        {
-          "name": "quoteMint",
-          "isMut": true,
-          "isSigner": false
-        },
-        {
-          "name": "zetaBaseVault",
-          "isMut": true,
-          "isSigner": false
-        },
-        {
-          "name": "zetaQuoteVault",
-          "isMut": true,
-          "isSigner": false
-        },
-        {
-          "name": "dexBaseVault",
-          "isMut": true,
-          "isSigner": false
-        },
-        {
-          "name": "dexQuoteVault",
-          "isMut": true,
-          "isSigner": false
-        },
-        {
-          "name": "vaultOwner",
-          "isMut": false,
-          "isSigner": false
-        },
-        {
-          "name": "mintAuthority",
-          "isMut": false,
-          "isSigner": false
-        },
-        {
-          "name": "serumAuthority",
-          "isMut": false,
-          "isSigner": false
-        },
-        {
-          "name": "dexProgram",
-          "isMut": false,
-          "isSigner": false
-        },
-        {
-          "name": "systemProgram",
-          "isMut": false,
-          "isSigner": false
-        },
-        {
-          "name": "tokenProgram",
-          "isMut": false,
-          "isSigner": false
-        },
-        {
-          "name": "rent",
-          "isMut": false,
-          "isSigner": false
+      ];
+    },
+    {
+      name: "initializeZetaMarket";
+      accounts: [
+        {
+          name: "state";
+          isMut: false;
+          isSigner: false;
+        },
+        {
+          name: "marketIndexes";
+          isMut: false;
+          isSigner: false;
+        },
+        {
+          name: "zetaGroup";
+          isMut: true;
+          isSigner: false;
+        },
+        {
+          name: "markPrices";
+          isMut: true;
+          isSigner: false;
+        },
+        {
+          name: "admin";
+          isMut: true;
+          isSigner: true;
+        },
+        {
+          name: "market";
+          isMut: true;
+          isSigner: false;
+        },
+        {
+          name: "requestQueue";
+          isMut: true;
+          isSigner: false;
+        },
+        {
+          name: "eventQueue";
+          isMut: true;
+          isSigner: false;
+        },
+        {
+          name: "bids";
+          isMut: true;
+          isSigner: false;
+        },
+        {
+          name: "asks";
+          isMut: true;
+          isSigner: false;
+        },
+        {
+          name: "baseMint";
+          isMut: true;
+          isSigner: false;
+        },
+        {
+          name: "quoteMint";
+          isMut: true;
+          isSigner: false;
+        },
+        {
+          name: "zetaBaseVault";
+          isMut: true;
+          isSigner: false;
+        },
+        {
+          name: "zetaQuoteVault";
+          isMut: true;
+          isSigner: false;
+        },
+        {
+          name: "dexBaseVault";
+          isMut: true;
+          isSigner: false;
+        },
+        {
+          name: "dexQuoteVault";
+          isMut: true;
+          isSigner: false;
+        },
+        {
+          name: "vaultOwner";
+          isMut: false;
+          isSigner: false;
+        },
+        {
+          name: "mintAuthority";
+          isMut: false;
+          isSigner: false;
+        },
+        {
+          name: "serumAuthority";
+          isMut: false;
+          isSigner: false;
+        },
+        {
+          name: "dexProgram";
+          isMut: false;
+          isSigner: false;
+        },
+        {
+          name: "systemProgram";
+          isMut: false;
+          isSigner: false;
+        },
+        {
+          name: "tokenProgram";
+          isMut: false;
+          isSigner: false;
+        },
+        {
+          name: "rent";
+          isMut: false;
+          isSigner: false;
         }
-      ],
-      "args": [
-        {
-          "name": "args",
-          "type": {
-            "defined": "InitializeMarketArgs"
-          }
+      ];
+      args: [
+        {
+          name: "args";
+          type: {
+            defined: "InitializeMarketArgs";
+          };
         }
-      ]
-    },
-    {
-      "name": "initializeMarketTifEpochCycle",
-      "accounts": [
-        {
-          "name": "state",
-          "isMut": false,
-          "isSigner": false
-        },
-        {
-          "name": "admin",
-          "isMut": true,
-          "isSigner": true
-        },
-        {
-          "name": "market",
-          "isMut": true,
-          "isSigner": false
-        },
-        {
-          "name": "serumAuthority",
-          "isMut": false,
-          "isSigner": false
-        },
-        {
-          "name": "dexProgram",
-          "isMut": false,
-          "isSigner": false
+      ];
+    },
+    {
+      name: "initializeMarketTifEpochCycle";
+      accounts: [
+        {
+          name: "state";
+          isMut: false;
+          isSigner: false;
+        },
+        {
+          name: "admin";
+          isMut: true;
+          isSigner: true;
+        },
+        {
+          name: "market";
+          isMut: true;
+          isSigner: false;
+        },
+        {
+          name: "serumAuthority";
+          isMut: false;
+          isSigner: false;
+        },
+        {
+          name: "dexProgram";
+          isMut: false;
+          isSigner: false;
         }
-      ],
-      "args": [
-        {
-          "name": "epochLength",
-          "type": "u16"
+      ];
+      args: [
+        {
+          name: "epochLength";
+          type: "u16";
         }
-      ]
-    },
-    {
-      "name": "retreatMarketNodes",
-      "accounts": [
-        {
-          "name": "zetaGroup",
-          "isMut": false,
-          "isSigner": false
-        },
-        {
-          "name": "greeks",
-          "isMut": true,
-          "isSigner": false
-        },
-        {
-          "name": "oracle",
-          "isMut": false,
-          "isSigner": false
-        },
-        {
-          "name": "oracleBackupFeed",
-          "isMut": false,
-          "isSigner": false
-        },
-        {
-          "name": "oracleBackupProgram",
-          "isMut": false,
-          "isSigner": false
+      ];
+    },
+    {
+      name: "retreatMarketNodes";
+      accounts: [
+        {
+          name: "zetaGroup";
+          isMut: false;
+          isSigner: false;
+        },
+        {
+          name: "greeks";
+          isMut: true;
+          isSigner: false;
+        },
+        {
+          name: "oracle";
+          isMut: false;
+          isSigner: false;
+        },
+        {
+          name: "oracleBackupFeed";
+          isMut: false;
+          isSigner: false;
+        },
+        {
+          name: "oracleBackupProgram";
+          isMut: false;
+          isSigner: false;
         }
-      ],
-      "args": [
-        {
-          "name": "expiryIndex",
-          "type": "u8"
+      ];
+      args: [
+        {
+          name: "expiryIndex";
+          type: "u8";
         }
-      ]
-    },
-    {
-      "name": "cleanMarketNodes",
-      "accounts": [
-        {
-          "name": "zetaGroup",
-          "isMut": true,
-          "isSigner": false
-        },
-        {
-          "name": "greeks",
-          "isMut": true,
-          "isSigner": false
+      ];
+    },
+    {
+      name: "cleanMarketNodes";
+      accounts: [
+        {
+          name: "zetaGroup";
+          isMut: true;
+          isSigner: false;
+        },
+        {
+          name: "greeks";
+          isMut: true;
+          isSigner: false;
         }
-      ],
-      "args": [
-        {
-          "name": "expiryIndex",
-          "type": "u8"
+      ];
+      args: [
+        {
+          name: "expiryIndex";
+          type: "u8";
         }
-      ]
-    },
-    {
-      "name": "updateVolatilityNodes",
-      "accounts": [
-        {
-          "name": "state",
-          "isMut": false,
-          "isSigner": false
-        },
-        {
-          "name": "zetaGroup",
-          "isMut": false,
-          "isSigner": false
-        },
-        {
-          "name": "greeks",
-          "isMut": true,
-          "isSigner": false
-        },
-        {
-          "name": "admin",
-          "isMut": false,
-          "isSigner": true
+      ];
+    },
+    {
+      name: "updateVolatilityNodes";
+      accounts: [
+        {
+          name: "state";
+          isMut: false;
+          isSigner: false;
+        },
+        {
+          name: "zetaGroup";
+          isMut: false;
+          isSigner: false;
+        },
+        {
+          name: "greeks";
+          isMut: true;
+          isSigner: false;
+        },
+        {
+          name: "admin";
+          isMut: false;
+          isSigner: true;
         }
-      ],
-      "args": [
-        {
-          "name": "nodes",
-          "type": {
-            "array": [
-              "u64",
-              5
-            ]
-          }
+      ];
+      args: [
+        {
+          name: "nodes";
+          type: {
+            array: ["u64", 5];
+          };
         }
-      ]
-    },
-    {
-      "name": "updatePricingCross",
-      "accounts": [
-        {
-          "name": "state",
-          "isMut": false,
-          "isSigner": false
-        },
-        {
-          "name": "markPrices",
-          "isMut": true,
-          "isSigner": false
+      ];
+    },
+    {
+      name: "updatePricingCross";
+      accounts: [
+        {
+          name: "state";
+          isMut: false;
+          isSigner: false;
+        },
+        {
+          name: "markPrices";
+          isMut: true;
+          isSigner: false;
         }
-      ],
-      "args": [
-        {
-          "name": "assets",
-          "type": {
-            "array": [
-              "u8",
-              25
-            ]
-          }
+      ];
+      args: [
+        {
+          name: "assets";
+          type: {
+            array: ["u8", 25];
+          };
         }
-      ]
-    },
-    {
-      "name": "updatePricing",
-      "accounts": [
-        {
-          "name": "state",
-          "isMut": false,
-          "isSigner": false
-        },
-        {
-          "name": "zetaGroup",
-          "isMut": false,
-          "isSigner": false
-        },
-        {
-          "name": "greeks",
-          "isMut": true,
-          "isSigner": false
-        },
-        {
-          "name": "oracle",
-          "isMut": false,
-          "isSigner": false
-        },
-        {
-          "name": "oracleBackupFeed",
-          "isMut": false,
-          "isSigner": false
-        },
-        {
-          "name": "oracleBackupProgram",
-          "isMut": false,
-          "isSigner": false
-        },
-        {
-          "name": "perpMarket",
-          "isMut": false,
-          "isSigner": false
-        },
-        {
-          "name": "perpBids",
-          "isMut": false,
-          "isSigner": false
-        },
-        {
-          "name": "perpAsks",
-          "isMut": false,
-          "isSigner": false
+      ];
+    },
+    {
+      name: "updatePricing";
+      accounts: [
+        {
+          name: "state";
+          isMut: false;
+          isSigner: false;
+        },
+        {
+          name: "zetaGroup";
+          isMut: false;
+          isSigner: false;
+        },
+        {
+          name: "greeks";
+          isMut: true;
+          isSigner: false;
+        },
+        {
+          name: "oracle";
+          isMut: false;
+          isSigner: false;
+        },
+        {
+          name: "oracleBackupFeed";
+          isMut: false;
+          isSigner: false;
+        },
+        {
+          name: "oracleBackupProgram";
+          isMut: false;
+          isSigner: false;
+        },
+        {
+          name: "perpMarket";
+          isMut: false;
+          isSigner: false;
+        },
+        {
+          name: "perpBids";
+          isMut: false;
+          isSigner: false;
+        },
+        {
+          name: "perpAsks";
+          isMut: false;
+          isSigner: false;
         }
-      ],
-      "args": [
-        {
-          "name": "expiryIndex",
-          "type": "u8"
+      ];
+      args: [
+        {
+          name: "expiryIndex";
+          type: "u8";
         }
-      ]
-    },
-    {
-      "name": "applyPerpFunding",
-      "accounts": [
-        {
-          "name": "zetaGroup",
-          "isMut": false,
-          "isSigner": false
-        },
-        {
-          "name": "greeks",
-          "isMut": false,
-          "isSigner": false
+      ];
+    },
+    {
+      name: "applyPerpFunding";
+      accounts: [
+        {
+          name: "zetaGroup";
+          isMut: false;
+          isSigner: false;
+        },
+        {
+          name: "greeks";
+          isMut: false;
+          isSigner: false;
         }
-      ],
-      "args": []
-    },
-    {
-      "name": "updatePricingHalted",
-      "accounts": [
-        {
-          "name": "state",
-          "isMut": false,
-          "isSigner": false
-        },
-        {
-          "name": "zetaGroup",
-          "isMut": true,
-          "isSigner": false
-        },
-        {
-          "name": "greeks",
-          "isMut": true,
-          "isSigner": false
-        },
-        {
-          "name": "admin",
-          "isMut": false,
-          "isSigner": true
-        },
-        {
-          "name": "perpMarket",
-          "isMut": false,
-          "isSigner": false
-        },
-        {
-          "name": "perpBids",
-          "isMut": false,
-          "isSigner": false
-        },
-        {
-          "name": "perpAsks",
-          "isMut": false,
-          "isSigner": false
+      ];
+      args: [];
+    },
+    {
+      name: "updatePricingHalted";
+      accounts: [
+        {
+          name: "state";
+          isMut: false;
+          isSigner: false;
+        },
+        {
+          name: "zetaGroup";
+          isMut: true;
+          isSigner: false;
+        },
+        {
+          name: "greeks";
+          isMut: true;
+          isSigner: false;
+        },
+        {
+          name: "admin";
+          isMut: false;
+          isSigner: true;
+        },
+        {
+          name: "perpMarket";
+          isMut: false;
+          isSigner: false;
+        },
+        {
+          name: "perpBids";
+          isMut: false;
+          isSigner: false;
+        },
+        {
+          name: "perpAsks";
+          isMut: false;
+          isSigner: false;
         }
-      ],
-      "args": [
-        {
-          "name": "expiryIndex",
-          "type": "u8"
+      ];
+      args: [
+        {
+          name: "expiryIndex";
+          type: "u8";
         }
-      ]
-    },
-    {
-      "name": "initializeUserTokenAccount",
-      "accounts": [
-        {
-          "name": "crossMarginAccount",
-          "isMut": true,
-          "isSigner": false
-        },
-        {
-          "name": "userTokenAccount",
-          "isMut": true,
-          "isSigner": false
-        },
-        {
-          "name": "authority",
-          "isMut": true,
-          "isSigner": true
-        },
-        {
-          "name": "state",
-          "isMut": false,
-          "isSigner": false
-        },
-        {
-          "name": "usdcMint",
-          "isMut": false,
-          "isSigner": false
-        },
-        {
-          "name": "systemProgram",
-          "isMut": false,
-          "isSigner": false
-        },
-        {
-          "name": "tokenProgram",
-          "isMut": false,
-          "isSigner": false
+      ];
+    },
+    {
+      name: "initializeUserTokenAccount";
+      accounts: [
+        {
+          name: "crossMarginAccount";
+          isMut: true;
+          isSigner: false;
+        },
+        {
+          name: "userTokenAccount";
+          isMut: true;
+          isSigner: false;
+        },
+        {
+          name: "authority";
+          isMut: true;
+          isSigner: true;
+        },
+        {
+          name: "state";
+          isMut: false;
+          isSigner: false;
+        },
+        {
+          name: "usdcMint";
+          isMut: false;
+          isSigner: false;
+        },
+        {
+          name: "systemProgram";
+          isMut: false;
+          isSigner: false;
+        },
+        {
+          name: "tokenProgram";
+          isMut: false;
+          isSigner: false;
         }
-      ],
-      "args": [
-        {
-          "name": "nonce",
-          "type": "u8"
+      ];
+      args: [
+        {
+          name: "nonce";
+          type: "u8";
         }
-      ]
-    },
-    {
-      "name": "depositCrossMargin",
-      "accounts": [
-        {
-          "name": "crossMarginAccount",
-          "isMut": false,
-          "isSigner": false
-        },
-        {
-          "name": "userVaultTokenAccount",
-          "isMut": true,
-          "isSigner": false
-        },
-        {
-          "name": "userPersonalTokenAccount",
-          "isMut": true,
-          "isSigner": false
-        },
-        {
-          "name": "authority",
-          "isMut": false,
-          "isSigner": true
-        },
-        {
-          "name": "tokenProgram",
-          "isMut": false,
-          "isSigner": false
-        },
-        {
-          "name": "state",
-          "isMut": false,
-          "isSigner": false
-        },
-        {
-          "name": "markPrices",
-          "isMut": false,
-          "isSigner": false
+      ];
+    },
+    {
+      name: "depositCrossMargin";
+      accounts: [
+        {
+          name: "crossMarginAccount";
+          isMut: false;
+          isSigner: false;
+        },
+        {
+          name: "userVaultTokenAccount";
+          isMut: true;
+          isSigner: false;
+        },
+        {
+          name: "userPersonalTokenAccount";
+          isMut: true;
+          isSigner: false;
+        },
+        {
+          name: "authority";
+          isMut: false;
+          isSigner: true;
+        },
+        {
+          name: "tokenProgram";
+          isMut: false;
+          isSigner: false;
+        },
+        {
+          name: "state";
+          isMut: false;
+          isSigner: false;
+        },
+        {
+          name: "markPrices";
+          isMut: false;
+          isSigner: false;
         }
-      ],
-      "args": [
-        {
-          "name": "amount",
-          "type": "u64"
+      ];
+      args: [
+        {
+          name: "amount";
+          type: "u64";
         }
-      ]
-    },
-    {
-      "name": "deposit",
-      "accounts": [
-        {
-          "name": "zetaGroup",
-          "isMut": false,
-          "isSigner": false
-        },
-        {
-          "name": "marginAccount",
-          "isMut": true,
-          "isSigner": false
-        },
-        {
-          "name": "vault",
-          "isMut": true,
-          "isSigner": false
-        },
-        {
-          "name": "userTokenAccount",
-          "isMut": true,
-          "isSigner": false
-        },
-        {
-          "name": "socializedLossAccount",
-          "isMut": true,
-          "isSigner": false
-        },
-        {
-          "name": "authority",
-          "isMut": false,
-          "isSigner": true
-        },
-        {
-          "name": "tokenProgram",
-          "isMut": false,
-          "isSigner": false
-        },
-        {
-          "name": "state",
-          "isMut": false,
-          "isSigner": false
-        },
-        {
-          "name": "greeks",
-          "isMut": false,
-          "isSigner": false
+      ];
+    },
+    {
+      name: "deposit";
+      accounts: [
+        {
+          name: "zetaGroup";
+          isMut: false;
+          isSigner: false;
+        },
+        {
+          name: "marginAccount";
+          isMut: true;
+          isSigner: false;
+        },
+        {
+          name: "vault";
+          isMut: true;
+          isSigner: false;
+        },
+        {
+          name: "userTokenAccount";
+          isMut: true;
+          isSigner: false;
+        },
+        {
+          name: "socializedLossAccount";
+          isMut: true;
+          isSigner: false;
+        },
+        {
+          name: "authority";
+          isMut: false;
+          isSigner: true;
+        },
+        {
+          name: "tokenProgram";
+          isMut: false;
+          isSigner: false;
+        },
+        {
+          name: "state";
+          isMut: false;
+          isSigner: false;
+        },
+        {
+          name: "greeks";
+          isMut: false;
+          isSigner: false;
         }
-      ],
-      "args": [
-        {
-          "name": "amount",
-          "type": "u64"
+      ];
+      args: [
+        {
+          name: "amount";
+          type: "u64";
         }
-      ]
-    },
-    {
-      "name": "depositInsuranceVault",
-      "accounts": [
-        {
-          "name": "zetaGroup",
-          "isMut": true,
-          "isSigner": false
-        },
-        {
-          "name": "insuranceVault",
-          "isMut": true,
-          "isSigner": false
-        },
-        {
-          "name": "insuranceDepositAccount",
-          "isMut": true,
-          "isSigner": false
-        },
-        {
-          "name": "userTokenAccount",
-          "isMut": true,
-          "isSigner": false
-        },
-        {
-          "name": "zetaVault",
-          "isMut": true,
-          "isSigner": false
-        },
-        {
-          "name": "socializedLossAccount",
-          "isMut": true,
-          "isSigner": false
-        },
-        {
-          "name": "authority",
-          "isMut": false,
-          "isSigner": true
-        },
-        {
-          "name": "tokenProgram",
-          "isMut": false,
-          "isSigner": false
+      ];
+    },
+    {
+      name: "depositInsuranceVault";
+      accounts: [
+        {
+          name: "zetaGroup";
+          isMut: true;
+          isSigner: false;
+        },
+        {
+          name: "insuranceVault";
+          isMut: true;
+          isSigner: false;
+        },
+        {
+          name: "insuranceDepositAccount";
+          isMut: true;
+          isSigner: false;
+        },
+        {
+          name: "userTokenAccount";
+          isMut: true;
+          isSigner: false;
+        },
+        {
+          name: "zetaVault";
+          isMut: true;
+          isSigner: false;
+        },
+        {
+          name: "socializedLossAccount";
+          isMut: true;
+          isSigner: false;
+        },
+        {
+          name: "authority";
+          isMut: false;
+          isSigner: true;
+        },
+        {
+          name: "tokenProgram";
+          isMut: false;
+          isSigner: false;
         }
-      ],
-      "args": [
-        {
-          "name": "amount",
-          "type": "u64"
+      ];
+      args: [
+        {
+          name: "amount";
+          type: "u64";
         }
-      ]
-    },
-    {
-      "name": "withdrawCrossMargin",
-      "accounts": [
-        {
-          "name": "state",
-          "isMut": false,
-          "isSigner": false
-        },
-        {
-          "name": "crossMarginAccount",
-          "isMut": true,
-          "isSigner": false
-        },
-        {
-          "name": "userVaultTokenAccount",
-          "isMut": true,
-          "isSigner": false
-        },
-        {
-          "name": "userPersonalTokenAccount",
-          "isMut": true,
-          "isSigner": false
-        },
-        {
-          "name": "tokenProgram",
-          "isMut": false,
-          "isSigner": false
-        },
-        {
-          "name": "authority",
-          "isMut": false,
-          "isSigner": true
-        },
-        {
-          "name": "markPrices",
-          "isMut": false,
-          "isSigner": false
+      ];
+    },
+    {
+      name: "withdrawCrossMargin";
+      accounts: [
+        {
+          name: "state";
+          isMut: false;
+          isSigner: false;
+        },
+        {
+          name: "crossMarginAccount";
+          isMut: true;
+          isSigner: false;
+        },
+        {
+          name: "userVaultTokenAccount";
+          isMut: true;
+          isSigner: false;
+        },
+        {
+          name: "userPersonalTokenAccount";
+          isMut: true;
+          isSigner: false;
+        },
+        {
+          name: "tokenProgram";
+          isMut: false;
+          isSigner: false;
+        },
+        {
+          name: "authority";
+          isMut: false;
+          isSigner: true;
+        },
+        {
+          name: "markPrices";
+          isMut: false;
+          isSigner: false;
         }
-      ],
-      "args": [
-        {
-          "name": "amount",
-          "type": "u64"
+      ];
+      args: [
+        {
+          name: "amount";
+          type: "u64";
         }
-      ]
-    },
-    {
-      "name": "withdraw",
-      "accounts": [
-        {
-          "name": "state",
-          "isMut": false,
-          "isSigner": false
-        },
-        {
-          "name": "zetaGroup",
-          "isMut": false,
-          "isSigner": false
-        },
-        {
-          "name": "vault",
-          "isMut": true,
-          "isSigner": false
-        },
-        {
-          "name": "marginAccount",
-          "isMut": true,
-          "isSigner": false
-        },
-        {
-          "name": "userTokenAccount",
-          "isMut": true,
-          "isSigner": false
-        },
-        {
-          "name": "tokenProgram",
-          "isMut": false,
-          "isSigner": false
-        },
-        {
-          "name": "authority",
-          "isMut": false,
-          "isSigner": true
-        },
-        {
-          "name": "greeks",
-          "isMut": false,
-          "isSigner": false
-        },
-        {
-          "name": "oracle",
-          "isMut": false,
-          "isSigner": false
-        },
-        {
-          "name": "oracleBackupFeed",
-          "isMut": false,
-          "isSigner": false
-        },
-        {
-          "name": "oracleBackupProgram",
-          "isMut": false,
-          "isSigner": false
-        },
-        {
-          "name": "socializedLossAccount",
-          "isMut": true,
-          "isSigner": false
+      ];
+    },
+    {
+      name: "withdraw";
+      accounts: [
+        {
+          name: "state";
+          isMut: false;
+          isSigner: false;
+        },
+        {
+          name: "zetaGroup";
+          isMut: false;
+          isSigner: false;
+        },
+        {
+          name: "vault";
+          isMut: true;
+          isSigner: false;
+        },
+        {
+          name: "marginAccount";
+          isMut: true;
+          isSigner: false;
+        },
+        {
+          name: "userTokenAccount";
+          isMut: true;
+          isSigner: false;
+        },
+        {
+          name: "tokenProgram";
+          isMut: false;
+          isSigner: false;
+        },
+        {
+          name: "authority";
+          isMut: false;
+          isSigner: true;
+        },
+        {
+          name: "greeks";
+          isMut: false;
+          isSigner: false;
+        },
+        {
+          name: "oracle";
+          isMut: false;
+          isSigner: false;
+        },
+        {
+          name: "oracleBackupFeed";
+          isMut: false;
+          isSigner: false;
+        },
+        {
+          name: "oracleBackupProgram";
+          isMut: false;
+          isSigner: false;
+        },
+        {
+          name: "socializedLossAccount";
+          isMut: true;
+          isSigner: false;
         }
-      ],
-      "args": [
-        {
-          "name": "amount",
-          "type": "u64"
+      ];
+      args: [
+        {
+          name: "amount";
+          type: "u64";
         }
-      ]
-    },
-    {
-      "name": "withdrawInsuranceVault",
-      "accounts": [
-        {
-          "name": "zetaGroup",
-          "isMut": true,
-          "isSigner": false
-        },
-        {
-          "name": "insuranceVault",
-          "isMut": true,
-          "isSigner": false
-        },
-        {
-          "name": "insuranceDepositAccount",
-          "isMut": true,
-          "isSigner": false
-        },
-        {
-          "name": "userTokenAccount",
-          "isMut": true,
-          "isSigner": false
-        },
-        {
-          "name": "authority",
-          "isMut": false,
-          "isSigner": true
-        },
-        {
-          "name": "tokenProgram",
-          "isMut": false,
-          "isSigner": false
+      ];
+    },
+    {
+      name: "withdrawInsuranceVault";
+      accounts: [
+        {
+          name: "zetaGroup";
+          isMut: true;
+          isSigner: false;
+        },
+        {
+          name: "insuranceVault";
+          isMut: true;
+          isSigner: false;
+        },
+        {
+          name: "insuranceDepositAccount";
+          isMut: true;
+          isSigner: false;
+        },
+        {
+          name: "userTokenAccount";
+          isMut: true;
+          isSigner: false;
+        },
+        {
+          name: "authority";
+          isMut: false;
+          isSigner: true;
+        },
+        {
+          name: "tokenProgram";
+          isMut: false;
+          isSigner: false;
         }
-      ],
-      "args": [
-        {
-          "name": "percentageAmount",
-          "type": "u64"
+      ];
+      args: [
+        {
+          name: "percentageAmount";
+          type: "u64";
         }
-      ]
-    },
-    {
-      "name": "initializeOpenOrdersCrossMargin",
-      "accounts": [
-        {
-          "name": "state",
-          "isMut": false,
-          "isSigner": false
-        },
-        {
-          "name": "zetaGroup",
-          "isMut": false,
-          "isSigner": false
-        },
-        {
-          "name": "dexProgram",
-          "isMut": false,
-          "isSigner": false
-        },
-        {
-          "name": "systemProgram",
-          "isMut": false,
-          "isSigner": false
-        },
-        {
-          "name": "openOrders",
-          "isMut": true,
-          "isSigner": false
-        },
-        {
-          "name": "crossMarginAccount",
-          "isMut": true,
-          "isSigner": false
-        },
-        {
-          "name": "authority",
-          "isMut": false,
-          "isSigner": true
-        },
-        {
-          "name": "payer",
-          "isMut": true,
-          "isSigner": true
-        },
-        {
-          "name": "market",
-          "isMut": false,
-          "isSigner": false
-        },
-        {
-          "name": "serumAuthority",
-          "isMut": false,
-          "isSigner": false
-        },
-        {
-          "name": "openOrdersMap",
-          "isMut": true,
-          "isSigner": false
-        },
-        {
-          "name": "rent",
-          "isMut": false,
-          "isSigner": false
+      ];
+    },
+    {
+      name: "initializeOpenOrdersCrossMargin";
+      accounts: [
+        {
+          name: "state";
+          isMut: false;
+          isSigner: false;
+        },
+        {
+          name: "zetaGroup";
+          isMut: false;
+          isSigner: false;
+        },
+        {
+          name: "dexProgram";
+          isMut: false;
+          isSigner: false;
+        },
+        {
+          name: "systemProgram";
+          isMut: false;
+          isSigner: false;
+        },
+        {
+          name: "openOrders";
+          isMut: true;
+          isSigner: false;
+        },
+        {
+          name: "crossMarginAccount";
+          isMut: true;
+          isSigner: false;
+        },
+        {
+          name: "authority";
+          isMut: false;
+          isSigner: true;
+        },
+        {
+          name: "payer";
+          isMut: true;
+          isSigner: true;
+        },
+        {
+          name: "market";
+          isMut: false;
+          isSigner: false;
+        },
+        {
+          name: "serumAuthority";
+          isMut: false;
+          isSigner: false;
+        },
+        {
+          name: "openOrdersMap";
+          isMut: true;
+          isSigner: false;
+        },
+        {
+          name: "rent";
+          isMut: false;
+          isSigner: false;
         }
-      ],
-      "args": [
-        {
-          "name": "asset",
-          "type": {
-            "defined": "Asset"
-          }
+      ];
+      args: [
+        {
+          name: "asset";
+          type: {
+            defined: "Asset";
+          };
         }
-      ]
-    },
-    {
-      "name": "initializeOpenOrders",
-      "accounts": [
-        {
-          "name": "state",
-          "isMut": false,
-          "isSigner": false
-        },
-        {
-          "name": "zetaGroup",
-          "isMut": false,
-          "isSigner": false
-        },
-        {
-          "name": "dexProgram",
-          "isMut": false,
-          "isSigner": false
-        },
-        {
-          "name": "systemProgram",
-          "isMut": false,
-          "isSigner": false
-        },
-        {
-          "name": "openOrders",
-          "isMut": true,
-          "isSigner": false
-        },
-        {
-          "name": "marginAccount",
-          "isMut": true,
-          "isSigner": false
-        },
-        {
-          "name": "authority",
-          "isMut": false,
-          "isSigner": true
-        },
-        {
-          "name": "payer",
-          "isMut": true,
-          "isSigner": true
-        },
-        {
-          "name": "market",
-          "isMut": false,
-          "isSigner": false
-        },
-        {
-          "name": "serumAuthority",
-          "isMut": false,
-          "isSigner": false
-        },
-        {
-          "name": "openOrdersMap",
-          "isMut": true,
-          "isSigner": false
-        },
-        {
-          "name": "rent",
-          "isMut": false,
-          "isSigner": false
+      ];
+    },
+    {
+      name: "initializeOpenOrders";
+      accounts: [
+        {
+          name: "state";
+          isMut: false;
+          isSigner: false;
+        },
+        {
+          name: "zetaGroup";
+          isMut: false;
+          isSigner: false;
+        },
+        {
+          name: "dexProgram";
+          isMut: false;
+          isSigner: false;
+        },
+        {
+          name: "systemProgram";
+          isMut: false;
+          isSigner: false;
+        },
+        {
+          name: "openOrders";
+          isMut: true;
+          isSigner: false;
+        },
+        {
+          name: "marginAccount";
+          isMut: true;
+          isSigner: false;
+        },
+        {
+          name: "authority";
+          isMut: false;
+          isSigner: true;
+        },
+        {
+          name: "payer";
+          isMut: true;
+          isSigner: true;
+        },
+        {
+          name: "market";
+          isMut: false;
+          isSigner: false;
+        },
+        {
+          name: "serumAuthority";
+          isMut: false;
+          isSigner: false;
+        },
+        {
+          name: "openOrdersMap";
+          isMut: true;
+          isSigner: false;
+        },
+        {
+          name: "rent";
+          isMut: false;
+          isSigner: false;
         }
-      ],
-      "args": []
-    },
-    {
-      "name": "closeOpenOrders",
-      "accounts": [
-        {
-          "name": "state",
-          "isMut": false,
-          "isSigner": false
-        },
-        {
-          "name": "zetaGroup",
-          "isMut": false,
-          "isSigner": false
-        },
-        {
-          "name": "dexProgram",
-          "isMut": false,
-          "isSigner": false
-        },
-        {
-          "name": "openOrders",
-          "isMut": true,
-          "isSigner": false
-        },
-        {
-          "name": "marginAccount",
-          "isMut": true,
-          "isSigner": false
-        },
-        {
-          "name": "authority",
-          "isMut": true,
-          "isSigner": true
-        },
-        {
-          "name": "market",
-          "isMut": false,
-          "isSigner": false
-        },
-        {
-          "name": "serumAuthority",
-          "isMut": false,
-          "isSigner": false
-        },
-        {
-          "name": "openOrdersMap",
-          "isMut": true,
-          "isSigner": false
+      ];
+      args: [];
+    },
+    {
+      name: "closeOpenOrders";
+      accounts: [
+        {
+          name: "state";
+          isMut: false;
+          isSigner: false;
+        },
+        {
+          name: "zetaGroup";
+          isMut: false;
+          isSigner: false;
+        },
+        {
+          name: "dexProgram";
+          isMut: false;
+          isSigner: false;
+        },
+        {
+          name: "openOrders";
+          isMut: true;
+          isSigner: false;
+        },
+        {
+          name: "marginAccount";
+          isMut: true;
+          isSigner: false;
+        },
+        {
+          name: "authority";
+          isMut: true;
+          isSigner: true;
+        },
+        {
+          name: "market";
+          isMut: false;
+          isSigner: false;
+        },
+        {
+          name: "serumAuthority";
+          isMut: false;
+          isSigner: false;
+        },
+        {
+          name: "openOrdersMap";
+          isMut: true;
+          isSigner: false;
         }
-      ],
-      "args": [
-        {
-          "name": "mapNonce",
-          "type": "u8"
+      ];
+      args: [
+        {
+          name: "mapNonce";
+          type: "u8";
         }
-      ]
-    },
-    {
-      "name": "initializeWhitelistDepositAccount",
-      "accounts": [
-        {
-          "name": "whitelistDepositAccount",
-          "isMut": true,
-          "isSigner": false
-        },
-        {
-          "name": "admin",
-          "isMut": true,
-          "isSigner": true
-        },
-        {
-          "name": "user",
-          "isMut": false,
-          "isSigner": false
-        },
-        {
-          "name": "systemProgram",
-          "isMut": false,
-          "isSigner": false
-        },
-        {
-          "name": "state",
-          "isMut": false,
-          "isSigner": false
+      ];
+    },
+    {
+      name: "initializeWhitelistDepositAccount";
+      accounts: [
+        {
+          name: "whitelistDepositAccount";
+          isMut: true;
+          isSigner: false;
+        },
+        {
+          name: "admin";
+          isMut: true;
+          isSigner: true;
+        },
+        {
+          name: "user";
+          isMut: false;
+          isSigner: false;
+        },
+        {
+          name: "systemProgram";
+          isMut: false;
+          isSigner: false;
+        },
+        {
+          name: "state";
+          isMut: false;
+          isSigner: false;
         }
-      ],
-      "args": [
-        {
-          "name": "nonce",
-          "type": "u8"
+      ];
+      args: [
+        {
+          name: "nonce";
+          type: "u8";
         }
-      ]
-    },
-    {
-      "name": "initializeWhitelistInsuranceAccount",
-      "accounts": [
-        {
-          "name": "whitelistInsuranceAccount",
-          "isMut": true,
-          "isSigner": false
-        },
-        {
-          "name": "admin",
-          "isMut": true,
-          "isSigner": true
-        },
-        {
-          "name": "user",
-          "isMut": false,
-          "isSigner": false
-        },
-        {
-          "name": "systemProgram",
-          "isMut": false,
-          "isSigner": false
-        },
-        {
-          "name": "state",
-          "isMut": false,
-          "isSigner": false
+      ];
+    },
+    {
+      name: "initializeWhitelistInsuranceAccount";
+      accounts: [
+        {
+          name: "whitelistInsuranceAccount";
+          isMut: true;
+          isSigner: false;
+        },
+        {
+          name: "admin";
+          isMut: true;
+          isSigner: true;
+        },
+        {
+          name: "user";
+          isMut: false;
+          isSigner: false;
+        },
+        {
+          name: "systemProgram";
+          isMut: false;
+          isSigner: false;
+        },
+        {
+          name: "state";
+          isMut: false;
+          isSigner: false;
         }
-      ],
-      "args": [
-        {
-          "name": "nonce",
-          "type": "u8"
+      ];
+      args: [
+        {
+          name: "nonce";
+          type: "u8";
         }
-      ]
-    },
-    {
-      "name": "initializeWhitelistTradingFeesAccount",
-      "accounts": [
-        {
-          "name": "whitelistTradingFeesAccount",
-          "isMut": true,
-          "isSigner": false
-        },
-        {
-          "name": "admin",
-          "isMut": true,
-          "isSigner": true
-        },
-        {
-          "name": "user",
-          "isMut": false,
-          "isSigner": false
-        },
-        {
-          "name": "systemProgram",
-          "isMut": false,
-          "isSigner": false
-        },
-        {
-          "name": "state",
-          "isMut": false,
-          "isSigner": false
+      ];
+    },
+    {
+      name: "initializeWhitelistTradingFeesAccount";
+      accounts: [
+        {
+          name: "whitelistTradingFeesAccount";
+          isMut: true;
+          isSigner: false;
+        },
+        {
+          name: "admin";
+          isMut: true;
+          isSigner: true;
+        },
+        {
+          name: "user";
+          isMut: false;
+          isSigner: false;
+        },
+        {
+          name: "systemProgram";
+          isMut: false;
+          isSigner: false;
+        },
+        {
+          name: "state";
+          isMut: false;
+          isSigner: false;
         }
-      ],
-      "args": [
-        {
-          "name": "nonce",
-          "type": "u8"
+      ];
+      args: [
+        {
+          name: "nonce";
+          type: "u8";
         }
-      ]
-    },
-    {
-      "name": "initializeInsuranceDepositAccount",
-      "accounts": [
-        {
-          "name": "zetaGroup",
-          "isMut": false,
-          "isSigner": false
-        },
-        {
-          "name": "insuranceDepositAccount",
-          "isMut": true,
-          "isSigner": false
-        },
-        {
-          "name": "authority",
-          "isMut": true,
-          "isSigner": true
-        },
-        {
-          "name": "systemProgram",
-          "isMut": false,
-          "isSigner": false
-        },
-        {
-          "name": "whitelistInsuranceAccount",
-          "isMut": false,
-          "isSigner": false
+      ];
+    },
+    {
+      name: "initializeInsuranceDepositAccount";
+      accounts: [
+        {
+          name: "zetaGroup";
+          isMut: false;
+          isSigner: false;
+        },
+        {
+          name: "insuranceDepositAccount";
+          isMut: true;
+          isSigner: false;
+        },
+        {
+          name: "authority";
+          isMut: true;
+          isSigner: true;
+        },
+        {
+          name: "systemProgram";
+          isMut: false;
+          isSigner: false;
+        },
+        {
+          name: "whitelistInsuranceAccount";
+          isMut: false;
+          isSigner: false;
         }
-      ],
-      "args": [
-        {
-          "name": "nonce",
-          "type": "u8"
+      ];
+      args: [
+        {
+          name: "nonce";
+          type: "u8";
         }
-      ]
-    },
-    {
-      "name": "placeOrder",
-      "accounts": [
-        {
-          "name": "state",
-          "isMut": false,
-          "isSigner": false
-        },
-        {
-          "name": "zetaGroup",
-          "isMut": false,
-          "isSigner": false
-        },
-        {
-          "name": "marginAccount",
-          "isMut": true,
-          "isSigner": false
-        },
-        {
-          "name": "authority",
-          "isMut": false,
-          "isSigner": true
-        },
-        {
-          "name": "dexProgram",
-          "isMut": false,
-          "isSigner": false
-        },
-        {
-          "name": "tokenProgram",
-          "isMut": false,
-          "isSigner": false
-        },
-        {
-          "name": "serumAuthority",
-          "isMut": false,
-          "isSigner": false
-        },
-        {
-          "name": "greeks",
-          "isMut": false,
-          "isSigner": false
-        },
-        {
-          "name": "openOrders",
-          "isMut": true,
-          "isSigner": false
-        },
-        {
-          "name": "rent",
-          "isMut": false,
-          "isSigner": false
-        },
-        {
-          "name": "marketAccounts",
-          "accounts": [
-            {
-              "name": "market",
-              "isMut": true,
-              "isSigner": false
-            },
-            {
-              "name": "requestQueue",
-              "isMut": true,
-              "isSigner": false
-            },
-            {
-              "name": "eventQueue",
-              "isMut": true,
-              "isSigner": false
-            },
-            {
-              "name": "bids",
-              "isMut": true,
-              "isSigner": false
-            },
-            {
-              "name": "asks",
-              "isMut": true,
-              "isSigner": false
-            },
-            {
-              "name": "orderPayerTokenAccount",
-              "isMut": true,
-              "isSigner": false
-            },
-            {
-              "name": "coinVault",
-              "isMut": true,
-              "isSigner": false
-            },
-            {
-              "name": "pcVault",
-              "isMut": true,
-              "isSigner": false
-            },
-            {
-              "name": "coinWallet",
-              "isMut": true,
-              "isSigner": false
-            },
-            {
-              "name": "pcWallet",
-              "isMut": true,
-              "isSigner": false
+      ];
+    },
+    {
+      name: "placeOrder";
+      accounts: [
+        {
+          name: "state";
+          isMut: false;
+          isSigner: false;
+        },
+        {
+          name: "zetaGroup";
+          isMut: false;
+          isSigner: false;
+        },
+        {
+          name: "marginAccount";
+          isMut: true;
+          isSigner: false;
+        },
+        {
+          name: "authority";
+          isMut: false;
+          isSigner: true;
+        },
+        {
+          name: "dexProgram";
+          isMut: false;
+          isSigner: false;
+        },
+        {
+          name: "tokenProgram";
+          isMut: false;
+          isSigner: false;
+        },
+        {
+          name: "serumAuthority";
+          isMut: false;
+          isSigner: false;
+        },
+        {
+          name: "greeks";
+          isMut: false;
+          isSigner: false;
+        },
+        {
+          name: "openOrders";
+          isMut: true;
+          isSigner: false;
+        },
+        {
+          name: "rent";
+          isMut: false;
+          isSigner: false;
+        },
+        {
+          name: "marketAccounts";
+          accounts: [
+            {
+              name: "market";
+              isMut: true;
+              isSigner: false;
+            },
+            {
+              name: "requestQueue";
+              isMut: true;
+              isSigner: false;
+            },
+            {
+              name: "eventQueue";
+              isMut: true;
+              isSigner: false;
+            },
+            {
+              name: "bids";
+              isMut: true;
+              isSigner: false;
+            },
+            {
+              name: "asks";
+              isMut: true;
+              isSigner: false;
+            },
+            {
+              name: "orderPayerTokenAccount";
+              isMut: true;
+              isSigner: false;
+            },
+            {
+              name: "coinVault";
+              isMut: true;
+              isSigner: false;
+            },
+            {
+              name: "pcVault";
+              isMut: true;
+              isSigner: false;
+            },
+            {
+              name: "coinWallet";
+              isMut: true;
+              isSigner: false;
+            },
+            {
+              name: "pcWallet";
+              isMut: true;
+              isSigner: false;
             }
-          ]
-        },
-        {
-          "name": "oracle",
-          "isMut": false,
-          "isSigner": false
-        },
-        {
-          "name": "oracleBackupFeed",
-          "isMut": false,
-          "isSigner": false
-        },
-        {
-          "name": "oracleBackupProgram",
-          "isMut": false,
-          "isSigner": false
-        },
-        {
-          "name": "marketNode",
-          "isMut": true,
-          "isSigner": false
-        },
-        {
-          "name": "marketMint",
-          "isMut": true,
-          "isSigner": false
-        },
-        {
-          "name": "mintAuthority",
-          "isMut": false,
-          "isSigner": false
+          ];
+        },
+        {
+          name: "oracle";
+          isMut: false;
+          isSigner: false;
+        },
+        {
+          name: "oracleBackupFeed";
+          isMut: false;
+          isSigner: false;
+        },
+        {
+          name: "oracleBackupProgram";
+          isMut: false;
+          isSigner: false;
+        },
+        {
+          name: "marketNode";
+          isMut: true;
+          isSigner: false;
+        },
+        {
+          name: "marketMint";
+          isMut: true;
+          isSigner: false;
+        },
+        {
+          name: "mintAuthority";
+          isMut: false;
+          isSigner: false;
         }
-      ],
-      "args": [
-        {
-          "name": "price",
-          "type": "u64"
-        },
-        {
-          "name": "size",
-          "type": "u64"
-        },
-        {
-          "name": "side",
-          "type": {
-            "defined": "Side"
-          }
-        },
-        {
-          "name": "clientOrderId",
-          "type": {
-            "option": "u64"
-          }
+      ];
+      args: [
+        {
+          name: "price";
+          type: "u64";
+        },
+        {
+          name: "size";
+          type: "u64";
+        },
+        {
+          name: "side";
+          type: {
+            defined: "Side";
+          };
+        },
+        {
+          name: "clientOrderId";
+          type: {
+            option: "u64";
+          };
         }
-      ]
-    },
-    {
-      "name": "placeOrderV2",
-      "accounts": [
-        {
-          "name": "state",
-          "isMut": false,
-          "isSigner": false
-        },
-        {
-          "name": "zetaGroup",
-          "isMut": false,
-          "isSigner": false
-        },
-        {
-          "name": "marginAccount",
-          "isMut": true,
-          "isSigner": false
-        },
-        {
-          "name": "authority",
-          "isMut": false,
-          "isSigner": true
-        },
-        {
-          "name": "dexProgram",
-          "isMut": false,
-          "isSigner": false
-        },
-        {
-          "name": "tokenProgram",
-          "isMut": false,
-          "isSigner": false
-        },
-        {
-          "name": "serumAuthority",
-          "isMut": false,
-          "isSigner": false
-        },
-        {
-          "name": "greeks",
-          "isMut": false,
-          "isSigner": false
-        },
-        {
-          "name": "openOrders",
-          "isMut": true,
-          "isSigner": false
-        },
-        {
-          "name": "rent",
-          "isMut": false,
-          "isSigner": false
-        },
-        {
-          "name": "marketAccounts",
-          "accounts": [
-            {
-              "name": "market",
-              "isMut": true,
-              "isSigner": false
-            },
-            {
-              "name": "requestQueue",
-              "isMut": true,
-              "isSigner": false
-            },
-            {
-              "name": "eventQueue",
-              "isMut": true,
-              "isSigner": false
-            },
-            {
-              "name": "bids",
-              "isMut": true,
-              "isSigner": false
-            },
-            {
-              "name": "asks",
-              "isMut": true,
-              "isSigner": false
-            },
-            {
-              "name": "orderPayerTokenAccount",
-              "isMut": true,
-              "isSigner": false
-            },
-            {
-              "name": "coinVault",
-              "isMut": true,
-              "isSigner": false
-            },
-            {
-              "name": "pcVault",
-              "isMut": true,
-              "isSigner": false
-            },
-            {
-              "name": "coinWallet",
-              "isMut": true,
-              "isSigner": false
-            },
-            {
-              "name": "pcWallet",
-              "isMut": true,
-              "isSigner": false
+      ];
+    },
+    {
+      name: "placeOrderV2";
+      accounts: [
+        {
+          name: "state";
+          isMut: false;
+          isSigner: false;
+        },
+        {
+          name: "zetaGroup";
+          isMut: false;
+          isSigner: false;
+        },
+        {
+          name: "marginAccount";
+          isMut: true;
+          isSigner: false;
+        },
+        {
+          name: "authority";
+          isMut: false;
+          isSigner: true;
+        },
+        {
+          name: "dexProgram";
+          isMut: false;
+          isSigner: false;
+        },
+        {
+          name: "tokenProgram";
+          isMut: false;
+          isSigner: false;
+        },
+        {
+          name: "serumAuthority";
+          isMut: false;
+          isSigner: false;
+        },
+        {
+          name: "greeks";
+          isMut: false;
+          isSigner: false;
+        },
+        {
+          name: "openOrders";
+          isMut: true;
+          isSigner: false;
+        },
+        {
+          name: "rent";
+          isMut: false;
+          isSigner: false;
+        },
+        {
+          name: "marketAccounts";
+          accounts: [
+            {
+              name: "market";
+              isMut: true;
+              isSigner: false;
+            },
+            {
+              name: "requestQueue";
+              isMut: true;
+              isSigner: false;
+            },
+            {
+              name: "eventQueue";
+              isMut: true;
+              isSigner: false;
+            },
+            {
+              name: "bids";
+              isMut: true;
+              isSigner: false;
+            },
+            {
+              name: "asks";
+              isMut: true;
+              isSigner: false;
+            },
+            {
+              name: "orderPayerTokenAccount";
+              isMut: true;
+              isSigner: false;
+            },
+            {
+              name: "coinVault";
+              isMut: true;
+              isSigner: false;
+            },
+            {
+              name: "pcVault";
+              isMut: true;
+              isSigner: false;
+            },
+            {
+              name: "coinWallet";
+              isMut: true;
+              isSigner: false;
+            },
+            {
+              name: "pcWallet";
+              isMut: true;
+              isSigner: false;
             }
-          ]
-        },
-        {
-          "name": "oracle",
-          "isMut": false,
-          "isSigner": false
-        },
-        {
-          "name": "oracleBackupFeed",
-          "isMut": false,
-          "isSigner": false
-        },
-        {
-          "name": "oracleBackupProgram",
-          "isMut": false,
-          "isSigner": false
-        },
-        {
-          "name": "marketNode",
-          "isMut": true,
-          "isSigner": false
-        },
-        {
-          "name": "marketMint",
-          "isMut": true,
-          "isSigner": false
-        },
-        {
-          "name": "mintAuthority",
-          "isMut": false,
-          "isSigner": false
+          ];
+        },
+        {
+          name: "oracle";
+          isMut: false;
+          isSigner: false;
+        },
+        {
+          name: "oracleBackupFeed";
+          isMut: false;
+          isSigner: false;
+        },
+        {
+          name: "oracleBackupProgram";
+          isMut: false;
+          isSigner: false;
+        },
+        {
+          name: "marketNode";
+          isMut: true;
+          isSigner: false;
+        },
+        {
+          name: "marketMint";
+          isMut: true;
+          isSigner: false;
+        },
+        {
+          name: "mintAuthority";
+          isMut: false;
+          isSigner: false;
         }
-      ],
-      "args": [
-        {
-          "name": "price",
-          "type": "u64"
-        },
-        {
-          "name": "size",
-          "type": "u64"
-        },
-        {
-          "name": "side",
-          "type": {
-            "defined": "Side"
-          }
-        },
-        {
-          "name": "orderType",
-          "type": {
-            "defined": "OrderType"
-          }
-        },
-        {
-          "name": "clientOrderId",
-          "type": {
-            "option": "u64"
-          }
+      ];
+      args: [
+        {
+          name: "price";
+          type: "u64";
+        },
+        {
+          name: "size";
+          type: "u64";
+        },
+        {
+          name: "side";
+          type: {
+            defined: "Side";
+          };
+        },
+        {
+          name: "orderType";
+          type: {
+            defined: "OrderType";
+          };
+        },
+        {
+          name: "clientOrderId";
+          type: {
+            option: "u64";
+          };
         }
-      ]
-    },
-    {
-      "name": "placeOrderV3",
-      "accounts": [
-        {
-          "name": "state",
-          "isMut": false,
-          "isSigner": false
-        },
-        {
-          "name": "zetaGroup",
-          "isMut": false,
-          "isSigner": false
-        },
-        {
-          "name": "marginAccount",
-          "isMut": true,
-          "isSigner": false
-        },
-        {
-          "name": "authority",
-          "isMut": false,
-          "isSigner": true
-        },
-        {
-          "name": "dexProgram",
-          "isMut": false,
-          "isSigner": false
-        },
-        {
-          "name": "tokenProgram",
-          "isMut": false,
-          "isSigner": false
-        },
-        {
-          "name": "serumAuthority",
-          "isMut": false,
-          "isSigner": false
-        },
-        {
-          "name": "greeks",
-          "isMut": false,
-          "isSigner": false
-        },
-        {
-          "name": "openOrders",
-          "isMut": true,
-          "isSigner": false
-        },
-        {
-          "name": "rent",
-          "isMut": false,
-          "isSigner": false
-        },
-        {
-          "name": "marketAccounts",
-          "accounts": [
-            {
-              "name": "market",
-              "isMut": true,
-              "isSigner": false
-            },
-            {
-              "name": "requestQueue",
-              "isMut": true,
-              "isSigner": false
-            },
-            {
-              "name": "eventQueue",
-              "isMut": true,
-              "isSigner": false
-            },
-            {
-              "name": "bids",
-              "isMut": true,
-              "isSigner": false
-            },
-            {
-              "name": "asks",
-              "isMut": true,
-              "isSigner": false
-            },
-            {
-              "name": "orderPayerTokenAccount",
-              "isMut": true,
-              "isSigner": false
-            },
-            {
-              "name": "coinVault",
-              "isMut": true,
-              "isSigner": false
-            },
-            {
-              "name": "pcVault",
-              "isMut": true,
-              "isSigner": false
-            },
-            {
-              "name": "coinWallet",
-              "isMut": true,
-              "isSigner": false
-            },
-            {
-              "name": "pcWallet",
-              "isMut": true,
-              "isSigner": false
+      ];
+    },
+    {
+      name: "placeOrderV3";
+      accounts: [
+        {
+          name: "state";
+          isMut: false;
+          isSigner: false;
+        },
+        {
+          name: "zetaGroup";
+          isMut: false;
+          isSigner: false;
+        },
+        {
+          name: "marginAccount";
+          isMut: true;
+          isSigner: false;
+        },
+        {
+          name: "authority";
+          isMut: false;
+          isSigner: true;
+        },
+        {
+          name: "dexProgram";
+          isMut: false;
+          isSigner: false;
+        },
+        {
+          name: "tokenProgram";
+          isMut: false;
+          isSigner: false;
+        },
+        {
+          name: "serumAuthority";
+          isMut: false;
+          isSigner: false;
+        },
+        {
+          name: "greeks";
+          isMut: false;
+          isSigner: false;
+        },
+        {
+          name: "openOrders";
+          isMut: true;
+          isSigner: false;
+        },
+        {
+          name: "rent";
+          isMut: false;
+          isSigner: false;
+        },
+        {
+          name: "marketAccounts";
+          accounts: [
+            {
+              name: "market";
+              isMut: true;
+              isSigner: false;
+            },
+            {
+              name: "requestQueue";
+              isMut: true;
+              isSigner: false;
+            },
+            {
+              name: "eventQueue";
+              isMut: true;
+              isSigner: false;
+            },
+            {
+              name: "bids";
+              isMut: true;
+              isSigner: false;
+            },
+            {
+              name: "asks";
+              isMut: true;
+              isSigner: false;
+            },
+            {
+              name: "orderPayerTokenAccount";
+              isMut: true;
+              isSigner: false;
+            },
+            {
+              name: "coinVault";
+              isMut: true;
+              isSigner: false;
+            },
+            {
+              name: "pcVault";
+              isMut: true;
+              isSigner: false;
+            },
+            {
+              name: "coinWallet";
+              isMut: true;
+              isSigner: false;
+            },
+            {
+              name: "pcWallet";
+              isMut: true;
+              isSigner: false;
             }
-          ]
-        },
-        {
-          "name": "oracle",
-          "isMut": false,
-          "isSigner": false
-        },
-        {
-          "name": "oracleBackupFeed",
-          "isMut": false,
-          "isSigner": false
-        },
-        {
-          "name": "oracleBackupProgram",
-          "isMut": false,
-          "isSigner": false
-        },
-        {
-          "name": "marketNode",
-          "isMut": true,
-          "isSigner": false
-        },
-        {
-          "name": "marketMint",
-          "isMut": true,
-          "isSigner": false
-        },
-        {
-          "name": "mintAuthority",
-          "isMut": false,
-          "isSigner": false
+          ];
+        },
+        {
+          name: "oracle";
+          isMut: false;
+          isSigner: false;
+        },
+        {
+          name: "oracleBackupFeed";
+          isMut: false;
+          isSigner: false;
+        },
+        {
+          name: "oracleBackupProgram";
+          isMut: false;
+          isSigner: false;
+        },
+        {
+          name: "marketNode";
+          isMut: true;
+          isSigner: false;
+        },
+        {
+          name: "marketMint";
+          isMut: true;
+          isSigner: false;
+        },
+        {
+          name: "mintAuthority";
+          isMut: false;
+          isSigner: false;
         }
-      ],
-      "args": [
-        {
-          "name": "price",
-          "type": "u64"
-        },
-        {
-          "name": "size",
-          "type": "u64"
-        },
-        {
-          "name": "side",
-          "type": {
-            "defined": "Side"
-          }
-        },
-        {
-          "name": "orderType",
-          "type": {
-            "defined": "OrderType"
-          }
-        },
-        {
-          "name": "clientOrderId",
-          "type": {
-            "option": "u64"
-          }
-        },
-        {
-          "name": "tag",
-          "type": {
-            "option": "string"
-          }
+      ];
+      args: [
+        {
+          name: "price";
+          type: "u64";
+        },
+        {
+          name: "size";
+          type: "u64";
+        },
+        {
+          name: "side";
+          type: {
+            defined: "Side";
+          };
+        },
+        {
+          name: "orderType";
+          type: {
+            defined: "OrderType";
+          };
+        },
+        {
+          name: "clientOrderId";
+          type: {
+            option: "u64";
+          };
+        },
+        {
+          name: "tag";
+          type: {
+            option: "string";
+          };
         }
-      ]
-    },
-    {
-      "name": "placePerpOrder",
-      "accounts": [
-        {
-          "name": "state",
-          "isMut": false,
-          "isSigner": false
-        },
-        {
-          "name": "zetaGroup",
-          "isMut": false,
-          "isSigner": false
-        },
-        {
-          "name": "marginAccount",
-          "isMut": true,
-          "isSigner": false
-        },
-        {
-          "name": "authority",
-          "isMut": false,
-          "isSigner": true
-        },
-        {
-          "name": "dexProgram",
-          "isMut": false,
-          "isSigner": false
-        },
-        {
-          "name": "tokenProgram",
-          "isMut": false,
-          "isSigner": false
-        },
-        {
-          "name": "serumAuthority",
-          "isMut": false,
-          "isSigner": false
-        },
-        {
-          "name": "greeks",
-          "isMut": false,
-          "isSigner": false
-        },
-        {
-          "name": "openOrders",
-          "isMut": true,
-          "isSigner": false
-        },
-        {
-          "name": "rent",
-          "isMut": false,
-          "isSigner": false
-        },
-        {
-          "name": "marketAccounts",
-          "accounts": [
-            {
-              "name": "market",
-              "isMut": true,
-              "isSigner": false
-            },
-            {
-              "name": "requestQueue",
-              "isMut": true,
-              "isSigner": false
-            },
-            {
-              "name": "eventQueue",
-              "isMut": true,
-              "isSigner": false
-            },
-            {
-              "name": "bids",
-              "isMut": true,
-              "isSigner": false
-            },
-            {
-              "name": "asks",
-              "isMut": true,
-              "isSigner": false
-            },
-            {
-              "name": "orderPayerTokenAccount",
-              "isMut": true,
-              "isSigner": false
-            },
-            {
-              "name": "coinVault",
-              "isMut": true,
-              "isSigner": false
-            },
-            {
-              "name": "pcVault",
-              "isMut": true,
-              "isSigner": false
-            },
-            {
-              "name": "coinWallet",
-              "isMut": true,
-              "isSigner": false
-            },
-            {
-              "name": "pcWallet",
-              "isMut": true,
-              "isSigner": false
+      ];
+    },
+    {
+      name: "placePerpOrder";
+      accounts: [
+        {
+          name: "state";
+          isMut: false;
+          isSigner: false;
+        },
+        {
+          name: "zetaGroup";
+          isMut: false;
+          isSigner: false;
+        },
+        {
+          name: "marginAccount";
+          isMut: true;
+          isSigner: false;
+        },
+        {
+          name: "authority";
+          isMut: false;
+          isSigner: true;
+        },
+        {
+          name: "dexProgram";
+          isMut: false;
+          isSigner: false;
+        },
+        {
+          name: "tokenProgram";
+          isMut: false;
+          isSigner: false;
+        },
+        {
+          name: "serumAuthority";
+          isMut: false;
+          isSigner: false;
+        },
+        {
+          name: "greeks";
+          isMut: false;
+          isSigner: false;
+        },
+        {
+          name: "openOrders";
+          isMut: true;
+          isSigner: false;
+        },
+        {
+          name: "rent";
+          isMut: false;
+          isSigner: false;
+        },
+        {
+          name: "marketAccounts";
+          accounts: [
+            {
+              name: "market";
+              isMut: true;
+              isSigner: false;
+            },
+            {
+              name: "requestQueue";
+              isMut: true;
+              isSigner: false;
+            },
+            {
+              name: "eventQueue";
+              isMut: true;
+              isSigner: false;
+            },
+            {
+              name: "bids";
+              isMut: true;
+              isSigner: false;
+            },
+            {
+              name: "asks";
+              isMut: true;
+              isSigner: false;
+            },
+            {
+              name: "orderPayerTokenAccount";
+              isMut: true;
+              isSigner: false;
+            },
+            {
+              name: "coinVault";
+              isMut: true;
+              isSigner: false;
+            },
+            {
+              name: "pcVault";
+              isMut: true;
+              isSigner: false;
+            },
+            {
+              name: "coinWallet";
+              isMut: true;
+              isSigner: false;
+            },
+            {
+              name: "pcWallet";
+              isMut: true;
+              isSigner: false;
             }
-          ]
-        },
-        {
-          "name": "oracle",
-          "isMut": false,
-          "isSigner": false
-        },
-        {
-          "name": "oracleBackupFeed",
-          "isMut": false,
-          "isSigner": false
-        },
-        {
-          "name": "oracleBackupProgram",
-          "isMut": false,
-          "isSigner": false
-        },
-        {
-          "name": "marketMint",
-          "isMut": true,
-          "isSigner": false
-        },
-        {
-          "name": "mintAuthority",
-          "isMut": false,
-          "isSigner": false
-        },
-        {
-          "name": "perpSyncQueue",
-          "isMut": true,
-          "isSigner": false
+          ];
+        },
+        {
+          name: "oracle";
+          isMut: false;
+          isSigner: false;
+        },
+        {
+          name: "oracleBackupFeed";
+          isMut: false;
+          isSigner: false;
+        },
+        {
+          name: "oracleBackupProgram";
+          isMut: false;
+          isSigner: false;
+        },
+        {
+          name: "marketMint";
+          isMut: true;
+          isSigner: false;
+        },
+        {
+          name: "mintAuthority";
+          isMut: false;
+          isSigner: false;
+        },
+        {
+          name: "perpSyncQueue";
+          isMut: true;
+          isSigner: false;
         }
-      ],
-      "args": [
-        {
-          "name": "price",
-          "type": "u64"
-        },
-        {
-          "name": "size",
-          "type": "u64"
-        },
-        {
-          "name": "side",
-          "type": {
-            "defined": "Side"
-          }
-        },
-        {
-          "name": "orderType",
-          "type": {
-            "defined": "OrderType"
-          }
-        },
-        {
-          "name": "clientOrderId",
-          "type": {
-            "option": "u64"
-          }
-        },
-        {
-          "name": "tag",
-          "type": {
-            "option": "string"
-          }
+      ];
+      args: [
+        {
+          name: "price";
+          type: "u64";
+        },
+        {
+          name: "size";
+          type: "u64";
+        },
+        {
+          name: "side";
+          type: {
+            defined: "Side";
+          };
+        },
+        {
+          name: "orderType";
+          type: {
+            defined: "OrderType";
+          };
+        },
+        {
+          name: "clientOrderId";
+          type: {
+            option: "u64";
+          };
+        },
+        {
+          name: "tag";
+          type: {
+            option: "string";
+          };
         }
-      ]
-    },
-    {
-      "name": "placePerpOrderV2",
-      "accounts": [
-        {
-          "name": "state",
-          "isMut": false,
-          "isSigner": false
-        },
-        {
-          "name": "zetaGroup",
-          "isMut": false,
-          "isSigner": false
-        },
-        {
-          "name": "marginAccount",
-          "isMut": true,
-          "isSigner": false
-        },
-        {
-          "name": "authority",
-          "isMut": false,
-          "isSigner": true
-        },
-        {
-          "name": "dexProgram",
-          "isMut": false,
-          "isSigner": false
-        },
-        {
-          "name": "tokenProgram",
-          "isMut": false,
-          "isSigner": false
-        },
-        {
-          "name": "serumAuthority",
-          "isMut": false,
-          "isSigner": false
-        },
-        {
-          "name": "greeks",
-          "isMut": false,
-          "isSigner": false
-        },
-        {
-          "name": "openOrders",
-          "isMut": true,
-          "isSigner": false
-        },
-        {
-          "name": "rent",
-          "isMut": false,
-          "isSigner": false
-        },
-        {
-          "name": "marketAccounts",
-          "accounts": [
-            {
-              "name": "market",
-              "isMut": true,
-              "isSigner": false
-            },
-            {
-              "name": "requestQueue",
-              "isMut": true,
-              "isSigner": false
-            },
-            {
-              "name": "eventQueue",
-              "isMut": true,
-              "isSigner": false
-            },
-            {
-              "name": "bids",
-              "isMut": true,
-              "isSigner": false
-            },
-            {
-              "name": "asks",
-              "isMut": true,
-              "isSigner": false
-            },
-            {
-              "name": "orderPayerTokenAccount",
-              "isMut": true,
-              "isSigner": false
-            },
-            {
-              "name": "coinVault",
-              "isMut": true,
-              "isSigner": false
-            },
-            {
-              "name": "pcVault",
-              "isMut": true,
-              "isSigner": false
-            },
-            {
-              "name": "coinWallet",
-              "isMut": true,
-              "isSigner": false
-            },
-            {
-              "name": "pcWallet",
-              "isMut": true,
-              "isSigner": false
+      ];
+    },
+    {
+      name: "placePerpOrderV2";
+      accounts: [
+        {
+          name: "state";
+          isMut: false;
+          isSigner: false;
+        },
+        {
+          name: "zetaGroup";
+          isMut: false;
+          isSigner: false;
+        },
+        {
+          name: "marginAccount";
+          isMut: true;
+          isSigner: false;
+        },
+        {
+          name: "authority";
+          isMut: false;
+          isSigner: true;
+        },
+        {
+          name: "dexProgram";
+          isMut: false;
+          isSigner: false;
+        },
+        {
+          name: "tokenProgram";
+          isMut: false;
+          isSigner: false;
+        },
+        {
+          name: "serumAuthority";
+          isMut: false;
+          isSigner: false;
+        },
+        {
+          name: "greeks";
+          isMut: false;
+          isSigner: false;
+        },
+        {
+          name: "openOrders";
+          isMut: true;
+          isSigner: false;
+        },
+        {
+          name: "rent";
+          isMut: false;
+          isSigner: false;
+        },
+        {
+          name: "marketAccounts";
+          accounts: [
+            {
+              name: "market";
+              isMut: true;
+              isSigner: false;
+            },
+            {
+              name: "requestQueue";
+              isMut: true;
+              isSigner: false;
+            },
+            {
+              name: "eventQueue";
+              isMut: true;
+              isSigner: false;
+            },
+            {
+              name: "bids";
+              isMut: true;
+              isSigner: false;
+            },
+            {
+              name: "asks";
+              isMut: true;
+              isSigner: false;
+            },
+            {
+              name: "orderPayerTokenAccount";
+              isMut: true;
+              isSigner: false;
+            },
+            {
+              name: "coinVault";
+              isMut: true;
+              isSigner: false;
+            },
+            {
+              name: "pcVault";
+              isMut: true;
+              isSigner: false;
+            },
+            {
+              name: "coinWallet";
+              isMut: true;
+              isSigner: false;
+            },
+            {
+              name: "pcWallet";
+              isMut: true;
+              isSigner: false;
             }
-          ]
-        },
-        {
-          "name": "oracle",
-          "isMut": false,
-          "isSigner": false
-        },
-        {
-          "name": "oracleBackupFeed",
-          "isMut": false,
-          "isSigner": false
-        },
-        {
-          "name": "oracleBackupProgram",
-          "isMut": false,
-          "isSigner": false
-        },
-        {
-          "name": "marketMint",
-          "isMut": true,
-          "isSigner": false
-        },
-        {
-          "name": "mintAuthority",
-          "isMut": false,
-          "isSigner": false
-        },
-        {
-          "name": "perpSyncQueue",
-          "isMut": true,
-          "isSigner": false
+          ];
+        },
+        {
+          name: "oracle";
+          isMut: false;
+          isSigner: false;
+        },
+        {
+          name: "oracleBackupFeed";
+          isMut: false;
+          isSigner: false;
+        },
+        {
+          name: "oracleBackupProgram";
+          isMut: false;
+          isSigner: false;
+        },
+        {
+          name: "marketMint";
+          isMut: true;
+          isSigner: false;
+        },
+        {
+          name: "mintAuthority";
+          isMut: false;
+          isSigner: false;
+        },
+        {
+          name: "perpSyncQueue";
+          isMut: true;
+          isSigner: false;
         }
-      ],
-      "args": [
-        {
-          "name": "price",
-          "type": "u64"
-        },
-        {
-          "name": "size",
-          "type": "u64"
-        },
-        {
-          "name": "side",
-          "type": {
-            "defined": "Side"
-          }
-        },
-        {
-          "name": "orderType",
-          "type": {
-            "defined": "OrderType"
-          }
-        },
-        {
-          "name": "clientOrderId",
-          "type": {
-            "option": "u64"
-          }
-        },
-        {
-          "name": "tag",
-          "type": {
-            "option": "string"
-          }
-        },
-        {
-          "name": "tifOffset",
-          "type": {
-            "option": "u16"
-          }
+      ];
+      args: [
+        {
+          name: "price";
+          type: "u64";
+        },
+        {
+          name: "size";
+          type: "u64";
+        },
+        {
+          name: "side";
+          type: {
+            defined: "Side";
+          };
+        },
+        {
+          name: "orderType";
+          type: {
+            defined: "OrderType";
+          };
+        },
+        {
+          name: "clientOrderId";
+          type: {
+            option: "u64";
+          };
+        },
+        {
+          name: "tag";
+          type: {
+            option: "string";
+          };
+        },
+        {
+          name: "tifOffset";
+          type: {
+            option: "u16";
+          };
         }
-      ]
-    },
-    {
-      "name": "placeOrderV4",
-      "accounts": [
-        {
-          "name": "state",
-          "isMut": false,
-          "isSigner": false
-        },
-        {
-          "name": "zetaGroup",
-          "isMut": false,
-          "isSigner": false
-        },
-        {
-          "name": "marginAccount",
-          "isMut": true,
-          "isSigner": false
-        },
-        {
-          "name": "authority",
-          "isMut": false,
-          "isSigner": true
-        },
-        {
-          "name": "dexProgram",
-          "isMut": false,
-          "isSigner": false
-        },
-        {
-          "name": "tokenProgram",
-          "isMut": false,
-          "isSigner": false
-        },
-        {
-          "name": "serumAuthority",
-          "isMut": false,
-          "isSigner": false
-        },
-        {
-          "name": "greeks",
-          "isMut": false,
-          "isSigner": false
-        },
-        {
-          "name": "openOrders",
-          "isMut": true,
-          "isSigner": false
-        },
-        {
-          "name": "rent",
-          "isMut": false,
-          "isSigner": false
-        },
-        {
-          "name": "marketAccounts",
-          "accounts": [
-            {
-              "name": "market",
-              "isMut": true,
-              "isSigner": false
-            },
-            {
-              "name": "requestQueue",
-              "isMut": true,
-              "isSigner": false
-            },
-            {
-              "name": "eventQueue",
-              "isMut": true,
-              "isSigner": false
-            },
-            {
-              "name": "bids",
-              "isMut": true,
-              "isSigner": false
-            },
-            {
-              "name": "asks",
-              "isMut": true,
-              "isSigner": false
-            },
-            {
-              "name": "orderPayerTokenAccount",
-              "isMut": true,
-              "isSigner": false
-            },
-            {
-              "name": "coinVault",
-              "isMut": true,
-              "isSigner": false
-            },
-            {
-              "name": "pcVault",
-              "isMut": true,
-              "isSigner": false
-            },
-            {
-              "name": "coinWallet",
-              "isMut": true,
-              "isSigner": false
-            },
-            {
-              "name": "pcWallet",
-              "isMut": true,
-              "isSigner": false
+      ];
+    },
+    {
+      name: "placeOrderV4";
+      accounts: [
+        {
+          name: "state";
+          isMut: false;
+          isSigner: false;
+        },
+        {
+          name: "zetaGroup";
+          isMut: false;
+          isSigner: false;
+        },
+        {
+          name: "marginAccount";
+          isMut: true;
+          isSigner: false;
+        },
+        {
+          name: "authority";
+          isMut: false;
+          isSigner: true;
+        },
+        {
+          name: "dexProgram";
+          isMut: false;
+          isSigner: false;
+        },
+        {
+          name: "tokenProgram";
+          isMut: false;
+          isSigner: false;
+        },
+        {
+          name: "serumAuthority";
+          isMut: false;
+          isSigner: false;
+        },
+        {
+          name: "greeks";
+          isMut: false;
+          isSigner: false;
+        },
+        {
+          name: "openOrders";
+          isMut: true;
+          isSigner: false;
+        },
+        {
+          name: "rent";
+          isMut: false;
+          isSigner: false;
+        },
+        {
+          name: "marketAccounts";
+          accounts: [
+            {
+              name: "market";
+              isMut: true;
+              isSigner: false;
+            },
+            {
+              name: "requestQueue";
+              isMut: true;
+              isSigner: false;
+            },
+            {
+              name: "eventQueue";
+              isMut: true;
+              isSigner: false;
+            },
+            {
+              name: "bids";
+              isMut: true;
+              isSigner: false;
+            },
+            {
+              name: "asks";
+              isMut: true;
+              isSigner: false;
+            },
+            {
+              name: "orderPayerTokenAccount";
+              isMut: true;
+              isSigner: false;
+            },
+            {
+              name: "coinVault";
+              isMut: true;
+              isSigner: false;
+            },
+            {
+              name: "pcVault";
+              isMut: true;
+              isSigner: false;
+            },
+            {
+              name: "coinWallet";
+              isMut: true;
+              isSigner: false;
+            },
+            {
+              name: "pcWallet";
+              isMut: true;
+              isSigner: false;
             }
-          ]
-        },
-        {
-          "name": "oracle",
-          "isMut": false,
-          "isSigner": false
-        },
-        {
-          "name": "oracleBackupFeed",
-          "isMut": false,
-          "isSigner": false
-        },
-        {
-          "name": "oracleBackupProgram",
-          "isMut": false,
-          "isSigner": false
-        },
-        {
-          "name": "marketNode",
-          "isMut": true,
-          "isSigner": false
-        },
-        {
-          "name": "marketMint",
-          "isMut": true,
-          "isSigner": false
-        },
-        {
-          "name": "mintAuthority",
-          "isMut": false,
-          "isSigner": false
+          ];
+        },
+        {
+          name: "oracle";
+          isMut: false;
+          isSigner: false;
+        },
+        {
+          name: "oracleBackupFeed";
+          isMut: false;
+          isSigner: false;
+        },
+        {
+          name: "oracleBackupProgram";
+          isMut: false;
+          isSigner: false;
+        },
+        {
+          name: "marketNode";
+          isMut: true;
+          isSigner: false;
+        },
+        {
+          name: "marketMint";
+          isMut: true;
+          isSigner: false;
+        },
+        {
+          name: "mintAuthority";
+          isMut: false;
+          isSigner: false;
         }
-      ],
-      "args": [
-        {
-          "name": "price",
-          "type": "u64"
-        },
-        {
-          "name": "size",
-          "type": "u64"
-        },
-        {
-          "name": "side",
-          "type": {
-            "defined": "Side"
-          }
-        },
-        {
-          "name": "orderType",
-          "type": {
-            "defined": "OrderType"
-          }
-        },
-        {
-          "name": "clientOrderId",
-          "type": {
-            "option": "u64"
-          }
-        },
-        {
-          "name": "tag",
-          "type": {
-            "option": "string"
-          }
-        },
-        {
-          "name": "tifOffset",
-          "type": {
-            "option": "u16"
-          }
+      ];
+      args: [
+        {
+          name: "price";
+          type: "u64";
+        },
+        {
+          name: "size";
+          type: "u64";
+        },
+        {
+          name: "side";
+          type: {
+            defined: "Side";
+          };
+        },
+        {
+          name: "orderType";
+          type: {
+            defined: "OrderType";
+          };
+        },
+        {
+          name: "clientOrderId";
+          type: {
+            option: "u64";
+          };
+        },
+        {
+          name: "tag";
+          type: {
+            option: "string";
+          };
+        },
+        {
+          name: "tifOffset";
+          type: {
+            option: "u16";
+          };
         }
-      ]
-    },
-    {
-      "name": "placeOrderCrossMargin",
-      "accounts": [
-        {
-          "name": "state",
-          "isMut": false,
-          "isSigner": false
-        },
-        {
-          "name": "markPrices",
-          "isMut": false,
-          "isSigner": false
-        },
-        {
-          "name": "crossMarginAccount",
-          "isMut": true,
-          "isSigner": false
-        },
-        {
-          "name": "authority",
-          "isMut": false,
-          "isSigner": true
-        },
-        {
-          "name": "dexProgram",
-          "isMut": false,
-          "isSigner": false
-        },
-        {
-          "name": "tokenProgram",
-          "isMut": false,
-          "isSigner": false
-        },
-        {
-          "name": "serumAuthority",
-          "isMut": false,
-          "isSigner": false
-        },
-        {
-          "name": "openOrders",
-          "isMut": true,
-          "isSigner": false
-        },
-        {
-          "name": "rent",
-          "isMut": false,
-          "isSigner": false
-        },
-        {
-          "name": "marketAccounts",
-          "accounts": [
-            {
-              "name": "market",
-              "isMut": true,
-              "isSigner": false
-            },
-            {
-              "name": "requestQueue",
-              "isMut": true,
-              "isSigner": false
-            },
-            {
-              "name": "eventQueue",
-              "isMut": true,
-              "isSigner": false
-            },
-            {
-              "name": "bids",
-              "isMut": true,
-              "isSigner": false
-            },
-            {
-              "name": "asks",
-              "isMut": true,
-              "isSigner": false
-            },
-            {
-              "name": "orderPayerTokenAccount",
-              "isMut": true,
-              "isSigner": false
-            },
-            {
-              "name": "coinVault",
-              "isMut": true,
-              "isSigner": false
-            },
-            {
-              "name": "pcVault",
-              "isMut": true,
-              "isSigner": false
-            },
-            {
-              "name": "coinWallet",
-              "isMut": true,
-              "isSigner": false
-            },
-            {
-              "name": "pcWallet",
-              "isMut": true,
-              "isSigner": false
+      ];
+    },
+    {
+      name: "placeOrderCrossMargin";
+      accounts: [
+        {
+          name: "state";
+          isMut: false;
+          isSigner: false;
+        },
+        {
+          name: "markPrices";
+          isMut: false;
+          isSigner: false;
+        },
+        {
+          name: "crossMarginAccount";
+          isMut: true;
+          isSigner: false;
+        },
+        {
+          name: "authority";
+          isMut: false;
+          isSigner: true;
+        },
+        {
+          name: "dexProgram";
+          isMut: false;
+          isSigner: false;
+        },
+        {
+          name: "tokenProgram";
+          isMut: false;
+          isSigner: false;
+        },
+        {
+          name: "serumAuthority";
+          isMut: false;
+          isSigner: false;
+        },
+        {
+          name: "openOrders";
+          isMut: true;
+          isSigner: false;
+        },
+        {
+          name: "rent";
+          isMut: false;
+          isSigner: false;
+        },
+        {
+          name: "marketAccounts";
+          accounts: [
+            {
+              name: "market";
+              isMut: true;
+              isSigner: false;
+            },
+            {
+              name: "requestQueue";
+              isMut: true;
+              isSigner: false;
+            },
+            {
+              name: "eventQueue";
+              isMut: true;
+              isSigner: false;
+            },
+            {
+              name: "bids";
+              isMut: true;
+              isSigner: false;
+            },
+            {
+              name: "asks";
+              isMut: true;
+              isSigner: false;
+            },
+            {
+              name: "orderPayerTokenAccount";
+              isMut: true;
+              isSigner: false;
+            },
+            {
+              name: "coinVault";
+              isMut: true;
+              isSigner: false;
+            },
+            {
+              name: "pcVault";
+              isMut: true;
+              isSigner: false;
+            },
+            {
+              name: "coinWallet";
+              isMut: true;
+              isSigner: false;
+            },
+            {
+              name: "pcWallet";
+              isMut: true;
+              isSigner: false;
             }
-          ]
-        },
-        {
-          "name": "oracle",
-          "isMut": false,
-          "isSigner": false
-        },
-        {
-          "name": "oracleBackupFeed",
-          "isMut": false,
-          "isSigner": false
-        },
-        {
-          "name": "oracleBackupProgram",
-          "isMut": false,
-          "isSigner": false
-        },
-        {
-          "name": "marketMint",
-          "isMut": true,
-          "isSigner": false
-        },
-        {
-          "name": "mintAuthority",
-          "isMut": false,
-          "isSigner": false
-        },
-        {
-          "name": "perpSyncQueue",
-          "isMut": true,
-          "isSigner": false
-        },
-        {
-          "name": "userVaultTokenAccount",
-          "isMut": true,
-          "isSigner": false
-        },
-        {
-          "name": "treasuryWallet",
-          "isMut": true,
-          "isSigner": false
+          ];
+        },
+        {
+          name: "oracle";
+          isMut: false;
+          isSigner: false;
+        },
+        {
+          name: "oracleBackupFeed";
+          isMut: false;
+          isSigner: false;
+        },
+        {
+          name: "oracleBackupProgram";
+          isMut: false;
+          isSigner: false;
+        },
+        {
+          name: "marketMint";
+          isMut: true;
+          isSigner: false;
+        },
+        {
+          name: "mintAuthority";
+          isMut: false;
+          isSigner: false;
+        },
+        {
+          name: "perpSyncQueue";
+          isMut: true;
+          isSigner: false;
+        },
+        {
+          name: "userVaultTokenAccount";
+          isMut: true;
+          isSigner: false;
+        },
+        {
+          name: "treasuryWallet";
+          isMut: true;
+          isSigner: false;
         }
-      ],
-      "args": [
-        {
-          "name": "asset",
-          "type": {
-            "defined": "Asset"
-          }
-        },
-        {
-          "name": "price",
-          "type": "u64"
-        },
-        {
-          "name": "size",
-          "type": "u64"
-        },
-        {
-          "name": "side",
-          "type": {
-            "defined": "Side"
-          }
-        },
-        {
-          "name": "orderType",
-          "type": {
-            "defined": "OrderType"
-          }
-        },
-        {
-          "name": "clientOrderId",
-          "type": {
-            "option": "u64"
-          }
-        },
-        {
-          "name": "tag",
-          "type": {
-            "option": "string"
-          }
-        },
-        {
-          "name": "tifOffset",
-          "type": {
-            "option": "u16"
-          }
+      ];
+      args: [
+        {
+          name: "asset";
+          type: {
+            defined: "Asset";
+          };
+        },
+        {
+          name: "price";
+          type: "u64";
+        },
+        {
+          name: "size";
+          type: "u64";
+        },
+        {
+          name: "side";
+          type: {
+            defined: "Side";
+          };
+        },
+        {
+          name: "orderType";
+          type: {
+            defined: "OrderType";
+          };
+        },
+        {
+          name: "clientOrderId";
+          type: {
+            option: "u64";
+          };
+        },
+        {
+          name: "tag";
+          type: {
+            option: "string";
+          };
+        },
+        {
+          name: "tifOffset";
+          type: {
+            option: "u16";
+          };
         }
-      ]
-    },
-    {
-      "name": "cancelOrderCross",
-      "accounts": [
-        {
-          "name": "authority",
-          "isMut": false,
-          "isSigner": true
-        },
-        {
-          "name": "cancelAccounts",
-          "accounts": [
-            {
-              "name": "state",
-              "isMut": false,
-              "isSigner": false
-            },
-            {
-              "name": "crossMarginAccount",
-              "isMut": true,
-              "isSigner": false
-            },
-            {
-              "name": "dexProgram",
-              "isMut": false,
-              "isSigner": false
-            },
-            {
-              "name": "serumAuthority",
-              "isMut": false,
-              "isSigner": false
-            },
-            {
-              "name": "openOrders",
-              "isMut": true,
-              "isSigner": false
-            },
-            {
-              "name": "market",
-              "isMut": true,
-              "isSigner": false
-            },
-            {
-              "name": "bids",
-              "isMut": true,
-              "isSigner": false
-            },
-            {
-              "name": "asks",
-              "isMut": true,
-              "isSigner": false
-            },
-            {
-              "name": "eventQueue",
-              "isMut": true,
-              "isSigner": false
+      ];
+    },
+    {
+      name: "cancelOrderCross";
+      accounts: [
+        {
+          name: "authority";
+          isMut: false;
+          isSigner: true;
+        },
+        {
+          name: "cancelAccounts";
+          accounts: [
+            {
+              name: "state";
+              isMut: false;
+              isSigner: false;
+            },
+            {
+              name: "crossMarginAccount";
+              isMut: true;
+              isSigner: false;
+            },
+            {
+              name: "dexProgram";
+              isMut: false;
+              isSigner: false;
+            },
+            {
+              name: "serumAuthority";
+              isMut: false;
+              isSigner: false;
+            },
+            {
+              name: "openOrders";
+              isMut: true;
+              isSigner: false;
+            },
+            {
+              name: "market";
+              isMut: true;
+              isSigner: false;
+            },
+            {
+              name: "bids";
+              isMut: true;
+              isSigner: false;
+            },
+            {
+              name: "asks";
+              isMut: true;
+              isSigner: false;
+            },
+            {
+              name: "eventQueue";
+              isMut: true;
+              isSigner: false;
             }
-          ]
+          ];
         }
-      ],
-      "args": [
-        {
-          "name": "asset",
-          "type": {
-            "defined": "Asset"
-          }
-        },
-        {
-          "name": "side",
-          "type": {
-            "defined": "Side"
-          }
-        },
-        {
-          "name": "orderId",
-          "type": "u128"
+      ];
+      args: [
+        {
+          name: "asset";
+          type: {
+            defined: "Asset";
+          };
+        },
+        {
+          name: "side";
+          type: {
+            defined: "Side";
+          };
+        },
+        {
+          name: "orderId";
+          type: "u128";
         }
-      ]
-    },
-    {
-      "name": "cancelOrder",
-      "accounts": [
-        {
-          "name": "authority",
-          "isMut": false,
-          "isSigner": true
-        },
-        {
-          "name": "cancelAccounts",
-          "accounts": [
-            {
-              "name": "zetaGroup",
-              "isMut": false,
-              "isSigner": false
-            },
-            {
-              "name": "state",
-              "isMut": false,
-              "isSigner": false
-            },
-            {
-              "name": "marginAccount",
-              "isMut": true,
-              "isSigner": false
-            },
-            {
-              "name": "dexProgram",
-              "isMut": false,
-              "isSigner": false
-            },
-            {
-              "name": "serumAuthority",
-              "isMut": false,
-              "isSigner": false
-            },
-            {
-              "name": "openOrders",
-              "isMut": true,
-              "isSigner": false
-            },
-            {
-              "name": "market",
-              "isMut": true,
-              "isSigner": false
-            },
-            {
-              "name": "bids",
-              "isMut": true,
-              "isSigner": false
-            },
-            {
-              "name": "asks",
-              "isMut": true,
-              "isSigner": false
-            },
-            {
-              "name": "eventQueue",
-              "isMut": true,
-              "isSigner": false
+      ];
+    },
+    {
+      name: "cancelOrder";
+      accounts: [
+        {
+          name: "authority";
+          isMut: false;
+          isSigner: true;
+        },
+        {
+          name: "cancelAccounts";
+          accounts: [
+            {
+              name: "zetaGroup";
+              isMut: false;
+              isSigner: false;
+            },
+            {
+              name: "state";
+              isMut: false;
+              isSigner: false;
+            },
+            {
+              name: "marginAccount";
+              isMut: true;
+              isSigner: false;
+            },
+            {
+              name: "dexProgram";
+              isMut: false;
+              isSigner: false;
+            },
+            {
+              name: "serumAuthority";
+              isMut: false;
+              isSigner: false;
+            },
+            {
+              name: "openOrders";
+              isMut: true;
+              isSigner: false;
+            },
+            {
+              name: "market";
+              isMut: true;
+              isSigner: false;
+            },
+            {
+              name: "bids";
+              isMut: true;
+              isSigner: false;
+            },
+            {
+              name: "asks";
+              isMut: true;
+              isSigner: false;
+            },
+            {
+              name: "eventQueue";
+              isMut: true;
+              isSigner: false;
             }
-          ]
+          ];
         }
-      ],
-      "args": [
-        {
-          "name": "side",
-          "type": {
-            "defined": "Side"
-          }
-        },
-        {
-          "name": "orderId",
-          "type": "u128"
+      ];
+      args: [
+        {
+          name: "side";
+          type: {
+            defined: "Side";
+          };
+        },
+        {
+          name: "orderId";
+          type: "u128";
         }
-      ]
-    },
-    {
-      "name": "cancelOrderNoError",
-      "accounts": [
-        {
-          "name": "authority",
-          "isMut": false,
-          "isSigner": true
-        },
-        {
-          "name": "cancelAccounts",
-          "accounts": [
-            {
-              "name": "zetaGroup",
-              "isMut": false,
-              "isSigner": false
-            },
-            {
-              "name": "state",
-              "isMut": false,
-              "isSigner": false
-            },
-            {
-              "name": "marginAccount",
-              "isMut": true,
-              "isSigner": false
-            },
-            {
-              "name": "dexProgram",
-              "isMut": false,
-              "isSigner": false
-            },
-            {
-              "name": "serumAuthority",
-              "isMut": false,
-              "isSigner": false
-            },
-            {
-              "name": "openOrders",
-              "isMut": true,
-              "isSigner": false
-            },
-            {
-              "name": "market",
-              "isMut": true,
-              "isSigner": false
-            },
-            {
-              "name": "bids",
-              "isMut": true,
-              "isSigner": false
-            },
-            {
-              "name": "asks",
-              "isMut": true,
-              "isSigner": false
-            },
-            {
-              "name": "eventQueue",
-              "isMut": true,
-              "isSigner": false
+      ];
+    },
+    {
+      name: "cancelOrderNoError";
+      accounts: [
+        {
+          name: "authority";
+          isMut: false;
+          isSigner: true;
+        },
+        {
+          name: "cancelAccounts";
+          accounts: [
+            {
+              name: "zetaGroup";
+              isMut: false;
+              isSigner: false;
+            },
+            {
+              name: "state";
+              isMut: false;
+              isSigner: false;
+            },
+            {
+              name: "marginAccount";
+              isMut: true;
+              isSigner: false;
+            },
+            {
+              name: "dexProgram";
+              isMut: false;
+              isSigner: false;
+            },
+            {
+              name: "serumAuthority";
+              isMut: false;
+              isSigner: false;
+            },
+            {
+              name: "openOrders";
+              isMut: true;
+              isSigner: false;
+            },
+            {
+              name: "market";
+              isMut: true;
+              isSigner: false;
+            },
+            {
+              name: "bids";
+              isMut: true;
+              isSigner: false;
+            },
+            {
+              name: "asks";
+              isMut: true;
+              isSigner: false;
+            },
+            {
+              name: "eventQueue";
+              isMut: true;
+              isSigner: false;
             }
-          ]
+          ];
         }
-      ],
-      "args": [
-        {
-          "name": "side",
-          "type": {
-            "defined": "Side"
-          }
-        },
-        {
-          "name": "orderId",
-          "type": "u128"
+      ];
+      args: [
+        {
+          name: "side";
+          type: {
+            defined: "Side";
+          };
+        },
+        {
+          name: "orderId";
+          type: "u128";
         }
-      ]
-    },
-    {
-      "name": "cancelAllMarketOrders",
-      "accounts": [
-        {
-          "name": "authority",
-          "isMut": false,
-          "isSigner": true
-        },
-        {
-          "name": "cancelAccounts",
-          "accounts": [
-            {
-              "name": "zetaGroup",
-              "isMut": false,
-              "isSigner": false
-            },
-            {
-              "name": "state",
-              "isMut": false,
-              "isSigner": false
-            },
-            {
-              "name": "marginAccount",
-              "isMut": true,
-              "isSigner": false
-            },
-            {
-              "name": "dexProgram",
-              "isMut": false,
-              "isSigner": false
-            },
-            {
-              "name": "serumAuthority",
-              "isMut": false,
-              "isSigner": false
-            },
-            {
-              "name": "openOrders",
-              "isMut": true,
-              "isSigner": false
-            },
-            {
-              "name": "market",
-              "isMut": true,
-              "isSigner": false
-            },
-            {
-              "name": "bids",
-              "isMut": true,
-              "isSigner": false
-            },
-            {
-              "name": "asks",
-              "isMut": true,
-              "isSigner": false
-            },
-            {
-              "name": "eventQueue",
-              "isMut": true,
-              "isSigner": false
+      ];
+    },
+    {
+      name: "cancelAllMarketOrders";
+      accounts: [
+        {
+          name: "authority";
+          isMut: false;
+          isSigner: true;
+        },
+        {
+          name: "cancelAccounts";
+          accounts: [
+            {
+              name: "zetaGroup";
+              isMut: false;
+              isSigner: false;
+            },
+            {
+              name: "state";
+              isMut: false;
+              isSigner: false;
+            },
+            {
+              name: "marginAccount";
+              isMut: true;
+              isSigner: false;
+            },
+            {
+              name: "dexProgram";
+              isMut: false;
+              isSigner: false;
+            },
+            {
+              name: "serumAuthority";
+              isMut: false;
+              isSigner: false;
+            },
+            {
+              name: "openOrders";
+              isMut: true;
+              isSigner: false;
+            },
+            {
+              name: "market";
+              isMut: true;
+              isSigner: false;
+            },
+            {
+              name: "bids";
+              isMut: true;
+              isSigner: false;
+            },
+            {
+              name: "asks";
+              isMut: true;
+              isSigner: false;
+            },
+            {
+              name: "eventQueue";
+              isMut: true;
+              isSigner: false;
             }
-          ]
+          ];
         }
-      ],
-      "args": []
-    },
-    {
-      "name": "cancelOrderHalted",
-      "accounts": [
-        {
-          "name": "cancelAccounts",
-          "accounts": [
-            {
-              "name": "zetaGroup",
-              "isMut": false,
-              "isSigner": false
-            },
-            {
-              "name": "state",
-              "isMut": false,
-              "isSigner": false
-            },
-            {
-              "name": "marginAccount",
-              "isMut": true,
-              "isSigner": false
-            },
-            {
-              "name": "dexProgram",
-              "isMut": false,
-              "isSigner": false
-            },
-            {
-              "name": "serumAuthority",
-              "isMut": false,
-              "isSigner": false
-            },
-            {
-              "name": "openOrders",
-              "isMut": true,
-              "isSigner": false
-            },
-            {
-              "name": "market",
-              "isMut": true,
-              "isSigner": false
-            },
-            {
-              "name": "bids",
-              "isMut": true,
-              "isSigner": false
-            },
-            {
-              "name": "asks",
-              "isMut": true,
-              "isSigner": false
-            },
-            {
-              "name": "eventQueue",
-              "isMut": true,
-              "isSigner": false
+      ];
+      args: [];
+    },
+    {
+      name: "cancelOrderHalted";
+      accounts: [
+        {
+          name: "cancelAccounts";
+          accounts: [
+            {
+              name: "zetaGroup";
+              isMut: false;
+              isSigner: false;
+            },
+            {
+              name: "state";
+              isMut: false;
+              isSigner: false;
+            },
+            {
+              name: "marginAccount";
+              isMut: true;
+              isSigner: false;
+            },
+            {
+              name: "dexProgram";
+              isMut: false;
+              isSigner: false;
+            },
+            {
+              name: "serumAuthority";
+              isMut: false;
+              isSigner: false;
+            },
+            {
+              name: "openOrders";
+              isMut: true;
+              isSigner: false;
+            },
+            {
+              name: "market";
+              isMut: true;
+              isSigner: false;
+            },
+            {
+              name: "bids";
+              isMut: true;
+              isSigner: false;
+            },
+            {
+              name: "asks";
+              isMut: true;
+              isSigner: false;
+            },
+            {
+              name: "eventQueue";
+              isMut: true;
+              isSigner: false;
             }
-          ]
+          ];
         }
-      ],
-      "args": [
-        {
-          "name": "side",
-          "type": {
-            "defined": "Side"
-          }
-        },
-        {
-          "name": "orderId",
-          "type": "u128"
+      ];
+      args: [
+        {
+          name: "side";
+          type: {
+            defined: "Side";
+          };
+        },
+        {
+          name: "orderId";
+          type: "u128";
         }
-      ]
-    },
-    {
-      "name": "cancelOrderByClientOrderId",
-      "accounts": [
-        {
-          "name": "authority",
-          "isMut": false,
-          "isSigner": true
-        },
-        {
-          "name": "cancelAccounts",
-          "accounts": [
-            {
-              "name": "zetaGroup",
-              "isMut": false,
-              "isSigner": false
-            },
-            {
-              "name": "state",
-              "isMut": false,
-              "isSigner": false
-            },
-            {
-              "name": "marginAccount",
-              "isMut": true,
-              "isSigner": false
-            },
-            {
-              "name": "dexProgram",
-              "isMut": false,
-              "isSigner": false
-            },
-            {
-              "name": "serumAuthority",
-              "isMut": false,
-              "isSigner": false
-            },
-            {
-              "name": "openOrders",
-              "isMut": true,
-              "isSigner": false
-            },
-            {
-              "name": "market",
-              "isMut": true,
-              "isSigner": false
-            },
-            {
-              "name": "bids",
-              "isMut": true,
-              "isSigner": false
-            },
-            {
-              "name": "asks",
-              "isMut": true,
-              "isSigner": false
-            },
-            {
-              "name": "eventQueue",
-              "isMut": true,
-              "isSigner": false
+      ];
+    },
+    {
+      name: "cancelOrderByClientOrderId";
+      accounts: [
+        {
+          name: "authority";
+          isMut: false;
+          isSigner: true;
+        },
+        {
+          name: "cancelAccounts";
+          accounts: [
+            {
+              name: "zetaGroup";
+              isMut: false;
+              isSigner: false;
+            },
+            {
+              name: "state";
+              isMut: false;
+              isSigner: false;
+            },
+            {
+              name: "marginAccount";
+              isMut: true;
+              isSigner: false;
+            },
+            {
+              name: "dexProgram";
+              isMut: false;
+              isSigner: false;
+            },
+            {
+              name: "serumAuthority";
+              isMut: false;
+              isSigner: false;
+            },
+            {
+              name: "openOrders";
+              isMut: true;
+              isSigner: false;
+            },
+            {
+              name: "market";
+              isMut: true;
+              isSigner: false;
+            },
+            {
+              name: "bids";
+              isMut: true;
+              isSigner: false;
+            },
+            {
+              name: "asks";
+              isMut: true;
+              isSigner: false;
+            },
+            {
+              name: "eventQueue";
+              isMut: true;
+              isSigner: false;
             }
-          ]
+          ];
         }
-      ],
-      "args": [
-        {
-          "name": "clientOrderId",
-          "type": "u64"
+      ];
+      args: [
+        {
+          name: "clientOrderId";
+          type: "u64";
         }
-      ]
-    },
-    {
-      "name": "cancelOrderByClientOrderIdNoError",
-      "accounts": [
-        {
-          "name": "authority",
-          "isMut": false,
-          "isSigner": true
-        },
-        {
-          "name": "cancelAccounts",
-          "accounts": [
-            {
-              "name": "zetaGroup",
-              "isMut": false,
-              "isSigner": false
-            },
-            {
-              "name": "state",
-              "isMut": false,
-              "isSigner": false
-            },
-            {
-              "name": "marginAccount",
-              "isMut": true,
-              "isSigner": false
-            },
-            {
-              "name": "dexProgram",
-              "isMut": false,
-              "isSigner": false
-            },
-            {
-              "name": "serumAuthority",
-              "isMut": false,
-              "isSigner": false
-            },
-            {
-              "name": "openOrders",
-              "isMut": true,
-              "isSigner": false
-            },
-            {
-              "name": "market",
-              "isMut": true,
-              "isSigner": false
-            },
-            {
-              "name": "bids",
-              "isMut": true,
-              "isSigner": false
-            },
-            {
-              "name": "asks",
-              "isMut": true,
-              "isSigner": false
-            },
-            {
-              "name": "eventQueue",
-              "isMut": true,
-              "isSigner": false
+      ];
+    },
+    {
+      name: "cancelOrderByClientOrderIdNoError";
+      accounts: [
+        {
+          name: "authority";
+          isMut: false;
+          isSigner: true;
+        },
+        {
+          name: "cancelAccounts";
+          accounts: [
+            {
+              name: "zetaGroup";
+              isMut: false;
+              isSigner: false;
+            },
+            {
+              name: "state";
+              isMut: false;
+              isSigner: false;
+            },
+            {
+              name: "marginAccount";
+              isMut: true;
+              isSigner: false;
+            },
+            {
+              name: "dexProgram";
+              isMut: false;
+              isSigner: false;
+            },
+            {
+              name: "serumAuthority";
+              isMut: false;
+              isSigner: false;
+            },
+            {
+              name: "openOrders";
+              isMut: true;
+              isSigner: false;
+            },
+            {
+              name: "market";
+              isMut: true;
+              isSigner: false;
+            },
+            {
+              name: "bids";
+              isMut: true;
+              isSigner: false;
+            },
+            {
+              name: "asks";
+              isMut: true;
+              isSigner: false;
+            },
+            {
+              name: "eventQueue";
+              isMut: true;
+              isSigner: false;
             }
-          ]
+          ];
         }
-      ],
-      "args": [
-        {
-          "name": "clientOrderId",
-          "type": "u64"
+      ];
+      args: [
+        {
+          name: "clientOrderId";
+          type: "u64";
         }
-      ]
-    },
-    {
-      "name": "cancelExpiredOrder",
-      "accounts": [
-        {
-          "name": "cancelAccounts",
-          "accounts": [
-            {
-              "name": "zetaGroup",
-              "isMut": false,
-              "isSigner": false
-            },
-            {
-              "name": "state",
-              "isMut": false,
-              "isSigner": false
-            },
-            {
-              "name": "marginAccount",
-              "isMut": true,
-              "isSigner": false
-            },
-            {
-              "name": "dexProgram",
-              "isMut": false,
-              "isSigner": false
-            },
-            {
-              "name": "serumAuthority",
-              "isMut": false,
-              "isSigner": false
-            },
-            {
-              "name": "openOrders",
-              "isMut": true,
-              "isSigner": false
-            },
-            {
-              "name": "market",
-              "isMut": true,
-              "isSigner": false
-            },
-            {
-              "name": "bids",
-              "isMut": true,
-              "isSigner": false
-            },
-            {
-              "name": "asks",
-              "isMut": true,
-              "isSigner": false
-            },
-            {
-              "name": "eventQueue",
-              "isMut": true,
-              "isSigner": false
+      ];
+    },
+    {
+      name: "cancelExpiredOrder";
+      accounts: [
+        {
+          name: "cancelAccounts";
+          accounts: [
+            {
+              name: "zetaGroup";
+              isMut: false;
+              isSigner: false;
+            },
+            {
+              name: "state";
+              isMut: false;
+              isSigner: false;
+            },
+            {
+              name: "marginAccount";
+              isMut: true;
+              isSigner: false;
+            },
+            {
+              name: "dexProgram";
+              isMut: false;
+              isSigner: false;
+            },
+            {
+              name: "serumAuthority";
+              isMut: false;
+              isSigner: false;
+            },
+            {
+              name: "openOrders";
+              isMut: true;
+              isSigner: false;
+            },
+            {
+              name: "market";
+              isMut: true;
+              isSigner: false;
+            },
+            {
+              name: "bids";
+              isMut: true;
+              isSigner: false;
+            },
+            {
+              name: "asks";
+              isMut: true;
+              isSigner: false;
+            },
+            {
+              name: "eventQueue";
+              isMut: true;
+              isSigner: false;
             }
-          ]
+          ];
         }
-      ],
-      "args": [
-        {
-          "name": "side",
-          "type": {
-            "defined": "Side"
-          }
-        },
-        {
-          "name": "orderId",
-          "type": "u128"
+      ];
+      args: [
+        {
+          name: "side";
+          type: {
+            defined: "Side";
+          };
+        },
+        {
+          name: "orderId";
+          type: "u128";
         }
-      ]
-    },
-    {
-      "name": "pruneExpiredTifOrders",
-      "accounts": [
-        {
-          "name": "dexProgram",
-          "isMut": false,
-          "isSigner": false
-        },
-        {
-          "name": "state",
-          "isMut": false,
-          "isSigner": false
-        },
-        {
-          "name": "serumAuthority",
-          "isMut": false,
-          "isSigner": false
-        },
-        {
-          "name": "market",
-          "isMut": true,
-          "isSigner": false
-        },
-        {
-          "name": "bids",
-          "isMut": true,
-          "isSigner": false
-        },
-        {
-          "name": "asks",
-          "isMut": true,
-          "isSigner": false
-        },
-        {
-          "name": "eventQueue",
-          "isMut": true,
-          "isSigner": false
+      ];
+    },
+    {
+      name: "pruneExpiredTifOrders";
+      accounts: [
+        {
+          name: "dexProgram";
+          isMut: false;
+          isSigner: false;
+        },
+        {
+          name: "state";
+          isMut: false;
+          isSigner: false;
+        },
+        {
+          name: "serumAuthority";
+          isMut: false;
+          isSigner: false;
+        },
+        {
+          name: "market";
+          isMut: true;
+          isSigner: false;
+        },
+        {
+          name: "bids";
+          isMut: true;
+          isSigner: false;
+        },
+        {
+          name: "asks";
+          isMut: true;
+          isSigner: false;
+        },
+        {
+          name: "eventQueue";
+          isMut: true;
+          isSigner: false;
         }
-      ],
-      "args": []
-    },
-    {
-      "name": "forceCancelOrderByOrderId",
-      "accounts": [
-        {
-          "name": "greeks",
-          "isMut": false,
-          "isSigner": false
-        },
-        {
-          "name": "oracle",
-          "isMut": false,
-          "isSigner": false
-        },
-        {
-          "name": "oracleBackupFeed",
-          "isMut": false,
-          "isSigner": false
-        },
-        {
-          "name": "oracleBackupProgram",
-          "isMut": false,
-          "isSigner": false
-        },
-        {
-          "name": "cancelAccounts",
-          "accounts": [
-            {
-              "name": "zetaGroup",
-              "isMut": false,
-              "isSigner": false
-            },
-            {
-              "name": "state",
-              "isMut": false,
-              "isSigner": false
-            },
-            {
-              "name": "marginAccount",
-              "isMut": true,
-              "isSigner": false
-            },
-            {
-              "name": "dexProgram",
-              "isMut": false,
-              "isSigner": false
-            },
-            {
-              "name": "serumAuthority",
-              "isMut": false,
-              "isSigner": false
-            },
-            {
-              "name": "openOrders",
-              "isMut": true,
-              "isSigner": false
-            },
-            {
-              "name": "market",
-              "isMut": true,
-              "isSigner": false
-            },
-            {
-              "name": "bids",
-              "isMut": true,
-              "isSigner": false
-            },
-            {
-              "name": "asks",
-              "isMut": true,
-              "isSigner": false
-            },
-            {
-              "name": "eventQueue",
-              "isMut": true,
-              "isSigner": false
+      ];
+      args: [];
+    },
+    {
+      name: "forceCancelOrderByOrderId";
+      accounts: [
+        {
+          name: "greeks";
+          isMut: false;
+          isSigner: false;
+        },
+        {
+          name: "oracle";
+          isMut: false;
+          isSigner: false;
+        },
+        {
+          name: "oracleBackupFeed";
+          isMut: false;
+          isSigner: false;
+        },
+        {
+          name: "oracleBackupProgram";
+          isMut: false;
+          isSigner: false;
+        },
+        {
+          name: "cancelAccounts";
+          accounts: [
+            {
+              name: "zetaGroup";
+              isMut: false;
+              isSigner: false;
+            },
+            {
+              name: "state";
+              isMut: false;
+              isSigner: false;
+            },
+            {
+              name: "marginAccount";
+              isMut: true;
+              isSigner: false;
+            },
+            {
+              name: "dexProgram";
+              isMut: false;
+              isSigner: false;
+            },
+            {
+              name: "serumAuthority";
+              isMut: false;
+              isSigner: false;
+            },
+            {
+              name: "openOrders";
+              isMut: true;
+              isSigner: false;
+            },
+            {
+              name: "market";
+              isMut: true;
+              isSigner: false;
+            },
+            {
+              name: "bids";
+              isMut: true;
+              isSigner: false;
+            },
+            {
+              name: "asks";
+              isMut: true;
+              isSigner: false;
+            },
+            {
+              name: "eventQueue";
+              isMut: true;
+              isSigner: false;
             }
-          ]
+          ];
         }
-      ],
-      "args": [
-        {
-          "name": "side",
-          "type": {
-            "defined": "Side"
-          }
-        },
-        {
-          "name": "orderId",
-          "type": "u128"
+      ];
+      args: [
+        {
+          name: "side";
+          type: {
+            defined: "Side";
+          };
+        },
+        {
+          name: "orderId";
+          type: "u128";
         }
-      ]
-    },
-    {
-      "name": "forceCancelOrders",
-      "accounts": [
-        {
-          "name": "greeks",
-          "isMut": false,
-          "isSigner": false
-        },
-        {
-          "name": "oracle",
-          "isMut": false,
-          "isSigner": false
-        },
-        {
-          "name": "oracleBackupFeed",
-          "isMut": false,
-          "isSigner": false
-        },
-        {
-          "name": "oracleBackupProgram",
-          "isMut": false,
-          "isSigner": false
-        },
-        {
-          "name": "cancelAccounts",
-          "accounts": [
-            {
-              "name": "zetaGroup",
-              "isMut": false,
-              "isSigner": false
-            },
-            {
-              "name": "state",
-              "isMut": false,
-              "isSigner": false
-            },
-            {
-              "name": "marginAccount",
-              "isMut": true,
-              "isSigner": false
-            },
-            {
-              "name": "dexProgram",
-              "isMut": false,
-              "isSigner": false
-            },
-            {
-              "name": "serumAuthority",
-              "isMut": false,
-              "isSigner": false
-            },
-            {
-              "name": "openOrders",
-              "isMut": true,
-              "isSigner": false
-            },
-            {
-              "name": "market",
-              "isMut": true,
-              "isSigner": false
-            },
-            {
-              "name": "bids",
-              "isMut": true,
-              "isSigner": false
-            },
-            {
-              "name": "asks",
-              "isMut": true,
-              "isSigner": false
-            },
-            {
-              "name": "eventQueue",
-              "isMut": true,
-              "isSigner": false
+      ];
+    },
+    {
+      name: "forceCancelOrders";
+      accounts: [
+        {
+          name: "greeks";
+          isMut: false;
+          isSigner: false;
+        },
+        {
+          name: "oracle";
+          isMut: false;
+          isSigner: false;
+        },
+        {
+          name: "oracleBackupFeed";
+          isMut: false;
+          isSigner: false;
+        },
+        {
+          name: "oracleBackupProgram";
+          isMut: false;
+          isSigner: false;
+        },
+        {
+          name: "cancelAccounts";
+          accounts: [
+            {
+              name: "zetaGroup";
+              isMut: false;
+              isSigner: false;
+            },
+            {
+              name: "state";
+              isMut: false;
+              isSigner: false;
+            },
+            {
+              name: "marginAccount";
+              isMut: true;
+              isSigner: false;
+            },
+            {
+              name: "dexProgram";
+              isMut: false;
+              isSigner: false;
+            },
+            {
+              name: "serumAuthority";
+              isMut: false;
+              isSigner: false;
+            },
+            {
+              name: "openOrders";
+              isMut: true;
+              isSigner: false;
+            },
+            {
+              name: "market";
+              isMut: true;
+              isSigner: false;
+            },
+            {
+              name: "bids";
+              isMut: true;
+              isSigner: false;
+            },
+            {
+              name: "asks";
+              isMut: true;
+              isSigner: false;
+            },
+            {
+              name: "eventQueue";
+              isMut: true;
+              isSigner: false;
             }
-          ]
+          ];
         }
-      ],
-      "args": []
-    },
-    {
-      "name": "crankEventQueue",
-      "docs": [
-        "The only events that need to be cranked are maker fills."
-      ],
-      "accounts": [
-        {
-          "name": "state",
-          "isMut": false,
-          "isSigner": false
-        },
-        {
-          "name": "zetaGroup",
-          "isMut": false,
-          "isSigner": false
-        },
-        {
-          "name": "market",
-          "isMut": true,
-          "isSigner": false
-        },
-        {
-          "name": "eventQueue",
-          "isMut": true,
-          "isSigner": false
-        },
-        {
-          "name": "dexProgram",
-          "isMut": false,
-          "isSigner": false
-        },
-        {
-          "name": "serumAuthority",
-          "isMut": false,
-          "isSigner": false
+      ];
+      args: [];
+    },
+    {
+      name: "crankEventQueue";
+      docs: ["The only events that need to be cranked are maker fills."];
+      accounts: [
+        {
+          name: "state";
+          isMut: false;
+          isSigner: false;
+        },
+        {
+          name: "zetaGroup";
+          isMut: false;
+          isSigner: false;
+        },
+        {
+          name: "market";
+          isMut: true;
+          isSigner: false;
+        },
+        {
+          name: "eventQueue";
+          isMut: true;
+          isSigner: false;
+        },
+        {
+          name: "dexProgram";
+          isMut: false;
+          isSigner: false;
+        },
+        {
+          name: "serumAuthority";
+          isMut: false;
+          isSigner: false;
         }
-      ],
-      "args": []
-    },
-    {
-      "name": "collectTreasuryFunds",
-      "accounts": [
-        {
-          "name": "state",
-          "isMut": false,
-          "isSigner": false
-        },
-        {
-          "name": "treasuryWallet",
-          "isMut": true,
-          "isSigner": false
-        },
-        {
-          "name": "collectionTokenAccount",
-          "isMut": true,
-          "isSigner": false
-        },
-        {
-          "name": "tokenProgram",
-          "isMut": false,
-          "isSigner": false
-        },
-        {
-          "name": "admin",
-          "isMut": false,
-          "isSigner": true
+      ];
+      args: [];
+    },
+    {
+      name: "collectTreasuryFunds";
+      accounts: [
+        {
+          name: "state";
+          isMut: false;
+          isSigner: false;
+        },
+        {
+          name: "treasuryWallet";
+          isMut: true;
+          isSigner: false;
+        },
+        {
+          name: "collectionTokenAccount";
+          isMut: true;
+          isSigner: false;
+        },
+        {
+          name: "tokenProgram";
+          isMut: false;
+          isSigner: false;
+        },
+        {
+          name: "admin";
+          isMut: false;
+          isSigner: true;
         }
-      ],
-      "args": [
-        {
-          "name": "amount",
-          "type": "u64"
+      ];
+      args: [
+        {
+          name: "amount";
+          type: "u64";
         }
-      ]
-    },
-    {
-      "name": "treasuryMovement",
-      "accounts": [
-        {
-          "name": "state",
-          "isMut": false,
-          "isSigner": false
-        },
-        {
-          "name": "zetaGroup",
-          "isMut": false,
-          "isSigner": false
-        },
-        {
-          "name": "insuranceVault",
-          "isMut": true,
-          "isSigner": false
-        },
-        {
-          "name": "treasuryWallet",
-          "isMut": true,
-          "isSigner": false
-        },
-        {
-          "name": "referralsRewardsWallet",
-          "isMut": true,
-          "isSigner": false
-        },
-        {
-          "name": "tokenProgram",
-          "isMut": false,
-          "isSigner": false
-        },
-        {
-          "name": "admin",
-          "isMut": false,
-          "isSigner": true
+      ];
+    },
+    {
+      name: "treasuryMovement";
+      accounts: [
+        {
+          name: "state";
+          isMut: false;
+          isSigner: false;
+        },
+        {
+          name: "zetaGroup";
+          isMut: false;
+          isSigner: false;
+        },
+        {
+          name: "insuranceVault";
+          isMut: true;
+          isSigner: false;
+        },
+        {
+          name: "treasuryWallet";
+          isMut: true;
+          isSigner: false;
+        },
+        {
+          name: "referralsRewardsWallet";
+          isMut: true;
+          isSigner: false;
+        },
+        {
+          name: "tokenProgram";
+          isMut: false;
+          isSigner: false;
+        },
+        {
+          name: "admin";
+          isMut: false;
+          isSigner: true;
         }
-      ],
-      "args": [
-        {
-          "name": "treasuryMovementType",
-          "type": {
-            "defined": "TreasuryMovementType"
-          }
-        },
-        {
-          "name": "amount",
-          "type": "u64"
+      ];
+      args: [
+        {
+          name: "treasuryMovementType";
+          type: {
+            defined: "TreasuryMovementType";
+          };
+        },
+        {
+          name: "amount";
+          type: "u64";
         }
-      ]
-    },
-    {
-      "name": "rebalanceInsuranceVault",
-      "accounts": [
-        {
-          "name": "state",
-          "isMut": false,
-          "isSigner": false
-        },
-        {
-          "name": "zetaGroup",
-          "isMut": false,
-          "isSigner": false
-        },
-        {
-          "name": "zetaVault",
-          "isMut": true,
-          "isSigner": false
-        },
-        {
-          "name": "insuranceVault",
-          "isMut": true,
-          "isSigner": false
-        },
-        {
-          "name": "treasuryWallet",
-          "isMut": true,
-          "isSigner": false
-        },
-        {
-          "name": "socializedLossAccount",
-          "isMut": true,
-          "isSigner": false
-        },
-        {
-          "name": "tokenProgram",
-          "isMut": false,
-          "isSigner": false
+      ];
+    },
+    {
+      name: "rebalanceInsuranceVault";
+      accounts: [
+        {
+          name: "state";
+          isMut: false;
+          isSigner: false;
+        },
+        {
+          name: "zetaGroup";
+          isMut: false;
+          isSigner: false;
+        },
+        {
+          name: "zetaVault";
+          isMut: true;
+          isSigner: false;
+        },
+        {
+          name: "insuranceVault";
+          isMut: true;
+          isSigner: false;
+        },
+        {
+          name: "treasuryWallet";
+          isMut: true;
+          isSigner: false;
+        },
+        {
+          name: "socializedLossAccount";
+          isMut: true;
+          isSigner: false;
+        },
+        {
+          name: "tokenProgram";
+          isMut: false;
+          isSigner: false;
         }
-      ],
-      "args": []
-    },
-    {
-      "name": "liquidate",
-      "accounts": [
-        {
-          "name": "state",
-          "isMut": false,
-          "isSigner": false
-        },
-        {
-          "name": "liquidator",
-          "isMut": false,
-          "isSigner": true
-        },
-        {
-          "name": "liquidatorMarginAccount",
-          "isMut": true,
-          "isSigner": false
-        },
-        {
-          "name": "greeks",
-          "isMut": false,
-          "isSigner": false
-        },
-        {
-          "name": "oracle",
-          "isMut": false,
-          "isSigner": false
-        },
-        {
-          "name": "oracleBackupFeed",
-          "isMut": false,
-          "isSigner": false
-        },
-        {
-          "name": "oracleBackupProgram",
-          "isMut": false,
-          "isSigner": false
-        },
-        {
-          "name": "market",
-          "isMut": false,
-          "isSigner": false
-        },
-        {
-          "name": "zetaGroup",
-          "isMut": false,
-          "isSigner": false
-        },
-        {
-          "name": "liquidatedMarginAccount",
-          "isMut": true,
-          "isSigner": false
+      ];
+      args: [];
+    },
+    {
+      name: "liquidate";
+      accounts: [
+        {
+          name: "state";
+          isMut: false;
+          isSigner: false;
+        },
+        {
+          name: "liquidator";
+          isMut: false;
+          isSigner: true;
+        },
+        {
+          name: "liquidatorMarginAccount";
+          isMut: true;
+          isSigner: false;
+        },
+        {
+          name: "greeks";
+          isMut: false;
+          isSigner: false;
+        },
+        {
+          name: "oracle";
+          isMut: false;
+          isSigner: false;
+        },
+        {
+          name: "oracleBackupFeed";
+          isMut: false;
+          isSigner: false;
+        },
+        {
+          name: "oracleBackupProgram";
+          isMut: false;
+          isSigner: false;
+        },
+        {
+          name: "market";
+          isMut: false;
+          isSigner: false;
+        },
+        {
+          name: "zetaGroup";
+          isMut: false;
+          isSigner: false;
+        },
+        {
+          name: "liquidatedMarginAccount";
+          isMut: true;
+          isSigner: false;
         }
-      ],
-      "args": [
-        {
-          "name": "size",
-          "type": "u64"
+      ];
+      args: [
+        {
+          name: "size";
+          type: "u64";
         }
-      ]
-    },
-    {
-      "name": "burnVaultTokens",
-      "accounts": [
-        {
-          "name": "state",
-          "isMut": false,
-          "isSigner": false
-        },
-        {
-          "name": "mint",
-          "isMut": true,
-          "isSigner": false
-        },
-        {
-          "name": "vault",
-          "isMut": true,
-          "isSigner": false
-        },
-        {
-          "name": "serumAuthority",
-          "isMut": false,
-          "isSigner": false
-        },
-        {
-          "name": "tokenProgram",
-          "isMut": false,
-          "isSigner": false
+      ];
+    },
+    {
+      name: "burnVaultTokens";
+      accounts: [
+        {
+          name: "state";
+          isMut: false;
+          isSigner: false;
+        },
+        {
+          name: "mint";
+          isMut: true;
+          isSigner: false;
+        },
+        {
+          name: "vault";
+          isMut: true;
+          isSigner: false;
+        },
+        {
+          name: "serumAuthority";
+          isMut: false;
+          isSigner: false;
+        },
+        {
+          name: "tokenProgram";
+          isMut: false;
+          isSigner: false;
         }
-      ],
-      "args": []
-    },
-    {
-      "name": "settleDexFunds",
-      "accounts": [
-        {
-          "name": "state",
-          "isMut": false,
-          "isSigner": false
-        },
-        {
-          "name": "market",
-          "isMut": true,
-          "isSigner": false
-        },
-        {
-          "name": "zetaBaseVault",
-          "isMut": true,
-          "isSigner": false
-        },
-        {
-          "name": "zetaQuoteVault",
-          "isMut": true,
-          "isSigner": false
-        },
-        {
-          "name": "dexBaseVault",
-          "isMut": true,
-          "isSigner": false
-        },
-        {
-          "name": "dexQuoteVault",
-          "isMut": true,
-          "isSigner": false
-        },
-        {
-          "name": "vaultOwner",
-          "isMut": false,
-          "isSigner": false
-        },
-        {
-          "name": "mintAuthority",
-          "isMut": false,
-          "isSigner": false
-        },
-        {
-          "name": "serumAuthority",
-          "isMut": false,
-          "isSigner": false
-        },
-        {
-          "name": "dexProgram",
-          "isMut": false,
-          "isSigner": false
-        },
-        {
-          "name": "tokenProgram",
-          "isMut": false,
-          "isSigner": false
+      ];
+      args: [];
+    },
+    {
+      name: "settleDexFunds";
+      accounts: [
+        {
+          name: "state";
+          isMut: false;
+          isSigner: false;
+        },
+        {
+          name: "market";
+          isMut: true;
+          isSigner: false;
+        },
+        {
+          name: "zetaBaseVault";
+          isMut: true;
+          isSigner: false;
+        },
+        {
+          name: "zetaQuoteVault";
+          isMut: true;
+          isSigner: false;
+        },
+        {
+          name: "dexBaseVault";
+          isMut: true;
+          isSigner: false;
+        },
+        {
+          name: "dexQuoteVault";
+          isMut: true;
+          isSigner: false;
+        },
+        {
+          name: "vaultOwner";
+          isMut: false;
+          isSigner: false;
+        },
+        {
+          name: "mintAuthority";
+          isMut: false;
+          isSigner: false;
+        },
+        {
+          name: "serumAuthority";
+          isMut: false;
+          isSigner: false;
+        },
+        {
+          name: "dexProgram";
+          isMut: false;
+          isSigner: false;
+        },
+        {
+          name: "tokenProgram";
+          isMut: false;
+          isSigner: false;
         }
-      ],
-      "args": []
-    },
-    {
-      "name": "positionMovement",
-      "accounts": [
-        {
-          "name": "state",
-          "isMut": false,
-          "isSigner": false
-        },
-        {
-          "name": "zetaGroup",
-          "isMut": false,
-          "isSigner": false
-        },
-        {
-          "name": "marginAccount",
-          "isMut": true,
-          "isSigner": false
-        },
-        {
-          "name": "spreadAccount",
-          "isMut": true,
-          "isSigner": false
-        },
-        {
-          "name": "authority",
-          "isMut": false,
-          "isSigner": true
-        },
-        {
-          "name": "greeks",
-          "isMut": false,
-          "isSigner": false
-        },
-        {
-          "name": "oracle",
-          "isMut": false,
-          "isSigner": false
-        },
-        {
-          "name": "oracleBackupFeed",
-          "isMut": false,
-          "isSigner": false
-        },
-        {
-          "name": "oracleBackupProgram",
-          "isMut": false,
-          "isSigner": false
+      ];
+      args: [];
+    },
+    {
+      name: "positionMovement";
+      accounts: [
+        {
+          name: "state";
+          isMut: false;
+          isSigner: false;
+        },
+        {
+          name: "zetaGroup";
+          isMut: false;
+          isSigner: false;
+        },
+        {
+          name: "marginAccount";
+          isMut: true;
+          isSigner: false;
+        },
+        {
+          name: "spreadAccount";
+          isMut: true;
+          isSigner: false;
+        },
+        {
+          name: "authority";
+          isMut: false;
+          isSigner: true;
+        },
+        {
+          name: "greeks";
+          isMut: false;
+          isSigner: false;
+        },
+        {
+          name: "oracle";
+          isMut: false;
+          isSigner: false;
+        },
+        {
+          name: "oracleBackupFeed";
+          isMut: false;
+          isSigner: false;
+        },
+        {
+          name: "oracleBackupProgram";
+          isMut: false;
+          isSigner: false;
         }
-      ],
-      "args": [
-        {
-          "name": "movementType",
-          "type": {
-            "defined": "MovementType"
-          }
-        },
-        {
-          "name": "movements",
-          "type": {
-            "vec": {
-              "defined": "PositionMovementArg"
-            }
-          }
+      ];
+      args: [
+        {
+          name: "movementType";
+          type: {
+            defined: "MovementType";
+          };
+        },
+        {
+          name: "movements";
+          type: {
+            vec: {
+              defined: "PositionMovementArg";
+            };
+          };
         }
-      ]
-    },
-    {
-      "name": "transferExcessSpreadBalance",
-      "accounts": [
-        {
-          "name": "zetaGroup",
-          "isMut": false,
-          "isSigner": false
-        },
-        {
-          "name": "marginAccount",
-          "isMut": true,
-          "isSigner": false
-        },
-        {
-          "name": "spreadAccount",
-          "isMut": true,
-          "isSigner": false
-        },
-        {
-          "name": "authority",
-          "isMut": false,
-          "isSigner": true
+      ];
+    },
+    {
+      name: "transferExcessSpreadBalance";
+      accounts: [
+        {
+          name: "zetaGroup";
+          isMut: false;
+          isSigner: false;
+        },
+        {
+          name: "marginAccount";
+          isMut: true;
+          isSigner: false;
+        },
+        {
+          name: "spreadAccount";
+          isMut: true;
+          isSigner: false;
+        },
+        {
+          name: "authority";
+          isMut: false;
+          isSigner: true;
         }
-      ],
-      "args": []
-    },
-    {
-      "name": "toggleMarketMaker",
-      "accounts": [
-        {
-          "name": "state",
-          "isMut": false,
-          "isSigner": false
-        },
-        {
-          "name": "admin",
-          "isMut": false,
-          "isSigner": true
-        },
-        {
-          "name": "marginAccount",
-          "isMut": true,
-          "isSigner": false
+      ];
+      args: [];
+    },
+    {
+      name: "toggleMarketMaker";
+      accounts: [
+        {
+          name: "state";
+          isMut: false;
+          isSigner: false;
+        },
+        {
+          name: "admin";
+          isMut: false;
+          isSigner: true;
+        },
+        {
+          name: "marginAccount";
+          isMut: true;
+          isSigner: false;
         }
-      ],
-      "args": [
-        {
-          "name": "isMarketMaker",
-          "type": "bool"
+      ];
+      args: [
+        {
+          name: "isMarketMaker";
+          type: "bool";
         }
-      ]
-    },
-    {
-      "name": "initializeReferrerAccount",
-      "accounts": [
-        {
-          "name": "referrer",
-          "isMut": true,
-          "isSigner": true
-        },
-        {
-          "name": "referrerAccount",
-          "isMut": true,
-          "isSigner": false
-        },
-        {
-          "name": "systemProgram",
-          "isMut": false,
-          "isSigner": false
+      ];
+    },
+    {
+      name: "initializeReferrerAccount";
+      accounts: [
+        {
+          name: "referrer";
+          isMut: true;
+          isSigner: true;
+        },
+        {
+          name: "referrerAccount";
+          isMut: true;
+          isSigner: false;
+        },
+        {
+          name: "systemProgram";
+          isMut: false;
+          isSigner: false;
         }
-      ],
-      "args": []
-    },
-    {
-      "name": "referUser",
-      "accounts": [
-        {
-          "name": "user",
-          "isMut": true,
-          "isSigner": true
-        },
-        {
-          "name": "referrerAccount",
-          "isMut": false,
-          "isSigner": false
-        },
-        {
-          "name": "referralAccount",
-          "isMut": true,
-          "isSigner": false
-        },
-        {
-          "name": "systemProgram",
-          "isMut": false,
-          "isSigner": false
+      ];
+      args: [];
+    },
+    {
+      name: "referUser";
+      accounts: [
+        {
+          name: "user";
+          isMut: true;
+          isSigner: true;
+        },
+        {
+          name: "referrerAccount";
+          isMut: false;
+          isSigner: false;
+        },
+        {
+          name: "referralAccount";
+          isMut: true;
+          isSigner: false;
+        },
+        {
+          name: "systemProgram";
+          isMut: false;
+          isSigner: false;
         }
-      ],
-      "args": []
-    },
-    {
-      "name": "initializeReferrerAlias",
-      "accounts": [
-        {
-          "name": "referrer",
-          "isMut": true,
-          "isSigner": true
-        },
-        {
-          "name": "referrerAlias",
-          "isMut": true,
-          "isSigner": false
-        },
-        {
-          "name": "referrerAccount",
-          "isMut": true,
-          "isSigner": false
-        },
-        {
-          "name": "systemProgram",
-          "isMut": false,
-          "isSigner": false
+      ];
+      args: [];
+    },
+    {
+      name: "initializeReferrerAlias";
+      accounts: [
+        {
+          name: "referrer";
+          isMut: true;
+          isSigner: true;
+        },
+        {
+          name: "referrerAlias";
+          isMut: true;
+          isSigner: false;
+        },
+        {
+          name: "referrerAccount";
+          isMut: true;
+          isSigner: false;
+        },
+        {
+          name: "systemProgram";
+          isMut: false;
+          isSigner: false;
         }
-      ],
-      "args": [
-        {
-          "name": "alias",
-          "type": "string"
+      ];
+      args: [
+        {
+          name: "alias";
+          type: "string";
         }
-      ]
-    },
-    {
-      "name": "setReferralsRewards",
-      "accounts": [
-        {
-          "name": "state",
-          "isMut": false,
-          "isSigner": false
-        },
-        {
-          "name": "referralsAdmin",
-          "isMut": false,
-          "isSigner": true
+      ];
+    },
+    {
+      name: "setReferralsRewards";
+      accounts: [
+        {
+          name: "state";
+          isMut: false;
+          isSigner: false;
+        },
+        {
+          name: "referralsAdmin";
+          isMut: false;
+          isSigner: true;
         }
-      ],
-      "args": [
-        {
-          "name": "args",
-          "type": {
-            "vec": {
-              "defined": "SetReferralsRewardsArgs"
-            }
-          }
+      ];
+      args: [
+        {
+          name: "args";
+          type: {
+            vec: {
+              defined: "SetReferralsRewardsArgs";
+            };
+          };
         }
-      ]
-    },
-    {
-      "name": "claimReferralsRewards",
-      "accounts": [
-        {
-          "name": "state",
-          "isMut": false,
-          "isSigner": false
-        },
-        {
-          "name": "referralsRewardsWallet",
-          "isMut": true,
-          "isSigner": false
-        },
-        {
-          "name": "userReferralsAccount",
-          "isMut": true,
-          "isSigner": false
-        },
-        {
-          "name": "userTokenAccount",
-          "isMut": true,
-          "isSigner": false
-        },
-        {
-          "name": "tokenProgram",
-          "isMut": false,
-          "isSigner": false
-        },
-        {
-          "name": "user",
-          "isMut": false,
-          "isSigner": true
+      ];
+    },
+    {
+      name: "claimReferralsRewards";
+      accounts: [
+        {
+          name: "state";
+          isMut: false;
+          isSigner: false;
+        },
+        {
+          name: "referralsRewardsWallet";
+          isMut: true;
+          isSigner: false;
+        },
+        {
+          name: "userReferralsAccount";
+          isMut: true;
+          isSigner: false;
+        },
+        {
+          name: "userTokenAccount";
+          isMut: true;
+          isSigner: false;
+        },
+        {
+          name: "tokenProgram";
+          isMut: false;
+          isSigner: false;
+        },
+        {
+          name: "user";
+          isMut: false;
+          isSigner: true;
         }
-      ],
-      "args": []
-    },
-    {
-      "name": "editDelegatedPubkey",
-      "accounts": [
-        {
-          "name": "state",
-          "isMut": false,
-          "isSigner": false
-        },
-        {
-          "name": "zetaGroup",
-          "isMut": false,
-          "isSigner": false
-        },
-        {
-          "name": "marginAccount",
-          "isMut": true,
-          "isSigner": false
-        },
-        {
-          "name": "tokenProgram",
-          "isMut": false,
-          "isSigner": false
-        },
-        {
-          "name": "authority",
-          "isMut": false,
-          "isSigner": true
+      ];
+      args: [];
+    },
+    {
+      name: "editDelegatedPubkey";
+      accounts: [
+        {
+          name: "state";
+          isMut: false;
+          isSigner: false;
+        },
+        {
+          name: "zetaGroup";
+          isMut: false;
+          isSigner: false;
+        },
+        {
+          name: "marginAccount";
+          isMut: true;
+          isSigner: false;
+        },
+        {
+          name: "tokenProgram";
+          isMut: false;
+          isSigner: false;
+        },
+        {
+          name: "authority";
+          isMut: false;
+          isSigner: true;
         }
-      ],
-      "args": [
-        {
-          "name": "newKey",
-          "type": "publicKey"
+      ];
+      args: [
+        {
+          name: "newKey";
+          type: "publicKey";
         }
-      ]
-    },
-    {
-      "name": "modifyAsset",
-      "accounts": [
-        {
-          "name": "state",
-          "isMut": false,
-          "isSigner": false
-        },
-        {
-          "name": "zetaGroup",
-          "isMut": true,
-          "isSigner": false
-        },
-        {
-          "name": "admin",
-          "isMut": false,
-          "isSigner": true
-        },
-        {
-          "name": "newOracle",
-          "isMut": false,
-          "isSigner": false
-        },
-        {
-          "name": "newBackupOracle",
-          "isMut": false,
-          "isSigner": false
-        },
-        {
-          "name": "oracleBackupProgram",
-          "isMut": false,
-          "isSigner": false
+      ];
+    },
+    {
+      name: "modifyAsset";
+      accounts: [
+        {
+          name: "state";
+          isMut: false;
+          isSigner: false;
+        },
+        {
+          name: "zetaGroup";
+          isMut: true;
+          isSigner: false;
+        },
+        {
+          name: "admin";
+          isMut: false;
+          isSigner: true;
+        },
+        {
+          name: "newOracle";
+          isMut: false;
+          isSigner: false;
+        },
+        {
+          name: "newBackupOracle";
+          isMut: false;
+          isSigner: false;
+        },
+        {
+          name: "oracleBackupProgram";
+          isMut: false;
+          isSigner: false;
         }
-      ],
-      "args": [
-        {
-          "name": "newAsset",
-          "type": {
-            "defined": "Asset"
-          }
+      ];
+      args: [
+        {
+          name: "newAsset";
+          type: {
+            defined: "Asset";
+          };
         }
-      ]
-    },
-    {
-      "name": "resetNumFlexUnderlyings",
-      "accounts": [
-        {
-          "name": "state",
-          "isMut": true,
-          "isSigner": false
-        },
-        {
-          "name": "admin",
-          "isMut": false,
-          "isSigner": true
+      ];
+    },
+    {
+      name: "resetNumFlexUnderlyings";
+      accounts: [
+        {
+          name: "state";
+          isMut: true;
+          isSigner: false;
+        },
+        {
+          name: "admin";
+          isMut: false;
+          isSigner: true;
         }
-      ],
-      "args": []
+      ];
+      args: [];
     }
-  ],
-  "accounts": [
-    {
-      "name": "crossMarkPrices",
-      "type": {
-        "kind": "struct",
-        "fields": [
-          {
-            "name": "nonce",
-            "type": "u8"
-          },
-          {
-            "name": "markPrices",
-            "type": {
-              "array": [
-                "u64",
-                5
-              ]
-            }
-          },
-          {
-            "name": "markPricesPadding",
-            "type": {
-              "array": [
-                "u64",
-                20
-              ]
-            }
-          },
-          {
-            "name": "updateTimestamps",
-            "type": {
-              "array": [
-                "u64",
-                5
-              ]
-            }
-          },
-          {
-            "name": "updateTimestampsPadding",
-            "type": {
-              "array": [
-                "u64",
-                20
-              ]
-            }
-          },
-          {
-            "name": "fundingDeltas",
-            "type": {
-              "array": [
+  ];
+  accounts: [
+    {
+      name: "crossMarkPrices";
+      type: {
+        kind: "struct";
+        fields: [
+          {
+            name: "nonce";
+            type: "u8";
+          },
+          {
+            name: "markPrices";
+            type: {
+              array: ["u64", 5];
+            };
+          },
+          {
+            name: "markPricesPadding";
+            type: {
+              array: ["u64", 20];
+            };
+          },
+          {
+            name: "updateTimestamps";
+            type: {
+              array: ["u64", 5];
+            };
+          },
+          {
+            name: "updateTimestampsPadding";
+            type: {
+              array: ["u64", 20];
+            };
+          },
+          {
+            name: "fundingDeltas";
+            type: {
+              array: [
                 {
-                  "defined": "AnchorDecimal"
+                  defined: "AnchorDecimal";
                 },
                 5
-              ]
-            }
-          },
-          {
-            "name": "fundingDeltasPadding",
-            "type": {
-              "array": [
+              ];
+            };
+          },
+          {
+            name: "fundingDeltasPadding";
+            type: {
+              array: [
                 {
-                  "defined": "AnchorDecimal"
+                  defined: "AnchorDecimal";
                 },
                 20
-              ]
-            }
-          },
-          {
-            "name": "latestFundingRates",
-            "type": {
-              "array": [
+              ];
+            };
+          },
+          {
+            name: "latestFundingRates";
+            type: {
+              array: [
                 {
-                  "defined": "AnchorDecimal"
+                  defined: "AnchorDecimal";
                 },
                 5
-              ]
-            }
-          },
-          {
-            "name": "latestFundingRatesPadding",
-            "type": {
-              "array": [
+              ];
+            };
+          },
+          {
+            name: "latestFundingRatesPadding";
+            type: {
+              array: [
                 {
-                  "defined": "AnchorDecimal"
+                  defined: "AnchorDecimal";
                 },
                 20
-              ]
-            }
-          },
-          {
-            "name": "latestMidpoints",
-            "type": {
-              "array": [
-                "u64",
-                5
-              ]
-            }
-          },
-          {
-            "name": "latestMidpointsPadding",
-            "type": {
-              "array": [
-                "u64",
-                20
-              ]
-            }
-          },
-          {
-            "name": "oracles",
-            "type": {
-              "array": [
-                "publicKey",
-                5
-              ]
-            }
-          },
-          {
-            "name": "oraclesPadding",
-            "type": {
-              "array": [
-                "publicKey",
-                20
-              ]
-            }
-          },
-          {
-            "name": "oracleBackupFeeds",
-            "type": {
-              "array": [
-                "publicKey",
-                5
-              ]
-            }
-          },
-          {
-            "name": "oracleBackupFeedsPadding",
-            "type": {
-              "array": [
-                "publicKey",
-                20
-              ]
-            }
-          },
-          {
-            "name": "markets",
-            "type": {
-              "array": [
-                "publicKey",
-                5
-              ]
-            }
-          },
-          {
-            "name": "marketsPadding",
-            "type": {
-              "array": [
-                "publicKey",
-                20
-              ]
-            }
-          },
-          {
-            "name": "perpSyncQueues",
-            "type": {
-              "array": [
-                "publicKey",
-                5
-              ]
-            }
-          },
-          {
-            "name": "perpSyncQueuesPadding",
-            "type": {
-              "array": [
-                "publicKey",
-                20
-              ]
-            }
-          },
-          {
-            "name": "perpParameters",
-            "type": {
-              "array": [
+              ];
+            };
+          },
+          {
+            name: "latestMidpoints";
+            type: {
+              array: ["u64", 5];
+            };
+          },
+          {
+            name: "latestMidpointsPadding";
+            type: {
+              array: ["u64", 20];
+            };
+          },
+          {
+            name: "oracles";
+            type: {
+              array: ["publicKey", 5];
+            };
+          },
+          {
+            name: "oraclesPadding";
+            type: {
+              array: ["publicKey", 20];
+            };
+          },
+          {
+            name: "oracleBackupFeeds";
+            type: {
+              array: ["publicKey", 5];
+            };
+          },
+          {
+            name: "oracleBackupFeedsPadding";
+            type: {
+              array: ["publicKey", 20];
+            };
+          },
+          {
+            name: "markets";
+            type: {
+              array: ["publicKey", 5];
+            };
+          },
+          {
+            name: "marketsPadding";
+            type: {
+              array: ["publicKey", 20];
+            };
+          },
+          {
+            name: "perpSyncQueues";
+            type: {
+              array: ["publicKey", 5];
+            };
+          },
+          {
+            name: "perpSyncQueuesPadding";
+            type: {
+              array: ["publicKey", 20];
+            };
+          },
+          {
+            name: "perpParameters";
+            type: {
+              array: [
                 {
-                  "defined": "PerpParameters"
+                  defined: "PerpParameters";
                 },
                 5
-              ]
-            }
-          },
-          {
-            "name": "perpParametersPadding",
-            "type": {
-              "array": [
+              ];
+            };
+          },
+          {
+            name: "perpParametersPadding";
+            type: {
+              array: [
                 {
-                  "defined": "PerpParameters"
+                  defined: "PerpParameters";
                 },
                 20
-              ]
-            }
-          },
-          {
-            "name": "marginParameters",
-            "type": {
-              "array": [
+              ];
+            };
+          },
+          {
+            name: "marginParameters";
+            type: {
+              array: [
                 {
-                  "defined": "MarginParameters"
+                  defined: "MarginParameters";
                 },
                 5
-              ]
-            }
-          },
-          {
-            "name": "marginParametersPadding",
-            "type": {
-              "array": [
+              ];
+            };
+          },
+          {
+            name: "marginParametersPadding";
+            type: {
+              array: [
                 {
-                  "defined": "MarginParameters"
+                  defined: "MarginParameters";
                 },
                 20
-              ]
-            }
-          },
-          {
-            "name": "products",
-            "type": {
-              "array": [
+              ];
+            };
+          },
+          {
+            name: "products";
+            type: {
+              array: [
                 {
-                  "defined": "Product"
+                  defined: "Product";
                 },
                 5
-              ]
-            }
-          },
-          {
-            "name": "productsPadding",
-            "type": {
-              "array": [
+              ];
+            };
+          },
+          {
+            name: "productsPadding";
+            type: {
+              array: [
                 {
-                  "defined": "Product"
+                  defined: "Product";
                 },
                 20
-              ]
-            }
-          },
-          {
-            "name": "padding",
-            "type": {
-              "array": [
-                "u8",
-                700
-              ]
-            }
+              ];
+            };
+          },
+          {
+            name: "padding";
+            type: {
+              array: ["u8", 700];
+            };
           }
-        ]
-      }
-    },
-    {
-      "name": "greeks",
-      "type": {
-        "kind": "struct",
-        "fields": [
-          {
-            "name": "nonce",
-            "type": "u8"
-          },
-          {
-            "name": "markPrices",
-            "type": {
-              "array": [
-                "u64",
-                46
-              ]
-            }
-          },
-          {
-            "name": "markPricesPadding",
-            "type": {
-              "array": [
-                "u64",
-                91
-              ]
-            }
-          },
-          {
-            "name": "perpMarkPrice",
-            "type": "u64"
-          },
-          {
-            "name": "productGreeks",
-            "type": {
-              "array": [
+        ];
+      };
+    },
+    {
+      name: "greeks";
+      type: {
+        kind: "struct";
+        fields: [
+          {
+            name: "nonce";
+            type: "u8";
+          },
+          {
+            name: "markPrices";
+            type: {
+              array: ["u64", 46];
+            };
+          },
+          {
+            name: "markPricesPadding";
+            type: {
+              array: ["u64", 91];
+            };
+          },
+          {
+            name: "perpMarkPrice";
+            type: "u64";
+          },
+          {
+            name: "productGreeks";
+            type: {
+              array: [
                 {
-                  "defined": "ProductGreeks"
+                  defined: "ProductGreeks";
                 },
                 22
-              ]
-            }
-          },
-          {
-            "name": "productGreeksPadding",
-            "type": {
-              "array": [
+              ];
+            };
+          },
+          {
+            name: "productGreeksPadding";
+            type: {
+              array: [
                 {
-                  "defined": "ProductGreeks"
+                  defined: "ProductGreeks";
                 },
                 44
-              ]
-            }
-          },
-          {
-            "name": "updateTimestamp",
-            "type": {
-              "array": [
-                "u64",
-                2
-              ]
-            }
-          },
-          {
-            "name": "updateTimestampPadding",
-            "type": {
-              "array": [
-                "u64",
-                4
-              ]
-            }
-          },
-          {
-            "name": "retreatExpirationTimestamp",
-            "type": {
-              "array": [
-                "u64",
-                2
-              ]
-            }
-          },
-          {
-            "name": "retreatExpirationTimestampPadding",
-            "type": {
-              "array": [
-                "u64",
-                4
-              ]
-            }
-          },
-          {
-            "name": "interestRate",
-            "type": {
-              "array": [
-                "i64",
-                2
-              ]
-            }
-          },
-          {
-            "name": "interestRatePadding",
-            "type": {
-              "array": [
-                "i64",
-                4
-              ]
-            }
-          },
-          {
-            "name": "nodes",
-            "type": {
-              "array": [
-                "u64",
-                5
-              ]
-            }
-          },
-          {
-            "name": "volatility",
-            "type": {
-              "array": [
-                "u64",
-                10
-              ]
-            }
-          },
-          {
-            "name": "volatilityPadding",
-            "type": {
-              "array": [
-                "u64",
-                20
-              ]
-            }
-          },
-          {
-            "name": "nodeKeys",
-            "type": {
-              "array": [
-                "publicKey",
-                138
-              ]
-            }
-          },
-          {
-            "name": "haltForcePricing",
-            "type": {
-              "array": [
-                "bool",
-                6
-              ]
-            }
-          },
-          {
-            "name": "perpUpdateTimestamp",
-            "type": "u64"
-          },
-          {
-            "name": "perpFundingDelta",
-            "type": {
-              "defined": "AnchorDecimal"
-            }
-          },
-          {
-            "name": "perpLatestFundingRate",
-            "type": {
-              "defined": "AnchorDecimal"
-            }
-          },
-          {
-            "name": "perpLatestMidpoint",
-            "type": "u64"
-          },
-          {
-            "name": "padding",
-            "type": {
-              "array": [
-                "u8",
-                1593
-              ]
-            }
+              ];
+            };
+          },
+          {
+            name: "updateTimestamp";
+            type: {
+              array: ["u64", 2];
+            };
+          },
+          {
+            name: "updateTimestampPadding";
+            type: {
+              array: ["u64", 4];
+            };
+          },
+          {
+            name: "retreatExpirationTimestamp";
+            type: {
+              array: ["u64", 2];
+            };
+          },
+          {
+            name: "retreatExpirationTimestampPadding";
+            type: {
+              array: ["u64", 4];
+            };
+          },
+          {
+            name: "interestRate";
+            type: {
+              array: ["i64", 2];
+            };
+          },
+          {
+            name: "interestRatePadding";
+            type: {
+              array: ["i64", 4];
+            };
+          },
+          {
+            name: "nodes";
+            type: {
+              array: ["u64", 5];
+            };
+          },
+          {
+            name: "volatility";
+            type: {
+              array: ["u64", 10];
+            };
+          },
+          {
+            name: "volatilityPadding";
+            type: {
+              array: ["u64", 20];
+            };
+          },
+          {
+            name: "nodeKeys";
+            type: {
+              array: ["publicKey", 138];
+            };
+          },
+          {
+            name: "haltForcePricing";
+            type: {
+              array: ["bool", 6];
+            };
+          },
+          {
+            name: "perpUpdateTimestamp";
+            type: "u64";
+          },
+          {
+            name: "perpFundingDelta";
+            type: {
+              defined: "AnchorDecimal";
+            };
+          },
+          {
+            name: "perpLatestFundingRate";
+            type: {
+              defined: "AnchorDecimal";
+            };
+          },
+          {
+            name: "perpLatestMidpoint";
+            type: "u64";
+          },
+          {
+            name: "padding";
+            type: {
+              array: ["u8", 1593];
+            };
           }
-        ]
-      }
-    },
-    {
-      "name": "marketIndexes",
-      "type": {
-        "kind": "struct",
-        "fields": [
-          {
-            "name": "nonce",
-            "type": "u8"
-          },
-          {
-            "name": "initialized",
-            "type": "bool"
-          },
-          {
-            "name": "indexes",
-            "type": {
-              "array": [
-                "u8",
-                138
-              ]
-            }
+        ];
+      };
+    },
+    {
+      name: "marketIndexes";
+      type: {
+        kind: "struct";
+        fields: [
+          {
+            name: "nonce";
+            type: "u8";
+          },
+          {
+            name: "initialized";
+            type: "bool";
+          },
+          {
+            name: "indexes";
+            type: {
+              array: ["u8", 138];
+            };
           }
-        ]
-      }
-    },
-    {
-      "name": "openOrdersMap",
-      "type": {
-        "kind": "struct",
-        "fields": [
-          {
-            "name": "userKey",
-            "type": "publicKey"
+        ];
+      };
+    },
+    {
+      name: "openOrdersMap";
+      type: {
+        kind: "struct";
+        fields: [
+          {
+            name: "userKey";
+            type: "publicKey";
           }
-        ]
-      }
-    },
-    {
-      "name": "state",
-      "type": {
-        "kind": "struct",
-        "fields": [
-          {
-            "name": "admin",
-            "type": "publicKey"
-          },
-          {
-            "name": "stateNonce",
-            "type": "u8"
-          },
-          {
-            "name": "serumNonce",
-            "type": "u8"
-          },
-          {
-            "name": "mintAuthNonce",
-            "type": "u8"
-          },
-          {
-            "name": "numUnderlyings",
-            "type": "u8"
-          },
-          {
-            "name": "numFlexUnderlyings",
-            "type": "u8"
-          },
-          {
-            "name": "null",
-            "type": {
-              "array": [
-                "u8",
-                7
-              ]
-            }
-          },
-          {
-            "name": "strikeInitializationThresholdSeconds",
-            "type": "u32"
-          },
-          {
-            "name": "pricingFrequencySeconds",
-            "type": "u32"
-          },
-          {
-            "name": "liquidatorLiquidationPercentage",
-            "type": "u32"
-          },
-          {
-            "name": "insuranceVaultLiquidationPercentage",
-            "type": "u32"
-          },
-          {
-            "name": "nativeD1TradeFeePercentage",
-            "type": "u64"
-          },
-          {
-            "name": "nativeD1UnderlyingFeePercentage",
-            "type": "u64"
-          },
-          {
-            "name": "nativeWhitelistUnderlyingFeePercentage",
-            "type": "u64"
-          },
-          {
-            "name": "nativeDepositLimit",
-            "type": "u64"
-          },
-          {
-            "name": "expirationThresholdSeconds",
-            "type": "u32"
-          },
-          {
-            "name": "positionMovementFeeBps",
-            "type": "u8"
-          },
-          {
-            "name": "marginConcessionPercentage",
-            "type": "u8"
-          },
-          {
-            "name": "treasuryWalletNonce",
-            "type": "u8"
-          },
-          {
-            "name": "nativeOptionTradeFeePercentage",
-            "type": "u64"
-          },
-          {
-            "name": "nativeOptionUnderlyingFeePercentage",
-            "type": "u64"
-          },
-          {
-            "name": "referralsAdmin",
-            "type": "publicKey"
-          },
-          {
-            "name": "referralsRewardsWalletNonce",
-            "type": "u8"
-          },
-          {
-            "name": "maxPerpDeltaAge",
-            "type": "u16"
-          },
-          {
-            "name": "secondaryAdmin",
-            "type": "publicKey"
-          },
-          {
-            "name": "crossHaltState",
-            "type": {
-              "defined": "CrossHaltState"
-            }
-          },
-          {
-            "name": "padding",
-            "type": {
-              "array": [
-                "u8",
-                6
-              ]
-            }
+        ];
+      };
+    },
+    {
+      name: "state";
+      type: {
+        kind: "struct";
+        fields: [
+          {
+            name: "admin";
+            type: "publicKey";
+          },
+          {
+            name: "stateNonce";
+            type: "u8";
+          },
+          {
+            name: "serumNonce";
+            type: "u8";
+          },
+          {
+            name: "mintAuthNonce";
+            type: "u8";
+          },
+          {
+            name: "numUnderlyings";
+            type: "u8";
+          },
+          {
+            name: "numFlexUnderlyings";
+            type: "u8";
+          },
+          {
+            name: "null";
+            type: {
+              array: ["u8", 7];
+            };
+          },
+          {
+            name: "strikeInitializationThresholdSeconds";
+            type: "u32";
+          },
+          {
+            name: "pricingFrequencySeconds";
+            type: "u32";
+          },
+          {
+            name: "liquidatorLiquidationPercentage";
+            type: "u32";
+          },
+          {
+            name: "insuranceVaultLiquidationPercentage";
+            type: "u32";
+          },
+          {
+            name: "nativeD1TradeFeePercentage";
+            type: "u64";
+          },
+          {
+            name: "nativeD1UnderlyingFeePercentage";
+            type: "u64";
+          },
+          {
+            name: "nativeWhitelistUnderlyingFeePercentage";
+            type: "u64";
+          },
+          {
+            name: "nativeDepositLimit";
+            type: "u64";
+          },
+          {
+            name: "expirationThresholdSeconds";
+            type: "u32";
+          },
+          {
+            name: "positionMovementFeeBps";
+            type: "u8";
+          },
+          {
+            name: "marginConcessionPercentage";
+            type: "u8";
+          },
+          {
+            name: "treasuryWalletNonce";
+            type: "u8";
+          },
+          {
+            name: "nativeOptionTradeFeePercentage";
+            type: "u64";
+          },
+          {
+            name: "nativeOptionUnderlyingFeePercentage";
+            type: "u64";
+          },
+          {
+            name: "referralsAdmin";
+            type: "publicKey";
+          },
+          {
+            name: "referralsRewardsWalletNonce";
+            type: "u8";
+          },
+          {
+            name: "maxPerpDeltaAge";
+            type: "u16";
+          },
+          {
+            name: "secondaryAdmin";
+            type: "publicKey";
+          },
+          {
+            name: "crossHaltState";
+            type: {
+              defined: "CrossHaltState";
+            };
+          },
+          {
+            name: "padding";
+            type: {
+              array: ["u8", 6];
+            };
           }
-        ]
-      }
-    },
-    {
-      "name": "underlying",
-      "type": {
-        "kind": "struct",
-        "fields": [
-          {
-            "name": "mint",
-            "type": "publicKey"
+        ];
+      };
+    },
+    {
+      name: "underlying";
+      type: {
+        kind: "struct";
+        fields: [
+          {
+            name: "mint";
+            type: "publicKey";
           }
-        ]
-      }
-    },
-    {
-      "name": "settlementAccount",
-      "type": {
-        "kind": "struct",
-        "fields": [
-          {
-            "name": "settlementPrice",
-            "type": "u64"
-          },
-          {
-            "name": "strikes",
-            "type": {
-              "array": [
-                "u64",
-                23
-              ]
-            }
+        ];
+      };
+    },
+    {
+      name: "settlementAccount";
+      type: {
+        kind: "struct";
+        fields: [
+          {
+            name: "settlementPrice";
+            type: "u64";
+          },
+          {
+            name: "strikes";
+            type: {
+              array: ["u64", 23];
+            };
           }
-        ]
-      }
-    },
-    {
-      "name": "perpSyncQueue",
-      "type": {
-        "kind": "struct",
-        "fields": [
-          {
-            "name": "nonce",
-            "type": "u8"
-          },
-          {
-            "name": "head",
-            "type": "u16"
-          },
-          {
-            "name": "length",
-            "type": "u16"
-          },
-          {
-            "name": "queue",
-            "type": {
-              "array": [
+        ];
+      };
+    },
+    {
+      name: "perpSyncQueue";
+      type: {
+        kind: "struct";
+        fields: [
+          {
+            name: "nonce";
+            type: "u8";
+          },
+          {
+            name: "head";
+            type: "u16";
+          },
+          {
+            name: "length";
+            type: "u16";
+          },
+          {
+            name: "queue";
+            type: {
+              array: [
                 {
-                  "defined": "AnchorDecimal"
+                  defined: "AnchorDecimal";
                 },
                 600
-              ]
-            }
+              ];
+            };
           }
-        ]
-      }
-    },
-    {
-      "name": "zetaGroup",
-      "type": {
-        "kind": "struct",
-        "fields": [
-          {
-            "name": "nonce",
-            "type": "u8"
-          },
-          {
-            "name": "vaultNonce",
-            "type": "u8"
-          },
-          {
-            "name": "insuranceVaultNonce",
-            "type": "u8"
-          },
-          {
-            "name": "frontExpiryIndex",
-            "type": "u8"
-          },
-          {
-            "name": "haltState",
-            "type": {
-              "defined": "HaltState"
-            }
-          },
-          {
-            "name": "underlyingMint",
-            "type": "publicKey"
-          },
-          {
-            "name": "oracle",
-            "type": "publicKey"
-          },
-          {
-            "name": "greeks",
-            "type": "publicKey"
-          },
-          {
-            "name": "pricingParameters",
-            "type": {
-              "defined": "PricingParameters"
-            }
-          },
-          {
-            "name": "marginParameters",
-            "type": {
-              "defined": "MarginParameters"
-            }
-          },
-          {
-            "name": "products",
-            "type": {
-              "array": [
+        ];
+      };
+    },
+    {
+      name: "zetaGroup";
+      type: {
+        kind: "struct";
+        fields: [
+          {
+            name: "nonce";
+            type: "u8";
+          },
+          {
+            name: "vaultNonce";
+            type: "u8";
+          },
+          {
+            name: "insuranceVaultNonce";
+            type: "u8";
+          },
+          {
+            name: "frontExpiryIndex";
+            type: "u8";
+          },
+          {
+            name: "haltState";
+            type: {
+              defined: "HaltState";
+            };
+          },
+          {
+            name: "underlyingMint";
+            type: "publicKey";
+          },
+          {
+            name: "oracle";
+            type: "publicKey";
+          },
+          {
+            name: "greeks";
+            type: "publicKey";
+          },
+          {
+            name: "pricingParameters";
+            type: {
+              defined: "PricingParameters";
+            };
+          },
+          {
+            name: "marginParameters";
+            type: {
+              defined: "MarginParameters";
+            };
+          },
+          {
+            name: "products";
+            type: {
+              array: [
                 {
-                  "defined": "Product"
+                  defined: "Product";
                 },
                 46
-              ]
-            }
-          },
-          {
-            "name": "productsPadding",
-            "type": {
-              "array": [
+              ];
+            };
+          },
+          {
+            name: "productsPadding";
+            type: {
+              array: [
                 {
-                  "defined": "Product"
+                  defined: "Product";
                 },
                 91
-              ]
-            }
-          },
-          {
-            "name": "perp",
-            "type": {
-              "defined": "Product"
-            }
-          },
-          {
-            "name": "expirySeries",
-            "type": {
-              "array": [
+              ];
+            };
+          },
+          {
+            name: "perp";
+            type: {
+              defined: "Product";
+            };
+          },
+          {
+            name: "expirySeries";
+            type: {
+              array: [
                 {
-                  "defined": "ExpirySeries"
+                  defined: "ExpirySeries";
                 },
                 2
-              ]
-            }
-          },
-          {
-            "name": "expirySeriesPadding",
-            "type": {
-              "array": [
+              ];
+            };
+          },
+          {
+            name: "expirySeriesPadding";
+            type: {
+              array: [
                 {
-                  "defined": "ExpirySeries"
+                  defined: "ExpirySeries";
                 },
                 4
-              ]
-            }
-          },
-          {
-            "name": "totalInsuranceVaultDeposits",
-            "type": "u64"
-          },
-          {
-            "name": "asset",
-            "type": {
-              "defined": "Asset"
-            }
-          },
-          {
-            "name": "expiryIntervalSeconds",
-            "type": "u32"
-          },
-          {
-            "name": "newExpiryThresholdSeconds",
-            "type": "u32"
-          },
-          {
-            "name": "perpParameters",
-            "type": {
-              "defined": "PerpParameters"
-            }
-          },
-          {
-            "name": "perpSyncQueue",
-            "type": "publicKey"
-          },
-          {
-            "name": "oracleBackupFeed",
-            "type": "publicKey"
-          },
-          {
-            "name": "perpsOnly",
-            "type": "bool"
-          },
-          {
-            "name": "flexUnderlying",
-            "type": "bool"
-          },
-          {
-            "name": "padding",
-            "type": {
-              "array": [
-                "u8",
-                964
-              ]
-            }
+              ];
+            };
+          },
+          {
+            name: "totalInsuranceVaultDeposits";
+            type: "u64";
+          },
+          {
+            name: "asset";
+            type: {
+              defined: "Asset";
+            };
+          },
+          {
+            name: "expiryIntervalSeconds";
+            type: "u32";
+          },
+          {
+            name: "newExpiryThresholdSeconds";
+            type: "u32";
+          },
+          {
+            name: "perpParameters";
+            type: {
+              defined: "PerpParameters";
+            };
+          },
+          {
+            name: "perpSyncQueue";
+            type: "publicKey";
+          },
+          {
+            name: "oracleBackupFeed";
+            type: "publicKey";
+          },
+          {
+            name: "perpsOnly";
+            type: "bool";
+          },
+          {
+            name: "flexUnderlying";
+            type: "bool";
+          },
+          {
+            name: "padding";
+            type: {
+              array: ["u8", 964];
+            };
           }
-        ]
-      }
-    },
-    {
-      "name": "marketNode",
-      "type": {
-        "kind": "struct",
-        "fields": [
-          {
-            "name": "index",
-            "type": "u8"
-          },
-          {
-            "name": "nonce",
-            "type": "u8"
-          },
-          {
-            "name": "nodeUpdates",
-            "type": {
-              "array": [
-                "i64",
-                5
-              ]
-            }
-          },
-          {
-            "name": "interestUpdate",
-            "type": "i64"
+        ];
+      };
+    },
+    {
+      name: "marketNode";
+      type: {
+        kind: "struct";
+        fields: [
+          {
+            name: "index";
+            type: "u8";
+          },
+          {
+            name: "nonce";
+            type: "u8";
+          },
+          {
+            name: "nodeUpdates";
+            type: {
+              array: ["i64", 5];
+            };
+          },
+          {
+            name: "interestUpdate";
+            type: "i64";
           }
-        ]
-      }
-    },
-    {
-      "name": "spreadAccount",
-      "type": {
-        "kind": "struct",
-        "fields": [
-          {
-            "name": "authority",
-            "type": "publicKey"
-          },
-          {
-            "name": "nonce",
-            "type": "u8"
-          },
-          {
-            "name": "balance",
-            "type": "u64"
-          },
-          {
-            "name": "seriesExpiry",
-            "type": {
-              "array": [
-                "u64",
-                5
-              ]
-            }
-          },
-          {
-            "name": "seriesExpiryPadding",
-            "type": "u64"
-          },
-          {
-            "name": "positions",
-            "type": {
-              "array": [
+        ];
+      };
+    },
+    {
+      name: "spreadAccount";
+      type: {
+        kind: "struct";
+        fields: [
+          {
+            name: "authority";
+            type: "publicKey";
+          },
+          {
+            name: "nonce";
+            type: "u8";
+          },
+          {
+            name: "balance";
+            type: "u64";
+          },
+          {
+            name: "seriesExpiry";
+            type: {
+              array: ["u64", 5];
+            };
+          },
+          {
+            name: "seriesExpiryPadding";
+            type: "u64";
+          },
+          {
+            name: "positions";
+            type: {
+              array: [
                 {
-                  "defined": "Position"
+                  defined: "Position";
                 },
                 46
-              ]
-            }
-          },
-          {
-            "name": "positionsPadding",
-            "type": {
-              "array": [
+              ];
+            };
+          },
+          {
+            name: "positionsPadding";
+            type: {
+              array: [
                 {
-                  "defined": "Position"
+                  defined: "Position";
                 },
                 92
-              ]
-            }
-          },
-          {
-            "name": "asset",
-            "type": {
-              "defined": "Asset"
-            }
-          },
-          {
-            "name": "padding",
-            "type": {
-              "array": [
-                "u8",
-                262
-              ]
-            }
+              ];
+            };
+          },
+          {
+            name: "asset";
+            type: {
+              defined: "Asset";
+            };
+          },
+          {
+            name: "padding";
+            type: {
+              array: ["u8", 262];
+            };
           }
-        ]
-      }
-    },
-    {
-      "name": "crossMarginAccount",
-      "type": {
-        "kind": "struct",
-        "fields": [
-          {
-            "name": "authority",
-            "type": "publicKey"
-          },
-          {
-            "name": "delegatedPubkey",
-            "type": "publicKey"
-          },
-          {
-            "name": "nonce",
-            "type": "u8"
-          },
-          {
-            "name": "userTokenAccountNonce",
-            "type": "u8"
-          },
-          {
-            "name": "forceCancelFlag",
-            "type": "bool"
-          },
-          {
-            "name": "accountType",
-            "type": {
-              "defined": "MarginAccountType"
-            }
-          },
-          {
-            "name": "openOrdersNonce",
-            "type": {
-              "array": [
-                "u8",
-                5
-              ]
-            }
-          },
-          {
-            "name": "openOrdersNoncePadding",
-            "type": {
-              "array": [
-                "u8",
-                20
-              ]
-            }
-          },
-          {
-            "name": "rebalanceAmount",
-            "type": "i64"
-          },
-          {
-            "name": "lastFundingDeltas",
-            "type": {
-              "array": [
+        ];
+      };
+    },
+    {
+      name: "crossMarginAccount";
+      type: {
+        kind: "struct";
+        fields: [
+          {
+            name: "authority";
+            type: "publicKey";
+          },
+          {
+            name: "delegatedPubkey";
+            type: "publicKey";
+          },
+          {
+            name: "nonce";
+            type: "u8";
+          },
+          {
+            name: "userTokenAccountNonce";
+            type: "u8";
+          },
+          {
+            name: "forceCancelFlag";
+            type: "bool";
+          },
+          {
+            name: "accountType";
+            type: {
+              defined: "MarginAccountType";
+            };
+          },
+          {
+            name: "openOrdersNonce";
+            type: {
+              array: ["u8", 5];
+            };
+          },
+          {
+            name: "openOrdersNoncePadding";
+            type: {
+              array: ["u8", 20];
+            };
+          },
+          {
+            name: "rebalanceAmount";
+            type: "i64";
+          },
+          {
+            name: "lastFundingDeltas";
+            type: {
+              array: [
                 {
-                  "defined": "AnchorDecimal"
+                  defined: "AnchorDecimal";
                 },
                 5
-              ]
-            }
-          },
-          {
-            "name": "lastFundingDeltasPadding",
-            "type": {
-              "array": [
+              ];
+            };
+          },
+          {
+            name: "lastFundingDeltasPadding";
+            type: {
+              array: [
                 {
-                  "defined": "AnchorDecimal"
+                  defined: "AnchorDecimal";
                 },
                 20
-              ]
-            }
-          },
-          {
-<<<<<<< HEAD
-            "name": "accountType",
-            "type": {
-              "defined": "MarginAccountType"
-            }
-          },
-          {
-            "name": "crossMarginProductLedgers",
-            "type": {
-              "array": [
+              ];
+            };
+          },
+          {
+            name: "crossMarginProductLedgers";
+            type: {
+              array: [
                 {
-                  "defined": "CrossMarginProductLedger"
+                  defined: "CrossMarginProductLedger";
                 },
-                5
-              ]
-            }
-          },
-          {
-            "name": "crossMarginProductLedgersPadding",
-=======
-            "name": "crossMarginProductLedgers",
->>>>>>> 4f860696
-            "type": {
-              "array": [
+                150
+              ];
+            };
+          },
+          {
+            name: "padding";
+            type: {
+              array: ["u8", 3349];
+            };
+          }
+        ];
+      };
+    },
+    {
+      name: "marginAccount";
+      type: {
+        kind: "struct";
+        fields: [
+          {
+            name: "authority";
+            type: "publicKey";
+          },
+          {
+            name: "nonce";
+            type: "u8";
+          },
+          {
+            name: "balance";
+            type: "u64";
+          },
+          {
+            name: "forceCancelFlag";
+            type: "bool";
+          },
+          {
+            name: "openOrdersNonce";
+            type: {
+              array: ["u8", 138];
+            };
+          },
+          {
+            name: "seriesExpiry";
+            type: {
+              array: ["u64", 5];
+            };
+          },
+          {
+            name: "seriesExpiryPadding";
+            type: "u64";
+          },
+          {
+            name: "productLedgers";
+            type: {
+              array: [
                 {
-                  "defined": "CrossMarginProductLedger"
-                },
-<<<<<<< HEAD
-                20
-=======
-                150
->>>>>>> 4f860696
-              ]
-            }
-          },
-          {
-            "name": "padding",
-            "type": {
-              "array": [
-                "u8",
-<<<<<<< HEAD
-                4000
-=======
-                3349
->>>>>>> 4f860696
-              ]
-            }
-          }
-        ]
-      }
-    },
-    {
-      "name": "marginAccount",
-      "type": {
-        "kind": "struct",
-        "fields": [
-          {
-            "name": "authority",
-            "type": "publicKey"
-          },
-          {
-            "name": "nonce",
-            "type": "u8"
-          },
-          {
-            "name": "balance",
-            "type": "u64"
-          },
-          {
-            "name": "forceCancelFlag",
-            "type": "bool"
-          },
-          {
-            "name": "openOrdersNonce",
-            "type": {
-              "array": [
-                "u8",
-                138
-              ]
-            }
-          },
-          {
-            "name": "seriesExpiry",
-            "type": {
-              "array": [
-                "u64",
-                5
-              ]
-            }
-          },
-          {
-            "name": "seriesExpiryPadding",
-            "type": "u64"
-          },
-          {
-            "name": "productLedgers",
-            "type": {
-              "array": [
-                {
-                  "defined": "ProductLedger"
+                  defined: "ProductLedger";
                 },
                 46
-              ]
-            }
-          },
-          {
-            "name": "productLedgersPadding",
-            "type": {
-              "array": [
+              ];
+            };
+          },
+          {
+            name: "productLedgersPadding";
+            type: {
+              array: [
                 {
-                  "defined": "ProductLedger"
+                  defined: "ProductLedger";
                 },
                 91
-              ]
-            }
-          },
-          {
-            "name": "perpProductLedger",
-            "type": {
-              "defined": "ProductLedger"
-            }
-          },
-          {
-            "name": "rebalanceAmount",
-            "type": "i64"
-          },
-          {
-            "name": "asset",
-            "type": {
-              "defined": "Asset"
-            }
-          },
-          {
-            "name": "accountType",
-            "type": {
-              "defined": "MarginAccountType"
-            }
-          },
-          {
-            "name": "lastFundingDelta",
-            "type": {
-              "defined": "AnchorDecimal"
-            }
-          },
-          {
-            "name": "delegatedPubkey",
-            "type": "publicKey"
-          },
-          {
-            "name": "padding",
-            "type": {
-              "array": [
-                "u8",
-                338
-              ]
-            }
+              ];
+            };
+          },
+          {
+            name: "perpProductLedger";
+            type: {
+              defined: "ProductLedger";
+            };
+          },
+          {
+            name: "rebalanceAmount";
+            type: "i64";
+          },
+          {
+            name: "asset";
+            type: {
+              defined: "Asset";
+            };
+          },
+          {
+            name: "accountType";
+            type: {
+              defined: "MarginAccountType";
+            };
+          },
+          {
+            name: "lastFundingDelta";
+            type: {
+              defined: "AnchorDecimal";
+            };
+          },
+          {
+            name: "delegatedPubkey";
+            type: "publicKey";
+          },
+          {
+            name: "padding";
+            type: {
+              array: ["u8", 338];
+            };
           }
-        ]
-      }
-    },
-    {
-      "name": "socializedLossAccount",
-      "type": {
-        "kind": "struct",
-        "fields": [
-          {
-            "name": "nonce",
-            "type": "u8"
-          },
-          {
-            "name": "overbankruptAmount",
-            "type": "u64"
+        ];
+      };
+    },
+    {
+      name: "socializedLossAccount";
+      type: {
+        kind: "struct";
+        fields: [
+          {
+            name: "nonce";
+            type: "u8";
+          },
+          {
+            name: "overbankruptAmount";
+            type: "u64";
           }
-        ]
-      }
-    },
-    {
-      "name": "whitelistDepositAccount",
-      "type": {
-        "kind": "struct",
-        "fields": [
-          {
-            "name": "nonce",
-            "type": "u8"
-          },
-          {
-            "name": "userKey",
-            "type": "publicKey"
+        ];
+      };
+    },
+    {
+      name: "whitelistDepositAccount";
+      type: {
+        kind: "struct";
+        fields: [
+          {
+            name: "nonce";
+            type: "u8";
+          },
+          {
+            name: "userKey";
+            type: "publicKey";
           }
-        ]
-      }
-    },
-    {
-      "name": "whitelistInsuranceAccount",
-      "type": {
-        "kind": "struct",
-        "fields": [
-          {
-            "name": "nonce",
-            "type": "u8"
-          },
-          {
-            "name": "userKey",
-            "type": "publicKey"
+        ];
+      };
+    },
+    {
+      name: "whitelistInsuranceAccount";
+      type: {
+        kind: "struct";
+        fields: [
+          {
+            name: "nonce";
+            type: "u8";
+          },
+          {
+            name: "userKey";
+            type: "publicKey";
           }
-        ]
-      }
-    },
-    {
-      "name": "insuranceDepositAccount",
-      "type": {
-        "kind": "struct",
-        "fields": [
-          {
-            "name": "nonce",
-            "type": "u8"
-          },
-          {
-            "name": "amount",
-            "type": "u64"
+        ];
+      };
+    },
+    {
+      name: "insuranceDepositAccount";
+      type: {
+        kind: "struct";
+        fields: [
+          {
+            name: "nonce";
+            type: "u8";
+          },
+          {
+            name: "amount";
+            type: "u64";
           }
-        ]
-      }
-    },
-    {
-      "name": "whitelistTradingFeesAccount",
-      "type": {
-        "kind": "struct",
-        "fields": [
-          {
-            "name": "nonce",
-            "type": "u8"
-          },
-          {
-            "name": "userKey",
-            "type": "publicKey"
+        ];
+      };
+    },
+    {
+      name: "whitelistTradingFeesAccount";
+      type: {
+        kind: "struct";
+        fields: [
+          {
+            name: "nonce";
+            type: "u8";
+          },
+          {
+            name: "userKey";
+            type: "publicKey";
           }
-        ]
-      }
-    },
-    {
-      "name": "referrerAccount",
-      "type": {
-        "kind": "struct",
-        "fields": [
-          {
-            "name": "nonce",
-            "type": "u8"
-          },
-          {
-            "name": "hasAlias",
-            "type": "bool"
-          },
-          {
-            "name": "referrer",
-            "type": "publicKey"
-          },
-          {
-            "name": "pendingRewards",
-            "type": "u64"
-          },
-          {
-            "name": "claimedRewards",
-            "type": "u64"
+        ];
+      };
+    },
+    {
+      name: "referrerAccount";
+      type: {
+        kind: "struct";
+        fields: [
+          {
+            name: "nonce";
+            type: "u8";
+          },
+          {
+            name: "hasAlias";
+            type: "bool";
+          },
+          {
+            name: "referrer";
+            type: "publicKey";
+          },
+          {
+            name: "pendingRewards";
+            type: "u64";
+          },
+          {
+            name: "claimedRewards";
+            type: "u64";
           }
-        ]
-      }
-    },
-    {
-      "name": "referralAccount",
-      "type": {
-        "kind": "struct",
-        "fields": [
-          {
-            "name": "nonce",
-            "type": "u8"
-          },
-          {
-            "name": "referrer",
-            "type": "publicKey"
-          },
-          {
-            "name": "user",
-            "type": "publicKey"
-          },
-          {
-            "name": "timestamp",
-            "type": "u64"
-          },
-          {
-            "name": "pendingRewards",
-            "type": "u64"
-          },
-          {
-            "name": "claimedRewards",
-            "type": "u64"
+        ];
+      };
+    },
+    {
+      name: "referralAccount";
+      type: {
+        kind: "struct";
+        fields: [
+          {
+            name: "nonce";
+            type: "u8";
+          },
+          {
+            name: "referrer";
+            type: "publicKey";
+          },
+          {
+            name: "user";
+            type: "publicKey";
+          },
+          {
+            name: "timestamp";
+            type: "u64";
+          },
+          {
+            name: "pendingRewards";
+            type: "u64";
+          },
+          {
+            name: "claimedRewards";
+            type: "u64";
           }
-        ]
-      }
-    },
-    {
-      "name": "referrerAlias",
-      "type": {
-        "kind": "struct",
-        "fields": [
-          {
-            "name": "nonce",
-            "type": "u8"
-          },
-          {
-            "name": "alias",
-            "type": {
-              "array": [
-                "u8",
-                15
-              ]
-            }
-          },
-          {
-            "name": "referrer",
-            "type": "publicKey"
+        ];
+      };
+    },
+    {
+      name: "referrerAlias";
+      type: {
+        kind: "struct";
+        fields: [
+          {
+            name: "nonce";
+            type: "u8";
+          },
+          {
+            name: "alias";
+            type: {
+              array: ["u8", 15];
+            };
+          },
+          {
+            name: "referrer";
+            type: "publicKey";
           }
-        ]
-      }
+        ];
+      };
     }
-  ],
-  "types": [
-    {
-      "name": "ProductGreeks",
-      "type": {
-        "kind": "struct",
-        "fields": [
-          {
-            "name": "delta",
-            "type": "u64"
-          },
-          {
-            "name": "vega",
-            "type": {
-              "defined": "AnchorDecimal"
-            }
-          },
-          {
-            "name": "volatility",
-            "type": {
-              "defined": "AnchorDecimal"
-            }
+  ];
+  types: [
+    {
+      name: "ProductGreeks";
+      type: {
+        kind: "struct";
+        fields: [
+          {
+            name: "delta";
+            type: "u64";
+          },
+          {
+            name: "vega";
+            type: {
+              defined: "AnchorDecimal";
+            };
+          },
+          {
+            name: "volatility";
+            type: {
+              defined: "AnchorDecimal";
+            };
           }
-        ]
-      }
-    },
-    {
-      "name": "AnchorDecimal",
-      "type": {
-        "kind": "struct",
-        "fields": [
-          {
-            "name": "flags",
-            "type": "u32"
-          },
-          {
-            "name": "hi",
-            "type": "u32"
-          },
-          {
-            "name": "lo",
-            "type": "u32"
-          },
-          {
-            "name": "mid",
-            "type": "u32"
+        ];
+      };
+    },
+    {
+      name: "AnchorDecimal";
+      type: {
+        kind: "struct";
+        fields: [
+          {
+            name: "flags";
+            type: "u32";
+          },
+          {
+            name: "hi";
+            type: "u32";
+          },
+          {
+            name: "lo";
+            type: "u32";
+          },
+          {
+            name: "mid";
+            type: "u32";
           }
-        ]
-      }
-    },
-    {
-      "name": "CrossHaltState",
-      "type": {
-        "kind": "struct",
-        "fields": [
-          {
-            "name": "halted",
-            "type": "bool"
-          },
-          {
-            "name": "spotPrice",
-            "type": "u64"
-          },
-          {
-            "name": "timestamp",
-            "type": "u64"
-          },
-          {
-            "name": "markPricesSet",
-            "type": {
-              "array": [
-                "bool",
-                5
-              ]
-            }
-          },
-          {
-            "name": "markPricesSetPadding",
-            "type": {
-              "array": [
-                "bool",
-                20
-              ]
-            }
-          },
-          {
-            "name": "marketCleaned",
-            "type": {
-              "array": [
-                "bool",
-                5
-              ]
-            }
-          },
-          {
-            "name": "marketCleanedPadding",
-            "type": {
-              "array": [
-                "bool",
-                20
-              ]
-            }
+        ];
+      };
+    },
+    {
+      name: "CrossHaltState";
+      type: {
+        kind: "struct";
+        fields: [
+          {
+            name: "halted";
+            type: "bool";
+          },
+          {
+            name: "spotPrice";
+            type: "u64";
+          },
+          {
+            name: "timestamp";
+            type: "u64";
+          },
+          {
+            name: "markPricesSet";
+            type: {
+              array: ["bool", 5];
+            };
+          },
+          {
+            name: "markPricesSetPadding";
+            type: {
+              array: ["bool", 20];
+            };
+          },
+          {
+            name: "marketCleaned";
+            type: {
+              array: ["bool", 5];
+            };
+          },
+          {
+            name: "marketCleanedPadding";
+            type: {
+              array: ["bool", 20];
+            };
           }
-        ]
-      }
-    },
-    {
-      "name": "HaltState",
-      "type": {
-        "kind": "struct",
-        "fields": [
-          {
-            "name": "halted",
-            "type": "bool"
-          },
-          {
-            "name": "spotPrice",
-            "type": "u64"
-          },
-          {
-            "name": "timestamp",
-            "type": "u64"
-          },
-          {
-            "name": "markPricesSet",
-            "type": {
-              "array": [
-                "bool",
-                2
-              ]
-            }
-          },
-          {
-            "name": "markPricesSetPadding",
-            "type": {
-              "array": [
-                "bool",
-                3
-              ]
-            }
-          },
-          {
-            "name": "perpMarkPriceSet",
-            "type": "bool"
-          },
-          {
-            "name": "marketNodesCleaned",
-            "type": {
-              "array": [
-                "bool",
-                2
-              ]
-            }
-          },
-          {
-            "name": "marketNodesCleanedPadding",
-            "type": {
-              "array": [
-                "bool",
-                4
-              ]
-            }
-          },
-          {
-            "name": "marketCleaned",
-            "type": {
-              "array": [
-                "bool",
-                46
-              ]
-            }
-          },
-          {
-            "name": "marketCleanedPadding",
-            "type": {
-              "array": [
-                "bool",
-                91
-              ]
-            }
-          },
-          {
-            "name": "perpMarketCleaned",
-            "type": "bool"
+        ];
+      };
+    },
+    {
+      name: "HaltState";
+      type: {
+        kind: "struct";
+        fields: [
+          {
+            name: "halted";
+            type: "bool";
+          },
+          {
+            name: "spotPrice";
+            type: "u64";
+          },
+          {
+            name: "timestamp";
+            type: "u64";
+          },
+          {
+            name: "markPricesSet";
+            type: {
+              array: ["bool", 2];
+            };
+          },
+          {
+            name: "markPricesSetPadding";
+            type: {
+              array: ["bool", 3];
+            };
+          },
+          {
+            name: "perpMarkPriceSet";
+            type: "bool";
+          },
+          {
+            name: "marketNodesCleaned";
+            type: {
+              array: ["bool", 2];
+            };
+          },
+          {
+            name: "marketNodesCleanedPadding";
+            type: {
+              array: ["bool", 4];
+            };
+          },
+          {
+            name: "marketCleaned";
+            type: {
+              array: ["bool", 46];
+            };
+          },
+          {
+            name: "marketCleanedPadding";
+            type: {
+              array: ["bool", 91];
+            };
+          },
+          {
+            name: "perpMarketCleaned";
+            type: "bool";
           }
-        ]
-      }
-    },
-    {
-      "name": "PricingParameters",
-      "type": {
-        "kind": "struct",
-        "fields": [
-          {
-            "name": "optionTradeNormalizer",
-            "type": {
-              "defined": "AnchorDecimal"
-            }
-          },
-          {
-            "name": "futureTradeNormalizer",
-            "type": {
-              "defined": "AnchorDecimal"
-            }
-          },
-          {
-            "name": "maxVolatilityRetreat",
-            "type": {
-              "defined": "AnchorDecimal"
-            }
-          },
-          {
-            "name": "maxInterestRetreat",
-            "type": {
-              "defined": "AnchorDecimal"
-            }
-          },
-          {
-            "name": "maxDelta",
-            "type": "u64"
-          },
-          {
-            "name": "minDelta",
-            "type": "u64"
-          },
-          {
-            "name": "minVolatility",
-            "type": "u64"
-          },
-          {
-            "name": "maxVolatility",
-            "type": "u64"
-          },
-          {
-            "name": "minInterestRate",
-            "type": "i64"
-          },
-          {
-            "name": "maxInterestRate",
-            "type": "i64"
+        ];
+      };
+    },
+    {
+      name: "PricingParameters";
+      type: {
+        kind: "struct";
+        fields: [
+          {
+            name: "optionTradeNormalizer";
+            type: {
+              defined: "AnchorDecimal";
+            };
+          },
+          {
+            name: "futureTradeNormalizer";
+            type: {
+              defined: "AnchorDecimal";
+            };
+          },
+          {
+            name: "maxVolatilityRetreat";
+            type: {
+              defined: "AnchorDecimal";
+            };
+          },
+          {
+            name: "maxInterestRetreat";
+            type: {
+              defined: "AnchorDecimal";
+            };
+          },
+          {
+            name: "maxDelta";
+            type: "u64";
+          },
+          {
+            name: "minDelta";
+            type: "u64";
+          },
+          {
+            name: "minVolatility";
+            type: "u64";
+          },
+          {
+            name: "maxVolatility";
+            type: "u64";
+          },
+          {
+            name: "minInterestRate";
+            type: "i64";
+          },
+          {
+            name: "maxInterestRate";
+            type: "i64";
           }
-        ]
-      }
-    },
-    {
-      "name": "MarginParameters",
-      "type": {
-        "kind": "struct",
-        "fields": [
-          {
-            "name": "futureMarginInitial",
-            "type": "u64"
-          },
-          {
-            "name": "futureMarginMaintenance",
-            "type": "u64"
-          },
-          {
-            "name": "optionMarkPercentageLongInitial",
-            "type": "u64"
-          },
-          {
-            "name": "optionSpotPercentageLongInitial",
-            "type": "u64"
-          },
-          {
-            "name": "optionSpotPercentageShortInitial",
-            "type": "u64"
-          },
-          {
-            "name": "optionDynamicPercentageShortInitial",
-            "type": "u64"
-          },
-          {
-            "name": "optionMarkPercentageLongMaintenance",
-            "type": "u64"
-          },
-          {
-            "name": "optionSpotPercentageLongMaintenance",
-            "type": "u64"
-          },
-          {
-            "name": "optionSpotPercentageShortMaintenance",
-            "type": "u64"
-          },
-          {
-            "name": "optionDynamicPercentageShortMaintenance",
-            "type": "u64"
-          },
-          {
-            "name": "optionShortPutCapPercentage",
-            "type": "u64"
-          },
-          {
-            "name": "padding",
-            "type": {
-              "array": [
-                "u8",
-                32
-              ]
-            }
+        ];
+      };
+    },
+    {
+      name: "MarginParameters";
+      type: {
+        kind: "struct";
+        fields: [
+          {
+            name: "futureMarginInitial";
+            type: "u64";
+          },
+          {
+            name: "futureMarginMaintenance";
+            type: "u64";
+          },
+          {
+            name: "optionMarkPercentageLongInitial";
+            type: "u64";
+          },
+          {
+            name: "optionSpotPercentageLongInitial";
+            type: "u64";
+          },
+          {
+            name: "optionSpotPercentageShortInitial";
+            type: "u64";
+          },
+          {
+            name: "optionDynamicPercentageShortInitial";
+            type: "u64";
+          },
+          {
+            name: "optionMarkPercentageLongMaintenance";
+            type: "u64";
+          },
+          {
+            name: "optionSpotPercentageLongMaintenance";
+            type: "u64";
+          },
+          {
+            name: "optionSpotPercentageShortMaintenance";
+            type: "u64";
+          },
+          {
+            name: "optionDynamicPercentageShortMaintenance";
+            type: "u64";
+          },
+          {
+            name: "optionShortPutCapPercentage";
+            type: "u64";
+          },
+          {
+            name: "padding";
+            type: {
+              array: ["u8", 32];
+            };
           }
-        ]
-      }
-    },
-    {
-      "name": "PerpParameters",
-      "type": {
-        "kind": "struct",
-        "fields": [
-          {
-            "name": "minFundingRatePercent",
-            "type": "i64"
-          },
-          {
-            "name": "maxFundingRatePercent",
-            "type": "i64"
-          },
-          {
-            "name": "impactCashDelta",
-            "type": "u64"
+        ];
+      };
+    },
+    {
+      name: "PerpParameters";
+      type: {
+        kind: "struct";
+        fields: [
+          {
+            name: "minFundingRatePercent";
+            type: "i64";
+          },
+          {
+            name: "maxFundingRatePercent";
+            type: "i64";
+          },
+          {
+            name: "impactCashDelta";
+            type: "u64";
           }
-        ]
-      }
-    },
-    {
-      "name": "ExpirySeries",
-      "type": {
-        "kind": "struct",
-        "fields": [
-          {
-            "name": "activeTs",
-            "type": "u64"
-          },
-          {
-            "name": "expiryTs",
-            "type": "u64"
-          },
-          {
-            "name": "dirty",
-            "type": "bool"
-          },
-          {
-            "name": "padding",
-            "type": {
-              "array": [
-                "u8",
-                15
-              ]
-            }
+        ];
+      };
+    },
+    {
+      name: "ExpirySeries";
+      type: {
+        kind: "struct";
+        fields: [
+          {
+            name: "activeTs";
+            type: "u64";
+          },
+          {
+            name: "expiryTs";
+            type: "u64";
+          },
+          {
+            name: "dirty";
+            type: "bool";
+          },
+          {
+            name: "padding";
+            type: {
+              array: ["u8", 15];
+            };
           }
-        ]
-      }
-    },
-    {
-      "name": "Strike",
-      "type": {
-        "kind": "struct",
-        "fields": [
-          {
-            "name": "isSet",
-            "type": "bool"
-          },
-          {
-            "name": "value",
-            "type": "u64"
+        ];
+      };
+    },
+    {
+      name: "Strike";
+      type: {
+        kind: "struct";
+        fields: [
+          {
+            name: "isSet";
+            type: "bool";
+          },
+          {
+            name: "value";
+            type: "u64";
           }
-        ]
-      }
-    },
-    {
-      "name": "Product",
-      "type": {
-        "kind": "struct",
-        "fields": [
-          {
-            "name": "market",
-            "type": "publicKey"
-          },
-          {
-            "name": "strike",
-            "type": {
-              "defined": "Strike"
-            }
-          },
-          {
-            "name": "dirty",
-            "type": "bool"
-          },
-          {
-            "name": "kind",
-            "type": {
-              "defined": "Kind"
-            }
+        ];
+      };
+    },
+    {
+      name: "Product";
+      type: {
+        kind: "struct";
+        fields: [
+          {
+            name: "market";
+            type: "publicKey";
+          },
+          {
+            name: "strike";
+            type: {
+              defined: "Strike";
+            };
+          },
+          {
+            name: "dirty";
+            type: "bool";
+          },
+          {
+            name: "kind";
+            type: {
+              defined: "Kind";
+            };
           }
-        ]
-      }
-    },
-    {
-      "name": "Position",
-      "type": {
-        "kind": "struct",
-        "fields": [
-          {
-            "name": "size",
-            "type": "i64"
-          },
-          {
-            "name": "costOfTrades",
-            "type": "u64"
+        ];
+      };
+    },
+    {
+      name: "Position";
+      type: {
+        kind: "struct";
+        fields: [
+          {
+            name: "size";
+            type: "i64";
+          },
+          {
+            name: "costOfTrades";
+            type: "u64";
           }
-        ]
-      }
-    },
-    {
-      "name": "OrderState",
-      "type": {
-        "kind": "struct",
-        "fields": [
-          {
-            "name": "closingOrders",
-            "type": "u64"
-          },
-          {
-            "name": "openingOrders",
-            "type": {
-              "array": [
-                "u64",
-                2
-              ]
-            }
+        ];
+      };
+    },
+    {
+      name: "OrderState";
+      type: {
+        kind: "struct";
+        fields: [
+          {
+            name: "closingOrders";
+            type: "u64";
+          },
+          {
+            name: "openingOrders";
+            type: {
+              array: ["u64", 2];
+            };
           }
-        ]
-      }
-    },
-    {
-      "name": "CrossMarginProductLedger",
-      "type": {
-        "kind": "struct",
-        "fields": [
-          {
-            "name": "asset",
-            "type": {
-              "defined": "Asset"
-            }
-          },
-          {
-            "name": "productLedger",
-            "type": {
-              "defined": "ProductLedger"
-            }
+        ];
+      };
+    },
+    {
+      name: "CrossMarginProductLedger";
+      type: {
+        kind: "struct";
+        fields: [
+          {
+            name: "asset";
+            type: {
+              defined: "Asset";
+            };
+          },
+          {
+            name: "productLedger";
+            type: {
+              defined: "ProductLedger";
+            };
           }
-        ]
-      }
-    },
-    {
-      "name": "ProductLedger",
-      "type": {
-        "kind": "struct",
-        "fields": [
-          {
-            "name": "position",
-            "type": {
-              "defined": "Position"
-            }
-          },
-          {
-            "name": "orderState",
-            "type": {
-              "defined": "OrderState"
-            }
+        ];
+      };
+    },
+    {
+      name: "ProductLedger";
+      type: {
+        kind: "struct";
+        fields: [
+          {
+            name: "position";
+            type: {
+              defined: "Position";
+            };
+          },
+          {
+            name: "orderState";
+            type: {
+              defined: "OrderState";
+            };
           }
-        ]
-      }
-    },
-    {
-      "name": "HaltZetaGroupArgs",
-      "type": {
-        "kind": "struct",
-        "fields": [
-          {
-            "name": "spotPrice",
-            "type": "u64"
-          },
-          {
-            "name": "timestamp",
-            "type": "u64"
+        ];
+      };
+    },
+    {
+      name: "HaltZetaGroupArgs";
+      type: {
+        kind: "struct";
+        fields: [
+          {
+            name: "spotPrice";
+            type: "u64";
+          },
+          {
+            name: "timestamp";
+            type: "u64";
           }
-        ]
-      }
-    },
-    {
-      "name": "UpdateVolatilityArgs",
-      "type": {
-        "kind": "struct",
-        "fields": [
-          {
-            "name": "expiryIndex",
-            "type": "u8"
-          },
-          {
-            "name": "volatility",
-            "type": {
-              "array": [
-                "u64",
-                5
-              ]
-            }
+        ];
+      };
+    },
+    {
+      name: "UpdateVolatilityArgs";
+      type: {
+        kind: "struct";
+        fields: [
+          {
+            name: "expiryIndex";
+            type: "u8";
+          },
+          {
+            name: "volatility";
+            type: {
+              array: ["u64", 5];
+            };
           }
-        ]
-      }
-    },
-    {
-      "name": "UpdateInterestRateArgs",
-      "type": {
-        "kind": "struct",
-        "fields": [
-          {
-            "name": "expiryIndex",
-            "type": "u8"
-          },
-          {
-            "name": "interestRate",
-            "type": "i64"
+        ];
+      };
+    },
+    {
+      name: "UpdateInterestRateArgs";
+      type: {
+        kind: "struct";
+        fields: [
+          {
+            name: "expiryIndex";
+            type: "u8";
+          },
+          {
+            name: "interestRate";
+            type: "i64";
           }
-        ]
-      }
-    },
-    {
-      "name": "SetReferralsRewardsArgs",
-      "type": {
-        "kind": "struct",
-        "fields": [
-          {
-            "name": "referralsAccountKey",
-            "type": "publicKey"
-          },
-          {
-            "name": "pendingRewards",
-            "type": "u64"
-          },
-          {
-            "name": "overwrite",
-            "type": "bool"
+        ];
+      };
+    },
+    {
+      name: "SetReferralsRewardsArgs";
+      type: {
+        kind: "struct";
+        fields: [
+          {
+            name: "referralsAccountKey";
+            type: "publicKey";
+          },
+          {
+            name: "pendingRewards";
+            type: "u64";
+          },
+          {
+            name: "overwrite";
+            type: "bool";
           }
-        ]
-      }
-    },
-    {
-      "name": "ExpireSeriesOverrideArgs",
-      "type": {
-        "kind": "struct",
-        "fields": [
-          {
-            "name": "settlementNonce",
-            "type": "u8"
-          },
-          {
-            "name": "settlementPrice",
-            "type": "u64"
+        ];
+      };
+    },
+    {
+      name: "ExpireSeriesOverrideArgs";
+      type: {
+        kind: "struct";
+        fields: [
+          {
+            name: "settlementNonce";
+            type: "u8";
+          },
+          {
+            name: "settlementPrice";
+            type: "u64";
           }
-        ]
-      }
-    },
-    {
-      "name": "InitializeMarketArgs",
-      "type": {
-        "kind": "struct",
-        "fields": [
-          {
-            "name": "index",
-            "type": "u8"
-          },
-          {
-            "name": "marketNonce",
-            "type": "u8"
-          },
-          {
-            "name": "baseMintNonce",
-            "type": "u8"
-          },
-          {
-            "name": "quoteMintNonce",
-            "type": "u8"
-          },
-          {
-            "name": "zetaBaseVaultNonce",
-            "type": "u8"
-          },
-          {
-            "name": "zetaQuoteVaultNonce",
-            "type": "u8"
-          },
-          {
-            "name": "dexBaseVaultNonce",
-            "type": "u8"
-          },
-          {
-            "name": "dexQuoteVaultNonce",
-            "type": "u8"
-          },
-          {
-            "name": "vaultSignerNonce",
-            "type": "u64"
+        ];
+      };
+    },
+    {
+      name: "InitializeMarketArgs";
+      type: {
+        kind: "struct";
+        fields: [
+          {
+            name: "index";
+            type: "u8";
+          },
+          {
+            name: "marketNonce";
+            type: "u8";
+          },
+          {
+            name: "baseMintNonce";
+            type: "u8";
+          },
+          {
+            name: "quoteMintNonce";
+            type: "u8";
+          },
+          {
+            name: "zetaBaseVaultNonce";
+            type: "u8";
+          },
+          {
+            name: "zetaQuoteVaultNonce";
+            type: "u8";
+          },
+          {
+            name: "dexBaseVaultNonce";
+            type: "u8";
+          },
+          {
+            name: "dexQuoteVaultNonce";
+            type: "u8";
+          },
+          {
+            name: "vaultSignerNonce";
+            type: "u64";
           }
-        ]
-      }
-    },
-    {
-      "name": "InitializeStateArgs",
-      "type": {
-        "kind": "struct",
-        "fields": [
-          {
-            "name": "stateNonce",
-            "type": "u8"
-          },
-          {
-            "name": "serumNonce",
-            "type": "u8"
-          },
-          {
-            "name": "mintAuthNonce",
-            "type": "u8"
-          },
-          {
-            "name": "strikeInitializationThresholdSeconds",
-            "type": "u32"
-          },
-          {
-            "name": "pricingFrequencySeconds",
-            "type": "u32"
-          },
-          {
-            "name": "liquidatorLiquidationPercentage",
-            "type": "u32"
-          },
-          {
-            "name": "insuranceVaultLiquidationPercentage",
-            "type": "u32"
-          },
-          {
-            "name": "nativeD1TradeFeePercentage",
-            "type": "u64"
-          },
-          {
-            "name": "nativeD1UnderlyingFeePercentage",
-            "type": "u64"
-          },
-          {
-            "name": "nativeOptionTradeFeePercentage",
-            "type": "u64"
-          },
-          {
-            "name": "nativeOptionUnderlyingFeePercentage",
-            "type": "u64"
-          },
-          {
-            "name": "nativeWhitelistUnderlyingFeePercentage",
-            "type": "u64"
-          },
-          {
-            "name": "nativeDepositLimit",
-            "type": "u64"
-          },
-          {
-            "name": "expirationThresholdSeconds",
-            "type": "u32"
-          },
-          {
-            "name": "positionMovementFeeBps",
-            "type": "u8"
-          },
-          {
-            "name": "marginConcessionPercentage",
-            "type": "u8"
-          },
-          {
-            "name": "maxPerpDeltaAgeSeconds",
-            "type": "u16"
+        ];
+      };
+    },
+    {
+      name: "InitializeStateArgs";
+      type: {
+        kind: "struct";
+        fields: [
+          {
+            name: "stateNonce";
+            type: "u8";
+          },
+          {
+            name: "serumNonce";
+            type: "u8";
+          },
+          {
+            name: "mintAuthNonce";
+            type: "u8";
+          },
+          {
+            name: "strikeInitializationThresholdSeconds";
+            type: "u32";
+          },
+          {
+            name: "pricingFrequencySeconds";
+            type: "u32";
+          },
+          {
+            name: "liquidatorLiquidationPercentage";
+            type: "u32";
+          },
+          {
+            name: "insuranceVaultLiquidationPercentage";
+            type: "u32";
+          },
+          {
+            name: "nativeD1TradeFeePercentage";
+            type: "u64";
+          },
+          {
+            name: "nativeD1UnderlyingFeePercentage";
+            type: "u64";
+          },
+          {
+            name: "nativeOptionTradeFeePercentage";
+            type: "u64";
+          },
+          {
+            name: "nativeOptionUnderlyingFeePercentage";
+            type: "u64";
+          },
+          {
+            name: "nativeWhitelistUnderlyingFeePercentage";
+            type: "u64";
+          },
+          {
+            name: "nativeDepositLimit";
+            type: "u64";
+          },
+          {
+            name: "expirationThresholdSeconds";
+            type: "u32";
+          },
+          {
+            name: "positionMovementFeeBps";
+            type: "u8";
+          },
+          {
+            name: "marginConcessionPercentage";
+            type: "u8";
+          },
+          {
+            name: "maxPerpDeltaAgeSeconds";
+            type: "u16";
           }
-        ]
-      }
-    },
-    {
-      "name": "InitializeMarketNodeArgs",
-      "type": {
-        "kind": "struct",
-        "fields": [
-          {
-            "name": "nonce",
-            "type": "u8"
-          },
-          {
-            "name": "index",
-            "type": "u8"
+        ];
+      };
+    },
+    {
+      name: "InitializeMarketNodeArgs";
+      type: {
+        kind: "struct";
+        fields: [
+          {
+            name: "nonce";
+            type: "u8";
+          },
+          {
+            name: "index";
+            type: "u8";
           }
-        ]
-      }
-    },
-    {
-      "name": "OverrideExpiryArgs",
-      "type": {
-        "kind": "struct",
-        "fields": [
-          {
-            "name": "expiryIndex",
-            "type": "u8"
-          },
-          {
-            "name": "activeTs",
-            "type": "u64"
-          },
-          {
-            "name": "expiryTs",
-            "type": "u64"
+        ];
+      };
+    },
+    {
+      name: "OverrideExpiryArgs";
+      type: {
+        kind: "struct";
+        fields: [
+          {
+            name: "expiryIndex";
+            type: "u8";
+          },
+          {
+            name: "activeTs";
+            type: "u64";
+          },
+          {
+            name: "expiryTs";
+            type: "u64";
           }
-        ]
-      }
-    },
-    {
-      "name": "UpdateStateArgs",
-      "type": {
-        "kind": "struct",
-        "fields": [
-          {
-            "name": "strikeInitializationThresholdSeconds",
-            "type": "u32"
-          },
-          {
-            "name": "pricingFrequencySeconds",
-            "type": "u32"
-          },
-          {
-            "name": "liquidatorLiquidationPercentage",
-            "type": "u32"
-          },
-          {
-            "name": "insuranceVaultLiquidationPercentage",
-            "type": "u32"
-          },
-          {
-            "name": "nativeD1TradeFeePercentage",
-            "type": "u64"
-          },
-          {
-            "name": "nativeD1UnderlyingFeePercentage",
-            "type": "u64"
-          },
-          {
-            "name": "nativeOptionTradeFeePercentage",
-            "type": "u64"
-          },
-          {
-            "name": "nativeOptionUnderlyingFeePercentage",
-            "type": "u64"
-          },
-          {
-            "name": "nativeWhitelistUnderlyingFeePercentage",
-            "type": "u64"
-          },
-          {
-            "name": "nativeDepositLimit",
-            "type": "u64"
-          },
-          {
-            "name": "expirationThresholdSeconds",
-            "type": "u32"
-          },
-          {
-            "name": "positionMovementFeeBps",
-            "type": "u8"
-          },
-          {
-            "name": "marginConcessionPercentage",
-            "type": "u8"
-          },
-          {
-            "name": "maxPerpDeltaAgeSeconds",
-            "type": "u16"
+        ];
+      };
+    },
+    {
+      name: "UpdateStateArgs";
+      type: {
+        kind: "struct";
+        fields: [
+          {
+            name: "strikeInitializationThresholdSeconds";
+            type: "u32";
+          },
+          {
+            name: "pricingFrequencySeconds";
+            type: "u32";
+          },
+          {
+            name: "liquidatorLiquidationPercentage";
+            type: "u32";
+          },
+          {
+            name: "insuranceVaultLiquidationPercentage";
+            type: "u32";
+          },
+          {
+            name: "nativeD1TradeFeePercentage";
+            type: "u64";
+          },
+          {
+            name: "nativeD1UnderlyingFeePercentage";
+            type: "u64";
+          },
+          {
+            name: "nativeOptionTradeFeePercentage";
+            type: "u64";
+          },
+          {
+            name: "nativeOptionUnderlyingFeePercentage";
+            type: "u64";
+          },
+          {
+            name: "nativeWhitelistUnderlyingFeePercentage";
+            type: "u64";
+          },
+          {
+            name: "nativeDepositLimit";
+            type: "u64";
+          },
+          {
+            name: "expirationThresholdSeconds";
+            type: "u32";
+          },
+          {
+            name: "positionMovementFeeBps";
+            type: "u8";
+          },
+          {
+            name: "marginConcessionPercentage";
+            type: "u8";
+          },
+          {
+            name: "maxPerpDeltaAgeSeconds";
+            type: "u16";
           }
-        ]
-      }
-    },
-    {
-      "name": "UpdatePricingParametersArgs",
-      "type": {
-        "kind": "struct",
-        "fields": [
-          {
-            "name": "optionTradeNormalizer",
-            "type": "u64"
-          },
-          {
-            "name": "futureTradeNormalizer",
-            "type": "u64"
-          },
-          {
-            "name": "maxVolatilityRetreat",
-            "type": "u64"
-          },
-          {
-            "name": "maxInterestRetreat",
-            "type": "u64"
-          },
-          {
-            "name": "minDelta",
-            "type": "u64"
-          },
-          {
-            "name": "maxDelta",
-            "type": "u64"
-          },
-          {
-            "name": "minInterestRate",
-            "type": "i64"
-          },
-          {
-            "name": "maxInterestRate",
-            "type": "i64"
-          },
-          {
-            "name": "minVolatility",
-            "type": "u64"
-          },
-          {
-            "name": "maxVolatility",
-            "type": "u64"
+        ];
+      };
+    },
+    {
+      name: "UpdatePricingParametersArgs";
+      type: {
+        kind: "struct";
+        fields: [
+          {
+            name: "optionTradeNormalizer";
+            type: "u64";
+          },
+          {
+            name: "futureTradeNormalizer";
+            type: "u64";
+          },
+          {
+            name: "maxVolatilityRetreat";
+            type: "u64";
+          },
+          {
+            name: "maxInterestRetreat";
+            type: "u64";
+          },
+          {
+            name: "minDelta";
+            type: "u64";
+          },
+          {
+            name: "maxDelta";
+            type: "u64";
+          },
+          {
+            name: "minInterestRate";
+            type: "i64";
+          },
+          {
+            name: "maxInterestRate";
+            type: "i64";
+          },
+          {
+            name: "minVolatility";
+            type: "u64";
+          },
+          {
+            name: "maxVolatility";
+            type: "u64";
           }
-        ]
-      }
-    },
-    {
-      "name": "UpdateMarginParametersArgs",
-      "type": {
-        "kind": "struct",
-        "fields": [
-          {
-            "name": "futureMarginInitial",
-            "type": "u64"
-          },
-          {
-            "name": "futureMarginMaintenance",
-            "type": "u64"
-          },
-          {
-            "name": "optionMarkPercentageLongInitial",
-            "type": "u64"
-          },
-          {
-            "name": "optionSpotPercentageLongInitial",
-            "type": "u64"
-          },
-          {
-            "name": "optionSpotPercentageShortInitial",
-            "type": "u64"
-          },
-          {
-            "name": "optionDynamicPercentageShortInitial",
-            "type": "u64"
-          },
-          {
-            "name": "optionMarkPercentageLongMaintenance",
-            "type": "u64"
-          },
-          {
-            "name": "optionSpotPercentageLongMaintenance",
-            "type": "u64"
-          },
-          {
-            "name": "optionSpotPercentageShortMaintenance",
-            "type": "u64"
-          },
-          {
-            "name": "optionDynamicPercentageShortMaintenance",
-            "type": "u64"
-          },
-          {
-            "name": "optionShortPutCapPercentage",
-            "type": "u64"
+        ];
+      };
+    },
+    {
+      name: "UpdateMarginParametersArgs";
+      type: {
+        kind: "struct";
+        fields: [
+          {
+            name: "futureMarginInitial";
+            type: "u64";
+          },
+          {
+            name: "futureMarginMaintenance";
+            type: "u64";
+          },
+          {
+            name: "optionMarkPercentageLongInitial";
+            type: "u64";
+          },
+          {
+            name: "optionSpotPercentageLongInitial";
+            type: "u64";
+          },
+          {
+            name: "optionSpotPercentageShortInitial";
+            type: "u64";
+          },
+          {
+            name: "optionDynamicPercentageShortInitial";
+            type: "u64";
+          },
+          {
+            name: "optionMarkPercentageLongMaintenance";
+            type: "u64";
+          },
+          {
+            name: "optionSpotPercentageLongMaintenance";
+            type: "u64";
+          },
+          {
+            name: "optionSpotPercentageShortMaintenance";
+            type: "u64";
+          },
+          {
+            name: "optionDynamicPercentageShortMaintenance";
+            type: "u64";
+          },
+          {
+            name: "optionShortPutCapPercentage";
+            type: "u64";
           }
-        ]
-      }
-    },
-    {
-      "name": "UpdatePerpParametersArgs",
-      "type": {
-        "kind": "struct",
-        "fields": [
-          {
-            "name": "minFundingRatePercent",
-            "type": "i64"
-          },
-          {
-            "name": "maxFundingRatePercent",
-            "type": "i64"
-          },
-          {
-            "name": "perpImpactCashDelta",
-            "type": "u64"
+        ];
+      };
+    },
+    {
+      name: "UpdatePerpParametersArgs";
+      type: {
+        kind: "struct";
+        fields: [
+          {
+            name: "minFundingRatePercent";
+            type: "i64";
+          },
+          {
+            name: "maxFundingRatePercent";
+            type: "i64";
+          },
+          {
+            name: "perpImpactCashDelta";
+            type: "u64";
           }
-        ]
-      }
-    },
-    {
-      "name": "UpdateZetaCrossMarkPricePubkeysArgs",
-      "type": {
-        "kind": "struct",
-        "fields": [
-          {
-            "name": "asset",
-            "type": {
-              "defined": "Asset"
-            }
-          },
-          {
-            "name": "oracle",
-            "type": "publicKey"
-          },
-          {
-            "name": "oracleBackupFeed",
-            "type": "publicKey"
-          },
-          {
-            "name": "market",
-            "type": "publicKey"
-          },
-          {
-            "name": "perpSyncQueue",
-            "type": "publicKey"
+        ];
+      };
+    },
+    {
+      name: "UpdateZetaCrossMarkPricePubkeysArgs";
+      type: {
+        kind: "struct";
+        fields: [
+          {
+            name: "asset";
+            type: {
+              defined: "Asset";
+            };
+          },
+          {
+            name: "oracle";
+            type: "publicKey";
+          },
+          {
+            name: "oracleBackupFeed";
+            type: "publicKey";
+          },
+          {
+            name: "market";
+            type: "publicKey";
+          },
+          {
+            name: "perpSyncQueue";
+            type: "publicKey";
           }
-        ]
-      }
-    },
-    {
-      "name": "InitializeZetaCrossMarkPricesArgs",
-      "type": {
-        "kind": "struct",
-        "fields": [
-          {
-            "name": "minFundingRatePercent",
-            "type": "i64"
-          },
-          {
-            "name": "maxFundingRatePercent",
-            "type": "i64"
-          },
-          {
-            "name": "perpImpactCashDelta",
-            "type": "u64"
-          },
-          {
-            "name": "marginInitial",
-            "type": "u64"
-          },
-          {
-            "name": "marginMaintenance",
-            "type": "u64"
+        ];
+      };
+    },
+    {
+      name: "InitializeZetaCrossMarkPricesArgs";
+      type: {
+        kind: "struct";
+        fields: [
+          {
+            name: "minFundingRatePercent";
+            type: "i64";
+          },
+          {
+            name: "maxFundingRatePercent";
+            type: "i64";
+          },
+          {
+            name: "perpImpactCashDelta";
+            type: "u64";
+          },
+          {
+            name: "marginInitial";
+            type: "u64";
+          },
+          {
+            name: "marginMaintenance";
+            type: "u64";
           }
-        ]
-      }
-    },
-    {
-      "name": "InitializeZetaGroupArgs",
-      "type": {
-        "kind": "struct",
-        "fields": [
-          {
-            "name": "perpsOnly",
-            "type": "bool"
-          },
-          {
-            "name": "flexUnderlying",
-            "type": "bool"
-          },
-          {
-            "name": "assetOverride",
-            "type": {
-              "option": {
-                "defined": "Asset"
-              }
-            }
-          },
-          {
-            "name": "zetaGroupNonce",
-            "type": "u8"
-          },
-          {
-            "name": "underlyingNonce",
-            "type": "u8"
-          },
-          {
-            "name": "greeksNonce",
-            "type": "u8"
-          },
-          {
-            "name": "vaultNonce",
-            "type": "u8"
-          },
-          {
-            "name": "insuranceVaultNonce",
-            "type": "u8"
-          },
-          {
-            "name": "socializedLossAccountNonce",
-            "type": "u8"
-          },
-          {
-            "name": "perpSyncQueueNonce",
-            "type": "u8"
-          },
-          {
-            "name": "interestRate",
-            "type": "i64"
-          },
-          {
-            "name": "volatility",
-            "type": {
-              "array": [
-                "u64",
-                5
-              ]
-            }
-          },
-          {
-            "name": "optionTradeNormalizer",
-            "type": "u64"
-          },
-          {
-            "name": "futureTradeNormalizer",
-            "type": "u64"
-          },
-          {
-            "name": "maxVolatilityRetreat",
-            "type": "u64"
-          },
-          {
-            "name": "maxInterestRetreat",
-            "type": "u64"
-          },
-          {
-            "name": "maxDelta",
-            "type": "u64"
-          },
-          {
-            "name": "minDelta",
-            "type": "u64"
-          },
-          {
-            "name": "minInterestRate",
-            "type": "i64"
-          },
-          {
-            "name": "maxInterestRate",
-            "type": "i64"
-          },
-          {
-            "name": "minVolatility",
-            "type": "u64"
-          },
-          {
-            "name": "maxVolatility",
-            "type": "u64"
-          },
-          {
-            "name": "futureMarginInitial",
-            "type": "u64"
-          },
-          {
-            "name": "futureMarginMaintenance",
-            "type": "u64"
-          },
-          {
-            "name": "optionMarkPercentageLongInitial",
-            "type": "u64"
-          },
-          {
-            "name": "optionSpotPercentageLongInitial",
-            "type": "u64"
-          },
-          {
-            "name": "optionSpotPercentageShortInitial",
-            "type": "u64"
-          },
-          {
-            "name": "optionDynamicPercentageShortInitial",
-            "type": "u64"
-          },
-          {
-            "name": "optionMarkPercentageLongMaintenance",
-            "type": "u64"
-          },
-          {
-            "name": "optionSpotPercentageLongMaintenance",
-            "type": "u64"
-          },
-          {
-            "name": "optionSpotPercentageShortMaintenance",
-            "type": "u64"
-          },
-          {
-            "name": "optionDynamicPercentageShortMaintenance",
-            "type": "u64"
-          },
-          {
-            "name": "optionShortPutCapPercentage",
-            "type": "u64"
-          },
-          {
-            "name": "expiryIntervalSeconds",
-            "type": "u32"
-          },
-          {
-            "name": "newExpiryThresholdSeconds",
-            "type": "u32"
-          },
-          {
-            "name": "minFundingRatePercent",
-            "type": "i64"
-          },
-          {
-            "name": "maxFundingRatePercent",
-            "type": "i64"
-          },
-          {
-            "name": "perpImpactCashDelta",
-            "type": "u64"
+        ];
+      };
+    },
+    {
+      name: "InitializeZetaGroupArgs";
+      type: {
+        kind: "struct";
+        fields: [
+          {
+            name: "perpsOnly";
+            type: "bool";
+          },
+          {
+            name: "flexUnderlying";
+            type: "bool";
+          },
+          {
+            name: "assetOverride";
+            type: {
+              option: {
+                defined: "Asset";
+              };
+            };
+          },
+          {
+            name: "zetaGroupNonce";
+            type: "u8";
+          },
+          {
+            name: "underlyingNonce";
+            type: "u8";
+          },
+          {
+            name: "greeksNonce";
+            type: "u8";
+          },
+          {
+            name: "vaultNonce";
+            type: "u8";
+          },
+          {
+            name: "insuranceVaultNonce";
+            type: "u8";
+          },
+          {
+            name: "socializedLossAccountNonce";
+            type: "u8";
+          },
+          {
+            name: "perpSyncQueueNonce";
+            type: "u8";
+          },
+          {
+            name: "interestRate";
+            type: "i64";
+          },
+          {
+            name: "volatility";
+            type: {
+              array: ["u64", 5];
+            };
+          },
+          {
+            name: "optionTradeNormalizer";
+            type: "u64";
+          },
+          {
+            name: "futureTradeNormalizer";
+            type: "u64";
+          },
+          {
+            name: "maxVolatilityRetreat";
+            type: "u64";
+          },
+          {
+            name: "maxInterestRetreat";
+            type: "u64";
+          },
+          {
+            name: "maxDelta";
+            type: "u64";
+          },
+          {
+            name: "minDelta";
+            type: "u64";
+          },
+          {
+            name: "minInterestRate";
+            type: "i64";
+          },
+          {
+            name: "maxInterestRate";
+            type: "i64";
+          },
+          {
+            name: "minVolatility";
+            type: "u64";
+          },
+          {
+            name: "maxVolatility";
+            type: "u64";
+          },
+          {
+            name: "futureMarginInitial";
+            type: "u64";
+          },
+          {
+            name: "futureMarginMaintenance";
+            type: "u64";
+          },
+          {
+            name: "optionMarkPercentageLongInitial";
+            type: "u64";
+          },
+          {
+            name: "optionSpotPercentageLongInitial";
+            type: "u64";
+          },
+          {
+            name: "optionSpotPercentageShortInitial";
+            type: "u64";
+          },
+          {
+            name: "optionDynamicPercentageShortInitial";
+            type: "u64";
+          },
+          {
+            name: "optionMarkPercentageLongMaintenance";
+            type: "u64";
+          },
+          {
+            name: "optionSpotPercentageLongMaintenance";
+            type: "u64";
+          },
+          {
+            name: "optionSpotPercentageShortMaintenance";
+            type: "u64";
+          },
+          {
+            name: "optionDynamicPercentageShortMaintenance";
+            type: "u64";
+          },
+          {
+            name: "optionShortPutCapPercentage";
+            type: "u64";
+          },
+          {
+            name: "expiryIntervalSeconds";
+            type: "u32";
+          },
+          {
+            name: "newExpiryThresholdSeconds";
+            type: "u32";
+          },
+          {
+            name: "minFundingRatePercent";
+            type: "i64";
+          },
+          {
+            name: "maxFundingRatePercent";
+            type: "i64";
+          },
+          {
+            name: "perpImpactCashDelta";
+            type: "u64";
           }
-        ]
-      }
-    },
-    {
-      "name": "UpdateZetaGroupExpiryArgs",
-      "type": {
-        "kind": "struct",
-        "fields": [
-          {
-            "name": "expiryIntervalSeconds",
-            "type": "u32"
-          },
-          {
-            "name": "newExpiryThresholdSeconds",
-            "type": "u32"
+        ];
+      };
+    },
+    {
+      name: "UpdateZetaGroupExpiryArgs";
+      type: {
+        kind: "struct";
+        fields: [
+          {
+            name: "expiryIntervalSeconds";
+            type: "u32";
+          },
+          {
+            name: "newExpiryThresholdSeconds";
+            type: "u32";
           }
-        ]
-      }
-    },
-    {
-      "name": "UpdateGreeksArgs",
-      "type": {
-        "kind": "struct",
-        "fields": [
-          {
-            "name": "index",
-            "type": "u8"
-          },
-          {
-            "name": "theo",
-            "type": "u64"
-          },
-          {
-            "name": "delta",
-            "type": "u32"
-          },
-          {
-            "name": "gamma",
-            "type": "u32"
-          },
-          {
-            "name": "volatility",
-            "type": "u32"
+        ];
+      };
+    },
+    {
+      name: "UpdateGreeksArgs";
+      type: {
+        kind: "struct";
+        fields: [
+          {
+            name: "index";
+            type: "u8";
+          },
+          {
+            name: "theo";
+            type: "u64";
+          },
+          {
+            name: "delta";
+            type: "u32";
+          },
+          {
+            name: "gamma";
+            type: "u32";
+          },
+          {
+            name: "volatility";
+            type: "u32";
           }
-        ]
-      }
-    },
-    {
-      "name": "PositionMovementArg",
-      "type": {
-        "kind": "struct",
-        "fields": [
-          {
-            "name": "index",
-            "type": "u8"
-          },
-          {
-            "name": "size",
-            "type": "i64"
+        ];
+      };
+    },
+    {
+      name: "PositionMovementArg";
+      type: {
+        kind: "struct";
+        fields: [
+          {
+            name: "index";
+            type: "u8";
+          },
+          {
+            name: "size";
+            type: "i64";
           }
-        ]
-      }
-    },
-    {
-      "name": "ExpirySeriesStatus",
-      "type": {
-        "kind": "enum",
-        "variants": [
-          {
-            "name": "Uninitialized"
-          },
-          {
-            "name": "Initialized"
-          },
-          {
-            "name": "Live"
-          },
-          {
-            "name": "Expired"
-          },
-          {
-            "name": "ExpiredDirty"
+        ];
+      };
+    },
+    {
+      name: "ExpirySeriesStatus";
+      type: {
+        kind: "enum";
+        variants: [
+          {
+            name: "Uninitialized";
+          },
+          {
+            name: "Initialized";
+          },
+          {
+            name: "Live";
+          },
+          {
+            name: "Expired";
+          },
+          {
+            name: "ExpiredDirty";
           }
-        ]
-      }
-    },
-    {
-      "name": "Kind",
-      "type": {
-        "kind": "enum",
-        "variants": [
-          {
-            "name": "Uninitialized"
-          },
-          {
-            "name": "Call"
-          },
-          {
-            "name": "Put"
-          },
-          {
-            "name": "Future"
-          },
-          {
-            "name": "Perp"
+        ];
+      };
+    },
+    {
+      name: "Kind";
+      type: {
+        kind: "enum";
+        variants: [
+          {
+            name: "Uninitialized";
+          },
+          {
+            name: "Call";
+          },
+          {
+            name: "Put";
+          },
+          {
+            name: "Future";
+          },
+          {
+            name: "Perp";
           }
-        ]
-      }
-    },
-    {
-      "name": "OrderType",
-      "type": {
-        "kind": "enum",
-        "variants": [
-          {
-            "name": "Limit"
-          },
-          {
-            "name": "PostOnly"
-          },
-          {
-            "name": "FillOrKill"
-          },
-          {
-            "name": "ImmediateOrCancel"
-          },
-          {
-            "name": "PostOnlySlide"
+        ];
+      };
+    },
+    {
+      name: "OrderType";
+      type: {
+        kind: "enum";
+        variants: [
+          {
+            name: "Limit";
+          },
+          {
+            name: "PostOnly";
+          },
+          {
+            name: "FillOrKill";
+          },
+          {
+            name: "ImmediateOrCancel";
+          },
+          {
+            name: "PostOnlySlide";
           }
-        ]
-      }
-    },
-    {
-      "name": "Side",
-      "type": {
-        "kind": "enum",
-        "variants": [
-          {
-            "name": "Uninitialized"
-          },
-          {
-            "name": "Bid"
-          },
-          {
-            "name": "Ask"
+        ];
+      };
+    },
+    {
+      name: "Side";
+      type: {
+        kind: "enum";
+        variants: [
+          {
+            name: "Uninitialized";
+          },
+          {
+            name: "Bid";
+          },
+          {
+            name: "Ask";
           }
-        ]
-      }
-    },
-    {
-      "name": "Asset",
-      "type": {
-        "kind": "enum",
-        "variants": [
-          {
-            "name": "SOL"
-          },
-          {
-            "name": "BTC"
-          },
-          {
-            "name": "ETH"
-          },
-          {
-            "name": "APT"
-          },
-          {
-            "name": "ARB"
-          },
-          {
-            "name": "UNDEFINED"
+        ];
+      };
+    },
+    {
+      name: "Asset";
+      type: {
+        kind: "enum";
+        variants: [
+          {
+            name: "SOL";
+          },
+          {
+            name: "BTC";
+          },
+          {
+            name: "ETH";
+          },
+          {
+            name: "APT";
+          },
+          {
+            name: "ARB";
+          },
+          {
+            name: "UNDEFINED";
           }
-        ]
-      }
-    },
-    {
-      "name": "MovementType",
-      "type": {
-        "kind": "enum",
-        "variants": [
-          {
-            "name": "Undefined"
-          },
-          {
-            "name": "Lock"
-          },
-          {
-            "name": "Unlock"
+        ];
+      };
+    },
+    {
+      name: "MovementType";
+      type: {
+        kind: "enum";
+        variants: [
+          {
+            name: "Undefined";
+          },
+          {
+            name: "Lock";
+          },
+          {
+            name: "Unlock";
           }
-        ]
-      }
-    },
-    {
-      "name": "TreasuryMovementType",
-      "type": {
-        "kind": "enum",
-        "variants": [
-          {
-            "name": "Undefined"
-          },
-          {
-            "name": "ToTreasuryFromInsurance"
-          },
-          {
-            "name": "ToInsuranceFromTreasury"
-          },
-          {
-            "name": "ToTreasuryFromReferralsRewards"
-          },
-          {
-            "name": "ToReferralsRewardsFromTreasury"
+        ];
+      };
+    },
+    {
+      name: "TreasuryMovementType";
+      type: {
+        kind: "enum";
+        variants: [
+          {
+            name: "Undefined";
+          },
+          {
+            name: "ToTreasuryFromInsurance";
+          },
+          {
+            name: "ToInsuranceFromTreasury";
+          },
+          {
+            name: "ToTreasuryFromReferralsRewards";
+          },
+          {
+            name: "ToReferralsRewardsFromTreasury";
           }
-        ]
-      }
-    },
-    {
-      "name": "OrderCompleteType",
-      "type": {
-        "kind": "enum",
-        "variants": [
-          {
-            "name": "Cancel"
-          },
-          {
-            "name": "Fill"
-          },
-          {
-            "name": "Booted"
+        ];
+      };
+    },
+    {
+      name: "OrderCompleteType";
+      type: {
+        kind: "enum";
+        variants: [
+          {
+            name: "Cancel";
+          },
+          {
+            name: "Fill";
+          },
+          {
+            name: "Booted";
           }
-        ]
-      }
-    },
-    {
-      "name": "MarginRequirement",
-      "type": {
-        "kind": "enum",
-        "variants": [
-          {
-            "name": "Initial"
-          },
-          {
-            "name": "Maintenance"
-          },
-          {
-            "name": "MaintenanceIncludingOrders"
-          },
-          {
-            "name": "MarketMakerConcession"
+        ];
+      };
+    },
+    {
+      name: "MarginRequirement";
+      type: {
+        kind: "enum";
+        variants: [
+          {
+            name: "Initial";
+          },
+          {
+            name: "Maintenance";
+          },
+          {
+            name: "MaintenanceIncludingOrders";
+          },
+          {
+            name: "MarketMakerConcession";
           }
-        ]
-      }
-    },
-    {
-      "name": "MarginAccountType",
-      "type": {
-        "kind": "enum",
-        "variants": [
-          {
-            "name": "Normal"
-          },
-          {
-            "name": "MarketMaker"
+        ];
+      };
+    },
+    {
+      name: "MarginAccountType";
+      type: {
+        kind: "enum";
+        variants: [
+          {
+            name: "Normal";
+          },
+          {
+            name: "MarketMaker";
           }
-        ]
-      }
-    },
-    {
-      "name": "PlaceOrderType",
-      "type": {
-        "kind": "enum",
-        "variants": [
-          {
-            "name": "PlaceOrder"
-          },
-          {
-            "name": "PlacePerpOrder"
-          },
-          {
-            "name": "PlacePerpOrderCrossMargin"
+        ];
+      };
+    },
+    {
+      name: "PlaceOrderType";
+      type: {
+        kind: "enum";
+        variants: [
+          {
+            name: "PlaceOrder";
+          },
+          {
+            name: "PlacePerpOrder";
+          },
+          {
+            name: "PlacePerpOrderCrossMargin";
           }
-        ]
-      }
-    },
-    {
-      "name": "ValidationType",
-      "type": {
-        "kind": "enum",
-        "variants": [
-          {
-            "name": "Place"
-          },
-          {
-            "name": "Cancel"
-          },
-          {
-            "name": "OpenOrders"
+        ];
+      };
+    },
+    {
+      name: "ValidationType";
+      type: {
+        kind: "enum";
+        variants: [
+          {
+            name: "Place";
+          },
+          {
+            name: "Cancel";
+          },
+          {
+            name: "OpenOrders";
           }
-        ]
-      }
+        ];
+      };
     }
-  ],
-  "events": [
-    {
-      "name": "TradeEvent",
-      "fields": [
-        {
-          "name": "marginAccount",
-          "type": "publicKey",
-          "index": false
-        },
-        {
-          "name": "index",
-          "type": "u8",
-          "index": false
-        },
-        {
-          "name": "size",
-          "type": "u64",
-          "index": false
-        },
-        {
-          "name": "costOfTrades",
-          "type": "u64",
-          "index": false
-        },
-        {
-          "name": "isBid",
-          "type": "bool",
-          "index": false
-        },
-        {
-          "name": "clientOrderId",
-          "type": "u64",
-          "index": false
-        },
-        {
-          "name": "orderId",
-          "type": "u128",
-          "index": false
+  ];
+  events: [
+    {
+      name: "TradeEvent";
+      fields: [
+        {
+          name: "marginAccount";
+          type: "publicKey";
+          index: false;
+        },
+        {
+          name: "index";
+          type: "u8";
+          index: false;
+        },
+        {
+          name: "size";
+          type: "u64";
+          index: false;
+        },
+        {
+          name: "costOfTrades";
+          type: "u64";
+          index: false;
+        },
+        {
+          name: "isBid";
+          type: "bool";
+          index: false;
+        },
+        {
+          name: "clientOrderId";
+          type: "u64";
+          index: false;
+        },
+        {
+          name: "orderId";
+          type: "u128";
+          index: false;
         }
-      ]
-    },
-    {
-      "name": "TradeEventV2",
-      "fields": [
-        {
-          "name": "marginAccount",
-          "type": "publicKey",
-          "index": false
-        },
-        {
-          "name": "index",
-          "type": "u8",
-          "index": false
-        },
-        {
-          "name": "size",
-          "type": "u64",
-          "index": false
-        },
-        {
-          "name": "costOfTrades",
-          "type": "u64",
-          "index": false
-        },
-        {
-          "name": "isBid",
-          "type": "bool",
-          "index": false
-        },
-        {
-          "name": "clientOrderId",
-          "type": "u64",
-          "index": false
-        },
-        {
-          "name": "orderId",
-          "type": "u128",
-          "index": false
-        },
-        {
-          "name": "asset",
-          "type": "u8",
-          "index": false
-        },
-        {
-          "name": "user",
-          "type": "publicKey",
-          "index": false
-        },
-        {
-          "name": "isTaker",
-          "type": "bool",
-          "index": false
-        },
-        {
-          "name": "sequenceNumber",
-          "type": "u64",
-          "index": false
+      ];
+    },
+    {
+      name: "TradeEventV2";
+      fields: [
+        {
+          name: "marginAccount";
+          type: "publicKey";
+          index: false;
+        },
+        {
+          name: "index";
+          type: "u8";
+          index: false;
+        },
+        {
+          name: "size";
+          type: "u64";
+          index: false;
+        },
+        {
+          name: "costOfTrades";
+          type: "u64";
+          index: false;
+        },
+        {
+          name: "isBid";
+          type: "bool";
+          index: false;
+        },
+        {
+          name: "clientOrderId";
+          type: "u64";
+          index: false;
+        },
+        {
+          name: "orderId";
+          type: "u128";
+          index: false;
+        },
+        {
+          name: "asset";
+          type: "u8";
+          index: false;
+        },
+        {
+          name: "user";
+          type: "publicKey";
+          index: false;
+        },
+        {
+          name: "isTaker";
+          type: "bool";
+          index: false;
+        },
+        {
+          name: "sequenceNumber";
+          type: "u64";
+          index: false;
         }
-      ]
-    },
-    {
-      "name": "TradeEventV3",
-      "fields": [
-        {
-          "name": "marginAccount",
-          "type": "publicKey",
-          "index": false
-        },
-        {
-          "name": "index",
-          "type": "u8",
-          "index": false
-        },
-        {
-          "name": "size",
-          "type": "u64",
-          "index": false
-        },
-        {
-          "name": "costOfTrades",
-          "type": "u64",
-          "index": false
-        },
-        {
-          "name": "isBid",
-          "type": "bool",
-          "index": false
-        },
-        {
-          "name": "clientOrderId",
-          "type": "u64",
-          "index": false
-        },
-        {
-          "name": "orderId",
-          "type": "u128",
-          "index": false
-        },
-        {
-          "name": "asset",
-          "type": {
-            "defined": "Asset"
-          },
-          "index": false
-        },
-        {
-          "name": "user",
-          "type": "publicKey",
-          "index": false
-        },
-        {
-          "name": "isTaker",
-          "type": "bool",
-          "index": false
-        },
-        {
-          "name": "sequenceNumber",
-          "type": "u64",
-          "index": false
+      ];
+    },
+    {
+      name: "TradeEventV3";
+      fields: [
+        {
+          name: "marginAccount";
+          type: "publicKey";
+          index: false;
+        },
+        {
+          name: "index";
+          type: "u8";
+          index: false;
+        },
+        {
+          name: "size";
+          type: "u64";
+          index: false;
+        },
+        {
+          name: "costOfTrades";
+          type: "u64";
+          index: false;
+        },
+        {
+          name: "isBid";
+          type: "bool";
+          index: false;
+        },
+        {
+          name: "clientOrderId";
+          type: "u64";
+          index: false;
+        },
+        {
+          name: "orderId";
+          type: "u128";
+          index: false;
+        },
+        {
+          name: "asset";
+          type: {
+            defined: "Asset";
+          };
+          index: false;
+        },
+        {
+          name: "user";
+          type: "publicKey";
+          index: false;
+        },
+        {
+          name: "isTaker";
+          type: "bool";
+          index: false;
+        },
+        {
+          name: "sequenceNumber";
+          type: "u64";
+          index: false;
         }
-      ]
-    },
-    {
-      "name": "PositionMovementEvent",
-      "fields": [
-        {
-          "name": "netBalanceTransfer",
-          "type": "i64",
-          "index": false
-        },
-        {
-          "name": "marginAccountBalance",
-          "type": "u64",
-          "index": false
-        },
-        {
-          "name": "spreadAccountBalance",
-          "type": "u64",
-          "index": false
-        },
-        {
-          "name": "movementFees",
-          "type": "u64",
-          "index": false
+      ];
+    },
+    {
+      name: "PositionMovementEvent";
+      fields: [
+        {
+          name: "netBalanceTransfer";
+          type: "i64";
+          index: false;
+        },
+        {
+          name: "marginAccountBalance";
+          type: "u64";
+          index: false;
+        },
+        {
+          name: "spreadAccountBalance";
+          type: "u64";
+          index: false;
+        },
+        {
+          name: "movementFees";
+          type: "u64";
+          index: false;
         }
-      ]
-    },
-    {
-      "name": "PlaceOrderEvent",
-      "fields": [
-        {
-          "name": "fee",
-          "type": "u64",
-          "index": false
-        },
-        {
-          "name": "oraclePrice",
-          "type": "u64",
-          "index": false
-        },
-        {
-          "name": "orderId",
-          "type": "u128",
-          "index": false
-        },
-        {
-          "name": "expiryTs",
-          "type": "u64",
-          "index": false
+      ];
+    },
+    {
+      name: "PlaceOrderEvent";
+      fields: [
+        {
+          name: "fee";
+          type: "u64";
+          index: false;
+        },
+        {
+          name: "oraclePrice";
+          type: "u64";
+          index: false;
+        },
+        {
+          name: "orderId";
+          type: "u128";
+          index: false;
+        },
+        {
+          name: "expiryTs";
+          type: "u64";
+          index: false;
         }
-      ]
-    },
-    {
-      "name": "LiquidationEvent",
-      "fields": [
-        {
-          "name": "liquidatorReward",
-          "type": "u64",
-          "index": false
-        },
-        {
-          "name": "insuranceReward",
-          "type": "u64",
-          "index": false
-        },
-        {
-          "name": "costOfTrades",
-          "type": "u64",
-          "index": false
-        },
-        {
-          "name": "size",
-          "type": "i64",
-          "index": false
-        },
-        {
-          "name": "remainingLiquidateeBalance",
-          "type": "u64",
-          "index": false
-        },
-        {
-          "name": "remainingLiquidatorBalance",
-          "type": "u64",
-          "index": false
-        },
-        {
-          "name": "markPrice",
-          "type": "u64",
-          "index": false
-        },
-        {
-          "name": "underlyingPrice",
-          "type": "u64",
-          "index": false
-        },
-        {
-          "name": "liquidatee",
-          "type": "publicKey",
-          "index": false
-        },
-        {
-          "name": "liquidator",
-          "type": "publicKey",
-          "index": false
-        },
-        {
-          "name": "asset",
-          "type": {
-            "defined": "Asset"
-          },
-          "index": false
+      ];
+    },
+    {
+      name: "LiquidationEvent";
+      fields: [
+        {
+          name: "liquidatorReward";
+          type: "u64";
+          index: false;
+        },
+        {
+          name: "insuranceReward";
+          type: "u64";
+          index: false;
+        },
+        {
+          name: "costOfTrades";
+          type: "u64";
+          index: false;
+        },
+        {
+          name: "size";
+          type: "i64";
+          index: false;
+        },
+        {
+          name: "remainingLiquidateeBalance";
+          type: "u64";
+          index: false;
+        },
+        {
+          name: "remainingLiquidatorBalance";
+          type: "u64";
+          index: false;
+        },
+        {
+          name: "markPrice";
+          type: "u64";
+          index: false;
+        },
+        {
+          name: "underlyingPrice";
+          type: "u64";
+          index: false;
+        },
+        {
+          name: "liquidatee";
+          type: "publicKey";
+          index: false;
+        },
+        {
+          name: "liquidator";
+          type: "publicKey";
+          index: false;
+        },
+        {
+          name: "asset";
+          type: {
+            defined: "Asset";
+          };
+          index: false;
         }
-      ]
-    },
-    {
-      "name": "OrderCompleteEvent",
-      "fields": [
-        {
-          "name": "marginAccount",
-          "type": "publicKey",
-          "index": false
-        },
-        {
-          "name": "user",
-          "type": "publicKey",
-          "index": false
-        },
-        {
-          "name": "asset",
-          "type": {
-            "defined": "Asset"
-          },
-          "index": false
-        },
-        {
-          "name": "marketIndex",
-          "type": "u8",
-          "index": false
-        },
-        {
-          "name": "side",
-          "type": {
-            "defined": "Side"
-          },
-          "index": false
-        },
-        {
-          "name": "unfilledSize",
-          "type": "u64",
-          "index": false
-        },
-        {
-          "name": "orderId",
-          "type": "u128",
-          "index": false
-        },
-        {
-          "name": "clientOrderId",
-          "type": "u64",
-          "index": false
-        },
-        {
-          "name": "orderCompleteType",
-          "type": {
-            "defined": "OrderCompleteType"
-          },
-          "index": false
+      ];
+    },
+    {
+      name: "OrderCompleteEvent";
+      fields: [
+        {
+          name: "marginAccount";
+          type: "publicKey";
+          index: false;
+        },
+        {
+          name: "user";
+          type: "publicKey";
+          index: false;
+        },
+        {
+          name: "asset";
+          type: {
+            defined: "Asset";
+          };
+          index: false;
+        },
+        {
+          name: "marketIndex";
+          type: "u8";
+          index: false;
+        },
+        {
+          name: "side";
+          type: {
+            defined: "Side";
+          };
+          index: false;
+        },
+        {
+          name: "unfilledSize";
+          type: "u64";
+          index: false;
+        },
+        {
+          name: "orderId";
+          type: "u128";
+          index: false;
+        },
+        {
+          name: "clientOrderId";
+          type: "u64";
+          index: false;
+        },
+        {
+          name: "orderCompleteType";
+          type: {
+            defined: "OrderCompleteType";
+          };
+          index: false;
         }
-      ]
-    },
-    {
-      "name": "ApplyFundingEvent",
-      "fields": [
-        {
-          "name": "marginAccount",
-          "type": "publicKey",
-          "index": false
-        },
-        {
-          "name": "user",
-          "type": "publicKey",
-          "index": false
-        },
-        {
-          "name": "asset",
-          "type": {
-            "defined": "Asset"
-          },
-          "index": false
-        },
-        {
-          "name": "balanceChange",
-          "type": "i64",
-          "index": false
-        },
-        {
-          "name": "remainingBalance",
-          "type": "u64",
-          "index": false
-        },
-        {
-          "name": "fundingRate",
-          "type": "i64",
-          "index": false
-        },
-        {
-          "name": "oraclePrice",
-          "type": "u64",
-          "index": false
+      ];
+    },
+    {
+      name: "ApplyFundingEvent";
+      fields: [
+        {
+          name: "marginAccount";
+          type: "publicKey";
+          index: false;
+        },
+        {
+          name: "user";
+          type: "publicKey";
+          index: false;
+        },
+        {
+          name: "asset";
+          type: {
+            defined: "Asset";
+          };
+          index: false;
+        },
+        {
+          name: "balanceChange";
+          type: "i64";
+          index: false;
+        },
+        {
+          name: "remainingBalance";
+          type: "u64";
+          index: false;
+        },
+        {
+          name: "fundingRate";
+          type: "i64";
+          index: false;
+        },
+        {
+          name: "oraclePrice";
+          type: "u64";
+          index: false;
         }
-      ]
+      ];
     }
-  ],
-  "errors": [
-    {
-      "code": 6000,
-      "name": "DepositOverflow",
-      "msg": "Deposit overflow"
-    },
-    {
-      "code": 6001,
-      "name": "Unreachable",
-      "msg": "Unreachable"
-    },
-    {
-      "code": 6002,
-      "name": "FailedInitialMarginRequirement",
-      "msg": "Failed initial margin requirement"
-    },
-    {
-      "code": 6003,
-      "name": "LiquidatorFailedMarginRequirement",
-      "msg": "Liquidator failed margin requirement"
-    },
-    {
-      "code": 6004,
-      "name": "CannotLiquidateOwnAccount",
-      "msg": "Cannot liquidate own account"
-    },
-    {
-      "code": 6005,
-      "name": "CrankInvalidRemainingAccounts",
-      "msg": "Invalid cranking remaining accounts"
-    },
-    {
-      "code": 6006,
-      "name": "IncorrectTickSize",
-      "msg": "Incorrect tick size"
-    },
-    {
-      "code": 6007,
-      "name": "ZeroPrice",
-      "msg": "ZeroPrice"
-    },
-    {
-      "code": 6008,
-      "name": "ZeroSize",
-      "msg": "ZeroSize"
-    },
-    {
-      "code": 6009,
-      "name": "ZeroWithdrawableBalance",
-      "msg": "Zero withdrawable balance"
-    },
-    {
-      "code": 6010,
-      "name": "DepositAmountExceeded",
-      "msg": "Deposit amount exceeds limit and user is not whitelisted"
-    },
-    {
-      "code": 6011,
-      "name": "WithdrawalAmountExceedsWithdrawableBalance",
-      "msg": "Withdrawal amount exceeds withdrawable balance"
-    },
-    {
-      "code": 6012,
-      "name": "AccountHasSufficientMarginPostCancels",
-      "msg": "Account has sufficient margin post cancels"
-    },
-    {
-      "code": 6013,
-      "name": "OverBankrupt",
-      "msg": "Over bankrupt"
-    },
-    {
-      "code": 6014,
-      "name": "AccountHasSufficientMargin",
-      "msg": "Account has sufficient margin"
-    },
-    {
-      "code": 6015,
-      "name": "UserHasNoActiveOrders",
-      "msg": "User has no active orders"
-    },
-    {
-      "code": 6016,
-      "name": "InvalidExpirationInterval",
-      "msg": "Invalid expiration interval"
-    },
-    {
-      "code": 6017,
-      "name": "ProductMarketsAlreadyInitialized",
-      "msg": "Product markets already initialized"
-    },
-    {
-      "code": 6018,
-      "name": "InvalidProductMarketKey",
-      "msg": "Invalid product market key"
-    },
-    {
-      "code": 6019,
-      "name": "MarketNotLive",
-      "msg": "Market not live"
-    },
-    {
-      "code": 6020,
-      "name": "MarketPricingNotReady",
-      "msg": "Market pricing not ready"
-    },
-    {
-      "code": 6021,
-      "name": "UserHasRemainingOrdersOnExpiredMarket",
-      "msg": "User has remaining orders on expired market"
-    },
-    {
-      "code": 6022,
-      "name": "InvalidSeriesExpiration",
-      "msg": "Invalid series expiration"
-    },
-    {
-      "code": 6023,
-      "name": "InvalidExpiredOrderCancel",
-      "msg": "Invalid expired order cancel"
-    },
-    {
-      "code": 6024,
-      "name": "NoMarketsToAdd",
-      "msg": "No markets to add"
-    },
-    {
-      "code": 6025,
-      "name": "UserHasUnsettledPositions",
-      "msg": "User has unsettled positions"
-    },
-    {
-      "code": 6026,
-      "name": "NoMarginAccountsToSettle",
-      "msg": "No margin accounts to settle"
-    },
-    {
-      "code": 6027,
-      "name": "CannotSettleUserWithActiveOrders",
-      "msg": "Cannot settle users with active orders"
-    },
-    {
-      "code": 6028,
-      "name": "OrderbookNotEmpty",
-      "msg": "Orderbook not empty"
-    },
-    {
-      "code": 6029,
-      "name": "InvalidNumberOfAccounts",
-      "msg": "Invalid number of accounts"
-    },
-    {
-      "code": 6030,
-      "name": "InvalidMarketAccounts",
-      "msg": "Bids or Asks don't match the Market"
-    },
-    {
-      "code": 6031,
-      "name": "ProductStrikeUninitialized",
-      "msg": "Product strike uninitialized"
-    },
-    {
-      "code": 6032,
-      "name": "PricingNotUpToDate",
-      "msg": "Pricing not up to date"
-    },
-    {
-      "code": 6033,
-      "name": "RetreatsAreStale",
-      "msg": "Retreats are stale"
-    },
-    {
-      "code": 6034,
-      "name": "ProductDirty",
-      "msg": "Product dirty"
-    },
-    {
-      "code": 6035,
-      "name": "ProductStrikesInitialized",
-      "msg": "Product strikes initialized"
-    },
-    {
-      "code": 6036,
-      "name": "StrikeInitializationNotReady",
-      "msg": "Strike initialization not ready"
-    },
-    {
-      "code": 6037,
-      "name": "UnsupportedKind",
-      "msg": "Unsupported kind"
-    },
-    {
-      "code": 6038,
-      "name": "InvalidZetaGroup",
-      "msg": "Invalid zeta group"
-    },
-    {
-      "code": 6039,
-      "name": "InvalidMarginAccount",
-      "msg": "Invalid margin account"
-    },
-    {
-      "code": 6040,
-      "name": "InvalidGreeksAccount",
-      "msg": "Invalid greeks account"
-    },
-    {
-      "code": 6041,
-      "name": "InvalidSettlementAccount",
-      "msg": "Invalid settlement account"
-    },
-    {
-      "code": 6042,
-      "name": "InvalidCancelAuthority",
-      "msg": "Invalid cancel authority"
-    },
-    {
-      "code": 6043,
-      "name": "CannotUpdatePricingAfterExpiry",
-      "msg": "Cannot update pricing after expiry"
-    },
-    {
-      "code": 6044,
-      "name": "LoadAccountDiscriminatorAlreadySet",
-      "msg": "Account discriminator already set"
-    },
-    {
-      "code": 6045,
-      "name": "AccountAlreadyInitialized",
-      "msg": "Account already initialized"
-    },
-    {
-      "code": 6046,
-      "name": "GreeksAccountSeedsMismatch",
-      "msg": "Greeks account seeds mismatch"
-    },
-    {
-      "code": 6047,
-      "name": "ZetaGroupAccountSeedsMismatch",
-      "msg": "Zeta group account seeds mismatch"
-    },
-    {
-      "code": 6048,
-      "name": "MarginAccountSeedsMismatch",
-      "msg": "Margin account seeds mismatch"
-    },
-    {
-      "code": 6049,
-      "name": "OpenOrdersAccountSeedsMismatch",
-      "msg": "Open orders account seeds mismatch"
-    },
-    {
-      "code": 6050,
-      "name": "MarketNodeAccountSeedsMismatch",
-      "msg": "Market node seeds mismatch"
-    },
-    {
-      "code": 6051,
-      "name": "UserTradingFeeWhitelistAccountSeedsMismatch",
-      "msg": "User trading fee whitelist account seeds mismatch"
-    },
-    {
-      "code": 6052,
-      "name": "UserDepositWhitelistAccountSeedsMismatch",
-      "msg": "User deposit whitelist account seeds mismatch"
-    },
-    {
-      "code": 6053,
-      "name": "MarketIndexesUninitialized",
-      "msg": "Market indexes uninitialized"
-    },
-    {
-      "code": 6054,
-      "name": "MarketIndexesAlreadyInitialized",
-      "msg": "Market indexes already initialized"
-    },
-    {
-      "code": 6055,
-      "name": "CannotGetUnsetStrike",
-      "msg": "Cannot get unset strike"
-    },
-    {
-      "code": 6056,
-      "name": "CannotSetInitializedStrike",
-      "msg": "Cannot set initialized strike"
-    },
-    {
-      "code": 6057,
-      "name": "CannotResetUninitializedStrike",
-      "msg": "Cannot set initialized strike"
-    },
-    {
-      "code": 6058,
-      "name": "CrankMarginAccountNotMutable",
-      "msg": "CrankMarginAccountNotMutable"
-    },
-    {
-      "code": 6059,
-      "name": "InvalidAdminSigner",
-      "msg": "InvalidAdminSigner"
-    },
-    {
-      "code": 6060,
-      "name": "UserHasActiveOrders",
-      "msg": "User still has active orders"
-    },
-    {
-      "code": 6061,
-      "name": "UserForceCancelInProgress",
-      "msg": "User has a force cancel in progress"
-    },
-    {
-      "code": 6062,
-      "name": "FailedPriceBandCheck",
-      "msg": "Failed price band check"
-    },
-    {
-      "code": 6063,
-      "name": "UnsortedOpenOrdersAccounts",
-      "msg": "Unsorted open orders accounts"
-    },
-    {
-      "code": 6064,
-      "name": "AccountNotMutable",
-      "msg": "Account not mutable"
-    },
-    {
-      "code": 6065,
-      "name": "AccountDiscriminatorMismatch",
-      "msg": "Account discriminator mismatch"
-    },
-    {
-      "code": 6066,
-      "name": "InvalidMarketNodeIndex",
-      "msg": "Invalid market node index"
-    },
-    {
-      "code": 6067,
-      "name": "InvalidMarketNode",
-      "msg": "Invalid market node"
-    },
-    {
-      "code": 6068,
-      "name": "LUTOutOfBounds",
-      "msg": "Lut out of bounds"
-    },
-    {
-      "code": 6069,
-      "name": "RebalanceInsuranceInvalidRemainingAccounts",
-      "msg": "Rebalance insurance vault with no margin accounts"
-    },
-    {
-      "code": 6070,
-      "name": "InvalidMintDecimals",
-      "msg": "Invalid mint decimals"
-    },
-    {
-      "code": 6071,
-      "name": "InvalidZetaGroupOracle",
-      "msg": "Invalid oracle for this zeta group"
-    },
-    {
-      "code": 6072,
-      "name": "InvalidZetaGroupDepositMint",
-      "msg": "Invalid zeta group deposit mint"
-    },
-    {
-      "code": 6073,
-      "name": "InvalidZetaGroupRebalanceMint",
-      "msg": "Invalid zeta group rebalance insurance vault mint"
-    },
-    {
-      "code": 6074,
-      "name": "InvalidDepositAmount",
-      "msg": "Invalid deposit amount"
-    },
-    {
-      "code": 6075,
-      "name": "InvalidTokenAccountOwner",
-      "msg": "Invalid token account owner"
-    },
-    {
-      "code": 6076,
-      "name": "InvalidWithdrawAmount",
-      "msg": "Invalid withdraw amount"
-    },
-    {
-      "code": 6077,
-      "name": "InvalidDepositRemainingAccounts",
-      "msg": "Invalid number of remaining accounts in deposit"
-    },
-    {
-      "code": 6078,
-      "name": "InvalidPlaceOrderRemainingAccounts",
-      "msg": "Invalid number of remaining accounts in place order"
-    },
-    {
-      "code": 6079,
-      "name": "ClientOrderIdCannotBeZero",
-      "msg": "ClientOrderIdCannotBeZero"
-    },
-    {
-      "code": 6080,
-      "name": "ZetaGroupHalted",
-      "msg": "Zeta group halted"
-    },
-    {
-      "code": 6081,
-      "name": "ZetaGroupNotHalted",
-      "msg": "Zeta group not halted"
-    },
-    {
-      "code": 6082,
-      "name": "HaltMarkPriceNotSet",
-      "msg": "Halt mark price not set"
-    },
-    {
-      "code": 6083,
-      "name": "HaltMarketsNotCleaned",
-      "msg": "Halt markets not cleaned"
-    },
-    {
-      "code": 6084,
-      "name": "HaltMarketNodesNotCleaned",
-      "msg": "Halt market nodes not cleaned"
-    },
-    {
-      "code": 6085,
-      "name": "CannotExpireOptionsAfterExpirationThreshold",
-      "msg": "Cannot expire options after expiration threshold"
-    },
-    {
-      "code": 6086,
-      "name": "PostOnlyInCross",
-      "msg": "Post only order in cross"
-    },
-    {
-      "code": 6087,
-      "name": "FillOrKillNotFullSize",
-      "msg": "Fill or kill order was not filled for full size"
-    },
-    {
-      "code": 6088,
-      "name": "InvalidOpenOrdersMapOwner",
-      "msg": "Invalid open orders map owner"
-    },
-    {
-      "code": 6089,
-      "name": "AccountDidNotSerialize",
-      "msg": "Failed to serialize the account"
-    },
-    {
-      "code": 6090,
-      "name": "OpenOrdersWithNonEmptyPositions",
-      "msg": "Cannot close open orders account with non empty positions"
-    },
-    {
-      "code": 6091,
-      "name": "CannotCloseNonEmptyMarginAccount",
-      "msg": "Cannot close margin account that is not empty"
-    },
-    {
-      "code": 6092,
-      "name": "InvalidTagLength",
-      "msg": "Invalid tag length"
-    },
-    {
-      "code": 6093,
-      "name": "NakedShortCallIsNotAllowed",
-      "msg": "Naked short call is not allowed"
-    },
-    {
-      "code": 6094,
-      "name": "InvalidSpreadAccount",
-      "msg": "Invalid spread account"
-    },
-    {
-      "code": 6095,
-      "name": "CannotCloseNonEmptySpreadAccount",
-      "msg": "Cannot close non empty spread account"
-    },
-    {
-      "code": 6096,
-      "name": "SpreadAccountSeedsMismatch",
-      "msg": "Spread account seeds mismatch"
-    },
-    {
-      "code": 6097,
-      "name": "SpreadAccountHasUnsettledPositions",
-      "msg": "Spread account seeds mismatch"
-    },
-    {
-      "code": 6098,
-      "name": "SpreadAccountInvalidExpirySeriesState",
-      "msg": "Spread account invalid expiry series state"
-    },
-    {
-      "code": 6099,
-      "name": "InsufficientFundsToCollateralizeSpreadAccount",
-      "msg": "Insufficient funds to collateralize spread account"
-    },
-    {
-      "code": 6100,
-      "name": "FailedMaintenanceMarginRequirement",
-      "msg": "Failed maintenance margin requirement"
-    },
-    {
-      "code": 6101,
-      "name": "InvalidMovement",
-      "msg": "Invalid movement"
-    },
-    {
-      "code": 6102,
-      "name": "MovementOnExpiredSeries",
-      "msg": "Movement on expired series"
-    },
-    {
-      "code": 6103,
-      "name": "InvalidMovementSize",
-      "msg": "Invalid movement size"
-    },
-    {
-      "code": 6104,
-      "name": "ExceededMaxPositionMovements",
-      "msg": "Exceeded max position movements"
-    },
-    {
-      "code": 6105,
-      "name": "ExceededMaxSpreadAccountContracts",
-      "msg": "Exceeded max spread account contracts"
-    },
-    {
-      "code": 6106,
-      "name": "OraclePriceIsInvalid",
-      "msg": "Fetched oracle price is invalid"
-    },
-    {
-      "code": 6107,
-      "name": "InvalidUnderlyingMint",
-      "msg": "Provided underlying mint address is invalid"
-    },
-    {
-      "code": 6108,
-      "name": "InvalidReferrerAlias",
-      "msg": "Invalid referrer alias - Invalid length"
-    },
-    {
-      "code": 6109,
-      "name": "ReferrerAlreadyHasAlias",
-      "msg": "Referrer already has alias"
-    },
-    {
-      "code": 6110,
-      "name": "InvalidTreasuryMovementAmount",
-      "msg": "Invalid treasury movement amount"
-    },
-    {
-      "code": 6111,
-      "name": "InvalidReferralsAdminSigner",
-      "msg": "Invalid referrals admin signer"
-    },
-    {
-      "code": 6112,
-      "name": "InvalidSetReferralsRewardsRemainingAccounts",
-      "msg": "Invalid set referrals rewards remaining accounts"
-    },
-    {
-      "code": 6113,
-      "name": "SetReferralsRewardsAccountNotMutable",
-      "msg": "Referrals account not mutable"
-    },
-    {
-      "code": 6114,
-      "name": "InvalidClaimReferralsRewardsAmount",
-      "msg": "Invalid claim referrals rewards: not enough in refererals rewards wallet"
-    },
-    {
-      "code": 6115,
-      "name": "InvalidClaimReferralsRewardsAccount",
-      "msg": "Invalid claim referrals rewards: referrals account is not a referral or referrer account"
-    },
-    {
-      "code": 6116,
-      "name": "ReferralAccountSeedsMismatch",
-      "msg": "Referral account seeds mismatch"
-    },
-    {
-      "code": 6117,
-      "name": "ReferrerAccountSeedsMismatch",
-      "msg": "Referrer account seeds mismatch"
-    },
-    {
-      "code": 6118,
-      "name": "ProtectedMmMarginAccount",
-      "msg": "Market maker accounts are protected from liquidation"
-    },
-    {
-      "code": 6119,
-      "name": "CannotWithdrawWithOpenOrders",
-      "msg": "Cannot withdraw with open orders"
-    },
-    {
-      "code": 6120,
-      "name": "FundingRateNotUpToDate",
-      "msg": "Perp funding rate not up to date"
-    },
-    {
-      "code": 6121,
-      "name": "PerpSyncQueueFull",
-      "msg": "Perp taker/maker sync queue is full"
-    },
-    {
-      "code": 6122,
-      "name": "PerpSyncQueueAccountSeedsMismatch",
-      "msg": "PerpSyncQueue account seeds mismatch"
-    },
-    {
-      "code": 6123,
-      "name": "PerpSyncQueueEmpty",
-      "msg": "Program tried to pop from an empty perpSyncQueue"
-    },
-    {
-      "code": 6124,
-      "name": "InvalidNonPerpMarket",
-      "msg": "Perp product index given in placeOrder, use placePerpOrder"
-    },
-    {
-      "code": 6125,
-      "name": "InvalidPerpMarket",
-      "msg": "Non-perp product index given in placePerpOrder, use placeOrder"
-    },
-    {
-      "code": 6126,
-      "name": "CannotInitializePerpMarketNode",
-      "msg": "Not allowed to initialize market node for a perp market"
-    },
-    {
-      "code": 6127,
-      "name": "DeprecatedInstruction",
-      "msg": "Instruction is deprecated, please use the newer version"
-    },
-    {
-      "code": 6128,
-      "name": "ForceCancelExpiredTIFOrdersOnly",
-      "msg": "Can only force cancel expired TIF orders"
-    },
-    {
-      "code": 6129,
-      "name": "InvalidPlaceOrderAuthority",
-      "msg": "Invalid place order authority"
-    },
-    {
-      "code": 6130,
-      "name": "InvalidOpenOrdersAuthority",
-      "msg": "Invalid open orders authority"
-    },
-    {
-      "code": 6131,
-      "name": "InvalidUpdatePricingRemainingAccounts",
-      "msg": "Invalid number of remaining accounts in update pricing"
-    },
-    {
-      "code": 6132,
-      "name": "InvalidMarkPricesOracle",
-      "msg": "Invalid oracle for this mark prices account"
-    },
-    {
-      "code": 6133,
-      "name": "CrossMarginAccountSeedsMismatch",
-      "msg": "Cross-margin account seeds mismatch"
+  ];
+  errors: [
+    {
+      code: 6000;
+      name: "DepositOverflow";
+      msg: "Deposit overflow";
+    },
+    {
+      code: 6001;
+      name: "Unreachable";
+      msg: "Unreachable";
+    },
+    {
+      code: 6002;
+      name: "FailedInitialMarginRequirement";
+      msg: "Failed initial margin requirement";
+    },
+    {
+      code: 6003;
+      name: "LiquidatorFailedMarginRequirement";
+      msg: "Liquidator failed margin requirement";
+    },
+    {
+      code: 6004;
+      name: "CannotLiquidateOwnAccount";
+      msg: "Cannot liquidate own account";
+    },
+    {
+      code: 6005;
+      name: "CrankInvalidRemainingAccounts";
+      msg: "Invalid cranking remaining accounts";
+    },
+    {
+      code: 6006;
+      name: "IncorrectTickSize";
+      msg: "Incorrect tick size";
+    },
+    {
+      code: 6007;
+      name: "ZeroPrice";
+      msg: "ZeroPrice";
+    },
+    {
+      code: 6008;
+      name: "ZeroSize";
+      msg: "ZeroSize";
+    },
+    {
+      code: 6009;
+      name: "ZeroWithdrawableBalance";
+      msg: "Zero withdrawable balance";
+    },
+    {
+      code: 6010;
+      name: "DepositAmountExceeded";
+      msg: "Deposit amount exceeds limit and user is not whitelisted";
+    },
+    {
+      code: 6011;
+      name: "WithdrawalAmountExceedsWithdrawableBalance";
+      msg: "Withdrawal amount exceeds withdrawable balance";
+    },
+    {
+      code: 6012;
+      name: "AccountHasSufficientMarginPostCancels";
+      msg: "Account has sufficient margin post cancels";
+    },
+    {
+      code: 6013;
+      name: "OverBankrupt";
+      msg: "Over bankrupt";
+    },
+    {
+      code: 6014;
+      name: "AccountHasSufficientMargin";
+      msg: "Account has sufficient margin";
+    },
+    {
+      code: 6015;
+      name: "UserHasNoActiveOrders";
+      msg: "User has no active orders";
+    },
+    {
+      code: 6016;
+      name: "InvalidExpirationInterval";
+      msg: "Invalid expiration interval";
+    },
+    {
+      code: 6017;
+      name: "ProductMarketsAlreadyInitialized";
+      msg: "Product markets already initialized";
+    },
+    {
+      code: 6018;
+      name: "InvalidProductMarketKey";
+      msg: "Invalid product market key";
+    },
+    {
+      code: 6019;
+      name: "MarketNotLive";
+      msg: "Market not live";
+    },
+    {
+      code: 6020;
+      name: "MarketPricingNotReady";
+      msg: "Market pricing not ready";
+    },
+    {
+      code: 6021;
+      name: "UserHasRemainingOrdersOnExpiredMarket";
+      msg: "User has remaining orders on expired market";
+    },
+    {
+      code: 6022;
+      name: "InvalidSeriesExpiration";
+      msg: "Invalid series expiration";
+    },
+    {
+      code: 6023;
+      name: "InvalidExpiredOrderCancel";
+      msg: "Invalid expired order cancel";
+    },
+    {
+      code: 6024;
+      name: "NoMarketsToAdd";
+      msg: "No markets to add";
+    },
+    {
+      code: 6025;
+      name: "UserHasUnsettledPositions";
+      msg: "User has unsettled positions";
+    },
+    {
+      code: 6026;
+      name: "NoMarginAccountsToSettle";
+      msg: "No margin accounts to settle";
+    },
+    {
+      code: 6027;
+      name: "CannotSettleUserWithActiveOrders";
+      msg: "Cannot settle users with active orders";
+    },
+    {
+      code: 6028;
+      name: "OrderbookNotEmpty";
+      msg: "Orderbook not empty";
+    },
+    {
+      code: 6029;
+      name: "InvalidNumberOfAccounts";
+      msg: "Invalid number of accounts";
+    },
+    {
+      code: 6030;
+      name: "InvalidMarketAccounts";
+      msg: "Bids or Asks don't match the Market";
+    },
+    {
+      code: 6031;
+      name: "ProductStrikeUninitialized";
+      msg: "Product strike uninitialized";
+    },
+    {
+      code: 6032;
+      name: "PricingNotUpToDate";
+      msg: "Pricing not up to date";
+    },
+    {
+      code: 6033;
+      name: "RetreatsAreStale";
+      msg: "Retreats are stale";
+    },
+    {
+      code: 6034;
+      name: "ProductDirty";
+      msg: "Product dirty";
+    },
+    {
+      code: 6035;
+      name: "ProductStrikesInitialized";
+      msg: "Product strikes initialized";
+    },
+    {
+      code: 6036;
+      name: "StrikeInitializationNotReady";
+      msg: "Strike initialization not ready";
+    },
+    {
+      code: 6037;
+      name: "UnsupportedKind";
+      msg: "Unsupported kind";
+    },
+    {
+      code: 6038;
+      name: "InvalidZetaGroup";
+      msg: "Invalid zeta group";
+    },
+    {
+      code: 6039;
+      name: "InvalidMarginAccount";
+      msg: "Invalid margin account";
+    },
+    {
+      code: 6040;
+      name: "InvalidGreeksAccount";
+      msg: "Invalid greeks account";
+    },
+    {
+      code: 6041;
+      name: "InvalidSettlementAccount";
+      msg: "Invalid settlement account";
+    },
+    {
+      code: 6042;
+      name: "InvalidCancelAuthority";
+      msg: "Invalid cancel authority";
+    },
+    {
+      code: 6043;
+      name: "CannotUpdatePricingAfterExpiry";
+      msg: "Cannot update pricing after expiry";
+    },
+    {
+      code: 6044;
+      name: "LoadAccountDiscriminatorAlreadySet";
+      msg: "Account discriminator already set";
+    },
+    {
+      code: 6045;
+      name: "AccountAlreadyInitialized";
+      msg: "Account already initialized";
+    },
+    {
+      code: 6046;
+      name: "GreeksAccountSeedsMismatch";
+      msg: "Greeks account seeds mismatch";
+    },
+    {
+      code: 6047;
+      name: "ZetaGroupAccountSeedsMismatch";
+      msg: "Zeta group account seeds mismatch";
+    },
+    {
+      code: 6048;
+      name: "MarginAccountSeedsMismatch";
+      msg: "Margin account seeds mismatch";
+    },
+    {
+      code: 6049;
+      name: "OpenOrdersAccountSeedsMismatch";
+      msg: "Open orders account seeds mismatch";
+    },
+    {
+      code: 6050;
+      name: "MarketNodeAccountSeedsMismatch";
+      msg: "Market node seeds mismatch";
+    },
+    {
+      code: 6051;
+      name: "UserTradingFeeWhitelistAccountSeedsMismatch";
+      msg: "User trading fee whitelist account seeds mismatch";
+    },
+    {
+      code: 6052;
+      name: "UserDepositWhitelistAccountSeedsMismatch";
+      msg: "User deposit whitelist account seeds mismatch";
+    },
+    {
+      code: 6053;
+      name: "MarketIndexesUninitialized";
+      msg: "Market indexes uninitialized";
+    },
+    {
+      code: 6054;
+      name: "MarketIndexesAlreadyInitialized";
+      msg: "Market indexes already initialized";
+    },
+    {
+      code: 6055;
+      name: "CannotGetUnsetStrike";
+      msg: "Cannot get unset strike";
+    },
+    {
+      code: 6056;
+      name: "CannotSetInitializedStrike";
+      msg: "Cannot set initialized strike";
+    },
+    {
+      code: 6057;
+      name: "CannotResetUninitializedStrike";
+      msg: "Cannot set initialized strike";
+    },
+    {
+      code: 6058;
+      name: "CrankMarginAccountNotMutable";
+      msg: "CrankMarginAccountNotMutable";
+    },
+    {
+      code: 6059;
+      name: "InvalidAdminSigner";
+      msg: "InvalidAdminSigner";
+    },
+    {
+      code: 6060;
+      name: "UserHasActiveOrders";
+      msg: "User still has active orders";
+    },
+    {
+      code: 6061;
+      name: "UserForceCancelInProgress";
+      msg: "User has a force cancel in progress";
+    },
+    {
+      code: 6062;
+      name: "FailedPriceBandCheck";
+      msg: "Failed price band check";
+    },
+    {
+      code: 6063;
+      name: "UnsortedOpenOrdersAccounts";
+      msg: "Unsorted open orders accounts";
+    },
+    {
+      code: 6064;
+      name: "AccountNotMutable";
+      msg: "Account not mutable";
+    },
+    {
+      code: 6065;
+      name: "AccountDiscriminatorMismatch";
+      msg: "Account discriminator mismatch";
+    },
+    {
+      code: 6066;
+      name: "InvalidMarketNodeIndex";
+      msg: "Invalid market node index";
+    },
+    {
+      code: 6067;
+      name: "InvalidMarketNode";
+      msg: "Invalid market node";
+    },
+    {
+      code: 6068;
+      name: "LUTOutOfBounds";
+      msg: "Lut out of bounds";
+    },
+    {
+      code: 6069;
+      name: "RebalanceInsuranceInvalidRemainingAccounts";
+      msg: "Rebalance insurance vault with no margin accounts";
+    },
+    {
+      code: 6070;
+      name: "InvalidMintDecimals";
+      msg: "Invalid mint decimals";
+    },
+    {
+      code: 6071;
+      name: "InvalidZetaGroupOracle";
+      msg: "Invalid oracle for this zeta group";
+    },
+    {
+      code: 6072;
+      name: "InvalidZetaGroupDepositMint";
+      msg: "Invalid zeta group deposit mint";
+    },
+    {
+      code: 6073;
+      name: "InvalidZetaGroupRebalanceMint";
+      msg: "Invalid zeta group rebalance insurance vault mint";
+    },
+    {
+      code: 6074;
+      name: "InvalidDepositAmount";
+      msg: "Invalid deposit amount";
+    },
+    {
+      code: 6075;
+      name: "InvalidTokenAccountOwner";
+      msg: "Invalid token account owner";
+    },
+    {
+      code: 6076;
+      name: "InvalidWithdrawAmount";
+      msg: "Invalid withdraw amount";
+    },
+    {
+      code: 6077;
+      name: "InvalidDepositRemainingAccounts";
+      msg: "Invalid number of remaining accounts in deposit";
+    },
+    {
+      code: 6078;
+      name: "InvalidPlaceOrderRemainingAccounts";
+      msg: "Invalid number of remaining accounts in place order";
+    },
+    {
+      code: 6079;
+      name: "ClientOrderIdCannotBeZero";
+      msg: "ClientOrderIdCannotBeZero";
+    },
+    {
+      code: 6080;
+      name: "ZetaGroupHalted";
+      msg: "Zeta group halted";
+    },
+    {
+      code: 6081;
+      name: "ZetaGroupNotHalted";
+      msg: "Zeta group not halted";
+    },
+    {
+      code: 6082;
+      name: "HaltMarkPriceNotSet";
+      msg: "Halt mark price not set";
+    },
+    {
+      code: 6083;
+      name: "HaltMarketsNotCleaned";
+      msg: "Halt markets not cleaned";
+    },
+    {
+      code: 6084;
+      name: "HaltMarketNodesNotCleaned";
+      msg: "Halt market nodes not cleaned";
+    },
+    {
+      code: 6085;
+      name: "CannotExpireOptionsAfterExpirationThreshold";
+      msg: "Cannot expire options after expiration threshold";
+    },
+    {
+      code: 6086;
+      name: "PostOnlyInCross";
+      msg: "Post only order in cross";
+    },
+    {
+      code: 6087;
+      name: "FillOrKillNotFullSize";
+      msg: "Fill or kill order was not filled for full size";
+    },
+    {
+      code: 6088;
+      name: "InvalidOpenOrdersMapOwner";
+      msg: "Invalid open orders map owner";
+    },
+    {
+      code: 6089;
+      name: "AccountDidNotSerialize";
+      msg: "Failed to serialize the account";
+    },
+    {
+      code: 6090;
+      name: "OpenOrdersWithNonEmptyPositions";
+      msg: "Cannot close open orders account with non empty positions";
+    },
+    {
+      code: 6091;
+      name: "CannotCloseNonEmptyMarginAccount";
+      msg: "Cannot close margin account that is not empty";
+    },
+    {
+      code: 6092;
+      name: "InvalidTagLength";
+      msg: "Invalid tag length";
+    },
+    {
+      code: 6093;
+      name: "NakedShortCallIsNotAllowed";
+      msg: "Naked short call is not allowed";
+    },
+    {
+      code: 6094;
+      name: "InvalidSpreadAccount";
+      msg: "Invalid spread account";
+    },
+    {
+      code: 6095;
+      name: "CannotCloseNonEmptySpreadAccount";
+      msg: "Cannot close non empty spread account";
+    },
+    {
+      code: 6096;
+      name: "SpreadAccountSeedsMismatch";
+      msg: "Spread account seeds mismatch";
+    },
+    {
+      code: 6097;
+      name: "SpreadAccountHasUnsettledPositions";
+      msg: "Spread account seeds mismatch";
+    },
+    {
+      code: 6098;
+      name: "SpreadAccountInvalidExpirySeriesState";
+      msg: "Spread account invalid expiry series state";
+    },
+    {
+      code: 6099;
+      name: "InsufficientFundsToCollateralizeSpreadAccount";
+      msg: "Insufficient funds to collateralize spread account";
+    },
+    {
+      code: 6100;
+      name: "FailedMaintenanceMarginRequirement";
+      msg: "Failed maintenance margin requirement";
+    },
+    {
+      code: 6101;
+      name: "InvalidMovement";
+      msg: "Invalid movement";
+    },
+    {
+      code: 6102;
+      name: "MovementOnExpiredSeries";
+      msg: "Movement on expired series";
+    },
+    {
+      code: 6103;
+      name: "InvalidMovementSize";
+      msg: "Invalid movement size";
+    },
+    {
+      code: 6104;
+      name: "ExceededMaxPositionMovements";
+      msg: "Exceeded max position movements";
+    },
+    {
+      code: 6105;
+      name: "ExceededMaxSpreadAccountContracts";
+      msg: "Exceeded max spread account contracts";
+    },
+    {
+      code: 6106;
+      name: "OraclePriceIsInvalid";
+      msg: "Fetched oracle price is invalid";
+    },
+    {
+      code: 6107;
+      name: "InvalidUnderlyingMint";
+      msg: "Provided underlying mint address is invalid";
+    },
+    {
+      code: 6108;
+      name: "InvalidReferrerAlias";
+      msg: "Invalid referrer alias - Invalid length";
+    },
+    {
+      code: 6109;
+      name: "ReferrerAlreadyHasAlias";
+      msg: "Referrer already has alias";
+    },
+    {
+      code: 6110;
+      name: "InvalidTreasuryMovementAmount";
+      msg: "Invalid treasury movement amount";
+    },
+    {
+      code: 6111;
+      name: "InvalidReferralsAdminSigner";
+      msg: "Invalid referrals admin signer";
+    },
+    {
+      code: 6112;
+      name: "InvalidSetReferralsRewardsRemainingAccounts";
+      msg: "Invalid set referrals rewards remaining accounts";
+    },
+    {
+      code: 6113;
+      name: "SetReferralsRewardsAccountNotMutable";
+      msg: "Referrals account not mutable";
+    },
+    {
+      code: 6114;
+      name: "InvalidClaimReferralsRewardsAmount";
+      msg: "Invalid claim referrals rewards: not enough in refererals rewards wallet";
+    },
+    {
+      code: 6115;
+      name: "InvalidClaimReferralsRewardsAccount";
+      msg: "Invalid claim referrals rewards: referrals account is not a referral or referrer account";
+    },
+    {
+      code: 6116;
+      name: "ReferralAccountSeedsMismatch";
+      msg: "Referral account seeds mismatch";
+    },
+    {
+      code: 6117;
+      name: "ReferrerAccountSeedsMismatch";
+      msg: "Referrer account seeds mismatch";
+    },
+    {
+      code: 6118;
+      name: "ProtectedMmMarginAccount";
+      msg: "Market maker accounts are protected from liquidation";
+    },
+    {
+      code: 6119;
+      name: "CannotWithdrawWithOpenOrders";
+      msg: "Cannot withdraw with open orders";
+    },
+    {
+      code: 6120;
+      name: "FundingRateNotUpToDate";
+      msg: "Perp funding rate not up to date";
+    },
+    {
+      code: 6121;
+      name: "PerpSyncQueueFull";
+      msg: "Perp taker/maker sync queue is full";
+    },
+    {
+      code: 6122;
+      name: "PerpSyncQueueAccountSeedsMismatch";
+      msg: "PerpSyncQueue account seeds mismatch";
+    },
+    {
+      code: 6123;
+      name: "PerpSyncQueueEmpty";
+      msg: "Program tried to pop from an empty perpSyncQueue";
+    },
+    {
+      code: 6124;
+      name: "InvalidNonPerpMarket";
+      msg: "Perp product index given in placeOrder, use placePerpOrder";
+    },
+    {
+      code: 6125;
+      name: "InvalidPerpMarket";
+      msg: "Non-perp product index given in placePerpOrder, use placeOrder";
+    },
+    {
+      code: 6126;
+      name: "CannotInitializePerpMarketNode";
+      msg: "Not allowed to initialize market node for a perp market";
+    },
+    {
+      code: 6127;
+      name: "DeprecatedInstruction";
+      msg: "Instruction is deprecated, please use the newer version";
+    },
+    {
+      code: 6128;
+      name: "ForceCancelExpiredTIFOrdersOnly";
+      msg: "Can only force cancel expired TIF orders";
+    },
+    {
+      code: 6129;
+      name: "InvalidPlaceOrderAuthority";
+      msg: "Invalid place order authority";
+    },
+    {
+      code: 6130;
+      name: "InvalidOpenOrdersAuthority";
+      msg: "Invalid open orders authority";
+    },
+    {
+      code: 6131;
+      name: "InvalidUpdatePricingRemainingAccounts";
+      msg: "Invalid number of remaining accounts in update pricing";
+    },
+    {
+      code: 6132;
+      name: "InvalidMarkPricesOracle";
+      msg: "Invalid oracle for this mark prices account";
+    },
+    {
+      code: 6133;
+      name: "CrossMarginAccountSeedsMismatch";
+      msg: "Cross-margin account seeds mismatch";
     }
-  ]
+  ];
 };
 
 export const IDL: Zeta = {
-  "version": "0.1.0",
-  "name": "zeta",
-  "instructions": [
-    {
-      "name": "initializeZetaCrossMarkPrices",
-      "accounts": [
-        {
-          "name": "state",
-          "isMut": true,
-          "isSigner": false
-        },
-        {
-          "name": "crossMarkPrices",
-          "isMut": true,
-          "isSigner": false
-        },
-        {
-          "name": "rent",
-          "isMut": false,
-          "isSigner": false
-        },
-        {
-          "name": "systemProgram",
-          "isMut": false,
-          "isSigner": false
-        },
-        {
-          "name": "tokenProgram",
-          "isMut": false,
-          "isSigner": false
-        },
-        {
-          "name": "admin",
-          "isMut": true,
-          "isSigner": true
-        }
+  version: "0.1.0",
+  name: "zeta",
+  instructions: [
+    {
+      name: "initializeZetaCrossMarkPrices",
+      accounts: [
+        {
+          name: "state",
+          isMut: true,
+          isSigner: false,
+        },
+        {
+          name: "crossMarkPrices",
+          isMut: true,
+          isSigner: false,
+        },
+        {
+          name: "rent",
+          isMut: false,
+          isSigner: false,
+        },
+        {
+          name: "systemProgram",
+          isMut: false,
+          isSigner: false,
+        },
+        {
+          name: "tokenProgram",
+          isMut: false,
+          isSigner: false,
+        },
+        {
+          name: "admin",
+          isMut: true,
+          isSigner: true,
+        },
       ],
-      "args": [
-        {
-          "name": "args",
-          "type": {
-            "defined": "InitializeZetaCrossMarkPricesArgs"
-          }
-        }
-      ]
-    },
-    {
-      "name": "updateZetaCrossMarkPricePubkeys",
-      "accounts": [
-        {
-          "name": "state",
-          "isMut": false,
-          "isSigner": false
-        },
-        {
-          "name": "markPrices",
-          "isMut": true,
-          "isSigner": false
-        },
-        {
-          "name": "admin",
-          "isMut": false,
-          "isSigner": true
-        }
+      args: [
+        {
+          name: "args",
+          type: {
+            defined: "InitializeZetaCrossMarkPricesArgs",
+          },
+        },
       ],
-      "args": [
-        {
-          "name": "args",
-          "type": {
-            "defined": "UpdateZetaCrossMarkPricePubkeysArgs"
-          }
-        }
-      ]
-    },
-    {
-      "name": "initializeZetaGroup",
-      "accounts": [
-        {
-          "name": "state",
-          "isMut": true,
-          "isSigner": false
-        },
-        {
-          "name": "admin",
-          "isMut": true,
-          "isSigner": true
-        },
-        {
-          "name": "systemProgram",
-          "isMut": false,
-          "isSigner": false
-        },
-        {
-          "name": "underlyingMint",
-          "isMut": false,
-          "isSigner": false
-        },
-        {
-          "name": "zetaProgram",
-          "isMut": false,
-          "isSigner": false
-        },
-        {
-          "name": "oracle",
-          "isMut": false,
-          "isSigner": false
-        },
-        {
-          "name": "oracleBackupFeed",
-          "isMut": false,
-          "isSigner": false
-        },
-        {
-          "name": "oracleBackupProgram",
-          "isMut": false,
-          "isSigner": false
-        },
-        {
-          "name": "zetaGroup",
-          "isMut": true,
-          "isSigner": false
-        },
-        {
-          "name": "greeks",
-          "isMut": true,
-          "isSigner": false
-        },
-        {
-          "name": "perpSyncQueue",
-          "isMut": true,
-          "isSigner": false
-        },
-        {
-          "name": "underlying",
-          "isMut": true,
-          "isSigner": false
-        },
-        {
-          "name": "vault",
-          "isMut": true,
-          "isSigner": false
-        },
-        {
-          "name": "insuranceVault",
-          "isMut": true,
-          "isSigner": false
-        },
-        {
-          "name": "socializedLossAccount",
-          "isMut": true,
-          "isSigner": false
-        },
-        {
-          "name": "tokenProgram",
-          "isMut": false,
-          "isSigner": false
-        },
-        {
-          "name": "usdcMint",
-          "isMut": false,
-          "isSigner": false
-        },
-        {
-          "name": "rent",
-          "isMut": false,
-          "isSigner": false
-        }
+    },
+    {
+      name: "updateZetaCrossMarkPricePubkeys",
+      accounts: [
+        {
+          name: "state",
+          isMut: false,
+          isSigner: false,
+        },
+        {
+          name: "markPrices",
+          isMut: true,
+          isSigner: false,
+        },
+        {
+          name: "admin",
+          isMut: false,
+          isSigner: true,
+        },
       ],
-      "args": [
-        {
-          "name": "args",
-          "type": {
-            "defined": "InitializeZetaGroupArgs"
-          }
-        }
-      ]
-    },
-    {
-      "name": "overrideExpiry",
-      "accounts": [
-        {
-          "name": "state",
-          "isMut": false,
-          "isSigner": false
-        },
-        {
-          "name": "admin",
-          "isMut": false,
-          "isSigner": true
-        },
-        {
-          "name": "zetaGroup",
-          "isMut": true,
-          "isSigner": false
-        }
+      args: [
+        {
+          name: "args",
+          type: {
+            defined: "UpdateZetaCrossMarkPricePubkeysArgs",
+          },
+        },
       ],
-      "args": [
-        {
-          "name": "args",
-          "type": {
-            "defined": "OverrideExpiryArgs"
-          }
-        }
-      ]
-    },
-    {
-      "name": "initializeMarginAccount",
-      "accounts": [
-        {
-          "name": "marginAccount",
-          "isMut": true,
-          "isSigner": false
-        },
-        {
-          "name": "authority",
-          "isMut": false,
-          "isSigner": true
-        },
-        {
-          "name": "payer",
-          "isMut": true,
-          "isSigner": true
-        },
-        {
-          "name": "zetaProgram",
-          "isMut": false,
-          "isSigner": false
-        },
-        {
-          "name": "systemProgram",
-          "isMut": false,
-          "isSigner": false
-        },
-        {
-          "name": "zetaGroup",
-          "isMut": false,
-          "isSigner": false
-        }
+    },
+    {
+      name: "initializeZetaGroup",
+      accounts: [
+        {
+          name: "state",
+          isMut: true,
+          isSigner: false,
+        },
+        {
+          name: "admin",
+          isMut: true,
+          isSigner: true,
+        },
+        {
+          name: "systemProgram",
+          isMut: false,
+          isSigner: false,
+        },
+        {
+          name: "underlyingMint",
+          isMut: false,
+          isSigner: false,
+        },
+        {
+          name: "zetaProgram",
+          isMut: false,
+          isSigner: false,
+        },
+        {
+          name: "oracle",
+          isMut: false,
+          isSigner: false,
+        },
+        {
+          name: "oracleBackupFeed",
+          isMut: false,
+          isSigner: false,
+        },
+        {
+          name: "oracleBackupProgram",
+          isMut: false,
+          isSigner: false,
+        },
+        {
+          name: "zetaGroup",
+          isMut: true,
+          isSigner: false,
+        },
+        {
+          name: "greeks",
+          isMut: true,
+          isSigner: false,
+        },
+        {
+          name: "perpSyncQueue",
+          isMut: true,
+          isSigner: false,
+        },
+        {
+          name: "underlying",
+          isMut: true,
+          isSigner: false,
+        },
+        {
+          name: "vault",
+          isMut: true,
+          isSigner: false,
+        },
+        {
+          name: "insuranceVault",
+          isMut: true,
+          isSigner: false,
+        },
+        {
+          name: "socializedLossAccount",
+          isMut: true,
+          isSigner: false,
+        },
+        {
+          name: "tokenProgram",
+          isMut: false,
+          isSigner: false,
+        },
+        {
+          name: "usdcMint",
+          isMut: false,
+          isSigner: false,
+        },
+        {
+          name: "rent",
+          isMut: false,
+          isSigner: false,
+        },
       ],
-      "args": []
-    },
-    {
-      "name": "initializeCrossMarginAccount",
-      "accounts": [
-        {
-          "name": "crossMarginAccount",
-          "isMut": true,
-          "isSigner": false
-        },
-        {
-          "name": "authority",
-          "isMut": false,
-          "isSigner": true
-        },
-        {
-          "name": "payer",
-          "isMut": true,
-          "isSigner": true
-        },
-        {
-          "name": "zetaProgram",
-          "isMut": false,
-          "isSigner": false
-        },
-        {
-          "name": "systemProgram",
-          "isMut": false,
-          "isSigner": false
-        }
+      args: [
+        {
+          name: "args",
+          type: {
+            defined: "InitializeZetaGroupArgs",
+          },
+        },
       ],
-      "args": []
-    },
-    {
-      "name": "initializeSpreadAccount",
-      "accounts": [
-        {
-          "name": "spreadAccount",
-          "isMut": true,
-          "isSigner": false
-        },
-        {
-          "name": "authority",
-          "isMut": false,
-          "isSigner": true
-        },
-        {
-          "name": "payer",
-          "isMut": true,
-          "isSigner": true
-        },
-        {
-          "name": "zetaProgram",
-          "isMut": false,
-          "isSigner": false
-        },
-        {
-          "name": "systemProgram",
-          "isMut": false,
-          "isSigner": false
-        },
-        {
-          "name": "zetaGroup",
-          "isMut": false,
-          "isSigner": false
-        }
+    },
+    {
+      name: "overrideExpiry",
+      accounts: [
+        {
+          name: "state",
+          isMut: false,
+          isSigner: false,
+        },
+        {
+          name: "admin",
+          isMut: false,
+          isSigner: true,
+        },
+        {
+          name: "zetaGroup",
+          isMut: true,
+          isSigner: false,
+        },
       ],
-      "args": []
-    },
-    {
-      "name": "closeMarginAccount",
-      "accounts": [
-        {
-          "name": "marginAccount",
-          "isMut": true,
-          "isSigner": false
-        },
-        {
-          "name": "authority",
-          "isMut": true,
-          "isSigner": true
-        },
-        {
-          "name": "zetaGroup",
-          "isMut": false,
-          "isSigner": false
-        }
+      args: [
+        {
+          name: "args",
+          type: {
+            defined: "OverrideExpiryArgs",
+          },
+        },
       ],
-      "args": []
-    },
-    {
-      "name": "closeSpreadAccount",
-      "accounts": [
-        {
-          "name": "spreadAccount",
-          "isMut": true,
-          "isSigner": false
-        },
-        {
-          "name": "authority",
-          "isMut": true,
-          "isSigner": true
-        },
-        {
-          "name": "zetaGroup",
-          "isMut": false,
-          "isSigner": false
-        }
+    },
+    {
+      name: "initializeMarginAccount",
+      accounts: [
+        {
+          name: "marginAccount",
+          isMut: true,
+          isSigner: false,
+        },
+        {
+          name: "authority",
+          isMut: false,
+          isSigner: true,
+        },
+        {
+          name: "payer",
+          isMut: true,
+          isSigner: true,
+        },
+        {
+          name: "zetaProgram",
+          isMut: false,
+          isSigner: false,
+        },
+        {
+          name: "systemProgram",
+          isMut: false,
+          isSigner: false,
+        },
+        {
+          name: "zetaGroup",
+          isMut: false,
+          isSigner: false,
+        },
       ],
-      "args": []
-    },
-    {
-      "name": "initializePerpSyncQueue",
-      "accounts": [
-        {
-          "name": "admin",
-          "isMut": false,
-          "isSigner": true
-        },
-        {
-          "name": "zetaProgram",
-          "isMut": false,
-          "isSigner": false
-        },
-        {
-          "name": "state",
-          "isMut": false,
-          "isSigner": false
-        },
-        {
-          "name": "perpSyncQueue",
-          "isMut": true,
-          "isSigner": false
-        },
-        {
-          "name": "zetaGroup",
-          "isMut": true,
-          "isSigner": false
-        },
-        {
-          "name": "systemProgram",
-          "isMut": false,
-          "isSigner": false
-        }
+      args: [],
+    },
+    {
+      name: "initializeCrossMarginAccount",
+      accounts: [
+        {
+          name: "crossMarginAccount",
+          isMut: true,
+          isSigner: false,
+        },
+        {
+          name: "authority",
+          isMut: false,
+          isSigner: true,
+        },
+        {
+          name: "payer",
+          isMut: true,
+          isSigner: true,
+        },
+        {
+          name: "zetaProgram",
+          isMut: false,
+          isSigner: false,
+        },
+        {
+          name: "systemProgram",
+          isMut: false,
+          isSigner: false,
+        },
       ],
-      "args": [
-        {
-          "name": "nonce",
-          "type": "u8"
-        }
-      ]
-    },
-    {
-      "name": "initializeMarketIndexes",
-      "accounts": [
-        {
-          "name": "state",
-          "isMut": false,
-          "isSigner": false
-        },
-        {
-          "name": "marketIndexes",
-          "isMut": true,
-          "isSigner": false
-        },
-        {
-          "name": "admin",
-          "isMut": true,
-          "isSigner": true
-        },
-        {
-          "name": "systemProgram",
-          "isMut": false,
-          "isSigner": false
-        },
-        {
-          "name": "zetaGroup",
-          "isMut": false,
-          "isSigner": false
-        }
+      args: [],
+    },
+    {
+      name: "initializeSpreadAccount",
+      accounts: [
+        {
+          name: "spreadAccount",
+          isMut: true,
+          isSigner: false,
+        },
+        {
+          name: "authority",
+          isMut: false,
+          isSigner: true,
+        },
+        {
+          name: "payer",
+          isMut: true,
+          isSigner: true,
+        },
+        {
+          name: "zetaProgram",
+          isMut: false,
+          isSigner: false,
+        },
+        {
+          name: "systemProgram",
+          isMut: false,
+          isSigner: false,
+        },
+        {
+          name: "zetaGroup",
+          isMut: false,
+          isSigner: false,
+        },
       ],
-      "args": [
-        {
-          "name": "nonce",
-          "type": "u8"
-        }
-      ]
-    },
-    {
-      "name": "initializeMarketNode",
-      "accounts": [
-        {
-          "name": "zetaGroup",
-          "isMut": false,
-          "isSigner": false
-        },
-        {
-          "name": "marketNode",
-          "isMut": true,
-          "isSigner": false
-        },
-        {
-          "name": "greeks",
-          "isMut": true,
-          "isSigner": false
-        },
-        {
-          "name": "payer",
-          "isMut": true,
-          "isSigner": true
-        },
-        {
-          "name": "systemProgram",
-          "isMut": false,
-          "isSigner": false
-        }
+      args: [],
+    },
+    {
+      name: "closeMarginAccount",
+      accounts: [
+        {
+          name: "marginAccount",
+          isMut: true,
+          isSigner: false,
+        },
+        {
+          name: "authority",
+          isMut: true,
+          isSigner: true,
+        },
+        {
+          name: "zetaGroup",
+          isMut: false,
+          isSigner: false,
+        },
       ],
-      "args": [
-        {
-          "name": "args",
-          "type": {
-            "defined": "InitializeMarketNodeArgs"
-          }
-        }
-      ]
-    },
-    {
-      "name": "haltZetaGroup",
-      "accounts": [
-        {
-          "name": "state",
-          "isMut": false,
-          "isSigner": false
-        },
-        {
-          "name": "zetaGroup",
-          "isMut": true,
-          "isSigner": false
-        },
-        {
-          "name": "greeks",
-          "isMut": true,
-          "isSigner": false
-        },
-        {
-          "name": "admin",
-          "isMut": false,
-          "isSigner": true
-        }
+      args: [],
+    },
+    {
+      name: "closeSpreadAccount",
+      accounts: [
+        {
+          name: "spreadAccount",
+          isMut: true,
+          isSigner: false,
+        },
+        {
+          name: "authority",
+          isMut: true,
+          isSigner: true,
+        },
+        {
+          name: "zetaGroup",
+          isMut: false,
+          isSigner: false,
+        },
       ],
-      "args": []
-    },
-    {
-      "name": "unhaltZetaGroup",
-      "accounts": [
-        {
-          "name": "state",
-          "isMut": false,
-          "isSigner": false
-        },
-        {
-          "name": "zetaGroup",
-          "isMut": true,
-          "isSigner": false
-        },
-        {
-          "name": "admin",
-          "isMut": false,
-          "isSigner": true
-        },
-        {
-          "name": "greeks",
-          "isMut": true,
-          "isSigner": false
-        }
+      args: [],
+    },
+    {
+      name: "initializePerpSyncQueue",
+      accounts: [
+        {
+          name: "admin",
+          isMut: false,
+          isSigner: true,
+        },
+        {
+          name: "zetaProgram",
+          isMut: false,
+          isSigner: false,
+        },
+        {
+          name: "state",
+          isMut: false,
+          isSigner: false,
+        },
+        {
+          name: "perpSyncQueue",
+          isMut: true,
+          isSigner: false,
+        },
+        {
+          name: "zetaGroup",
+          isMut: true,
+          isSigner: false,
+        },
+        {
+          name: "systemProgram",
+          isMut: false,
+          isSigner: false,
+        },
       ],
-      "args": []
-    },
-    {
-      "name": "updateHaltState",
-      "accounts": [
-        {
-          "name": "state",
-          "isMut": false,
-          "isSigner": false
-        },
-        {
-          "name": "zetaGroup",
-          "isMut": true,
-          "isSigner": false
-        },
-        {
-          "name": "admin",
-          "isMut": false,
-          "isSigner": true
-        }
+      args: [
+        {
+          name: "nonce",
+          type: "u8",
+        },
       ],
-      "args": [
-        {
-          "name": "args",
-          "type": {
-            "defined": "HaltZetaGroupArgs"
-          }
-        }
-      ]
-    },
-    {
-      "name": "updateVolatility",
-      "accounts": [
-        {
-          "name": "state",
-          "isMut": false,
-          "isSigner": false
-        },
-        {
-          "name": "greeks",
-          "isMut": true,
-          "isSigner": false
-        },
-        {
-          "name": "zetaGroup",
-          "isMut": false,
-          "isSigner": false
-        },
-        {
-          "name": "admin",
-          "isMut": false,
-          "isSigner": true
-        }
+    },
+    {
+      name: "initializeMarketIndexes",
+      accounts: [
+        {
+          name: "state",
+          isMut: false,
+          isSigner: false,
+        },
+        {
+          name: "marketIndexes",
+          isMut: true,
+          isSigner: false,
+        },
+        {
+          name: "admin",
+          isMut: true,
+          isSigner: true,
+        },
+        {
+          name: "systemProgram",
+          isMut: false,
+          isSigner: false,
+        },
+        {
+          name: "zetaGroup",
+          isMut: false,
+          isSigner: false,
+        },
       ],
-      "args": [
-        {
-          "name": "args",
-          "type": {
-            "defined": "UpdateVolatilityArgs"
-          }
-        }
-      ]
-    },
-    {
-      "name": "updateInterestRate",
-      "accounts": [
-        {
-          "name": "state",
-          "isMut": false,
-          "isSigner": false
-        },
-        {
-          "name": "greeks",
-          "isMut": true,
-          "isSigner": false
-        },
-        {
-          "name": "zetaGroup",
-          "isMut": true,
-          "isSigner": false
-        },
-        {
-          "name": "admin",
-          "isMut": false,
-          "isSigner": true
-        }
+      args: [
+        {
+          name: "nonce",
+          type: "u8",
+        },
       ],
-      "args": [
-        {
-          "name": "args",
-          "type": {
-            "defined": "UpdateInterestRateArgs"
-          }
-        }
-      ]
-    },
-    {
-      "name": "addMarketIndexes",
-      "docs": [
+    },
+    {
+      name: "initializeMarketNode",
+      accounts: [
+        {
+          name: "zetaGroup",
+          isMut: false,
+          isSigner: false,
+        },
+        {
+          name: "marketNode",
+          isMut: true,
+          isSigner: false,
+        },
+        {
+          name: "greeks",
+          isMut: true,
+          isSigner: false,
+        },
+        {
+          name: "payer",
+          isMut: true,
+          isSigner: true,
+        },
+        {
+          name: "systemProgram",
+          isMut: false,
+          isSigner: false,
+        },
+      ],
+      args: [
+        {
+          name: "args",
+          type: {
+            defined: "InitializeMarketNodeArgs",
+          },
+        },
+      ],
+    },
+    {
+      name: "haltZetaGroup",
+      accounts: [
+        {
+          name: "state",
+          isMut: false,
+          isSigner: false,
+        },
+        {
+          name: "zetaGroup",
+          isMut: true,
+          isSigner: false,
+        },
+        {
+          name: "greeks",
+          isMut: true,
+          isSigner: false,
+        },
+        {
+          name: "admin",
+          isMut: false,
+          isSigner: true,
+        },
+      ],
+      args: [],
+    },
+    {
+      name: "unhaltZetaGroup",
+      accounts: [
+        {
+          name: "state",
+          isMut: false,
+          isSigner: false,
+        },
+        {
+          name: "zetaGroup",
+          isMut: true,
+          isSigner: false,
+        },
+        {
+          name: "admin",
+          isMut: false,
+          isSigner: true,
+        },
+        {
+          name: "greeks",
+          isMut: true,
+          isSigner: false,
+        },
+      ],
+      args: [],
+    },
+    {
+      name: "updateHaltState",
+      accounts: [
+        {
+          name: "state",
+          isMut: false,
+          isSigner: false,
+        },
+        {
+          name: "zetaGroup",
+          isMut: true,
+          isSigner: false,
+        },
+        {
+          name: "admin",
+          isMut: false,
+          isSigner: true,
+        },
+      ],
+      args: [
+        {
+          name: "args",
+          type: {
+            defined: "HaltZetaGroupArgs",
+          },
+        },
+      ],
+    },
+    {
+      name: "updateVolatility",
+      accounts: [
+        {
+          name: "state",
+          isMut: false,
+          isSigner: false,
+        },
+        {
+          name: "greeks",
+          isMut: true,
+          isSigner: false,
+        },
+        {
+          name: "zetaGroup",
+          isMut: false,
+          isSigner: false,
+        },
+        {
+          name: "admin",
+          isMut: false,
+          isSigner: true,
+        },
+      ],
+      args: [
+        {
+          name: "args",
+          type: {
+            defined: "UpdateVolatilityArgs",
+          },
+        },
+      ],
+    },
+    {
+      name: "updateInterestRate",
+      accounts: [
+        {
+          name: "state",
+          isMut: false,
+          isSigner: false,
+        },
+        {
+          name: "greeks",
+          isMut: true,
+          isSigner: false,
+        },
+        {
+          name: "zetaGroup",
+          isMut: true,
+          isSigner: false,
+        },
+        {
+          name: "admin",
+          isMut: false,
+          isSigner: true,
+        },
+      ],
+      args: [
+        {
+          name: "args",
+          type: {
+            defined: "UpdateInterestRateArgs",
+          },
+        },
+      ],
+    },
+    {
+      name: "addMarketIndexes",
+      docs: [
         "This instruction allows us to generate the market PDA index seed we require",
         "to initialize markets in an order that remains sorted.",
         "Future unlisted markets can still retain this sorted property.",
@@ -9559,8307 +9345,8103 @@
         "1. Generating the market pdas that use their respective index as seed 0..TOTAL_MARKETS -1",
         "and populating the keys inside zeta_group. These will be set back to default.",
         "2. Sorting the generated market pdas and storing their respective index seed within",
-        "market indexes."
+        "market indexes.",
       ],
-      "accounts": [
-        {
-          "name": "marketIndexes",
-          "isMut": true,
-          "isSigner": false
-        },
-        {
-          "name": "zetaGroup",
-          "isMut": true,
-          "isSigner": false
-        },
-        {
-          "name": "markPrices",
-          "isMut": true,
-          "isSigner": false
-        }
+      accounts: [
+        {
+          name: "marketIndexes",
+          isMut: true,
+          isSigner: false,
+        },
+        {
+          name: "zetaGroup",
+          isMut: true,
+          isSigner: false,
+        },
+        {
+          name: "markPrices",
+          isMut: true,
+          isSigner: false,
+        },
       ],
-      "args": []
-    },
-    {
-      "name": "initializeZetaState",
-      "accounts": [
-        {
-          "name": "state",
-          "isMut": true,
-          "isSigner": false
-        },
-        {
-          "name": "mintAuthority",
-          "isMut": false,
-          "isSigner": false
-        },
-        {
-          "name": "serumAuthority",
-          "isMut": false,
-          "isSigner": false
-        },
-        {
-          "name": "treasuryWallet",
-          "isMut": true,
-          "isSigner": false
-        },
-        {
-          "name": "referralsAdmin",
-          "isMut": false,
-          "isSigner": false
-        },
-        {
-          "name": "referralsRewardsWallet",
-          "isMut": true,
-          "isSigner": false
-        },
-        {
-          "name": "rent",
-          "isMut": false,
-          "isSigner": false
-        },
-        {
-          "name": "systemProgram",
-          "isMut": false,
-          "isSigner": false
-        },
-        {
-          "name": "tokenProgram",
-          "isMut": false,
-          "isSigner": false
-        },
-        {
-          "name": "usdcMint",
-          "isMut": false,
-          "isSigner": false
-        },
-        {
-          "name": "admin",
-          "isMut": true,
-          "isSigner": true
-        },
-        {
-          "name": "secondaryAdmin",
-          "isMut": false,
-          "isSigner": false
-        }
+      args: [],
+    },
+    {
+      name: "initializeZetaState",
+      accounts: [
+        {
+          name: "state",
+          isMut: true,
+          isSigner: false,
+        },
+        {
+          name: "mintAuthority",
+          isMut: false,
+          isSigner: false,
+        },
+        {
+          name: "serumAuthority",
+          isMut: false,
+          isSigner: false,
+        },
+        {
+          name: "treasuryWallet",
+          isMut: true,
+          isSigner: false,
+        },
+        {
+          name: "referralsAdmin",
+          isMut: false,
+          isSigner: false,
+        },
+        {
+          name: "referralsRewardsWallet",
+          isMut: true,
+          isSigner: false,
+        },
+        {
+          name: "rent",
+          isMut: false,
+          isSigner: false,
+        },
+        {
+          name: "systemProgram",
+          isMut: false,
+          isSigner: false,
+        },
+        {
+          name: "tokenProgram",
+          isMut: false,
+          isSigner: false,
+        },
+        {
+          name: "usdcMint",
+          isMut: false,
+          isSigner: false,
+        },
+        {
+          name: "admin",
+          isMut: true,
+          isSigner: true,
+        },
+        {
+          name: "secondaryAdmin",
+          isMut: false,
+          isSigner: false,
+        },
       ],
-      "args": [
-        {
-          "name": "args",
-          "type": {
-            "defined": "InitializeStateArgs"
-          }
-        }
-      ]
-    },
-    {
-      "name": "initializeZetaTreasuryWallet",
-      "accounts": [
-        {
-          "name": "state",
-          "isMut": true,
-          "isSigner": false
-        },
-        {
-          "name": "treasuryWallet",
-          "isMut": true,
-          "isSigner": false
-        },
-        {
-          "name": "rent",
-          "isMut": false,
-          "isSigner": false
-        },
-        {
-          "name": "systemProgram",
-          "isMut": false,
-          "isSigner": false
-        },
-        {
-          "name": "tokenProgram",
-          "isMut": false,
-          "isSigner": false
-        },
-        {
-          "name": "usdcMint",
-          "isMut": false,
-          "isSigner": false
-        },
-        {
-          "name": "admin",
-          "isMut": true,
-          "isSigner": true
-        }
+      args: [
+        {
+          name: "args",
+          type: {
+            defined: "InitializeStateArgs",
+          },
+        },
       ],
-      "args": []
-    },
-    {
-      "name": "initializeZetaReferralsRewardsWallet",
-      "accounts": [
-        {
-          "name": "state",
-          "isMut": true,
-          "isSigner": false
-        },
-        {
-          "name": "referralsRewardsWallet",
-          "isMut": true,
-          "isSigner": false
-        },
-        {
-          "name": "rent",
-          "isMut": false,
-          "isSigner": false
-        },
-        {
-          "name": "systemProgram",
-          "isMut": false,
-          "isSigner": false
-        },
-        {
-          "name": "tokenProgram",
-          "isMut": false,
-          "isSigner": false
-        },
-        {
-          "name": "usdcMint",
-          "isMut": false,
-          "isSigner": false
-        },
-        {
-          "name": "admin",
-          "isMut": true,
-          "isSigner": true
-        }
+    },
+    {
+      name: "initializeZetaTreasuryWallet",
+      accounts: [
+        {
+          name: "state",
+          isMut: true,
+          isSigner: false,
+        },
+        {
+          name: "treasuryWallet",
+          isMut: true,
+          isSigner: false,
+        },
+        {
+          name: "rent",
+          isMut: false,
+          isSigner: false,
+        },
+        {
+          name: "systemProgram",
+          isMut: false,
+          isSigner: false,
+        },
+        {
+          name: "tokenProgram",
+          isMut: false,
+          isSigner: false,
+        },
+        {
+          name: "usdcMint",
+          isMut: false,
+          isSigner: false,
+        },
+        {
+          name: "admin",
+          isMut: true,
+          isSigner: true,
+        },
       ],
-      "args": []
-    },
-    {
-      "name": "updateAdmin",
-      "accounts": [
-        {
-          "name": "state",
-          "isMut": true,
-          "isSigner": false
-        },
-        {
-          "name": "admin",
-          "isMut": false,
-          "isSigner": true
-        },
-        {
-          "name": "newAdmin",
-          "isMut": true,
-          "isSigner": true
-        }
+      args: [],
+    },
+    {
+      name: "initializeZetaReferralsRewardsWallet",
+      accounts: [
+        {
+          name: "state",
+          isMut: true,
+          isSigner: false,
+        },
+        {
+          name: "referralsRewardsWallet",
+          isMut: true,
+          isSigner: false,
+        },
+        {
+          name: "rent",
+          isMut: false,
+          isSigner: false,
+        },
+        {
+          name: "systemProgram",
+          isMut: false,
+          isSigner: false,
+        },
+        {
+          name: "tokenProgram",
+          isMut: false,
+          isSigner: false,
+        },
+        {
+          name: "usdcMint",
+          isMut: false,
+          isSigner: false,
+        },
+        {
+          name: "admin",
+          isMut: true,
+          isSigner: true,
+        },
       ],
-      "args": []
-    },
-    {
-      "name": "updateSecondaryAdmin",
-      "accounts": [
-        {
-          "name": "state",
-          "isMut": true,
-          "isSigner": false
-        },
-        {
-          "name": "admin",
-          "isMut": false,
-          "isSigner": true
-        },
-        {
-          "name": "newAdmin",
-          "isMut": true,
-          "isSigner": true
-        }
+      args: [],
+    },
+    {
+      name: "updateAdmin",
+      accounts: [
+        {
+          name: "state",
+          isMut: true,
+          isSigner: false,
+        },
+        {
+          name: "admin",
+          isMut: false,
+          isSigner: true,
+        },
+        {
+          name: "newAdmin",
+          isMut: true,
+          isSigner: true,
+        },
       ],
-      "args": []
-    },
-    {
-      "name": "updateReferralsAdmin",
-      "accounts": [
-        {
-          "name": "state",
-          "isMut": true,
-          "isSigner": false
-        },
-        {
-          "name": "admin",
-          "isMut": false,
-          "isSigner": true
-        },
-        {
-          "name": "newAdmin",
-          "isMut": true,
-          "isSigner": true
-        }
+      args: [],
+    },
+    {
+      name: "updateSecondaryAdmin",
+      accounts: [
+        {
+          name: "state",
+          isMut: true,
+          isSigner: false,
+        },
+        {
+          name: "admin",
+          isMut: false,
+          isSigner: true,
+        },
+        {
+          name: "newAdmin",
+          isMut: true,
+          isSigner: true,
+        },
       ],
-      "args": []
-    },
-    {
-      "name": "updateZetaState",
-      "accounts": [
-        {
-          "name": "state",
-          "isMut": true,
-          "isSigner": false
-        },
-        {
-          "name": "admin",
-          "isMut": false,
-          "isSigner": true
-        }
+      args: [],
+    },
+    {
+      name: "updateReferralsAdmin",
+      accounts: [
+        {
+          name: "state",
+          isMut: true,
+          isSigner: false,
+        },
+        {
+          name: "admin",
+          isMut: false,
+          isSigner: true,
+        },
+        {
+          name: "newAdmin",
+          isMut: true,
+          isSigner: true,
+        },
       ],
-      "args": [
-        {
-          "name": "args",
-          "type": {
-            "defined": "UpdateStateArgs"
-          }
-        }
-      ]
-    },
-    {
-      "name": "updateOracle",
-      "accounts": [
-        {
-          "name": "state",
-          "isMut": false,
-          "isSigner": false
-        },
-        {
-          "name": "zetaGroup",
-          "isMut": true,
-          "isSigner": false
-        },
-        {
-          "name": "admin",
-          "isMut": false,
-          "isSigner": true
-        },
-        {
-          "name": "oracle",
-          "isMut": false,
-          "isSigner": false
-        }
+      args: [],
+    },
+    {
+      name: "updateZetaState",
+      accounts: [
+        {
+          name: "state",
+          isMut: true,
+          isSigner: false,
+        },
+        {
+          name: "admin",
+          isMut: false,
+          isSigner: true,
+        },
       ],
-      "args": []
-    },
-    {
-      "name": "updateOracleBackupFeed",
-      "accounts": [
-        {
-          "name": "state",
-          "isMut": false,
-          "isSigner": false
-        },
-        {
-          "name": "zetaGroup",
-          "isMut": true,
-          "isSigner": false
-        },
-        {
-          "name": "admin",
-          "isMut": false,
-          "isSigner": true
-        },
-        {
-          "name": "oracle",
-          "isMut": false,
-          "isSigner": false
-        }
+      args: [
+        {
+          name: "args",
+          type: {
+            defined: "UpdateStateArgs",
+          },
+        },
       ],
-      "args": []
-    },
-    {
-      "name": "updatePricingParameters",
-      "accounts": [
-        {
-          "name": "state",
-          "isMut": false,
-          "isSigner": false
-        },
-        {
-          "name": "zetaGroup",
-          "isMut": true,
-          "isSigner": false
-        },
-        {
-          "name": "admin",
-          "isMut": false,
-          "isSigner": true
-        }
+    },
+    {
+      name: "updateOracle",
+      accounts: [
+        {
+          name: "state",
+          isMut: false,
+          isSigner: false,
+        },
+        {
+          name: "zetaGroup",
+          isMut: true,
+          isSigner: false,
+        },
+        {
+          name: "admin",
+          isMut: false,
+          isSigner: true,
+        },
+        {
+          name: "oracle",
+          isMut: false,
+          isSigner: false,
+        },
       ],
-      "args": [
-        {
-          "name": "args",
-          "type": {
-            "defined": "UpdatePricingParametersArgs"
-          }
-        }
-      ]
-    },
-    {
-      "name": "updateMarginParameters",
-      "accounts": [
-        {
-          "name": "state",
-          "isMut": false,
-          "isSigner": false
-        },
-        {
-          "name": "zetaGroup",
-          "isMut": true,
-          "isSigner": false
-        },
-        {
-          "name": "admin",
-          "isMut": false,
-          "isSigner": true
-        }
+      args: [],
+    },
+    {
+      name: "updateOracleBackupFeed",
+      accounts: [
+        {
+          name: "state",
+          isMut: false,
+          isSigner: false,
+        },
+        {
+          name: "zetaGroup",
+          isMut: true,
+          isSigner: false,
+        },
+        {
+          name: "admin",
+          isMut: false,
+          isSigner: true,
+        },
+        {
+          name: "oracle",
+          isMut: false,
+          isSigner: false,
+        },
       ],
-      "args": [
-        {
-          "name": "args",
-          "type": {
-            "defined": "UpdateMarginParametersArgs"
-          }
-        }
-      ]
-    },
-    {
-      "name": "updatePerpParameters",
-      "accounts": [
-        {
-          "name": "state",
-          "isMut": false,
-          "isSigner": false
-        },
-        {
-          "name": "zetaGroup",
-          "isMut": true,
-          "isSigner": false
-        },
-        {
-          "name": "markPrices",
-          "isMut": true,
-          "isSigner": false
-        },
-        {
-          "name": "admin",
-          "isMut": false,
-          "isSigner": true
-        }
+      args: [],
+    },
+    {
+      name: "updatePricingParameters",
+      accounts: [
+        {
+          name: "state",
+          isMut: false,
+          isSigner: false,
+        },
+        {
+          name: "zetaGroup",
+          isMut: true,
+          isSigner: false,
+        },
+        {
+          name: "admin",
+          isMut: false,
+          isSigner: true,
+        },
       ],
-      "args": [
-        {
-          "name": "args",
-          "type": {
-            "defined": "UpdatePerpParametersArgs"
-          }
-        }
-      ]
-    },
-    {
-      "name": "updateZetaGroupExpiryParameters",
-      "accounts": [
-        {
-          "name": "state",
-          "isMut": false,
-          "isSigner": false
-        },
-        {
-          "name": "zetaGroup",
-          "isMut": true,
-          "isSigner": false
-        },
-        {
-          "name": "admin",
-          "isMut": false,
-          "isSigner": true
-        }
+      args: [
+        {
+          name: "args",
+          type: {
+            defined: "UpdatePricingParametersArgs",
+          },
+        },
       ],
-      "args": [
-        {
-          "name": "args",
-          "type": {
-            "defined": "UpdateZetaGroupExpiryArgs"
-          }
-        }
-      ]
-    },
-    {
-      "name": "toggleZetaGroupPerpsOnly",
-      "accounts": [
-        {
-          "name": "state",
-          "isMut": false,
-          "isSigner": false
-        },
-        {
-          "name": "zetaGroup",
-          "isMut": true,
-          "isSigner": false
-        },
-        {
-          "name": "admin",
-          "isMut": false,
-          "isSigner": true
-        }
+    },
+    {
+      name: "updateMarginParameters",
+      accounts: [
+        {
+          name: "state",
+          isMut: false,
+          isSigner: false,
+        },
+        {
+          name: "zetaGroup",
+          isMut: true,
+          isSigner: false,
+        },
+        {
+          name: "admin",
+          isMut: false,
+          isSigner: true,
+        },
       ],
-      "args": []
-    },
-    {
-      "name": "cleanZetaMarkets",
-      "accounts": [
-        {
-          "name": "state",
-          "isMut": false,
-          "isSigner": false
-        },
-        {
-          "name": "zetaGroup",
-          "isMut": true,
-          "isSigner": false
-        }
+      args: [
+        {
+          name: "args",
+          type: {
+            defined: "UpdateMarginParametersArgs",
+          },
+        },
       ],
-      "args": []
-    },
-    {
-      "name": "cleanZetaMarketsHalted",
-      "accounts": [
-        {
-          "name": "state",
-          "isMut": false,
-          "isSigner": false
-        },
-        {
-          "name": "zetaGroup",
-          "isMut": true,
-          "isSigner": false
-        }
+    },
+    {
+      name: "updatePerpParameters",
+      accounts: [
+        {
+          name: "state",
+          isMut: false,
+          isSigner: false,
+        },
+        {
+          name: "zetaGroup",
+          isMut: true,
+          isSigner: false,
+        },
+        {
+          name: "markPrices",
+          isMut: true,
+          isSigner: false,
+        },
+        {
+          name: "admin",
+          isMut: false,
+          isSigner: true,
+        },
       ],
-      "args": []
-    },
-    {
-      "name": "settlePositions",
-      "accounts": [
-        {
-          "name": "zetaGroup",
-          "isMut": false,
-          "isSigner": false
-        },
-        {
-          "name": "settlementAccount",
-          "isMut": false,
-          "isSigner": false
-        }
+      args: [
+        {
+          name: "args",
+          type: {
+            defined: "UpdatePerpParametersArgs",
+          },
+        },
       ],
-      "args": [
-        {
-          "name": "expiryTs",
-          "type": "u64"
-        },
-        {
-          "name": "settlementNonce",
-          "type": "u8"
-        }
-      ]
-    },
-    {
-      "name": "settlePositionsHalted",
-      "accounts": [
-        {
-          "name": "state",
-          "isMut": false,
-          "isSigner": false
-        },
-        {
-          "name": "zetaGroup",
-          "isMut": false,
-          "isSigner": false
-        },
-        {
-          "name": "greeks",
-          "isMut": false,
-          "isSigner": false
-        },
-        {
-          "name": "admin",
-          "isMut": false,
-          "isSigner": true
-        }
+    },
+    {
+      name: "updateZetaGroupExpiryParameters",
+      accounts: [
+        {
+          name: "state",
+          isMut: false,
+          isSigner: false,
+        },
+        {
+          name: "zetaGroup",
+          isMut: true,
+          isSigner: false,
+        },
+        {
+          name: "admin",
+          isMut: false,
+          isSigner: true,
+        },
       ],
-      "args": []
-    },
-    {
-      "name": "settleSpreadPositions",
-      "accounts": [
-        {
-          "name": "zetaGroup",
-          "isMut": false,
-          "isSigner": false
-        },
-        {
-          "name": "settlementAccount",
-          "isMut": false,
-          "isSigner": false
-        }
+      args: [
+        {
+          name: "args",
+          type: {
+            defined: "UpdateZetaGroupExpiryArgs",
+          },
+        },
       ],
-      "args": [
-        {
-          "name": "expiryTs",
-          "type": "u64"
-        },
-        {
-          "name": "settlementNonce",
-          "type": "u8"
-        }
-      ]
-    },
-    {
-      "name": "settleSpreadPositionsHalted",
-      "accounts": [
-        {
-          "name": "state",
-          "isMut": false,
-          "isSigner": false
-        },
-        {
-          "name": "zetaGroup",
-          "isMut": false,
-          "isSigner": false
-        },
-        {
-          "name": "greeks",
-          "isMut": false,
-          "isSigner": false
-        },
-        {
-          "name": "admin",
-          "isMut": false,
-          "isSigner": true
-        }
+    },
+    {
+      name: "toggleZetaGroupPerpsOnly",
+      accounts: [
+        {
+          name: "state",
+          isMut: false,
+          isSigner: false,
+        },
+        {
+          name: "zetaGroup",
+          isMut: true,
+          isSigner: false,
+        },
+        {
+          name: "admin",
+          isMut: false,
+          isSigner: true,
+        },
       ],
-      "args": []
-    },
-    {
-      "name": "initializeMarketStrikes",
-      "accounts": [
-        {
-          "name": "state",
-          "isMut": false,
-          "isSigner": false
-        },
-        {
-          "name": "zetaGroup",
-          "isMut": true,
-          "isSigner": false
-        },
-        {
-          "name": "oracle",
-          "isMut": false,
-          "isSigner": false
-        },
-        {
-          "name": "oracleBackupFeed",
-          "isMut": false,
-          "isSigner": false
-        },
-        {
-          "name": "oracleBackupProgram",
-          "isMut": false,
-          "isSigner": false
-        }
+      args: [],
+    },
+    {
+      name: "cleanZetaMarkets",
+      accounts: [
+        {
+          name: "state",
+          isMut: false,
+          isSigner: false,
+        },
+        {
+          name: "zetaGroup",
+          isMut: true,
+          isSigner: false,
+        },
       ],
-      "args": []
-    },
-    {
-      "name": "expireSeriesOverride",
-      "accounts": [
-        {
-          "name": "state",
-          "isMut": false,
-          "isSigner": false
-        },
-        {
-          "name": "zetaGroup",
-          "isMut": true,
-          "isSigner": false
-        },
-        {
-          "name": "settlementAccount",
-          "isMut": true,
-          "isSigner": false
-        },
-        {
-          "name": "admin",
-          "isMut": true,
-          "isSigner": true
-        },
-        {
-          "name": "systemProgram",
-          "isMut": false,
-          "isSigner": false
-        },
-        {
-          "name": "greeks",
-          "isMut": true,
-          "isSigner": false
-        }
+      args: [],
+    },
+    {
+      name: "cleanZetaMarketsHalted",
+      accounts: [
+        {
+          name: "state",
+          isMut: false,
+          isSigner: false,
+        },
+        {
+          name: "zetaGroup",
+          isMut: true,
+          isSigner: false,
+        },
       ],
-      "args": [
-        {
-          "name": "args",
-          "type": {
-            "defined": "ExpireSeriesOverrideArgs"
-          }
-        }
-      ]
-    },
-    {
-      "name": "expireSeries",
-      "accounts": [
-        {
-          "name": "state",
-          "isMut": false,
-          "isSigner": false
-        },
-        {
-          "name": "zetaGroup",
-          "isMut": true,
-          "isSigner": false
-        },
-        {
-          "name": "oracle",
-          "isMut": false,
-          "isSigner": false
-        },
-        {
-          "name": "oracleBackupFeed",
-          "isMut": false,
-          "isSigner": false
-        },
-        {
-          "name": "oracleBackupProgram",
-          "isMut": false,
-          "isSigner": false
-        },
-        {
-          "name": "settlementAccount",
-          "isMut": true,
-          "isSigner": false
-        },
-        {
-          "name": "payer",
-          "isMut": true,
-          "isSigner": true
-        },
-        {
-          "name": "systemProgram",
-          "isMut": false,
-          "isSigner": false
-        },
-        {
-          "name": "greeks",
-          "isMut": true,
-          "isSigner": false
-        }
+      args: [],
+    },
+    {
+      name: "settlePositions",
+      accounts: [
+        {
+          name: "zetaGroup",
+          isMut: false,
+          isSigner: false,
+        },
+        {
+          name: "settlementAccount",
+          isMut: false,
+          isSigner: false,
+        },
       ],
-      "args": [
-        {
-          "name": "settlementNonce",
-          "type": "u8"
-        }
-      ]
-    },
-    {
-      "name": "initializeZetaMarket",
-      "accounts": [
-        {
-          "name": "state",
-          "isMut": false,
-          "isSigner": false
-        },
-        {
-          "name": "marketIndexes",
-          "isMut": false,
-          "isSigner": false
-        },
-        {
-          "name": "zetaGroup",
-          "isMut": true,
-          "isSigner": false
-        },
-        {
-          "name": "markPrices",
-          "isMut": true,
-          "isSigner": false
-        },
-        {
-          "name": "admin",
-          "isMut": true,
-          "isSigner": true
-        },
-        {
-          "name": "market",
-          "isMut": true,
-          "isSigner": false
-        },
-        {
-          "name": "requestQueue",
-          "isMut": true,
-          "isSigner": false
-        },
-        {
-          "name": "eventQueue",
-          "isMut": true,
-          "isSigner": false
-        },
-        {
-          "name": "bids",
-          "isMut": true,
-          "isSigner": false
-        },
-        {
-          "name": "asks",
-          "isMut": true,
-          "isSigner": false
-        },
-        {
-          "name": "baseMint",
-          "isMut": true,
-          "isSigner": false
-        },
-        {
-          "name": "quoteMint",
-          "isMut": true,
-          "isSigner": false
-        },
-        {
-          "name": "zetaBaseVault",
-          "isMut": true,
-          "isSigner": false
-        },
-        {
-          "name": "zetaQuoteVault",
-          "isMut": true,
-          "isSigner": false
-        },
-        {
-          "name": "dexBaseVault",
-          "isMut": true,
-          "isSigner": false
-        },
-        {
-          "name": "dexQuoteVault",
-          "isMut": true,
-          "isSigner": false
-        },
-        {
-          "name": "vaultOwner",
-          "isMut": false,
-          "isSigner": false
-        },
-        {
-          "name": "mintAuthority",
-          "isMut": false,
-          "isSigner": false
-        },
-        {
-          "name": "serumAuthority",
-          "isMut": false,
-          "isSigner": false
-        },
-        {
-          "name": "dexProgram",
-          "isMut": false,
-          "isSigner": false
-        },
-        {
-          "name": "systemProgram",
-          "isMut": false,
-          "isSigner": false
-        },
-        {
-          "name": "tokenProgram",
-          "isMut": false,
-          "isSigner": false
-        },
-        {
-          "name": "rent",
-          "isMut": false,
-          "isSigner": false
-        }
+      args: [
+        {
+          name: "expiryTs",
+          type: "u64",
+        },
+        {
+          name: "settlementNonce",
+          type: "u8",
+        },
       ],
-      "args": [
-        {
-          "name": "args",
-          "type": {
-            "defined": "InitializeMarketArgs"
-          }
-        }
-      ]
-    },
-    {
-      "name": "initializeMarketTifEpochCycle",
-      "accounts": [
-        {
-          "name": "state",
-          "isMut": false,
-          "isSigner": false
-        },
-        {
-          "name": "admin",
-          "isMut": true,
-          "isSigner": true
-        },
-        {
-          "name": "market",
-          "isMut": true,
-          "isSigner": false
-        },
-        {
-          "name": "serumAuthority",
-          "isMut": false,
-          "isSigner": false
-        },
-        {
-          "name": "dexProgram",
-          "isMut": false,
-          "isSigner": false
-        }
+    },
+    {
+      name: "settlePositionsHalted",
+      accounts: [
+        {
+          name: "state",
+          isMut: false,
+          isSigner: false,
+        },
+        {
+          name: "zetaGroup",
+          isMut: false,
+          isSigner: false,
+        },
+        {
+          name: "greeks",
+          isMut: false,
+          isSigner: false,
+        },
+        {
+          name: "admin",
+          isMut: false,
+          isSigner: true,
+        },
       ],
-      "args": [
-        {
-          "name": "epochLength",
-          "type": "u16"
-        }
-      ]
-    },
-    {
-      "name": "retreatMarketNodes",
-      "accounts": [
-        {
-          "name": "zetaGroup",
-          "isMut": false,
-          "isSigner": false
-        },
-        {
-          "name": "greeks",
-          "isMut": true,
-          "isSigner": false
-        },
-        {
-          "name": "oracle",
-          "isMut": false,
-          "isSigner": false
-        },
-        {
-          "name": "oracleBackupFeed",
-          "isMut": false,
-          "isSigner": false
-        },
-        {
-          "name": "oracleBackupProgram",
-          "isMut": false,
-          "isSigner": false
-        }
+      args: [],
+    },
+    {
+      name: "settleSpreadPositions",
+      accounts: [
+        {
+          name: "zetaGroup",
+          isMut: false,
+          isSigner: false,
+        },
+        {
+          name: "settlementAccount",
+          isMut: false,
+          isSigner: false,
+        },
       ],
-      "args": [
-        {
-          "name": "expiryIndex",
-          "type": "u8"
-        }
-      ]
-    },
-    {
-      "name": "cleanMarketNodes",
-      "accounts": [
-        {
-          "name": "zetaGroup",
-          "isMut": true,
-          "isSigner": false
-        },
-        {
-          "name": "greeks",
-          "isMut": true,
-          "isSigner": false
-        }
+      args: [
+        {
+          name: "expiryTs",
+          type: "u64",
+        },
+        {
+          name: "settlementNonce",
+          type: "u8",
+        },
       ],
-      "args": [
-        {
-          "name": "expiryIndex",
-          "type": "u8"
-        }
-      ]
-    },
-    {
-      "name": "updateVolatilityNodes",
-      "accounts": [
-        {
-          "name": "state",
-          "isMut": false,
-          "isSigner": false
-        },
-        {
-          "name": "zetaGroup",
-          "isMut": false,
-          "isSigner": false
-        },
-        {
-          "name": "greeks",
-          "isMut": true,
-          "isSigner": false
-        },
-        {
-          "name": "admin",
-          "isMut": false,
-          "isSigner": true
-        }
+    },
+    {
+      name: "settleSpreadPositionsHalted",
+      accounts: [
+        {
+          name: "state",
+          isMut: false,
+          isSigner: false,
+        },
+        {
+          name: "zetaGroup",
+          isMut: false,
+          isSigner: false,
+        },
+        {
+          name: "greeks",
+          isMut: false,
+          isSigner: false,
+        },
+        {
+          name: "admin",
+          isMut: false,
+          isSigner: true,
+        },
       ],
-      "args": [
-        {
-          "name": "nodes",
-          "type": {
-            "array": [
-              "u64",
-              5
-            ]
-          }
-        }
-      ]
-    },
-    {
-      "name": "updatePricingCross",
-      "accounts": [
-        {
-          "name": "state",
-          "isMut": false,
-          "isSigner": false
-        },
-        {
-          "name": "markPrices",
-          "isMut": true,
-          "isSigner": false
-        }
+      args: [],
+    },
+    {
+      name: "initializeMarketStrikes",
+      accounts: [
+        {
+          name: "state",
+          isMut: false,
+          isSigner: false,
+        },
+        {
+          name: "zetaGroup",
+          isMut: true,
+          isSigner: false,
+        },
+        {
+          name: "oracle",
+          isMut: false,
+          isSigner: false,
+        },
+        {
+          name: "oracleBackupFeed",
+          isMut: false,
+          isSigner: false,
+        },
+        {
+          name: "oracleBackupProgram",
+          isMut: false,
+          isSigner: false,
+        },
       ],
-      "args": [
-        {
-          "name": "assets",
-          "type": {
-            "array": [
-              "u8",
-              25
-            ]
-          }
-        }
-      ]
-    },
-    {
-      "name": "updatePricing",
-      "accounts": [
-        {
-          "name": "state",
-          "isMut": false,
-          "isSigner": false
-        },
-        {
-          "name": "zetaGroup",
-          "isMut": false,
-          "isSigner": false
-        },
-        {
-          "name": "greeks",
-          "isMut": true,
-          "isSigner": false
-        },
-        {
-          "name": "oracle",
-          "isMut": false,
-          "isSigner": false
-        },
-        {
-          "name": "oracleBackupFeed",
-          "isMut": false,
-          "isSigner": false
-        },
-        {
-          "name": "oracleBackupProgram",
-          "isMut": false,
-          "isSigner": false
-        },
-        {
-          "name": "perpMarket",
-          "isMut": false,
-          "isSigner": false
-        },
-        {
-          "name": "perpBids",
-          "isMut": false,
-          "isSigner": false
-        },
-        {
-          "name": "perpAsks",
-          "isMut": false,
-          "isSigner": false
-        }
+      args: [],
+    },
+    {
+      name: "expireSeriesOverride",
+      accounts: [
+        {
+          name: "state",
+          isMut: false,
+          isSigner: false,
+        },
+        {
+          name: "zetaGroup",
+          isMut: true,
+          isSigner: false,
+        },
+        {
+          name: "settlementAccount",
+          isMut: true,
+          isSigner: false,
+        },
+        {
+          name: "admin",
+          isMut: true,
+          isSigner: true,
+        },
+        {
+          name: "systemProgram",
+          isMut: false,
+          isSigner: false,
+        },
+        {
+          name: "greeks",
+          isMut: true,
+          isSigner: false,
+        },
       ],
-      "args": [
-        {
-          "name": "expiryIndex",
-          "type": "u8"
-        }
-      ]
-    },
-    {
-      "name": "applyPerpFunding",
-      "accounts": [
-        {
-          "name": "zetaGroup",
-          "isMut": false,
-          "isSigner": false
-        },
-        {
-          "name": "greeks",
-          "isMut": false,
-          "isSigner": false
-        }
+      args: [
+        {
+          name: "args",
+          type: {
+            defined: "ExpireSeriesOverrideArgs",
+          },
+        },
       ],
-      "args": []
-    },
-    {
-      "name": "updatePricingHalted",
-      "accounts": [
-        {
-          "name": "state",
-          "isMut": false,
-          "isSigner": false
-        },
-        {
-          "name": "zetaGroup",
-          "isMut": true,
-          "isSigner": false
-        },
-        {
-          "name": "greeks",
-          "isMut": true,
-          "isSigner": false
-        },
-        {
-          "name": "admin",
-          "isMut": false,
-          "isSigner": true
-        },
-        {
-          "name": "perpMarket",
-          "isMut": false,
-          "isSigner": false
-        },
-        {
-          "name": "perpBids",
-          "isMut": false,
-          "isSigner": false
-        },
-        {
-          "name": "perpAsks",
-          "isMut": false,
-          "isSigner": false
-        }
+    },
+    {
+      name: "expireSeries",
+      accounts: [
+        {
+          name: "state",
+          isMut: false,
+          isSigner: false,
+        },
+        {
+          name: "zetaGroup",
+          isMut: true,
+          isSigner: false,
+        },
+        {
+          name: "oracle",
+          isMut: false,
+          isSigner: false,
+        },
+        {
+          name: "oracleBackupFeed",
+          isMut: false,
+          isSigner: false,
+        },
+        {
+          name: "oracleBackupProgram",
+          isMut: false,
+          isSigner: false,
+        },
+        {
+          name: "settlementAccount",
+          isMut: true,
+          isSigner: false,
+        },
+        {
+          name: "payer",
+          isMut: true,
+          isSigner: true,
+        },
+        {
+          name: "systemProgram",
+          isMut: false,
+          isSigner: false,
+        },
+        {
+          name: "greeks",
+          isMut: true,
+          isSigner: false,
+        },
       ],
-      "args": [
-        {
-          "name": "expiryIndex",
-          "type": "u8"
-        }
-      ]
-    },
-    {
-      "name": "initializeUserTokenAccount",
-      "accounts": [
-        {
-          "name": "crossMarginAccount",
-          "isMut": true,
-          "isSigner": false
-        },
-        {
-          "name": "userTokenAccount",
-          "isMut": true,
-          "isSigner": false
-        },
-        {
-          "name": "authority",
-          "isMut": true,
-          "isSigner": true
-        },
-        {
-          "name": "state",
-          "isMut": false,
-          "isSigner": false
-        },
-        {
-          "name": "usdcMint",
-          "isMut": false,
-          "isSigner": false
-        },
-        {
-          "name": "systemProgram",
-          "isMut": false,
-          "isSigner": false
-        },
-        {
-          "name": "tokenProgram",
-          "isMut": false,
-          "isSigner": false
-        }
+      args: [
+        {
+          name: "settlementNonce",
+          type: "u8",
+        },
       ],
-      "args": [
-        {
-          "name": "nonce",
-          "type": "u8"
-        }
-      ]
-    },
-    {
-      "name": "depositCrossMargin",
-      "accounts": [
-        {
-          "name": "crossMarginAccount",
-          "isMut": false,
-          "isSigner": false
-        },
-        {
-          "name": "userVaultTokenAccount",
-          "isMut": true,
-          "isSigner": false
-        },
-        {
-          "name": "userPersonalTokenAccount",
-          "isMut": true,
-          "isSigner": false
-        },
-        {
-          "name": "authority",
-          "isMut": false,
-          "isSigner": true
-        },
-        {
-          "name": "tokenProgram",
-          "isMut": false,
-          "isSigner": false
-        },
-        {
-          "name": "state",
-          "isMut": false,
-          "isSigner": false
-        },
-        {
-          "name": "markPrices",
-          "isMut": false,
-          "isSigner": false
-        }
+    },
+    {
+      name: "initializeZetaMarket",
+      accounts: [
+        {
+          name: "state",
+          isMut: false,
+          isSigner: false,
+        },
+        {
+          name: "marketIndexes",
+          isMut: false,
+          isSigner: false,
+        },
+        {
+          name: "zetaGroup",
+          isMut: true,
+          isSigner: false,
+        },
+        {
+          name: "markPrices",
+          isMut: true,
+          isSigner: false,
+        },
+        {
+          name: "admin",
+          isMut: true,
+          isSigner: true,
+        },
+        {
+          name: "market",
+          isMut: true,
+          isSigner: false,
+        },
+        {
+          name: "requestQueue",
+          isMut: true,
+          isSigner: false,
+        },
+        {
+          name: "eventQueue",
+          isMut: true,
+          isSigner: false,
+        },
+        {
+          name: "bids",
+          isMut: true,
+          isSigner: false,
+        },
+        {
+          name: "asks",
+          isMut: true,
+          isSigner: false,
+        },
+        {
+          name: "baseMint",
+          isMut: true,
+          isSigner: false,
+        },
+        {
+          name: "quoteMint",
+          isMut: true,
+          isSigner: false,
+        },
+        {
+          name: "zetaBaseVault",
+          isMut: true,
+          isSigner: false,
+        },
+        {
+          name: "zetaQuoteVault",
+          isMut: true,
+          isSigner: false,
+        },
+        {
+          name: "dexBaseVault",
+          isMut: true,
+          isSigner: false,
+        },
+        {
+          name: "dexQuoteVault",
+          isMut: true,
+          isSigner: false,
+        },
+        {
+          name: "vaultOwner",
+          isMut: false,
+          isSigner: false,
+        },
+        {
+          name: "mintAuthority",
+          isMut: false,
+          isSigner: false,
+        },
+        {
+          name: "serumAuthority",
+          isMut: false,
+          isSigner: false,
+        },
+        {
+          name: "dexProgram",
+          isMut: false,
+          isSigner: false,
+        },
+        {
+          name: "systemProgram",
+          isMut: false,
+          isSigner: false,
+        },
+        {
+          name: "tokenProgram",
+          isMut: false,
+          isSigner: false,
+        },
+        {
+          name: "rent",
+          isMut: false,
+          isSigner: false,
+        },
       ],
-      "args": [
-        {
-          "name": "amount",
-          "type": "u64"
-        }
-      ]
-    },
-    {
-      "name": "deposit",
-      "accounts": [
-        {
-          "name": "zetaGroup",
-          "isMut": false,
-          "isSigner": false
-        },
-        {
-          "name": "marginAccount",
-          "isMut": true,
-          "isSigner": false
-        },
-        {
-          "name": "vault",
-          "isMut": true,
-          "isSigner": false
-        },
-        {
-          "name": "userTokenAccount",
-          "isMut": true,
-          "isSigner": false
-        },
-        {
-          "name": "socializedLossAccount",
-          "isMut": true,
-          "isSigner": false
-        },
-        {
-          "name": "authority",
-          "isMut": false,
-          "isSigner": true
-        },
-        {
-          "name": "tokenProgram",
-          "isMut": false,
-          "isSigner": false
-        },
-        {
-          "name": "state",
-          "isMut": false,
-          "isSigner": false
-        },
-        {
-          "name": "greeks",
-          "isMut": false,
-          "isSigner": false
-        }
+      args: [
+        {
+          name: "args",
+          type: {
+            defined: "InitializeMarketArgs",
+          },
+        },
       ],
-      "args": [
-        {
-          "name": "amount",
-          "type": "u64"
-        }
-      ]
-    },
-    {
-      "name": "depositInsuranceVault",
-      "accounts": [
-        {
-          "name": "zetaGroup",
-          "isMut": true,
-          "isSigner": false
-        },
-        {
-          "name": "insuranceVault",
-          "isMut": true,
-          "isSigner": false
-        },
-        {
-          "name": "insuranceDepositAccount",
-          "isMut": true,
-          "isSigner": false
-        },
-        {
-          "name": "userTokenAccount",
-          "isMut": true,
-          "isSigner": false
-        },
-        {
-          "name": "zetaVault",
-          "isMut": true,
-          "isSigner": false
-        },
-        {
-          "name": "socializedLossAccount",
-          "isMut": true,
-          "isSigner": false
-        },
-        {
-          "name": "authority",
-          "isMut": false,
-          "isSigner": true
-        },
-        {
-          "name": "tokenProgram",
-          "isMut": false,
-          "isSigner": false
-        }
+    },
+    {
+      name: "initializeMarketTifEpochCycle",
+      accounts: [
+        {
+          name: "state",
+          isMut: false,
+          isSigner: false,
+        },
+        {
+          name: "admin",
+          isMut: true,
+          isSigner: true,
+        },
+        {
+          name: "market",
+          isMut: true,
+          isSigner: false,
+        },
+        {
+          name: "serumAuthority",
+          isMut: false,
+          isSigner: false,
+        },
+        {
+          name: "dexProgram",
+          isMut: false,
+          isSigner: false,
+        },
       ],
-      "args": [
-        {
-          "name": "amount",
-          "type": "u64"
-        }
-      ]
-    },
-    {
-      "name": "withdrawCrossMargin",
-      "accounts": [
-        {
-          "name": "state",
-          "isMut": false,
-          "isSigner": false
-        },
-        {
-          "name": "crossMarginAccount",
-          "isMut": true,
-          "isSigner": false
-        },
-        {
-          "name": "userVaultTokenAccount",
-          "isMut": true,
-          "isSigner": false
-        },
-        {
-          "name": "userPersonalTokenAccount",
-          "isMut": true,
-          "isSigner": false
-        },
-        {
-          "name": "tokenProgram",
-          "isMut": false,
-          "isSigner": false
-        },
-        {
-          "name": "authority",
-          "isMut": false,
-          "isSigner": true
-        },
-        {
-          "name": "markPrices",
-          "isMut": false,
-          "isSigner": false
-        }
+      args: [
+        {
+          name: "epochLength",
+          type: "u16",
+        },
       ],
-      "args": [
-        {
-          "name": "amount",
-          "type": "u64"
-        }
-      ]
-    },
-    {
-      "name": "withdraw",
-      "accounts": [
-        {
-          "name": "state",
-          "isMut": false,
-          "isSigner": false
-        },
-        {
-          "name": "zetaGroup",
-          "isMut": false,
-          "isSigner": false
-        },
-        {
-          "name": "vault",
-          "isMut": true,
-          "isSigner": false
-        },
-        {
-          "name": "marginAccount",
-          "isMut": true,
-          "isSigner": false
-        },
-        {
-          "name": "userTokenAccount",
-          "isMut": true,
-          "isSigner": false
-        },
-        {
-          "name": "tokenProgram",
-          "isMut": false,
-          "isSigner": false
-        },
-        {
-          "name": "authority",
-          "isMut": false,
-          "isSigner": true
-        },
-        {
-          "name": "greeks",
-          "isMut": false,
-          "isSigner": false
-        },
-        {
-          "name": "oracle",
-          "isMut": false,
-          "isSigner": false
-        },
-        {
-          "name": "oracleBackupFeed",
-          "isMut": false,
-          "isSigner": false
-        },
-        {
-          "name": "oracleBackupProgram",
-          "isMut": false,
-          "isSigner": false
-        },
-        {
-          "name": "socializedLossAccount",
-          "isMut": true,
-          "isSigner": false
-        }
+    },
+    {
+      name: "retreatMarketNodes",
+      accounts: [
+        {
+          name: "zetaGroup",
+          isMut: false,
+          isSigner: false,
+        },
+        {
+          name: "greeks",
+          isMut: true,
+          isSigner: false,
+        },
+        {
+          name: "oracle",
+          isMut: false,
+          isSigner: false,
+        },
+        {
+          name: "oracleBackupFeed",
+          isMut: false,
+          isSigner: false,
+        },
+        {
+          name: "oracleBackupProgram",
+          isMut: false,
+          isSigner: false,
+        },
       ],
-      "args": [
-        {
-          "name": "amount",
-          "type": "u64"
-        }
-      ]
-    },
-    {
-      "name": "withdrawInsuranceVault",
-      "accounts": [
-        {
-          "name": "zetaGroup",
-          "isMut": true,
-          "isSigner": false
-        },
-        {
-          "name": "insuranceVault",
-          "isMut": true,
-          "isSigner": false
-        },
-        {
-          "name": "insuranceDepositAccount",
-          "isMut": true,
-          "isSigner": false
-        },
-        {
-          "name": "userTokenAccount",
-          "isMut": true,
-          "isSigner": false
-        },
-        {
-          "name": "authority",
-          "isMut": false,
-          "isSigner": true
-        },
-        {
-          "name": "tokenProgram",
-          "isMut": false,
-          "isSigner": false
-        }
+      args: [
+        {
+          name: "expiryIndex",
+          type: "u8",
+        },
       ],
-      "args": [
-        {
-          "name": "percentageAmount",
-          "type": "u64"
-        }
-      ]
-    },
-    {
-      "name": "initializeOpenOrdersCrossMargin",
-      "accounts": [
-        {
-          "name": "state",
-          "isMut": false,
-          "isSigner": false
-        },
-        {
-          "name": "zetaGroup",
-          "isMut": false,
-          "isSigner": false
-        },
-        {
-          "name": "dexProgram",
-          "isMut": false,
-          "isSigner": false
-        },
-        {
-          "name": "systemProgram",
-          "isMut": false,
-          "isSigner": false
-        },
-        {
-          "name": "openOrders",
-          "isMut": true,
-          "isSigner": false
-        },
-        {
-          "name": "crossMarginAccount",
-          "isMut": true,
-          "isSigner": false
-        },
-        {
-          "name": "authority",
-          "isMut": false,
-          "isSigner": true
-        },
-        {
-          "name": "payer",
-          "isMut": true,
-          "isSigner": true
-        },
-        {
-          "name": "market",
-          "isMut": false,
-          "isSigner": false
-        },
-        {
-          "name": "serumAuthority",
-          "isMut": false,
-          "isSigner": false
-        },
-        {
-          "name": "openOrdersMap",
-          "isMut": true,
-          "isSigner": false
-        },
-        {
-          "name": "rent",
-          "isMut": false,
-          "isSigner": false
-        }
+    },
+    {
+      name: "cleanMarketNodes",
+      accounts: [
+        {
+          name: "zetaGroup",
+          isMut: true,
+          isSigner: false,
+        },
+        {
+          name: "greeks",
+          isMut: true,
+          isSigner: false,
+        },
       ],
-      "args": [
-        {
-          "name": "asset",
-          "type": {
-            "defined": "Asset"
-          }
-        }
-      ]
-    },
-    {
-      "name": "initializeOpenOrders",
-      "accounts": [
-        {
-          "name": "state",
-          "isMut": false,
-          "isSigner": false
-        },
-        {
-          "name": "zetaGroup",
-          "isMut": false,
-          "isSigner": false
-        },
-        {
-          "name": "dexProgram",
-          "isMut": false,
-          "isSigner": false
-        },
-        {
-          "name": "systemProgram",
-          "isMut": false,
-          "isSigner": false
-        },
-        {
-          "name": "openOrders",
-          "isMut": true,
-          "isSigner": false
-        },
-        {
-          "name": "marginAccount",
-          "isMut": true,
-          "isSigner": false
-        },
-        {
-          "name": "authority",
-          "isMut": false,
-          "isSigner": true
-        },
-        {
-          "name": "payer",
-          "isMut": true,
-          "isSigner": true
-        },
-        {
-          "name": "market",
-          "isMut": false,
-          "isSigner": false
-        },
-        {
-          "name": "serumAuthority",
-          "isMut": false,
-          "isSigner": false
-        },
-        {
-          "name": "openOrdersMap",
-          "isMut": true,
-          "isSigner": false
-        },
-        {
-          "name": "rent",
-          "isMut": false,
-          "isSigner": false
-        }
+      args: [
+        {
+          name: "expiryIndex",
+          type: "u8",
+        },
       ],
-      "args": []
-    },
-    {
-      "name": "closeOpenOrders",
-      "accounts": [
-        {
-          "name": "state",
-          "isMut": false,
-          "isSigner": false
-        },
-        {
-          "name": "zetaGroup",
-          "isMut": false,
-          "isSigner": false
-        },
-        {
-          "name": "dexProgram",
-          "isMut": false,
-          "isSigner": false
-        },
-        {
-          "name": "openOrders",
-          "isMut": true,
-          "isSigner": false
-        },
-        {
-          "name": "marginAccount",
-          "isMut": true,
-          "isSigner": false
-        },
-        {
-          "name": "authority",
-          "isMut": true,
-          "isSigner": true
-        },
-        {
-          "name": "market",
-          "isMut": false,
-          "isSigner": false
-        },
-        {
-          "name": "serumAuthority",
-          "isMut": false,
-          "isSigner": false
-        },
-        {
-          "name": "openOrdersMap",
-          "isMut": true,
-          "isSigner": false
-        }
+    },
+    {
+      name: "updateVolatilityNodes",
+      accounts: [
+        {
+          name: "state",
+          isMut: false,
+          isSigner: false,
+        },
+        {
+          name: "zetaGroup",
+          isMut: false,
+          isSigner: false,
+        },
+        {
+          name: "greeks",
+          isMut: true,
+          isSigner: false,
+        },
+        {
+          name: "admin",
+          isMut: false,
+          isSigner: true,
+        },
       ],
-      "args": [
-        {
-          "name": "mapNonce",
-          "type": "u8"
-        }
-      ]
-    },
-    {
-      "name": "initializeWhitelistDepositAccount",
-      "accounts": [
-        {
-          "name": "whitelistDepositAccount",
-          "isMut": true,
-          "isSigner": false
-        },
-        {
-          "name": "admin",
-          "isMut": true,
-          "isSigner": true
-        },
-        {
-          "name": "user",
-          "isMut": false,
-          "isSigner": false
-        },
-        {
-          "name": "systemProgram",
-          "isMut": false,
-          "isSigner": false
-        },
-        {
-          "name": "state",
-          "isMut": false,
-          "isSigner": false
-        }
+      args: [
+        {
+          name: "nodes",
+          type: {
+            array: ["u64", 5],
+          },
+        },
       ],
-      "args": [
-        {
-          "name": "nonce",
-          "type": "u8"
-        }
-      ]
-    },
-    {
-      "name": "initializeWhitelistInsuranceAccount",
-      "accounts": [
-        {
-          "name": "whitelistInsuranceAccount",
-          "isMut": true,
-          "isSigner": false
-        },
-        {
-          "name": "admin",
-          "isMut": true,
-          "isSigner": true
-        },
-        {
-          "name": "user",
-          "isMut": false,
-          "isSigner": false
-        },
-        {
-          "name": "systemProgram",
-          "isMut": false,
-          "isSigner": false
-        },
-        {
-          "name": "state",
-          "isMut": false,
-          "isSigner": false
-        }
+    },
+    {
+      name: "updatePricingCross",
+      accounts: [
+        {
+          name: "state",
+          isMut: false,
+          isSigner: false,
+        },
+        {
+          name: "markPrices",
+          isMut: true,
+          isSigner: false,
+        },
       ],
-      "args": [
-        {
-          "name": "nonce",
-          "type": "u8"
-        }
-      ]
-    },
-    {
-      "name": "initializeWhitelistTradingFeesAccount",
-      "accounts": [
-        {
-          "name": "whitelistTradingFeesAccount",
-          "isMut": true,
-          "isSigner": false
-        },
-        {
-          "name": "admin",
-          "isMut": true,
-          "isSigner": true
-        },
-        {
-          "name": "user",
-          "isMut": false,
-          "isSigner": false
-        },
-        {
-          "name": "systemProgram",
-          "isMut": false,
-          "isSigner": false
-        },
-        {
-          "name": "state",
-          "isMut": false,
-          "isSigner": false
-        }
+      args: [
+        {
+          name: "assets",
+          type: {
+            array: ["u8", 25],
+          },
+        },
       ],
-      "args": [
-        {
-          "name": "nonce",
-          "type": "u8"
-        }
-      ]
-    },
-    {
-      "name": "initializeInsuranceDepositAccount",
-      "accounts": [
-        {
-          "name": "zetaGroup",
-          "isMut": false,
-          "isSigner": false
-        },
-        {
-          "name": "insuranceDepositAccount",
-          "isMut": true,
-          "isSigner": false
-        },
-        {
-          "name": "authority",
-          "isMut": true,
-          "isSigner": true
-        },
-        {
-          "name": "systemProgram",
-          "isMut": false,
-          "isSigner": false
-        },
-        {
-          "name": "whitelistInsuranceAccount",
-          "isMut": false,
-          "isSigner": false
-        }
+    },
+    {
+      name: "updatePricing",
+      accounts: [
+        {
+          name: "state",
+          isMut: false,
+          isSigner: false,
+        },
+        {
+          name: "zetaGroup",
+          isMut: false,
+          isSigner: false,
+        },
+        {
+          name: "greeks",
+          isMut: true,
+          isSigner: false,
+        },
+        {
+          name: "oracle",
+          isMut: false,
+          isSigner: false,
+        },
+        {
+          name: "oracleBackupFeed",
+          isMut: false,
+          isSigner: false,
+        },
+        {
+          name: "oracleBackupProgram",
+          isMut: false,
+          isSigner: false,
+        },
+        {
+          name: "perpMarket",
+          isMut: false,
+          isSigner: false,
+        },
+        {
+          name: "perpBids",
+          isMut: false,
+          isSigner: false,
+        },
+        {
+          name: "perpAsks",
+          isMut: false,
+          isSigner: false,
+        },
       ],
-      "args": [
-        {
-          "name": "nonce",
-          "type": "u8"
-        }
-      ]
-    },
-    {
-      "name": "placeOrder",
-      "accounts": [
-        {
-          "name": "state",
-          "isMut": false,
-          "isSigner": false
-        },
-        {
-          "name": "zetaGroup",
-          "isMut": false,
-          "isSigner": false
-        },
-        {
-          "name": "marginAccount",
-          "isMut": true,
-          "isSigner": false
-        },
-        {
-          "name": "authority",
-          "isMut": false,
-          "isSigner": true
-        },
-        {
-          "name": "dexProgram",
-          "isMut": false,
-          "isSigner": false
-        },
-        {
-          "name": "tokenProgram",
-          "isMut": false,
-          "isSigner": false
-        },
-        {
-          "name": "serumAuthority",
-          "isMut": false,
-          "isSigner": false
-        },
-        {
-          "name": "greeks",
-          "isMut": false,
-          "isSigner": false
-        },
-        {
-          "name": "openOrders",
-          "isMut": true,
-          "isSigner": false
-        },
-        {
-          "name": "rent",
-          "isMut": false,
-          "isSigner": false
-        },
-        {
-          "name": "marketAccounts",
-          "accounts": [
-            {
-              "name": "market",
-              "isMut": true,
-              "isSigner": false
-            },
-            {
-              "name": "requestQueue",
-              "isMut": true,
-              "isSigner": false
-            },
-            {
-              "name": "eventQueue",
-              "isMut": true,
-              "isSigner": false
-            },
-            {
-              "name": "bids",
-              "isMut": true,
-              "isSigner": false
-            },
-            {
-              "name": "asks",
-              "isMut": true,
-              "isSigner": false
-            },
-            {
-              "name": "orderPayerTokenAccount",
-              "isMut": true,
-              "isSigner": false
-            },
-            {
-              "name": "coinVault",
-              "isMut": true,
-              "isSigner": false
-            },
-            {
-              "name": "pcVault",
-              "isMut": true,
-              "isSigner": false
-            },
-            {
-              "name": "coinWallet",
-              "isMut": true,
-              "isSigner": false
-            },
-            {
-              "name": "pcWallet",
-              "isMut": true,
-              "isSigner": false
-            }
-          ]
-        },
-        {
-          "name": "oracle",
-          "isMut": false,
-          "isSigner": false
-        },
-        {
-          "name": "oracleBackupFeed",
-          "isMut": false,
-          "isSigner": false
-        },
-        {
-          "name": "oracleBackupProgram",
-          "isMut": false,
-          "isSigner": false
-        },
-        {
-          "name": "marketNode",
-          "isMut": true,
-          "isSigner": false
-        },
-        {
-          "name": "marketMint",
-          "isMut": true,
-          "isSigner": false
-        },
-        {
-          "name": "mintAuthority",
-          "isMut": false,
-          "isSigner": false
-        }
+      args: [
+        {
+          name: "expiryIndex",
+          type: "u8",
+        },
       ],
-      "args": [
-        {
-          "name": "price",
-          "type": "u64"
-        },
-        {
-          "name": "size",
-          "type": "u64"
-        },
-        {
-          "name": "side",
-          "type": {
-            "defined": "Side"
-          }
-        },
-        {
-          "name": "clientOrderId",
-          "type": {
-            "option": "u64"
-          }
-        }
-      ]
-    },
-    {
-      "name": "placeOrderV2",
-      "accounts": [
-        {
-          "name": "state",
-          "isMut": false,
-          "isSigner": false
-        },
-        {
-          "name": "zetaGroup",
-          "isMut": false,
-          "isSigner": false
-        },
-        {
-          "name": "marginAccount",
-          "isMut": true,
-          "isSigner": false
-        },
-        {
-          "name": "authority",
-          "isMut": false,
-          "isSigner": true
-        },
-        {
-          "name": "dexProgram",
-          "isMut": false,
-          "isSigner": false
-        },
-        {
-          "name": "tokenProgram",
-          "isMut": false,
-          "isSigner": false
-        },
-        {
-          "name": "serumAuthority",
-          "isMut": false,
-          "isSigner": false
-        },
-        {
-          "name": "greeks",
-          "isMut": false,
-          "isSigner": false
-        },
-        {
-          "name": "openOrders",
-          "isMut": true,
-          "isSigner": false
-        },
-        {
-          "name": "rent",
-          "isMut": false,
-          "isSigner": false
-        },
-        {
-          "name": "marketAccounts",
-          "accounts": [
-            {
-              "name": "market",
-              "isMut": true,
-              "isSigner": false
-            },
-            {
-              "name": "requestQueue",
-              "isMut": true,
-              "isSigner": false
-            },
-            {
-              "name": "eventQueue",
-              "isMut": true,
-              "isSigner": false
-            },
-            {
-              "name": "bids",
-              "isMut": true,
-              "isSigner": false
-            },
-            {
-              "name": "asks",
-              "isMut": true,
-              "isSigner": false
-            },
-            {
-              "name": "orderPayerTokenAccount",
-              "isMut": true,
-              "isSigner": false
-            },
-            {
-              "name": "coinVault",
-              "isMut": true,
-              "isSigner": false
-            },
-            {
-              "name": "pcVault",
-              "isMut": true,
-              "isSigner": false
-            },
-            {
-              "name": "coinWallet",
-              "isMut": true,
-              "isSigner": false
-            },
-            {
-              "name": "pcWallet",
-              "isMut": true,
-              "isSigner": false
-            }
-          ]
-        },
-        {
-          "name": "oracle",
-          "isMut": false,
-          "isSigner": false
-        },
-        {
-          "name": "oracleBackupFeed",
-          "isMut": false,
-          "isSigner": false
-        },
-        {
-          "name": "oracleBackupProgram",
-          "isMut": false,
-          "isSigner": false
-        },
-        {
-          "name": "marketNode",
-          "isMut": true,
-          "isSigner": false
-        },
-        {
-          "name": "marketMint",
-          "isMut": true,
-          "isSigner": false
-        },
-        {
-          "name": "mintAuthority",
-          "isMut": false,
-          "isSigner": false
-        }
+    },
+    {
+      name: "applyPerpFunding",
+      accounts: [
+        {
+          name: "zetaGroup",
+          isMut: false,
+          isSigner: false,
+        },
+        {
+          name: "greeks",
+          isMut: false,
+          isSigner: false,
+        },
       ],
-      "args": [
-        {
-          "name": "price",
-          "type": "u64"
-        },
-        {
-          "name": "size",
-          "type": "u64"
-        },
-        {
-          "name": "side",
-          "type": {
-            "defined": "Side"
-          }
-        },
-        {
-          "name": "orderType",
-          "type": {
-            "defined": "OrderType"
-          }
-        },
-        {
-          "name": "clientOrderId",
-          "type": {
-            "option": "u64"
-          }
-        }
-      ]
-    },
-    {
-      "name": "placeOrderV3",
-      "accounts": [
-        {
-          "name": "state",
-          "isMut": false,
-          "isSigner": false
-        },
-        {
-          "name": "zetaGroup",
-          "isMut": false,
-          "isSigner": false
-        },
-        {
-          "name": "marginAccount",
-          "isMut": true,
-          "isSigner": false
-        },
-        {
-          "name": "authority",
-          "isMut": false,
-          "isSigner": true
-        },
-        {
-          "name": "dexProgram",
-          "isMut": false,
-          "isSigner": false
-        },
-        {
-          "name": "tokenProgram",
-          "isMut": false,
-          "isSigner": false
-        },
-        {
-          "name": "serumAuthority",
-          "isMut": false,
-          "isSigner": false
-        },
-        {
-          "name": "greeks",
-          "isMut": false,
-          "isSigner": false
-        },
-        {
-          "name": "openOrders",
-          "isMut": true,
-          "isSigner": false
-        },
-        {
-          "name": "rent",
-          "isMut": false,
-          "isSigner": false
-        },
-        {
-          "name": "marketAccounts",
-          "accounts": [
-            {
-              "name": "market",
-              "isMut": true,
-              "isSigner": false
-            },
-            {
-              "name": "requestQueue",
-              "isMut": true,
-              "isSigner": false
-            },
-            {
-              "name": "eventQueue",
-              "isMut": true,
-              "isSigner": false
-            },
-            {
-              "name": "bids",
-              "isMut": true,
-              "isSigner": false
-            },
-            {
-              "name": "asks",
-              "isMut": true,
-              "isSigner": false
-            },
-            {
-              "name": "orderPayerTokenAccount",
-              "isMut": true,
-              "isSigner": false
-            },
-            {
-              "name": "coinVault",
-              "isMut": true,
-              "isSigner": false
-            },
-            {
-              "name": "pcVault",
-              "isMut": true,
-              "isSigner": false
-            },
-            {
-              "name": "coinWallet",
-              "isMut": true,
-              "isSigner": false
-            },
-            {
-              "name": "pcWallet",
-              "isMut": true,
-              "isSigner": false
-            }
-          ]
-        },
-        {
-          "name": "oracle",
-          "isMut": false,
-          "isSigner": false
-        },
-        {
-          "name": "oracleBackupFeed",
-          "isMut": false,
-          "isSigner": false
-        },
-        {
-          "name": "oracleBackupProgram",
-          "isMut": false,
-          "isSigner": false
-        },
-        {
-          "name": "marketNode",
-          "isMut": true,
-          "isSigner": false
-        },
-        {
-          "name": "marketMint",
-          "isMut": true,
-          "isSigner": false
-        },
-        {
-          "name": "mintAuthority",
-          "isMut": false,
-          "isSigner": false
-        }
+      args: [],
+    },
+    {
+      name: "updatePricingHalted",
+      accounts: [
+        {
+          name: "state",
+          isMut: false,
+          isSigner: false,
+        },
+        {
+          name: "zetaGroup",
+          isMut: true,
+          isSigner: false,
+        },
+        {
+          name: "greeks",
+          isMut: true,
+          isSigner: false,
+        },
+        {
+          name: "admin",
+          isMut: false,
+          isSigner: true,
+        },
+        {
+          name: "perpMarket",
+          isMut: false,
+          isSigner: false,
+        },
+        {
+          name: "perpBids",
+          isMut: false,
+          isSigner: false,
+        },
+        {
+          name: "perpAsks",
+          isMut: false,
+          isSigner: false,
+        },
       ],
-      "args": [
-        {
-          "name": "price",
-          "type": "u64"
-        },
-        {
-          "name": "size",
-          "type": "u64"
-        },
-        {
-          "name": "side",
-          "type": {
-            "defined": "Side"
-          }
-        },
-        {
-          "name": "orderType",
-          "type": {
-            "defined": "OrderType"
-          }
-        },
-        {
-          "name": "clientOrderId",
-          "type": {
-            "option": "u64"
-          }
-        },
-        {
-          "name": "tag",
-          "type": {
-            "option": "string"
-          }
-        }
-      ]
-    },
-    {
-      "name": "placePerpOrder",
-      "accounts": [
-        {
-          "name": "state",
-          "isMut": false,
-          "isSigner": false
-        },
-        {
-          "name": "zetaGroup",
-          "isMut": false,
-          "isSigner": false
-        },
-        {
-          "name": "marginAccount",
-          "isMut": true,
-          "isSigner": false
-        },
-        {
-          "name": "authority",
-          "isMut": false,
-          "isSigner": true
-        },
-        {
-          "name": "dexProgram",
-          "isMut": false,
-          "isSigner": false
-        },
-        {
-          "name": "tokenProgram",
-          "isMut": false,
-          "isSigner": false
-        },
-        {
-          "name": "serumAuthority",
-          "isMut": false,
-          "isSigner": false
-        },
-        {
-          "name": "greeks",
-          "isMut": false,
-          "isSigner": false
-        },
-        {
-          "name": "openOrders",
-          "isMut": true,
-          "isSigner": false
-        },
-        {
-          "name": "rent",
-          "isMut": false,
-          "isSigner": false
-        },
-        {
-          "name": "marketAccounts",
-          "accounts": [
-            {
-              "name": "market",
-              "isMut": true,
-              "isSigner": false
-            },
-            {
-              "name": "requestQueue",
-              "isMut": true,
-              "isSigner": false
-            },
-            {
-              "name": "eventQueue",
-              "isMut": true,
-              "isSigner": false
-            },
-            {
-              "name": "bids",
-              "isMut": true,
-              "isSigner": false
-            },
-            {
-              "name": "asks",
-              "isMut": true,
-              "isSigner": false
-            },
-            {
-              "name": "orderPayerTokenAccount",
-              "isMut": true,
-              "isSigner": false
-            },
-            {
-              "name": "coinVault",
-              "isMut": true,
-              "isSigner": false
-            },
-            {
-              "name": "pcVault",
-              "isMut": true,
-              "isSigner": false
-            },
-            {
-              "name": "coinWallet",
-              "isMut": true,
-              "isSigner": false
-            },
-            {
-              "name": "pcWallet",
-              "isMut": true,
-              "isSigner": false
-            }
-          ]
-        },
-        {
-          "name": "oracle",
-          "isMut": false,
-          "isSigner": false
-        },
-        {
-          "name": "oracleBackupFeed",
-          "isMut": false,
-          "isSigner": false
-        },
-        {
-          "name": "oracleBackupProgram",
-          "isMut": false,
-          "isSigner": false
-        },
-        {
-          "name": "marketMint",
-          "isMut": true,
-          "isSigner": false
-        },
-        {
-          "name": "mintAuthority",
-          "isMut": false,
-          "isSigner": false
-        },
-        {
-          "name": "perpSyncQueue",
-          "isMut": true,
-          "isSigner": false
-        }
+      args: [
+        {
+          name: "expiryIndex",
+          type: "u8",
+        },
       ],
-      "args": [
-        {
-          "name": "price",
-          "type": "u64"
-        },
-        {
-          "name": "size",
-          "type": "u64"
-        },
-        {
-          "name": "side",
-          "type": {
-            "defined": "Side"
-          }
-        },
-        {
-          "name": "orderType",
-          "type": {
-            "defined": "OrderType"
-          }
-        },
-        {
-          "name": "clientOrderId",
-          "type": {
-            "option": "u64"
-          }
-        },
-        {
-          "name": "tag",
-          "type": {
-            "option": "string"
-          }
-        }
-      ]
-    },
-    {
-      "name": "placePerpOrderV2",
-      "accounts": [
-        {
-          "name": "state",
-          "isMut": false,
-          "isSigner": false
-        },
-        {
-          "name": "zetaGroup",
-          "isMut": false,
-          "isSigner": false
-        },
-        {
-          "name": "marginAccount",
-          "isMut": true,
-          "isSigner": false
-        },
-        {
-          "name": "authority",
-          "isMut": false,
-          "isSigner": true
-        },
-        {
-          "name": "dexProgram",
-          "isMut": false,
-          "isSigner": false
-        },
-        {
-          "name": "tokenProgram",
-          "isMut": false,
-          "isSigner": false
-        },
-        {
-          "name": "serumAuthority",
-          "isMut": false,
-          "isSigner": false
-        },
-        {
-          "name": "greeks",
-          "isMut": false,
-          "isSigner": false
-        },
-        {
-          "name": "openOrders",
-          "isMut": true,
-          "isSigner": false
-        },
-        {
-          "name": "rent",
-          "isMut": false,
-          "isSigner": false
-        },
-        {
-          "name": "marketAccounts",
-          "accounts": [
-            {
-              "name": "market",
-              "isMut": true,
-              "isSigner": false
-            },
-            {
-              "name": "requestQueue",
-              "isMut": true,
-              "isSigner": false
-            },
-            {
-              "name": "eventQueue",
-              "isMut": true,
-              "isSigner": false
-            },
-            {
-              "name": "bids",
-              "isMut": true,
-              "isSigner": false
-            },
-            {
-              "name": "asks",
-              "isMut": true,
-              "isSigner": false
-            },
-            {
-              "name": "orderPayerTokenAccount",
-              "isMut": true,
-              "isSigner": false
-            },
-            {
-              "name": "coinVault",
-              "isMut": true,
-              "isSigner": false
-            },
-            {
-              "name": "pcVault",
-              "isMut": true,
-              "isSigner": false
-            },
-            {
-              "name": "coinWallet",
-              "isMut": true,
-              "isSigner": false
-            },
-            {
-              "name": "pcWallet",
-              "isMut": true,
-              "isSigner": false
-            }
-          ]
-        },
-        {
-          "name": "oracle",
-          "isMut": false,
-          "isSigner": false
-        },
-        {
-          "name": "oracleBackupFeed",
-          "isMut": false,
-          "isSigner": false
-        },
-        {
-          "name": "oracleBackupProgram",
-          "isMut": false,
-          "isSigner": false
-        },
-        {
-          "name": "marketMint",
-          "isMut": true,
-          "isSigner": false
-        },
-        {
-          "name": "mintAuthority",
-          "isMut": false,
-          "isSigner": false
-        },
-        {
-          "name": "perpSyncQueue",
-          "isMut": true,
-          "isSigner": false
-        }
+    },
+    {
+      name: "initializeUserTokenAccount",
+      accounts: [
+        {
+          name: "crossMarginAccount",
+          isMut: true,
+          isSigner: false,
+        },
+        {
+          name: "userTokenAccount",
+          isMut: true,
+          isSigner: false,
+        },
+        {
+          name: "authority",
+          isMut: true,
+          isSigner: true,
+        },
+        {
+          name: "state",
+          isMut: false,
+          isSigner: false,
+        },
+        {
+          name: "usdcMint",
+          isMut: false,
+          isSigner: false,
+        },
+        {
+          name: "systemProgram",
+          isMut: false,
+          isSigner: false,
+        },
+        {
+          name: "tokenProgram",
+          isMut: false,
+          isSigner: false,
+        },
       ],
-      "args": [
-        {
-          "name": "price",
-          "type": "u64"
-        },
-        {
-          "name": "size",
-          "type": "u64"
-        },
-        {
-          "name": "side",
-          "type": {
-            "defined": "Side"
-          }
-        },
-        {
-          "name": "orderType",
-          "type": {
-            "defined": "OrderType"
-          }
-        },
-        {
-          "name": "clientOrderId",
-          "type": {
-            "option": "u64"
-          }
-        },
-        {
-          "name": "tag",
-          "type": {
-            "option": "string"
-          }
-        },
-        {
-          "name": "tifOffset",
-          "type": {
-            "option": "u16"
-          }
-        }
-      ]
-    },
-    {
-      "name": "placeOrderV4",
-      "accounts": [
-        {
-          "name": "state",
-          "isMut": false,
-          "isSigner": false
-        },
-        {
-          "name": "zetaGroup",
-          "isMut": false,
-          "isSigner": false
-        },
-        {
-          "name": "marginAccount",
-          "isMut": true,
-          "isSigner": false
-        },
-        {
-          "name": "authority",
-          "isMut": false,
-          "isSigner": true
-        },
-        {
-          "name": "dexProgram",
-          "isMut": false,
-          "isSigner": false
-        },
-        {
-          "name": "tokenProgram",
-          "isMut": false,
-          "isSigner": false
-        },
-        {
-          "name": "serumAuthority",
-          "isMut": false,
-          "isSigner": false
-        },
-        {
-          "name": "greeks",
-          "isMut": false,
-          "isSigner": false
-        },
-        {
-          "name": "openOrders",
-          "isMut": true,
-          "isSigner": false
-        },
-        {
-          "name": "rent",
-          "isMut": false,
-          "isSigner": false
-        },
-        {
-          "name": "marketAccounts",
-          "accounts": [
-            {
-              "name": "market",
-              "isMut": true,
-              "isSigner": false
-            },
-            {
-              "name": "requestQueue",
-              "isMut": true,
-              "isSigner": false
-            },
-            {
-              "name": "eventQueue",
-              "isMut": true,
-              "isSigner": false
-            },
-            {
-              "name": "bids",
-              "isMut": true,
-              "isSigner": false
-            },
-            {
-              "name": "asks",
-              "isMut": true,
-              "isSigner": false
-            },
-            {
-              "name": "orderPayerTokenAccount",
-              "isMut": true,
-              "isSigner": false
-            },
-            {
-              "name": "coinVault",
-              "isMut": true,
-              "isSigner": false
-            },
-            {
-              "name": "pcVault",
-              "isMut": true,
-              "isSigner": false
-            },
-            {
-              "name": "coinWallet",
-              "isMut": true,
-              "isSigner": false
-            },
-            {
-              "name": "pcWallet",
-              "isMut": true,
-              "isSigner": false
-            }
-          ]
-        },
-        {
-          "name": "oracle",
-          "isMut": false,
-          "isSigner": false
-        },
-        {
-          "name": "oracleBackupFeed",
-          "isMut": false,
-          "isSigner": false
-        },
-        {
-          "name": "oracleBackupProgram",
-          "isMut": false,
-          "isSigner": false
-        },
-        {
-          "name": "marketNode",
-          "isMut": true,
-          "isSigner": false
-        },
-        {
-          "name": "marketMint",
-          "isMut": true,
-          "isSigner": false
-        },
-        {
-          "name": "mintAuthority",
-          "isMut": false,
-          "isSigner": false
-        }
+      args: [
+        {
+          name: "nonce",
+          type: "u8",
+        },
       ],
-      "args": [
-        {
-          "name": "price",
-          "type": "u64"
-        },
-        {
-          "name": "size",
-          "type": "u64"
-        },
-        {
-          "name": "side",
-          "type": {
-            "defined": "Side"
-          }
-        },
-        {
-          "name": "orderType",
-          "type": {
-            "defined": "OrderType"
-          }
-        },
-        {
-          "name": "clientOrderId",
-          "type": {
-            "option": "u64"
-          }
-        },
-        {
-          "name": "tag",
-          "type": {
-            "option": "string"
-          }
-        },
-        {
-          "name": "tifOffset",
-          "type": {
-            "option": "u16"
-          }
-        }
-      ]
-    },
-    {
-      "name": "placeOrderCrossMargin",
-      "accounts": [
-        {
-          "name": "state",
-          "isMut": false,
-          "isSigner": false
-        },
-        {
-          "name": "markPrices",
-          "isMut": false,
-          "isSigner": false
-        },
-        {
-          "name": "crossMarginAccount",
-          "isMut": true,
-          "isSigner": false
-        },
-        {
-          "name": "authority",
-          "isMut": false,
-          "isSigner": true
-        },
-        {
-          "name": "dexProgram",
-          "isMut": false,
-          "isSigner": false
-        },
-        {
-          "name": "tokenProgram",
-          "isMut": false,
-          "isSigner": false
-        },
-        {
-          "name": "serumAuthority",
-          "isMut": false,
-          "isSigner": false
-        },
-        {
-          "name": "openOrders",
-          "isMut": true,
-          "isSigner": false
-        },
-        {
-          "name": "rent",
-          "isMut": false,
-          "isSigner": false
-        },
-        {
-          "name": "marketAccounts",
-          "accounts": [
-            {
-              "name": "market",
-              "isMut": true,
-              "isSigner": false
-            },
-            {
-              "name": "requestQueue",
-              "isMut": true,
-              "isSigner": false
-            },
-            {
-              "name": "eventQueue",
-              "isMut": true,
-              "isSigner": false
-            },
-            {
-              "name": "bids",
-              "isMut": true,
-              "isSigner": false
-            },
-            {
-              "name": "asks",
-              "isMut": true,
-              "isSigner": false
-            },
-            {
-              "name": "orderPayerTokenAccount",
-              "isMut": true,
-              "isSigner": false
-            },
-            {
-              "name": "coinVault",
-              "isMut": true,
-              "isSigner": false
-            },
-            {
-              "name": "pcVault",
-              "isMut": true,
-              "isSigner": false
-            },
-            {
-              "name": "coinWallet",
-              "isMut": true,
-              "isSigner": false
-            },
-            {
-              "name": "pcWallet",
-              "isMut": true,
-              "isSigner": false
-            }
-          ]
-        },
-        {
-          "name": "oracle",
-          "isMut": false,
-          "isSigner": false
-        },
-        {
-          "name": "oracleBackupFeed",
-          "isMut": false,
-          "isSigner": false
-        },
-        {
-          "name": "oracleBackupProgram",
-          "isMut": false,
-          "isSigner": false
-        },
-        {
-          "name": "marketMint",
-          "isMut": true,
-          "isSigner": false
-        },
-        {
-          "name": "mintAuthority",
-          "isMut": false,
-          "isSigner": false
-        },
-        {
-          "name": "perpSyncQueue",
-          "isMut": true,
-          "isSigner": false
-        },
-        {
-          "name": "userVaultTokenAccount",
-          "isMut": true,
-          "isSigner": false
-        },
-        {
-          "name": "treasuryWallet",
-          "isMut": true,
-          "isSigner": false
-        }
+    },
+    {
+      name: "depositCrossMargin",
+      accounts: [
+        {
+          name: "crossMarginAccount",
+          isMut: false,
+          isSigner: false,
+        },
+        {
+          name: "userVaultTokenAccount",
+          isMut: true,
+          isSigner: false,
+        },
+        {
+          name: "userPersonalTokenAccount",
+          isMut: true,
+          isSigner: false,
+        },
+        {
+          name: "authority",
+          isMut: false,
+          isSigner: true,
+        },
+        {
+          name: "tokenProgram",
+          isMut: false,
+          isSigner: false,
+        },
+        {
+          name: "state",
+          isMut: false,
+          isSigner: false,
+        },
+        {
+          name: "markPrices",
+          isMut: false,
+          isSigner: false,
+        },
       ],
-      "args": [
-        {
-          "name": "asset",
-          "type": {
-            "defined": "Asset"
-          }
-        },
-        {
-          "name": "price",
-          "type": "u64"
-        },
-        {
-          "name": "size",
-          "type": "u64"
-        },
-        {
-          "name": "side",
-          "type": {
-            "defined": "Side"
-          }
-        },
-        {
-          "name": "orderType",
-          "type": {
-            "defined": "OrderType"
-          }
-        },
-        {
-          "name": "clientOrderId",
-          "type": {
-            "option": "u64"
-          }
-        },
-        {
-          "name": "tag",
-          "type": {
-            "option": "string"
-          }
-        },
-        {
-          "name": "tifOffset",
-          "type": {
-            "option": "u16"
-          }
-        }
-      ]
-    },
-    {
-      "name": "cancelOrderCross",
-      "accounts": [
-        {
-          "name": "authority",
-          "isMut": false,
-          "isSigner": true
-        },
-        {
-          "name": "cancelAccounts",
-          "accounts": [
-            {
-              "name": "state",
-              "isMut": false,
-              "isSigner": false
-            },
-            {
-              "name": "crossMarginAccount",
-              "isMut": true,
-              "isSigner": false
-            },
-            {
-              "name": "dexProgram",
-              "isMut": false,
-              "isSigner": false
-            },
-            {
-              "name": "serumAuthority",
-              "isMut": false,
-              "isSigner": false
-            },
-            {
-              "name": "openOrders",
-              "isMut": true,
-              "isSigner": false
-            },
-            {
-              "name": "market",
-              "isMut": true,
-              "isSigner": false
-            },
-            {
-              "name": "bids",
-              "isMut": true,
-              "isSigner": false
-            },
-            {
-              "name": "asks",
-              "isMut": true,
-              "isSigner": false
-            },
-            {
-              "name": "eventQueue",
-              "isMut": true,
-              "isSigner": false
-            }
-          ]
-        }
+      args: [
+        {
+          name: "amount",
+          type: "u64",
+        },
       ],
-      "args": [
-        {
-          "name": "asset",
-          "type": {
-            "defined": "Asset"
-          }
-        },
-        {
-          "name": "side",
-          "type": {
-            "defined": "Side"
-          }
-        },
-        {
-          "name": "orderId",
-          "type": "u128"
-        }
-      ]
-    },
-    {
-      "name": "cancelOrder",
-      "accounts": [
-        {
-          "name": "authority",
-          "isMut": false,
-          "isSigner": true
-        },
-        {
-          "name": "cancelAccounts",
-          "accounts": [
-            {
-              "name": "zetaGroup",
-              "isMut": false,
-              "isSigner": false
-            },
-            {
-              "name": "state",
-              "isMut": false,
-              "isSigner": false
-            },
-            {
-              "name": "marginAccount",
-              "isMut": true,
-              "isSigner": false
-            },
-            {
-              "name": "dexProgram",
-              "isMut": false,
-              "isSigner": false
-            },
-            {
-              "name": "serumAuthority",
-              "isMut": false,
-              "isSigner": false
-            },
-            {
-              "name": "openOrders",
-              "isMut": true,
-              "isSigner": false
-            },
-            {
-              "name": "market",
-              "isMut": true,
-              "isSigner": false
-            },
-            {
-              "name": "bids",
-              "isMut": true,
-              "isSigner": false
-            },
-            {
-              "name": "asks",
-              "isMut": true,
-              "isSigner": false
-            },
-            {
-              "name": "eventQueue",
-              "isMut": true,
-              "isSigner": false
-            }
-          ]
-        }
+    },
+    {
+      name: "deposit",
+      accounts: [
+        {
+          name: "zetaGroup",
+          isMut: false,
+          isSigner: false,
+        },
+        {
+          name: "marginAccount",
+          isMut: true,
+          isSigner: false,
+        },
+        {
+          name: "vault",
+          isMut: true,
+          isSigner: false,
+        },
+        {
+          name: "userTokenAccount",
+          isMut: true,
+          isSigner: false,
+        },
+        {
+          name: "socializedLossAccount",
+          isMut: true,
+          isSigner: false,
+        },
+        {
+          name: "authority",
+          isMut: false,
+          isSigner: true,
+        },
+        {
+          name: "tokenProgram",
+          isMut: false,
+          isSigner: false,
+        },
+        {
+          name: "state",
+          isMut: false,
+          isSigner: false,
+        },
+        {
+          name: "greeks",
+          isMut: false,
+          isSigner: false,
+        },
       ],
-      "args": [
-        {
-          "name": "side",
-          "type": {
-            "defined": "Side"
-          }
-        },
-        {
-          "name": "orderId",
-          "type": "u128"
-        }
-      ]
-    },
-    {
-      "name": "cancelOrderNoError",
-      "accounts": [
-        {
-          "name": "authority",
-          "isMut": false,
-          "isSigner": true
-        },
-        {
-          "name": "cancelAccounts",
-          "accounts": [
-            {
-              "name": "zetaGroup",
-              "isMut": false,
-              "isSigner": false
-            },
-            {
-              "name": "state",
-              "isMut": false,
-              "isSigner": false
-            },
-            {
-              "name": "marginAccount",
-              "isMut": true,
-              "isSigner": false
-            },
-            {
-              "name": "dexProgram",
-              "isMut": false,
-              "isSigner": false
-            },
-            {
-              "name": "serumAuthority",
-              "isMut": false,
-              "isSigner": false
-            },
-            {
-              "name": "openOrders",
-              "isMut": true,
-              "isSigner": false
-            },
-            {
-              "name": "market",
-              "isMut": true,
-              "isSigner": false
-            },
-            {
-              "name": "bids",
-              "isMut": true,
-              "isSigner": false
-            },
-            {
-              "name": "asks",
-              "isMut": true,
-              "isSigner": false
-            },
-            {
-              "name": "eventQueue",
-              "isMut": true,
-              "isSigner": false
-            }
-          ]
-        }
+      args: [
+        {
+          name: "amount",
+          type: "u64",
+        },
       ],
-      "args": [
-        {
-          "name": "side",
-          "type": {
-            "defined": "Side"
-          }
-        },
-        {
-          "name": "orderId",
-          "type": "u128"
-        }
-      ]
-    },
-    {
-      "name": "cancelAllMarketOrders",
-      "accounts": [
-        {
-          "name": "authority",
-          "isMut": false,
-          "isSigner": true
-        },
-        {
-          "name": "cancelAccounts",
-          "accounts": [
-            {
-              "name": "zetaGroup",
-              "isMut": false,
-              "isSigner": false
-            },
-            {
-              "name": "state",
-              "isMut": false,
-              "isSigner": false
-            },
-            {
-              "name": "marginAccount",
-              "isMut": true,
-              "isSigner": false
-            },
-            {
-              "name": "dexProgram",
-              "isMut": false,
-              "isSigner": false
-            },
-            {
-              "name": "serumAuthority",
-              "isMut": false,
-              "isSigner": false
-            },
-            {
-              "name": "openOrders",
-              "isMut": true,
-              "isSigner": false
-            },
-            {
-              "name": "market",
-              "isMut": true,
-              "isSigner": false
-            },
-            {
-              "name": "bids",
-              "isMut": true,
-              "isSigner": false
-            },
-            {
-              "name": "asks",
-              "isMut": true,
-              "isSigner": false
-            },
-            {
-              "name": "eventQueue",
-              "isMut": true,
-              "isSigner": false
-            }
-          ]
-        }
+    },
+    {
+      name: "depositInsuranceVault",
+      accounts: [
+        {
+          name: "zetaGroup",
+          isMut: true,
+          isSigner: false,
+        },
+        {
+          name: "insuranceVault",
+          isMut: true,
+          isSigner: false,
+        },
+        {
+          name: "insuranceDepositAccount",
+          isMut: true,
+          isSigner: false,
+        },
+        {
+          name: "userTokenAccount",
+          isMut: true,
+          isSigner: false,
+        },
+        {
+          name: "zetaVault",
+          isMut: true,
+          isSigner: false,
+        },
+        {
+          name: "socializedLossAccount",
+          isMut: true,
+          isSigner: false,
+        },
+        {
+          name: "authority",
+          isMut: false,
+          isSigner: true,
+        },
+        {
+          name: "tokenProgram",
+          isMut: false,
+          isSigner: false,
+        },
       ],
-      "args": []
-    },
-    {
-      "name": "cancelOrderHalted",
-      "accounts": [
-        {
-          "name": "cancelAccounts",
-          "accounts": [
-            {
-              "name": "zetaGroup",
-              "isMut": false,
-              "isSigner": false
-            },
-            {
-              "name": "state",
-              "isMut": false,
-              "isSigner": false
-            },
-            {
-              "name": "marginAccount",
-              "isMut": true,
-              "isSigner": false
-            },
-            {
-              "name": "dexProgram",
-              "isMut": false,
-              "isSigner": false
-            },
-            {
-              "name": "serumAuthority",
-              "isMut": false,
-              "isSigner": false
-            },
-            {
-              "name": "openOrders",
-              "isMut": true,
-              "isSigner": false
-            },
-            {
-              "name": "market",
-              "isMut": true,
-              "isSigner": false
-            },
-            {
-              "name": "bids",
-              "isMut": true,
-              "isSigner": false
-            },
-            {
-              "name": "asks",
-              "isMut": true,
-              "isSigner": false
-            },
-            {
-              "name": "eventQueue",
-              "isMut": true,
-              "isSigner": false
-            }
-          ]
-        }
+      args: [
+        {
+          name: "amount",
+          type: "u64",
+        },
       ],
-      "args": [
-        {
-          "name": "side",
-          "type": {
-            "defined": "Side"
-          }
-        },
-        {
-          "name": "orderId",
-          "type": "u128"
-        }
-      ]
-    },
-    {
-      "name": "cancelOrderByClientOrderId",
-      "accounts": [
-        {
-          "name": "authority",
-          "isMut": false,
-          "isSigner": true
-        },
-        {
-          "name": "cancelAccounts",
-          "accounts": [
-            {
-              "name": "zetaGroup",
-              "isMut": false,
-              "isSigner": false
-            },
-            {
-              "name": "state",
-              "isMut": false,
-              "isSigner": false
-            },
-            {
-              "name": "marginAccount",
-              "isMut": true,
-              "isSigner": false
-            },
-            {
-              "name": "dexProgram",
-              "isMut": false,
-              "isSigner": false
-            },
-            {
-              "name": "serumAuthority",
-              "isMut": false,
-              "isSigner": false
-            },
-            {
-              "name": "openOrders",
-              "isMut": true,
-              "isSigner": false
-            },
-            {
-              "name": "market",
-              "isMut": true,
-              "isSigner": false
-            },
-            {
-              "name": "bids",
-              "isMut": true,
-              "isSigner": false
-            },
-            {
-              "name": "asks",
-              "isMut": true,
-              "isSigner": false
-            },
-            {
-              "name": "eventQueue",
-              "isMut": true,
-              "isSigner": false
-            }
-          ]
-        }
+    },
+    {
+      name: "withdrawCrossMargin",
+      accounts: [
+        {
+          name: "state",
+          isMut: false,
+          isSigner: false,
+        },
+        {
+          name: "crossMarginAccount",
+          isMut: true,
+          isSigner: false,
+        },
+        {
+          name: "userVaultTokenAccount",
+          isMut: true,
+          isSigner: false,
+        },
+        {
+          name: "userPersonalTokenAccount",
+          isMut: true,
+          isSigner: false,
+        },
+        {
+          name: "tokenProgram",
+          isMut: false,
+          isSigner: false,
+        },
+        {
+          name: "authority",
+          isMut: false,
+          isSigner: true,
+        },
+        {
+          name: "markPrices",
+          isMut: false,
+          isSigner: false,
+        },
       ],
-      "args": [
-        {
-          "name": "clientOrderId",
-          "type": "u64"
-        }
-      ]
-    },
-    {
-      "name": "cancelOrderByClientOrderIdNoError",
-      "accounts": [
-        {
-          "name": "authority",
-          "isMut": false,
-          "isSigner": true
-        },
-        {
-          "name": "cancelAccounts",
-          "accounts": [
-            {
-              "name": "zetaGroup",
-              "isMut": false,
-              "isSigner": false
-            },
-            {
-              "name": "state",
-              "isMut": false,
-              "isSigner": false
-            },
-            {
-              "name": "marginAccount",
-              "isMut": true,
-              "isSigner": false
-            },
-            {
-              "name": "dexProgram",
-              "isMut": false,
-              "isSigner": false
-            },
-            {
-              "name": "serumAuthority",
-              "isMut": false,
-              "isSigner": false
-            },
-            {
-              "name": "openOrders",
-              "isMut": true,
-              "isSigner": false
-            },
-            {
-              "name": "market",
-              "isMut": true,
-              "isSigner": false
-            },
-            {
-              "name": "bids",
-              "isMut": true,
-              "isSigner": false
-            },
-            {
-              "name": "asks",
-              "isMut": true,
-              "isSigner": false
-            },
-            {
-              "name": "eventQueue",
-              "isMut": true,
-              "isSigner": false
-            }
-          ]
-        }
+      args: [
+        {
+          name: "amount",
+          type: "u64",
+        },
       ],
-      "args": [
-        {
-          "name": "clientOrderId",
-          "type": "u64"
-        }
-      ]
-    },
-    {
-      "name": "cancelExpiredOrder",
-      "accounts": [
-        {
-          "name": "cancelAccounts",
-          "accounts": [
-            {
-              "name": "zetaGroup",
-              "isMut": false,
-              "isSigner": false
-            },
-            {
-              "name": "state",
-              "isMut": false,
-              "isSigner": false
-            },
-            {
-              "name": "marginAccount",
-              "isMut": true,
-              "isSigner": false
-            },
-            {
-              "name": "dexProgram",
-              "isMut": false,
-              "isSigner": false
-            },
-            {
-              "name": "serumAuthority",
-              "isMut": false,
-              "isSigner": false
-            },
-            {
-              "name": "openOrders",
-              "isMut": true,
-              "isSigner": false
-            },
-            {
-              "name": "market",
-              "isMut": true,
-              "isSigner": false
-            },
-            {
-              "name": "bids",
-              "isMut": true,
-              "isSigner": false
-            },
-            {
-              "name": "asks",
-              "isMut": true,
-              "isSigner": false
-            },
-            {
-              "name": "eventQueue",
-              "isMut": true,
-              "isSigner": false
-            }
-          ]
-        }
+    },
+    {
+      name: "withdraw",
+      accounts: [
+        {
+          name: "state",
+          isMut: false,
+          isSigner: false,
+        },
+        {
+          name: "zetaGroup",
+          isMut: false,
+          isSigner: false,
+        },
+        {
+          name: "vault",
+          isMut: true,
+          isSigner: false,
+        },
+        {
+          name: "marginAccount",
+          isMut: true,
+          isSigner: false,
+        },
+        {
+          name: "userTokenAccount",
+          isMut: true,
+          isSigner: false,
+        },
+        {
+          name: "tokenProgram",
+          isMut: false,
+          isSigner: false,
+        },
+        {
+          name: "authority",
+          isMut: false,
+          isSigner: true,
+        },
+        {
+          name: "greeks",
+          isMut: false,
+          isSigner: false,
+        },
+        {
+          name: "oracle",
+          isMut: false,
+          isSigner: false,
+        },
+        {
+          name: "oracleBackupFeed",
+          isMut: false,
+          isSigner: false,
+        },
+        {
+          name: "oracleBackupProgram",
+          isMut: false,
+          isSigner: false,
+        },
+        {
+          name: "socializedLossAccount",
+          isMut: true,
+          isSigner: false,
+        },
       ],
-      "args": [
-        {
-          "name": "side",
-          "type": {
-            "defined": "Side"
-          }
-        },
-        {
-          "name": "orderId",
-          "type": "u128"
-        }
-      ]
-    },
-    {
-      "name": "pruneExpiredTifOrders",
-      "accounts": [
-        {
-          "name": "dexProgram",
-          "isMut": false,
-          "isSigner": false
-        },
-        {
-          "name": "state",
-          "isMut": false,
-          "isSigner": false
-        },
-        {
-          "name": "serumAuthority",
-          "isMut": false,
-          "isSigner": false
-        },
-        {
-          "name": "market",
-          "isMut": true,
-          "isSigner": false
-        },
-        {
-          "name": "bids",
-          "isMut": true,
-          "isSigner": false
-        },
-        {
-          "name": "asks",
-          "isMut": true,
-          "isSigner": false
-        },
-        {
-          "name": "eventQueue",
-          "isMut": true,
-          "isSigner": false
-        }
+      args: [
+        {
+          name: "amount",
+          type: "u64",
+        },
       ],
-      "args": []
-    },
-    {
-      "name": "forceCancelOrderByOrderId",
-      "accounts": [
-        {
-          "name": "greeks",
-          "isMut": false,
-          "isSigner": false
-        },
-        {
-          "name": "oracle",
-          "isMut": false,
-          "isSigner": false
-        },
-        {
-          "name": "oracleBackupFeed",
-          "isMut": false,
-          "isSigner": false
-        },
-        {
-          "name": "oracleBackupProgram",
-          "isMut": false,
-          "isSigner": false
-        },
-        {
-          "name": "cancelAccounts",
-          "accounts": [
-            {
-              "name": "zetaGroup",
-              "isMut": false,
-              "isSigner": false
-            },
-            {
-              "name": "state",
-              "isMut": false,
-              "isSigner": false
-            },
-            {
-              "name": "marginAccount",
-              "isMut": true,
-              "isSigner": false
-            },
-            {
-              "name": "dexProgram",
-              "isMut": false,
-              "isSigner": false
-            },
-            {
-              "name": "serumAuthority",
-              "isMut": false,
-              "isSigner": false
-            },
-            {
-              "name": "openOrders",
-              "isMut": true,
-              "isSigner": false
-            },
-            {
-              "name": "market",
-              "isMut": true,
-              "isSigner": false
-            },
-            {
-              "name": "bids",
-              "isMut": true,
-              "isSigner": false
-            },
-            {
-              "name": "asks",
-              "isMut": true,
-              "isSigner": false
-            },
-            {
-              "name": "eventQueue",
-              "isMut": true,
-              "isSigner": false
-            }
-          ]
-        }
+    },
+    {
+      name: "withdrawInsuranceVault",
+      accounts: [
+        {
+          name: "zetaGroup",
+          isMut: true,
+          isSigner: false,
+        },
+        {
+          name: "insuranceVault",
+          isMut: true,
+          isSigner: false,
+        },
+        {
+          name: "insuranceDepositAccount",
+          isMut: true,
+          isSigner: false,
+        },
+        {
+          name: "userTokenAccount",
+          isMut: true,
+          isSigner: false,
+        },
+        {
+          name: "authority",
+          isMut: false,
+          isSigner: true,
+        },
+        {
+          name: "tokenProgram",
+          isMut: false,
+          isSigner: false,
+        },
       ],
-      "args": [
-        {
-          "name": "side",
-          "type": {
-            "defined": "Side"
-          }
-        },
-        {
-          "name": "orderId",
-          "type": "u128"
-        }
-      ]
-    },
-    {
-      "name": "forceCancelOrders",
-      "accounts": [
-        {
-          "name": "greeks",
-          "isMut": false,
-          "isSigner": false
-        },
-        {
-          "name": "oracle",
-          "isMut": false,
-          "isSigner": false
-        },
-        {
-          "name": "oracleBackupFeed",
-          "isMut": false,
-          "isSigner": false
-        },
-        {
-          "name": "oracleBackupProgram",
-          "isMut": false,
-          "isSigner": false
-        },
-        {
-          "name": "cancelAccounts",
-          "accounts": [
-            {
-              "name": "zetaGroup",
-              "isMut": false,
-              "isSigner": false
-            },
-            {
-              "name": "state",
-              "isMut": false,
-              "isSigner": false
-            },
-            {
-              "name": "marginAccount",
-              "isMut": true,
-              "isSigner": false
-            },
-            {
-              "name": "dexProgram",
-              "isMut": false,
-              "isSigner": false
-            },
-            {
-              "name": "serumAuthority",
-              "isMut": false,
-              "isSigner": false
-            },
-            {
-              "name": "openOrders",
-              "isMut": true,
-              "isSigner": false
-            },
-            {
-              "name": "market",
-              "isMut": true,
-              "isSigner": false
-            },
-            {
-              "name": "bids",
-              "isMut": true,
-              "isSigner": false
-            },
-            {
-              "name": "asks",
-              "isMut": true,
-              "isSigner": false
-            },
-            {
-              "name": "eventQueue",
-              "isMut": true,
-              "isSigner": false
-            }
-          ]
-        }
+      args: [
+        {
+          name: "percentageAmount",
+          type: "u64",
+        },
       ],
-      "args": []
-    },
-    {
-      "name": "crankEventQueue",
-      "docs": [
-        "The only events that need to be cranked are maker fills."
+    },
+    {
+      name: "initializeOpenOrdersCrossMargin",
+      accounts: [
+        {
+          name: "state",
+          isMut: false,
+          isSigner: false,
+        },
+        {
+          name: "zetaGroup",
+          isMut: false,
+          isSigner: false,
+        },
+        {
+          name: "dexProgram",
+          isMut: false,
+          isSigner: false,
+        },
+        {
+          name: "systemProgram",
+          isMut: false,
+          isSigner: false,
+        },
+        {
+          name: "openOrders",
+          isMut: true,
+          isSigner: false,
+        },
+        {
+          name: "crossMarginAccount",
+          isMut: true,
+          isSigner: false,
+        },
+        {
+          name: "authority",
+          isMut: false,
+          isSigner: true,
+        },
+        {
+          name: "payer",
+          isMut: true,
+          isSigner: true,
+        },
+        {
+          name: "market",
+          isMut: false,
+          isSigner: false,
+        },
+        {
+          name: "serumAuthority",
+          isMut: false,
+          isSigner: false,
+        },
+        {
+          name: "openOrdersMap",
+          isMut: true,
+          isSigner: false,
+        },
+        {
+          name: "rent",
+          isMut: false,
+          isSigner: false,
+        },
       ],
-      "accounts": [
-        {
-          "name": "state",
-          "isMut": false,
-          "isSigner": false
-        },
-        {
-          "name": "zetaGroup",
-          "isMut": false,
-          "isSigner": false
-        },
-        {
-          "name": "market",
-          "isMut": true,
-          "isSigner": false
-        },
-        {
-          "name": "eventQueue",
-          "isMut": true,
-          "isSigner": false
-        },
-        {
-          "name": "dexProgram",
-          "isMut": false,
-          "isSigner": false
-        },
-        {
-          "name": "serumAuthority",
-          "isMut": false,
-          "isSigner": false
-        }
+      args: [
+        {
+          name: "asset",
+          type: {
+            defined: "Asset",
+          },
+        },
       ],
-      "args": []
-    },
-    {
-      "name": "collectTreasuryFunds",
-      "accounts": [
-        {
-          "name": "state",
-          "isMut": false,
-          "isSigner": false
-        },
-        {
-          "name": "treasuryWallet",
-          "isMut": true,
-          "isSigner": false
-        },
-        {
-          "name": "collectionTokenAccount",
-          "isMut": true,
-          "isSigner": false
-        },
-        {
-          "name": "tokenProgram",
-          "isMut": false,
-          "isSigner": false
-        },
-        {
-          "name": "admin",
-          "isMut": false,
-          "isSigner": true
-        }
+    },
+    {
+      name: "initializeOpenOrders",
+      accounts: [
+        {
+          name: "state",
+          isMut: false,
+          isSigner: false,
+        },
+        {
+          name: "zetaGroup",
+          isMut: false,
+          isSigner: false,
+        },
+        {
+          name: "dexProgram",
+          isMut: false,
+          isSigner: false,
+        },
+        {
+          name: "systemProgram",
+          isMut: false,
+          isSigner: false,
+        },
+        {
+          name: "openOrders",
+          isMut: true,
+          isSigner: false,
+        },
+        {
+          name: "marginAccount",
+          isMut: true,
+          isSigner: false,
+        },
+        {
+          name: "authority",
+          isMut: false,
+          isSigner: true,
+        },
+        {
+          name: "payer",
+          isMut: true,
+          isSigner: true,
+        },
+        {
+          name: "market",
+          isMut: false,
+          isSigner: false,
+        },
+        {
+          name: "serumAuthority",
+          isMut: false,
+          isSigner: false,
+        },
+        {
+          name: "openOrdersMap",
+          isMut: true,
+          isSigner: false,
+        },
+        {
+          name: "rent",
+          isMut: false,
+          isSigner: false,
+        },
       ],
-      "args": [
-        {
-          "name": "amount",
-          "type": "u64"
-        }
-      ]
-    },
-    {
-      "name": "treasuryMovement",
-      "accounts": [
-        {
-          "name": "state",
-          "isMut": false,
-          "isSigner": false
-        },
-        {
-          "name": "zetaGroup",
-          "isMut": false,
-          "isSigner": false
-        },
-        {
-          "name": "insuranceVault",
-          "isMut": true,
-          "isSigner": false
-        },
-        {
-          "name": "treasuryWallet",
-          "isMut": true,
-          "isSigner": false
-        },
-        {
-          "name": "referralsRewardsWallet",
-          "isMut": true,
-          "isSigner": false
-        },
-        {
-          "name": "tokenProgram",
-          "isMut": false,
-          "isSigner": false
-        },
-        {
-          "name": "admin",
-          "isMut": false,
-          "isSigner": true
-        }
+      args: [],
+    },
+    {
+      name: "closeOpenOrders",
+      accounts: [
+        {
+          name: "state",
+          isMut: false,
+          isSigner: false,
+        },
+        {
+          name: "zetaGroup",
+          isMut: false,
+          isSigner: false,
+        },
+        {
+          name: "dexProgram",
+          isMut: false,
+          isSigner: false,
+        },
+        {
+          name: "openOrders",
+          isMut: true,
+          isSigner: false,
+        },
+        {
+          name: "marginAccount",
+          isMut: true,
+          isSigner: false,
+        },
+        {
+          name: "authority",
+          isMut: true,
+          isSigner: true,
+        },
+        {
+          name: "market",
+          isMut: false,
+          isSigner: false,
+        },
+        {
+          name: "serumAuthority",
+          isMut: false,
+          isSigner: false,
+        },
+        {
+          name: "openOrdersMap",
+          isMut: true,
+          isSigner: false,
+        },
       ],
-      "args": [
-        {
-          "name": "treasuryMovementType",
-          "type": {
-            "defined": "TreasuryMovementType"
-          }
-        },
-        {
-          "name": "amount",
-          "type": "u64"
-        }
-      ]
-    },
-    {
-      "name": "rebalanceInsuranceVault",
-      "accounts": [
-        {
-          "name": "state",
-          "isMut": false,
-          "isSigner": false
-        },
-        {
-          "name": "zetaGroup",
-          "isMut": false,
-          "isSigner": false
-        },
-        {
-          "name": "zetaVault",
-          "isMut": true,
-          "isSigner": false
-        },
-        {
-          "name": "insuranceVault",
-          "isMut": true,
-          "isSigner": false
-        },
-        {
-          "name": "treasuryWallet",
-          "isMut": true,
-          "isSigner": false
-        },
-        {
-          "name": "socializedLossAccount",
-          "isMut": true,
-          "isSigner": false
-        },
-        {
-          "name": "tokenProgram",
-          "isMut": false,
-          "isSigner": false
-        }
+      args: [
+        {
+          name: "mapNonce",
+          type: "u8",
+        },
       ],
-      "args": []
-    },
-    {
-      "name": "liquidate",
-      "accounts": [
-        {
-          "name": "state",
-          "isMut": false,
-          "isSigner": false
-        },
-        {
-          "name": "liquidator",
-          "isMut": false,
-          "isSigner": true
-        },
-        {
-          "name": "liquidatorMarginAccount",
-          "isMut": true,
-          "isSigner": false
-        },
-        {
-          "name": "greeks",
-          "isMut": false,
-          "isSigner": false
-        },
-        {
-          "name": "oracle",
-          "isMut": false,
-          "isSigner": false
-        },
-        {
-          "name": "oracleBackupFeed",
-          "isMut": false,
-          "isSigner": false
-        },
-        {
-          "name": "oracleBackupProgram",
-          "isMut": false,
-          "isSigner": false
-        },
-        {
-          "name": "market",
-          "isMut": false,
-          "isSigner": false
-        },
-        {
-          "name": "zetaGroup",
-          "isMut": false,
-          "isSigner": false
-        },
-        {
-          "name": "liquidatedMarginAccount",
-          "isMut": true,
-          "isSigner": false
-        }
+    },
+    {
+      name: "initializeWhitelistDepositAccount",
+      accounts: [
+        {
+          name: "whitelistDepositAccount",
+          isMut: true,
+          isSigner: false,
+        },
+        {
+          name: "admin",
+          isMut: true,
+          isSigner: true,
+        },
+        {
+          name: "user",
+          isMut: false,
+          isSigner: false,
+        },
+        {
+          name: "systemProgram",
+          isMut: false,
+          isSigner: false,
+        },
+        {
+          name: "state",
+          isMut: false,
+          isSigner: false,
+        },
       ],
-      "args": [
-        {
-          "name": "size",
-          "type": "u64"
-        }
-      ]
-    },
-    {
-      "name": "burnVaultTokens",
-      "accounts": [
-        {
-          "name": "state",
-          "isMut": false,
-          "isSigner": false
-        },
-        {
-          "name": "mint",
-          "isMut": true,
-          "isSigner": false
-        },
-        {
-          "name": "vault",
-          "isMut": true,
-          "isSigner": false
-        },
-        {
-          "name": "serumAuthority",
-          "isMut": false,
-          "isSigner": false
-        },
-        {
-          "name": "tokenProgram",
-          "isMut": false,
-          "isSigner": false
-        }
+      args: [
+        {
+          name: "nonce",
+          type: "u8",
+        },
       ],
-      "args": []
-    },
-    {
-      "name": "settleDexFunds",
-      "accounts": [
-        {
-          "name": "state",
-          "isMut": false,
-          "isSigner": false
-        },
-        {
-          "name": "market",
-          "isMut": true,
-          "isSigner": false
-        },
-        {
-          "name": "zetaBaseVault",
-          "isMut": true,
-          "isSigner": false
-        },
-        {
-          "name": "zetaQuoteVault",
-          "isMut": true,
-          "isSigner": false
-        },
-        {
-          "name": "dexBaseVault",
-          "isMut": true,
-          "isSigner": false
-        },
-        {
-          "name": "dexQuoteVault",
-          "isMut": true,
-          "isSigner": false
-        },
-        {
-          "name": "vaultOwner",
-          "isMut": false,
-          "isSigner": false
-        },
-        {
-          "name": "mintAuthority",
-          "isMut": false,
-          "isSigner": false
-        },
-        {
-          "name": "serumAuthority",
-          "isMut": false,
-          "isSigner": false
-        },
-        {
-          "name": "dexProgram",
-          "isMut": false,
-          "isSigner": false
-        },
-        {
-          "name": "tokenProgram",
-          "isMut": false,
-          "isSigner": false
-        }
+    },
+    {
+      name: "initializeWhitelistInsuranceAccount",
+      accounts: [
+        {
+          name: "whitelistInsuranceAccount",
+          isMut: true,
+          isSigner: false,
+        },
+        {
+          name: "admin",
+          isMut: true,
+          isSigner: true,
+        },
+        {
+          name: "user",
+          isMut: false,
+          isSigner: false,
+        },
+        {
+          name: "systemProgram",
+          isMut: false,
+          isSigner: false,
+        },
+        {
+          name: "state",
+          isMut: false,
+          isSigner: false,
+        },
       ],
-      "args": []
-    },
-    {
-      "name": "positionMovement",
-      "accounts": [
-        {
-          "name": "state",
-          "isMut": false,
-          "isSigner": false
-        },
-        {
-          "name": "zetaGroup",
-          "isMut": false,
-          "isSigner": false
-        },
-        {
-          "name": "marginAccount",
-          "isMut": true,
-          "isSigner": false
-        },
-        {
-          "name": "spreadAccount",
-          "isMut": true,
-          "isSigner": false
-        },
-        {
-          "name": "authority",
-          "isMut": false,
-          "isSigner": true
-        },
-        {
-          "name": "greeks",
-          "isMut": false,
-          "isSigner": false
-        },
-        {
-          "name": "oracle",
-          "isMut": false,
-          "isSigner": false
-        },
-        {
-          "name": "oracleBackupFeed",
-          "isMut": false,
-          "isSigner": false
-        },
-        {
-          "name": "oracleBackupProgram",
-          "isMut": false,
-          "isSigner": false
-        }
+      args: [
+        {
+          name: "nonce",
+          type: "u8",
+        },
       ],
-      "args": [
-        {
-          "name": "movementType",
-          "type": {
-            "defined": "MovementType"
-          }
-        },
-        {
-          "name": "movements",
-          "type": {
-            "vec": {
-              "defined": "PositionMovementArg"
-            }
-          }
-        }
-      ]
-    },
-    {
-      "name": "transferExcessSpreadBalance",
-      "accounts": [
-        {
-          "name": "zetaGroup",
-          "isMut": false,
-          "isSigner": false
-        },
-        {
-          "name": "marginAccount",
-          "isMut": true,
-          "isSigner": false
-        },
-        {
-          "name": "spreadAccount",
-          "isMut": true,
-          "isSigner": false
-        },
-        {
-          "name": "authority",
-          "isMut": false,
-          "isSigner": true
-        }
+    },
+    {
+      name: "initializeWhitelistTradingFeesAccount",
+      accounts: [
+        {
+          name: "whitelistTradingFeesAccount",
+          isMut: true,
+          isSigner: false,
+        },
+        {
+          name: "admin",
+          isMut: true,
+          isSigner: true,
+        },
+        {
+          name: "user",
+          isMut: false,
+          isSigner: false,
+        },
+        {
+          name: "systemProgram",
+          isMut: false,
+          isSigner: false,
+        },
+        {
+          name: "state",
+          isMut: false,
+          isSigner: false,
+        },
       ],
-      "args": []
-    },
-    {
-      "name": "toggleMarketMaker",
-      "accounts": [
-        {
-          "name": "state",
-          "isMut": false,
-          "isSigner": false
-        },
-        {
-          "name": "admin",
-          "isMut": false,
-          "isSigner": true
-        },
-        {
-          "name": "marginAccount",
-          "isMut": true,
-          "isSigner": false
-        }
+      args: [
+        {
+          name: "nonce",
+          type: "u8",
+        },
       ],
-      "args": [
-        {
-          "name": "isMarketMaker",
-          "type": "bool"
-        }
-      ]
-    },
-    {
-      "name": "initializeReferrerAccount",
-      "accounts": [
-        {
-          "name": "referrer",
-          "isMut": true,
-          "isSigner": true
-        },
-        {
-          "name": "referrerAccount",
-          "isMut": true,
-          "isSigner": false
-        },
-        {
-          "name": "systemProgram",
-          "isMut": false,
-          "isSigner": false
-        }
+    },
+    {
+      name: "initializeInsuranceDepositAccount",
+      accounts: [
+        {
+          name: "zetaGroup",
+          isMut: false,
+          isSigner: false,
+        },
+        {
+          name: "insuranceDepositAccount",
+          isMut: true,
+          isSigner: false,
+        },
+        {
+          name: "authority",
+          isMut: true,
+          isSigner: true,
+        },
+        {
+          name: "systemProgram",
+          isMut: false,
+          isSigner: false,
+        },
+        {
+          name: "whitelistInsuranceAccount",
+          isMut: false,
+          isSigner: false,
+        },
       ],
-      "args": []
-    },
-    {
-      "name": "referUser",
-      "accounts": [
-        {
-          "name": "user",
-          "isMut": true,
-          "isSigner": true
-        },
-        {
-          "name": "referrerAccount",
-          "isMut": false,
-          "isSigner": false
-        },
-        {
-          "name": "referralAccount",
-          "isMut": true,
-          "isSigner": false
-        },
-        {
-          "name": "systemProgram",
-          "isMut": false,
-          "isSigner": false
-        }
+      args: [
+        {
+          name: "nonce",
+          type: "u8",
+        },
       ],
-      "args": []
-    },
-    {
-      "name": "initializeReferrerAlias",
-      "accounts": [
-        {
-          "name": "referrer",
-          "isMut": true,
-          "isSigner": true
-        },
-        {
-          "name": "referrerAlias",
-          "isMut": true,
-          "isSigner": false
-        },
-        {
-          "name": "referrerAccount",
-          "isMut": true,
-          "isSigner": false
-        },
-        {
-          "name": "systemProgram",
-          "isMut": false,
-          "isSigner": false
-        }
+    },
+    {
+      name: "placeOrder",
+      accounts: [
+        {
+          name: "state",
+          isMut: false,
+          isSigner: false,
+        },
+        {
+          name: "zetaGroup",
+          isMut: false,
+          isSigner: false,
+        },
+        {
+          name: "marginAccount",
+          isMut: true,
+          isSigner: false,
+        },
+        {
+          name: "authority",
+          isMut: false,
+          isSigner: true,
+        },
+        {
+          name: "dexProgram",
+          isMut: false,
+          isSigner: false,
+        },
+        {
+          name: "tokenProgram",
+          isMut: false,
+          isSigner: false,
+        },
+        {
+          name: "serumAuthority",
+          isMut: false,
+          isSigner: false,
+        },
+        {
+          name: "greeks",
+          isMut: false,
+          isSigner: false,
+        },
+        {
+          name: "openOrders",
+          isMut: true,
+          isSigner: false,
+        },
+        {
+          name: "rent",
+          isMut: false,
+          isSigner: false,
+        },
+        {
+          name: "marketAccounts",
+          accounts: [
+            {
+              name: "market",
+              isMut: true,
+              isSigner: false,
+            },
+            {
+              name: "requestQueue",
+              isMut: true,
+              isSigner: false,
+            },
+            {
+              name: "eventQueue",
+              isMut: true,
+              isSigner: false,
+            },
+            {
+              name: "bids",
+              isMut: true,
+              isSigner: false,
+            },
+            {
+              name: "asks",
+              isMut: true,
+              isSigner: false,
+            },
+            {
+              name: "orderPayerTokenAccount",
+              isMut: true,
+              isSigner: false,
+            },
+            {
+              name: "coinVault",
+              isMut: true,
+              isSigner: false,
+            },
+            {
+              name: "pcVault",
+              isMut: true,
+              isSigner: false,
+            },
+            {
+              name: "coinWallet",
+              isMut: true,
+              isSigner: false,
+            },
+            {
+              name: "pcWallet",
+              isMut: true,
+              isSigner: false,
+            },
+          ],
+        },
+        {
+          name: "oracle",
+          isMut: false,
+          isSigner: false,
+        },
+        {
+          name: "oracleBackupFeed",
+          isMut: false,
+          isSigner: false,
+        },
+        {
+          name: "oracleBackupProgram",
+          isMut: false,
+          isSigner: false,
+        },
+        {
+          name: "marketNode",
+          isMut: true,
+          isSigner: false,
+        },
+        {
+          name: "marketMint",
+          isMut: true,
+          isSigner: false,
+        },
+        {
+          name: "mintAuthority",
+          isMut: false,
+          isSigner: false,
+        },
       ],
-      "args": [
-        {
-          "name": "alias",
-          "type": "string"
-        }
-      ]
-    },
-    {
-      "name": "setReferralsRewards",
-      "accounts": [
-        {
-          "name": "state",
-          "isMut": false,
-          "isSigner": false
-        },
-        {
-          "name": "referralsAdmin",
-          "isMut": false,
-          "isSigner": true
-        }
+      args: [
+        {
+          name: "price",
+          type: "u64",
+        },
+        {
+          name: "size",
+          type: "u64",
+        },
+        {
+          name: "side",
+          type: {
+            defined: "Side",
+          },
+        },
+        {
+          name: "clientOrderId",
+          type: {
+            option: "u64",
+          },
+        },
       ],
-      "args": [
-        {
-          "name": "args",
-          "type": {
-            "vec": {
-              "defined": "SetReferralsRewardsArgs"
-            }
-          }
-        }
-      ]
-    },
-    {
-      "name": "claimReferralsRewards",
-      "accounts": [
-        {
-          "name": "state",
-          "isMut": false,
-          "isSigner": false
-        },
-        {
-          "name": "referralsRewardsWallet",
-          "isMut": true,
-          "isSigner": false
-        },
-        {
-          "name": "userReferralsAccount",
-          "isMut": true,
-          "isSigner": false
-        },
-        {
-          "name": "userTokenAccount",
-          "isMut": true,
-          "isSigner": false
-        },
-        {
-          "name": "tokenProgram",
-          "isMut": false,
-          "isSigner": false
-        },
-        {
-          "name": "user",
-          "isMut": false,
-          "isSigner": true
-        }
+    },
+    {
+      name: "placeOrderV2",
+      accounts: [
+        {
+          name: "state",
+          isMut: false,
+          isSigner: false,
+        },
+        {
+          name: "zetaGroup",
+          isMut: false,
+          isSigner: false,
+        },
+        {
+          name: "marginAccount",
+          isMut: true,
+          isSigner: false,
+        },
+        {
+          name: "authority",
+          isMut: false,
+          isSigner: true,
+        },
+        {
+          name: "dexProgram",
+          isMut: false,
+          isSigner: false,
+        },
+        {
+          name: "tokenProgram",
+          isMut: false,
+          isSigner: false,
+        },
+        {
+          name: "serumAuthority",
+          isMut: false,
+          isSigner: false,
+        },
+        {
+          name: "greeks",
+          isMut: false,
+          isSigner: false,
+        },
+        {
+          name: "openOrders",
+          isMut: true,
+          isSigner: false,
+        },
+        {
+          name: "rent",
+          isMut: false,
+          isSigner: false,
+        },
+        {
+          name: "marketAccounts",
+          accounts: [
+            {
+              name: "market",
+              isMut: true,
+              isSigner: false,
+            },
+            {
+              name: "requestQueue",
+              isMut: true,
+              isSigner: false,
+            },
+            {
+              name: "eventQueue",
+              isMut: true,
+              isSigner: false,
+            },
+            {
+              name: "bids",
+              isMut: true,
+              isSigner: false,
+            },
+            {
+              name: "asks",
+              isMut: true,
+              isSigner: false,
+            },
+            {
+              name: "orderPayerTokenAccount",
+              isMut: true,
+              isSigner: false,
+            },
+            {
+              name: "coinVault",
+              isMut: true,
+              isSigner: false,
+            },
+            {
+              name: "pcVault",
+              isMut: true,
+              isSigner: false,
+            },
+            {
+              name: "coinWallet",
+              isMut: true,
+              isSigner: false,
+            },
+            {
+              name: "pcWallet",
+              isMut: true,
+              isSigner: false,
+            },
+          ],
+        },
+        {
+          name: "oracle",
+          isMut: false,
+          isSigner: false,
+        },
+        {
+          name: "oracleBackupFeed",
+          isMut: false,
+          isSigner: false,
+        },
+        {
+          name: "oracleBackupProgram",
+          isMut: false,
+          isSigner: false,
+        },
+        {
+          name: "marketNode",
+          isMut: true,
+          isSigner: false,
+        },
+        {
+          name: "marketMint",
+          isMut: true,
+          isSigner: false,
+        },
+        {
+          name: "mintAuthority",
+          isMut: false,
+          isSigner: false,
+        },
       ],
-      "args": []
-    },
-    {
-      "name": "editDelegatedPubkey",
-      "accounts": [
-        {
-          "name": "state",
-          "isMut": false,
-          "isSigner": false
-        },
-        {
-          "name": "zetaGroup",
-          "isMut": false,
-          "isSigner": false
-        },
-        {
-          "name": "marginAccount",
-          "isMut": true,
-          "isSigner": false
-        },
-        {
-          "name": "tokenProgram",
-          "isMut": false,
-          "isSigner": false
-        },
-        {
-          "name": "authority",
-          "isMut": false,
-          "isSigner": true
-        }
+      args: [
+        {
+          name: "price",
+          type: "u64",
+        },
+        {
+          name: "size",
+          type: "u64",
+        },
+        {
+          name: "side",
+          type: {
+            defined: "Side",
+          },
+        },
+        {
+          name: "orderType",
+          type: {
+            defined: "OrderType",
+          },
+        },
+        {
+          name: "clientOrderId",
+          type: {
+            option: "u64",
+          },
+        },
       ],
-      "args": [
-        {
-          "name": "newKey",
-          "type": "publicKey"
-        }
-      ]
-    },
-    {
-      "name": "modifyAsset",
-      "accounts": [
-        {
-          "name": "state",
-          "isMut": false,
-          "isSigner": false
-        },
-        {
-          "name": "zetaGroup",
-          "isMut": true,
-          "isSigner": false
-        },
-        {
-          "name": "admin",
-          "isMut": false,
-          "isSigner": true
-        },
-        {
-          "name": "newOracle",
-          "isMut": false,
-          "isSigner": false
-        },
-        {
-          "name": "newBackupOracle",
-          "isMut": false,
-          "isSigner": false
-        },
-        {
-          "name": "oracleBackupProgram",
-          "isMut": false,
-          "isSigner": false
-        }
+    },
+    {
+      name: "placeOrderV3",
+      accounts: [
+        {
+          name: "state",
+          isMut: false,
+          isSigner: false,
+        },
+        {
+          name: "zetaGroup",
+          isMut: false,
+          isSigner: false,
+        },
+        {
+          name: "marginAccount",
+          isMut: true,
+          isSigner: false,
+        },
+        {
+          name: "authority",
+          isMut: false,
+          isSigner: true,
+        },
+        {
+          name: "dexProgram",
+          isMut: false,
+          isSigner: false,
+        },
+        {
+          name: "tokenProgram",
+          isMut: false,
+          isSigner: false,
+        },
+        {
+          name: "serumAuthority",
+          isMut: false,
+          isSigner: false,
+        },
+        {
+          name: "greeks",
+          isMut: false,
+          isSigner: false,
+        },
+        {
+          name: "openOrders",
+          isMut: true,
+          isSigner: false,
+        },
+        {
+          name: "rent",
+          isMut: false,
+          isSigner: false,
+        },
+        {
+          name: "marketAccounts",
+          accounts: [
+            {
+              name: "market",
+              isMut: true,
+              isSigner: false,
+            },
+            {
+              name: "requestQueue",
+              isMut: true,
+              isSigner: false,
+            },
+            {
+              name: "eventQueue",
+              isMut: true,
+              isSigner: false,
+            },
+            {
+              name: "bids",
+              isMut: true,
+              isSigner: false,
+            },
+            {
+              name: "asks",
+              isMut: true,
+              isSigner: false,
+            },
+            {
+              name: "orderPayerTokenAccount",
+              isMut: true,
+              isSigner: false,
+            },
+            {
+              name: "coinVault",
+              isMut: true,
+              isSigner: false,
+            },
+            {
+              name: "pcVault",
+              isMut: true,
+              isSigner: false,
+            },
+            {
+              name: "coinWallet",
+              isMut: true,
+              isSigner: false,
+            },
+            {
+              name: "pcWallet",
+              isMut: true,
+              isSigner: false,
+            },
+          ],
+        },
+        {
+          name: "oracle",
+          isMut: false,
+          isSigner: false,
+        },
+        {
+          name: "oracleBackupFeed",
+          isMut: false,
+          isSigner: false,
+        },
+        {
+          name: "oracleBackupProgram",
+          isMut: false,
+          isSigner: false,
+        },
+        {
+          name: "marketNode",
+          isMut: true,
+          isSigner: false,
+        },
+        {
+          name: "marketMint",
+          isMut: true,
+          isSigner: false,
+        },
+        {
+          name: "mintAuthority",
+          isMut: false,
+          isSigner: false,
+        },
       ],
-      "args": [
-        {
-          "name": "newAsset",
-          "type": {
-            "defined": "Asset"
-          }
-        }
-      ]
-    },
-    {
-      "name": "resetNumFlexUnderlyings",
-      "accounts": [
-        {
-          "name": "state",
-          "isMut": true,
-          "isSigner": false
-        },
-        {
-          "name": "admin",
-          "isMut": false,
-          "isSigner": true
-        }
+      args: [
+        {
+          name: "price",
+          type: "u64",
+        },
+        {
+          name: "size",
+          type: "u64",
+        },
+        {
+          name: "side",
+          type: {
+            defined: "Side",
+          },
+        },
+        {
+          name: "orderType",
+          type: {
+            defined: "OrderType",
+          },
+        },
+        {
+          name: "clientOrderId",
+          type: {
+            option: "u64",
+          },
+        },
+        {
+          name: "tag",
+          type: {
+            option: "string",
+          },
+        },
       ],
-      "args": []
-    }
+    },
+    {
+      name: "placePerpOrder",
+      accounts: [
+        {
+          name: "state",
+          isMut: false,
+          isSigner: false,
+        },
+        {
+          name: "zetaGroup",
+          isMut: false,
+          isSigner: false,
+        },
+        {
+          name: "marginAccount",
+          isMut: true,
+          isSigner: false,
+        },
+        {
+          name: "authority",
+          isMut: false,
+          isSigner: true,
+        },
+        {
+          name: "dexProgram",
+          isMut: false,
+          isSigner: false,
+        },
+        {
+          name: "tokenProgram",
+          isMut: false,
+          isSigner: false,
+        },
+        {
+          name: "serumAuthority",
+          isMut: false,
+          isSigner: false,
+        },
+        {
+          name: "greeks",
+          isMut: false,
+          isSigner: false,
+        },
+        {
+          name: "openOrders",
+          isMut: true,
+          isSigner: false,
+        },
+        {
+          name: "rent",
+          isMut: false,
+          isSigner: false,
+        },
+        {
+          name: "marketAccounts",
+          accounts: [
+            {
+              name: "market",
+              isMut: true,
+              isSigner: false,
+            },
+            {
+              name: "requestQueue",
+              isMut: true,
+              isSigner: false,
+            },
+            {
+              name: "eventQueue",
+              isMut: true,
+              isSigner: false,
+            },
+            {
+              name: "bids",
+              isMut: true,
+              isSigner: false,
+            },
+            {
+              name: "asks",
+              isMut: true,
+              isSigner: false,
+            },
+            {
+              name: "orderPayerTokenAccount",
+              isMut: true,
+              isSigner: false,
+            },
+            {
+              name: "coinVault",
+              isMut: true,
+              isSigner: false,
+            },
+            {
+              name: "pcVault",
+              isMut: true,
+              isSigner: false,
+            },
+            {
+              name: "coinWallet",
+              isMut: true,
+              isSigner: false,
+            },
+            {
+              name: "pcWallet",
+              isMut: true,
+              isSigner: false,
+            },
+          ],
+        },
+        {
+          name: "oracle",
+          isMut: false,
+          isSigner: false,
+        },
+        {
+          name: "oracleBackupFeed",
+          isMut: false,
+          isSigner: false,
+        },
+        {
+          name: "oracleBackupProgram",
+          isMut: false,
+          isSigner: false,
+        },
+        {
+          name: "marketMint",
+          isMut: true,
+          isSigner: false,
+        },
+        {
+          name: "mintAuthority",
+          isMut: false,
+          isSigner: false,
+        },
+        {
+          name: "perpSyncQueue",
+          isMut: true,
+          isSigner: false,
+        },
+      ],
+      args: [
+        {
+          name: "price",
+          type: "u64",
+        },
+        {
+          name: "size",
+          type: "u64",
+        },
+        {
+          name: "side",
+          type: {
+            defined: "Side",
+          },
+        },
+        {
+          name: "orderType",
+          type: {
+            defined: "OrderType",
+          },
+        },
+        {
+          name: "clientOrderId",
+          type: {
+            option: "u64",
+          },
+        },
+        {
+          name: "tag",
+          type: {
+            option: "string",
+          },
+        },
+      ],
+    },
+    {
+      name: "placePerpOrderV2",
+      accounts: [
+        {
+          name: "state",
+          isMut: false,
+          isSigner: false,
+        },
+        {
+          name: "zetaGroup",
+          isMut: false,
+          isSigner: false,
+        },
+        {
+          name: "marginAccount",
+          isMut: true,
+          isSigner: false,
+        },
+        {
+          name: "authority",
+          isMut: false,
+          isSigner: true,
+        },
+        {
+          name: "dexProgram",
+          isMut: false,
+          isSigner: false,
+        },
+        {
+          name: "tokenProgram",
+          isMut: false,
+          isSigner: false,
+        },
+        {
+          name: "serumAuthority",
+          isMut: false,
+          isSigner: false,
+        },
+        {
+          name: "greeks",
+          isMut: false,
+          isSigner: false,
+        },
+        {
+          name: "openOrders",
+          isMut: true,
+          isSigner: false,
+        },
+        {
+          name: "rent",
+          isMut: false,
+          isSigner: false,
+        },
+        {
+          name: "marketAccounts",
+          accounts: [
+            {
+              name: "market",
+              isMut: true,
+              isSigner: false,
+            },
+            {
+              name: "requestQueue",
+              isMut: true,
+              isSigner: false,
+            },
+            {
+              name: "eventQueue",
+              isMut: true,
+              isSigner: false,
+            },
+            {
+              name: "bids",
+              isMut: true,
+              isSigner: false,
+            },
+            {
+              name: "asks",
+              isMut: true,
+              isSigner: false,
+            },
+            {
+              name: "orderPayerTokenAccount",
+              isMut: true,
+              isSigner: false,
+            },
+            {
+              name: "coinVault",
+              isMut: true,
+              isSigner: false,
+            },
+            {
+              name: "pcVault",
+              isMut: true,
+              isSigner: false,
+            },
+            {
+              name: "coinWallet",
+              isMut: true,
+              isSigner: false,
+            },
+            {
+              name: "pcWallet",
+              isMut: true,
+              isSigner: false,
+            },
+          ],
+        },
+        {
+          name: "oracle",
+          isMut: false,
+          isSigner: false,
+        },
+        {
+          name: "oracleBackupFeed",
+          isMut: false,
+          isSigner: false,
+        },
+        {
+          name: "oracleBackupProgram",
+          isMut: false,
+          isSigner: false,
+        },
+        {
+          name: "marketMint",
+          isMut: true,
+          isSigner: false,
+        },
+        {
+          name: "mintAuthority",
+          isMut: false,
+          isSigner: false,
+        },
+        {
+          name: "perpSyncQueue",
+          isMut: true,
+          isSigner: false,
+        },
+      ],
+      args: [
+        {
+          name: "price",
+          type: "u64",
+        },
+        {
+          name: "size",
+          type: "u64",
+        },
+        {
+          name: "side",
+          type: {
+            defined: "Side",
+          },
+        },
+        {
+          name: "orderType",
+          type: {
+            defined: "OrderType",
+          },
+        },
+        {
+          name: "clientOrderId",
+          type: {
+            option: "u64",
+          },
+        },
+        {
+          name: "tag",
+          type: {
+            option: "string",
+          },
+        },
+        {
+          name: "tifOffset",
+          type: {
+            option: "u16",
+          },
+        },
+      ],
+    },
+    {
+      name: "placeOrderV4",
+      accounts: [
+        {
+          name: "state",
+          isMut: false,
+          isSigner: false,
+        },
+        {
+          name: "zetaGroup",
+          isMut: false,
+          isSigner: false,
+        },
+        {
+          name: "marginAccount",
+          isMut: true,
+          isSigner: false,
+        },
+        {
+          name: "authority",
+          isMut: false,
+          isSigner: true,
+        },
+        {
+          name: "dexProgram",
+          isMut: false,
+          isSigner: false,
+        },
+        {
+          name: "tokenProgram",
+          isMut: false,
+          isSigner: false,
+        },
+        {
+          name: "serumAuthority",
+          isMut: false,
+          isSigner: false,
+        },
+        {
+          name: "greeks",
+          isMut: false,
+          isSigner: false,
+        },
+        {
+          name: "openOrders",
+          isMut: true,
+          isSigner: false,
+        },
+        {
+          name: "rent",
+          isMut: false,
+          isSigner: false,
+        },
+        {
+          name: "marketAccounts",
+          accounts: [
+            {
+              name: "market",
+              isMut: true,
+              isSigner: false,
+            },
+            {
+              name: "requestQueue",
+              isMut: true,
+              isSigner: false,
+            },
+            {
+              name: "eventQueue",
+              isMut: true,
+              isSigner: false,
+            },
+            {
+              name: "bids",
+              isMut: true,
+              isSigner: false,
+            },
+            {
+              name: "asks",
+              isMut: true,
+              isSigner: false,
+            },
+            {
+              name: "orderPayerTokenAccount",
+              isMut: true,
+              isSigner: false,
+            },
+            {
+              name: "coinVault",
+              isMut: true,
+              isSigner: false,
+            },
+            {
+              name: "pcVault",
+              isMut: true,
+              isSigner: false,
+            },
+            {
+              name: "coinWallet",
+              isMut: true,
+              isSigner: false,
+            },
+            {
+              name: "pcWallet",
+              isMut: true,
+              isSigner: false,
+            },
+          ],
+        },
+        {
+          name: "oracle",
+          isMut: false,
+          isSigner: false,
+        },
+        {
+          name: "oracleBackupFeed",
+          isMut: false,
+          isSigner: false,
+        },
+        {
+          name: "oracleBackupProgram",
+          isMut: false,
+          isSigner: false,
+        },
+        {
+          name: "marketNode",
+          isMut: true,
+          isSigner: false,
+        },
+        {
+          name: "marketMint",
+          isMut: true,
+          isSigner: false,
+        },
+        {
+          name: "mintAuthority",
+          isMut: false,
+          isSigner: false,
+        },
+      ],
+      args: [
+        {
+          name: "price",
+          type: "u64",
+        },
+        {
+          name: "size",
+          type: "u64",
+        },
+        {
+          name: "side",
+          type: {
+            defined: "Side",
+          },
+        },
+        {
+          name: "orderType",
+          type: {
+            defined: "OrderType",
+          },
+        },
+        {
+          name: "clientOrderId",
+          type: {
+            option: "u64",
+          },
+        },
+        {
+          name: "tag",
+          type: {
+            option: "string",
+          },
+        },
+        {
+          name: "tifOffset",
+          type: {
+            option: "u16",
+          },
+        },
+      ],
+    },
+    {
+      name: "placeOrderCrossMargin",
+      accounts: [
+        {
+          name: "state",
+          isMut: false,
+          isSigner: false,
+        },
+        {
+          name: "markPrices",
+          isMut: false,
+          isSigner: false,
+        },
+        {
+          name: "crossMarginAccount",
+          isMut: true,
+          isSigner: false,
+        },
+        {
+          name: "authority",
+          isMut: false,
+          isSigner: true,
+        },
+        {
+          name: "dexProgram",
+          isMut: false,
+          isSigner: false,
+        },
+        {
+          name: "tokenProgram",
+          isMut: false,
+          isSigner: false,
+        },
+        {
+          name: "serumAuthority",
+          isMut: false,
+          isSigner: false,
+        },
+        {
+          name: "openOrders",
+          isMut: true,
+          isSigner: false,
+        },
+        {
+          name: "rent",
+          isMut: false,
+          isSigner: false,
+        },
+        {
+          name: "marketAccounts",
+          accounts: [
+            {
+              name: "market",
+              isMut: true,
+              isSigner: false,
+            },
+            {
+              name: "requestQueue",
+              isMut: true,
+              isSigner: false,
+            },
+            {
+              name: "eventQueue",
+              isMut: true,
+              isSigner: false,
+            },
+            {
+              name: "bids",
+              isMut: true,
+              isSigner: false,
+            },
+            {
+              name: "asks",
+              isMut: true,
+              isSigner: false,
+            },
+            {
+              name: "orderPayerTokenAccount",
+              isMut: true,
+              isSigner: false,
+            },
+            {
+              name: "coinVault",
+              isMut: true,
+              isSigner: false,
+            },
+            {
+              name: "pcVault",
+              isMut: true,
+              isSigner: false,
+            },
+            {
+              name: "coinWallet",
+              isMut: true,
+              isSigner: false,
+            },
+            {
+              name: "pcWallet",
+              isMut: true,
+              isSigner: false,
+            },
+          ],
+        },
+        {
+          name: "oracle",
+          isMut: false,
+          isSigner: false,
+        },
+        {
+          name: "oracleBackupFeed",
+          isMut: false,
+          isSigner: false,
+        },
+        {
+          name: "oracleBackupProgram",
+          isMut: false,
+          isSigner: false,
+        },
+        {
+          name: "marketMint",
+          isMut: true,
+          isSigner: false,
+        },
+        {
+          name: "mintAuthority",
+          isMut: false,
+          isSigner: false,
+        },
+        {
+          name: "perpSyncQueue",
+          isMut: true,
+          isSigner: false,
+        },
+        {
+          name: "userVaultTokenAccount",
+          isMut: true,
+          isSigner: false,
+        },
+        {
+          name: "treasuryWallet",
+          isMut: true,
+          isSigner: false,
+        },
+      ],
+      args: [
+        {
+          name: "asset",
+          type: {
+            defined: "Asset",
+          },
+        },
+        {
+          name: "price",
+          type: "u64",
+        },
+        {
+          name: "size",
+          type: "u64",
+        },
+        {
+          name: "side",
+          type: {
+            defined: "Side",
+          },
+        },
+        {
+          name: "orderType",
+          type: {
+            defined: "OrderType",
+          },
+        },
+        {
+          name: "clientOrderId",
+          type: {
+            option: "u64",
+          },
+        },
+        {
+          name: "tag",
+          type: {
+            option: "string",
+          },
+        },
+        {
+          name: "tifOffset",
+          type: {
+            option: "u16",
+          },
+        },
+      ],
+    },
+    {
+      name: "cancelOrderCross",
+      accounts: [
+        {
+          name: "authority",
+          isMut: false,
+          isSigner: true,
+        },
+        {
+          name: "cancelAccounts",
+          accounts: [
+            {
+              name: "state",
+              isMut: false,
+              isSigner: false,
+            },
+            {
+              name: "crossMarginAccount",
+              isMut: true,
+              isSigner: false,
+            },
+            {
+              name: "dexProgram",
+              isMut: false,
+              isSigner: false,
+            },
+            {
+              name: "serumAuthority",
+              isMut: false,
+              isSigner: false,
+            },
+            {
+              name: "openOrders",
+              isMut: true,
+              isSigner: false,
+            },
+            {
+              name: "market",
+              isMut: true,
+              isSigner: false,
+            },
+            {
+              name: "bids",
+              isMut: true,
+              isSigner: false,
+            },
+            {
+              name: "asks",
+              isMut: true,
+              isSigner: false,
+            },
+            {
+              name: "eventQueue",
+              isMut: true,
+              isSigner: false,
+            },
+          ],
+        },
+      ],
+      args: [
+        {
+          name: "asset",
+          type: {
+            defined: "Asset",
+          },
+        },
+        {
+          name: "side",
+          type: {
+            defined: "Side",
+          },
+        },
+        {
+          name: "orderId",
+          type: "u128",
+        },
+      ],
+    },
+    {
+      name: "cancelOrder",
+      accounts: [
+        {
+          name: "authority",
+          isMut: false,
+          isSigner: true,
+        },
+        {
+          name: "cancelAccounts",
+          accounts: [
+            {
+              name: "zetaGroup",
+              isMut: false,
+              isSigner: false,
+            },
+            {
+              name: "state",
+              isMut: false,
+              isSigner: false,
+            },
+            {
+              name: "marginAccount",
+              isMut: true,
+              isSigner: false,
+            },
+            {
+              name: "dexProgram",
+              isMut: false,
+              isSigner: false,
+            },
+            {
+              name: "serumAuthority",
+              isMut: false,
+              isSigner: false,
+            },
+            {
+              name: "openOrders",
+              isMut: true,
+              isSigner: false,
+            },
+            {
+              name: "market",
+              isMut: true,
+              isSigner: false,
+            },
+            {
+              name: "bids",
+              isMut: true,
+              isSigner: false,
+            },
+            {
+              name: "asks",
+              isMut: true,
+              isSigner: false,
+            },
+            {
+              name: "eventQueue",
+              isMut: true,
+              isSigner: false,
+            },
+          ],
+        },
+      ],
+      args: [
+        {
+          name: "side",
+          type: {
+            defined: "Side",
+          },
+        },
+        {
+          name: "orderId",
+          type: "u128",
+        },
+      ],
+    },
+    {
+      name: "cancelOrderNoError",
+      accounts: [
+        {
+          name: "authority",
+          isMut: false,
+          isSigner: true,
+        },
+        {
+          name: "cancelAccounts",
+          accounts: [
+            {
+              name: "zetaGroup",
+              isMut: false,
+              isSigner: false,
+            },
+            {
+              name: "state",
+              isMut: false,
+              isSigner: false,
+            },
+            {
+              name: "marginAccount",
+              isMut: true,
+              isSigner: false,
+            },
+            {
+              name: "dexProgram",
+              isMut: false,
+              isSigner: false,
+            },
+            {
+              name: "serumAuthority",
+              isMut: false,
+              isSigner: false,
+            },
+            {
+              name: "openOrders",
+              isMut: true,
+              isSigner: false,
+            },
+            {
+              name: "market",
+              isMut: true,
+              isSigner: false,
+            },
+            {
+              name: "bids",
+              isMut: true,
+              isSigner: false,
+            },
+            {
+              name: "asks",
+              isMut: true,
+              isSigner: false,
+            },
+            {
+              name: "eventQueue",
+              isMut: true,
+              isSigner: false,
+            },
+          ],
+        },
+      ],
+      args: [
+        {
+          name: "side",
+          type: {
+            defined: "Side",
+          },
+        },
+        {
+          name: "orderId",
+          type: "u128",
+        },
+      ],
+    },
+    {
+      name: "cancelAllMarketOrders",
+      accounts: [
+        {
+          name: "authority",
+          isMut: false,
+          isSigner: true,
+        },
+        {
+          name: "cancelAccounts",
+          accounts: [
+            {
+              name: "zetaGroup",
+              isMut: false,
+              isSigner: false,
+            },
+            {
+              name: "state",
+              isMut: false,
+              isSigner: false,
+            },
+            {
+              name: "marginAccount",
+              isMut: true,
+              isSigner: false,
+            },
+            {
+              name: "dexProgram",
+              isMut: false,
+              isSigner: false,
+            },
+            {
+              name: "serumAuthority",
+              isMut: false,
+              isSigner: false,
+            },
+            {
+              name: "openOrders",
+              isMut: true,
+              isSigner: false,
+            },
+            {
+              name: "market",
+              isMut: true,
+              isSigner: false,
+            },
+            {
+              name: "bids",
+              isMut: true,
+              isSigner: false,
+            },
+            {
+              name: "asks",
+              isMut: true,
+              isSigner: false,
+            },
+            {
+              name: "eventQueue",
+              isMut: true,
+              isSigner: false,
+            },
+          ],
+        },
+      ],
+      args: [],
+    },
+    {
+      name: "cancelOrderHalted",
+      accounts: [
+        {
+          name: "cancelAccounts",
+          accounts: [
+            {
+              name: "zetaGroup",
+              isMut: false,
+              isSigner: false,
+            },
+            {
+              name: "state",
+              isMut: false,
+              isSigner: false,
+            },
+            {
+              name: "marginAccount",
+              isMut: true,
+              isSigner: false,
+            },
+            {
+              name: "dexProgram",
+              isMut: false,
+              isSigner: false,
+            },
+            {
+              name: "serumAuthority",
+              isMut: false,
+              isSigner: false,
+            },
+            {
+              name: "openOrders",
+              isMut: true,
+              isSigner: false,
+            },
+            {
+              name: "market",
+              isMut: true,
+              isSigner: false,
+            },
+            {
+              name: "bids",
+              isMut: true,
+              isSigner: false,
+            },
+            {
+              name: "asks",
+              isMut: true,
+              isSigner: false,
+            },
+            {
+              name: "eventQueue",
+              isMut: true,
+              isSigner: false,
+            },
+          ],
+        },
+      ],
+      args: [
+        {
+          name: "side",
+          type: {
+            defined: "Side",
+          },
+        },
+        {
+          name: "orderId",
+          type: "u128",
+        },
+      ],
+    },
+    {
+      name: "cancelOrderByClientOrderId",
+      accounts: [
+        {
+          name: "authority",
+          isMut: false,
+          isSigner: true,
+        },
+        {
+          name: "cancelAccounts",
+          accounts: [
+            {
+              name: "zetaGroup",
+              isMut: false,
+              isSigner: false,
+            },
+            {
+              name: "state",
+              isMut: false,
+              isSigner: false,
+            },
+            {
+              name: "marginAccount",
+              isMut: true,
+              isSigner: false,
+            },
+            {
+              name: "dexProgram",
+              isMut: false,
+              isSigner: false,
+            },
+            {
+              name: "serumAuthority",
+              isMut: false,
+              isSigner: false,
+            },
+            {
+              name: "openOrders",
+              isMut: true,
+              isSigner: false,
+            },
+            {
+              name: "market",
+              isMut: true,
+              isSigner: false,
+            },
+            {
+              name: "bids",
+              isMut: true,
+              isSigner: false,
+            },
+            {
+              name: "asks",
+              isMut: true,
+              isSigner: false,
+            },
+            {
+              name: "eventQueue",
+              isMut: true,
+              isSigner: false,
+            },
+          ],
+        },
+      ],
+      args: [
+        {
+          name: "clientOrderId",
+          type: "u64",
+        },
+      ],
+    },
+    {
+      name: "cancelOrderByClientOrderIdNoError",
+      accounts: [
+        {
+          name: "authority",
+          isMut: false,
+          isSigner: true,
+        },
+        {
+          name: "cancelAccounts",
+          accounts: [
+            {
+              name: "zetaGroup",
+              isMut: false,
+              isSigner: false,
+            },
+            {
+              name: "state",
+              isMut: false,
+              isSigner: false,
+            },
+            {
+              name: "marginAccount",
+              isMut: true,
+              isSigner: false,
+            },
+            {
+              name: "dexProgram",
+              isMut: false,
+              isSigner: false,
+            },
+            {
+              name: "serumAuthority",
+              isMut: false,
+              isSigner: false,
+            },
+            {
+              name: "openOrders",
+              isMut: true,
+              isSigner: false,
+            },
+            {
+              name: "market",
+              isMut: true,
+              isSigner: false,
+            },
+            {
+              name: "bids",
+              isMut: true,
+              isSigner: false,
+            },
+            {
+              name: "asks",
+              isMut: true,
+              isSigner: false,
+            },
+            {
+              name: "eventQueue",
+              isMut: true,
+              isSigner: false,
+            },
+          ],
+        },
+      ],
+      args: [
+        {
+          name: "clientOrderId",
+          type: "u64",
+        },
+      ],
+    },
+    {
+      name: "cancelExpiredOrder",
+      accounts: [
+        {
+          name: "cancelAccounts",
+          accounts: [
+            {
+              name: "zetaGroup",
+              isMut: false,
+              isSigner: false,
+            },
+            {
+              name: "state",
+              isMut: false,
+              isSigner: false,
+            },
+            {
+              name: "marginAccount",
+              isMut: true,
+              isSigner: false,
+            },
+            {
+              name: "dexProgram",
+              isMut: false,
+              isSigner: false,
+            },
+            {
+              name: "serumAuthority",
+              isMut: false,
+              isSigner: false,
+            },
+            {
+              name: "openOrders",
+              isMut: true,
+              isSigner: false,
+            },
+            {
+              name: "market",
+              isMut: true,
+              isSigner: false,
+            },
+            {
+              name: "bids",
+              isMut: true,
+              isSigner: false,
+            },
+            {
+              name: "asks",
+              isMut: true,
+              isSigner: false,
+            },
+            {
+              name: "eventQueue",
+              isMut: true,
+              isSigner: false,
+            },
+          ],
+        },
+      ],
+      args: [
+        {
+          name: "side",
+          type: {
+            defined: "Side",
+          },
+        },
+        {
+          name: "orderId",
+          type: "u128",
+        },
+      ],
+    },
+    {
+      name: "pruneExpiredTifOrders",
+      accounts: [
+        {
+          name: "dexProgram",
+          isMut: false,
+          isSigner: false,
+        },
+        {
+          name: "state",
+          isMut: false,
+          isSigner: false,
+        },
+        {
+          name: "serumAuthority",
+          isMut: false,
+          isSigner: false,
+        },
+        {
+          name: "market",
+          isMut: true,
+          isSigner: false,
+        },
+        {
+          name: "bids",
+          isMut: true,
+          isSigner: false,
+        },
+        {
+          name: "asks",
+          isMut: true,
+          isSigner: false,
+        },
+        {
+          name: "eventQueue",
+          isMut: true,
+          isSigner: false,
+        },
+      ],
+      args: [],
+    },
+    {
+      name: "forceCancelOrderByOrderId",
+      accounts: [
+        {
+          name: "greeks",
+          isMut: false,
+          isSigner: false,
+        },
+        {
+          name: "oracle",
+          isMut: false,
+          isSigner: false,
+        },
+        {
+          name: "oracleBackupFeed",
+          isMut: false,
+          isSigner: false,
+        },
+        {
+          name: "oracleBackupProgram",
+          isMut: false,
+          isSigner: false,
+        },
+        {
+          name: "cancelAccounts",
+          accounts: [
+            {
+              name: "zetaGroup",
+              isMut: false,
+              isSigner: false,
+            },
+            {
+              name: "state",
+              isMut: false,
+              isSigner: false,
+            },
+            {
+              name: "marginAccount",
+              isMut: true,
+              isSigner: false,
+            },
+            {
+              name: "dexProgram",
+              isMut: false,
+              isSigner: false,
+            },
+            {
+              name: "serumAuthority",
+              isMut: false,
+              isSigner: false,
+            },
+            {
+              name: "openOrders",
+              isMut: true,
+              isSigner: false,
+            },
+            {
+              name: "market",
+              isMut: true,
+              isSigner: false,
+            },
+            {
+              name: "bids",
+              isMut: true,
+              isSigner: false,
+            },
+            {
+              name: "asks",
+              isMut: true,
+              isSigner: false,
+            },
+            {
+              name: "eventQueue",
+              isMut: true,
+              isSigner: false,
+            },
+          ],
+        },
+      ],
+      args: [
+        {
+          name: "side",
+          type: {
+            defined: "Side",
+          },
+        },
+        {
+          name: "orderId",
+          type: "u128",
+        },
+      ],
+    },
+    {
+      name: "forceCancelOrders",
+      accounts: [
+        {
+          name: "greeks",
+          isMut: false,
+          isSigner: false,
+        },
+        {
+          name: "oracle",
+          isMut: false,
+          isSigner: false,
+        },
+        {
+          name: "oracleBackupFeed",
+          isMut: false,
+          isSigner: false,
+        },
+        {
+          name: "oracleBackupProgram",
+          isMut: false,
+          isSigner: false,
+        },
+        {
+          name: "cancelAccounts",
+          accounts: [
+            {
+              name: "zetaGroup",
+              isMut: false,
+              isSigner: false,
+            },
+            {
+              name: "state",
+              isMut: false,
+              isSigner: false,
+            },
+            {
+              name: "marginAccount",
+              isMut: true,
+              isSigner: false,
+            },
+            {
+              name: "dexProgram",
+              isMut: false,
+              isSigner: false,
+            },
+            {
+              name: "serumAuthority",
+              isMut: false,
+              isSigner: false,
+            },
+            {
+              name: "openOrders",
+              isMut: true,
+              isSigner: false,
+            },
+            {
+              name: "market",
+              isMut: true,
+              isSigner: false,
+            },
+            {
+              name: "bids",
+              isMut: true,
+              isSigner: false,
+            },
+            {
+              name: "asks",
+              isMut: true,
+              isSigner: false,
+            },
+            {
+              name: "eventQueue",
+              isMut: true,
+              isSigner: false,
+            },
+          ],
+        },
+      ],
+      args: [],
+    },
+    {
+      name: "crankEventQueue",
+      docs: ["The only events that need to be cranked are maker fills."],
+      accounts: [
+        {
+          name: "state",
+          isMut: false,
+          isSigner: false,
+        },
+        {
+          name: "zetaGroup",
+          isMut: false,
+          isSigner: false,
+        },
+        {
+          name: "market",
+          isMut: true,
+          isSigner: false,
+        },
+        {
+          name: "eventQueue",
+          isMut: true,
+          isSigner: false,
+        },
+        {
+          name: "dexProgram",
+          isMut: false,
+          isSigner: false,
+        },
+        {
+          name: "serumAuthority",
+          isMut: false,
+          isSigner: false,
+        },
+      ],
+      args: [],
+    },
+    {
+      name: "collectTreasuryFunds",
+      accounts: [
+        {
+          name: "state",
+          isMut: false,
+          isSigner: false,
+        },
+        {
+          name: "treasuryWallet",
+          isMut: true,
+          isSigner: false,
+        },
+        {
+          name: "collectionTokenAccount",
+          isMut: true,
+          isSigner: false,
+        },
+        {
+          name: "tokenProgram",
+          isMut: false,
+          isSigner: false,
+        },
+        {
+          name: "admin",
+          isMut: false,
+          isSigner: true,
+        },
+      ],
+      args: [
+        {
+          name: "amount",
+          type: "u64",
+        },
+      ],
+    },
+    {
+      name: "treasuryMovement",
+      accounts: [
+        {
+          name: "state",
+          isMut: false,
+          isSigner: false,
+        },
+        {
+          name: "zetaGroup",
+          isMut: false,
+          isSigner: false,
+        },
+        {
+          name: "insuranceVault",
+          isMut: true,
+          isSigner: false,
+        },
+        {
+          name: "treasuryWallet",
+          isMut: true,
+          isSigner: false,
+        },
+        {
+          name: "referralsRewardsWallet",
+          isMut: true,
+          isSigner: false,
+        },
+        {
+          name: "tokenProgram",
+          isMut: false,
+          isSigner: false,
+        },
+        {
+          name: "admin",
+          isMut: false,
+          isSigner: true,
+        },
+      ],
+      args: [
+        {
+          name: "treasuryMovementType",
+          type: {
+            defined: "TreasuryMovementType",
+          },
+        },
+        {
+          name: "amount",
+          type: "u64",
+        },
+      ],
+    },
+    {
+      name: "rebalanceInsuranceVault",
+      accounts: [
+        {
+          name: "state",
+          isMut: false,
+          isSigner: false,
+        },
+        {
+          name: "zetaGroup",
+          isMut: false,
+          isSigner: false,
+        },
+        {
+          name: "zetaVault",
+          isMut: true,
+          isSigner: false,
+        },
+        {
+          name: "insuranceVault",
+          isMut: true,
+          isSigner: false,
+        },
+        {
+          name: "treasuryWallet",
+          isMut: true,
+          isSigner: false,
+        },
+        {
+          name: "socializedLossAccount",
+          isMut: true,
+          isSigner: false,
+        },
+        {
+          name: "tokenProgram",
+          isMut: false,
+          isSigner: false,
+        },
+      ],
+      args: [],
+    },
+    {
+      name: "liquidate",
+      accounts: [
+        {
+          name: "state",
+          isMut: false,
+          isSigner: false,
+        },
+        {
+          name: "liquidator",
+          isMut: false,
+          isSigner: true,
+        },
+        {
+          name: "liquidatorMarginAccount",
+          isMut: true,
+          isSigner: false,
+        },
+        {
+          name: "greeks",
+          isMut: false,
+          isSigner: false,
+        },
+        {
+          name: "oracle",
+          isMut: false,
+          isSigner: false,
+        },
+        {
+          name: "oracleBackupFeed",
+          isMut: false,
+          isSigner: false,
+        },
+        {
+          name: "oracleBackupProgram",
+          isMut: false,
+          isSigner: false,
+        },
+        {
+          name: "market",
+          isMut: false,
+          isSigner: false,
+        },
+        {
+          name: "zetaGroup",
+          isMut: false,
+          isSigner: false,
+        },
+        {
+          name: "liquidatedMarginAccount",
+          isMut: true,
+          isSigner: false,
+        },
+      ],
+      args: [
+        {
+          name: "size",
+          type: "u64",
+        },
+      ],
+    },
+    {
+      name: "burnVaultTokens",
+      accounts: [
+        {
+          name: "state",
+          isMut: false,
+          isSigner: false,
+        },
+        {
+          name: "mint",
+          isMut: true,
+          isSigner: false,
+        },
+        {
+          name: "vault",
+          isMut: true,
+          isSigner: false,
+        },
+        {
+          name: "serumAuthority",
+          isMut: false,
+          isSigner: false,
+        },
+        {
+          name: "tokenProgram",
+          isMut: false,
+          isSigner: false,
+        },
+      ],
+      args: [],
+    },
+    {
+      name: "settleDexFunds",
+      accounts: [
+        {
+          name: "state",
+          isMut: false,
+          isSigner: false,
+        },
+        {
+          name: "market",
+          isMut: true,
+          isSigner: false,
+        },
+        {
+          name: "zetaBaseVault",
+          isMut: true,
+          isSigner: false,
+        },
+        {
+          name: "zetaQuoteVault",
+          isMut: true,
+          isSigner: false,
+        },
+        {
+          name: "dexBaseVault",
+          isMut: true,
+          isSigner: false,
+        },
+        {
+          name: "dexQuoteVault",
+          isMut: true,
+          isSigner: false,
+        },
+        {
+          name: "vaultOwner",
+          isMut: false,
+          isSigner: false,
+        },
+        {
+          name: "mintAuthority",
+          isMut: false,
+          isSigner: false,
+        },
+        {
+          name: "serumAuthority",
+          isMut: false,
+          isSigner: false,
+        },
+        {
+          name: "dexProgram",
+          isMut: false,
+          isSigner: false,
+        },
+        {
+          name: "tokenProgram",
+          isMut: false,
+          isSigner: false,
+        },
+      ],
+      args: [],
+    },
+    {
+      name: "positionMovement",
+      accounts: [
+        {
+          name: "state",
+          isMut: false,
+          isSigner: false,
+        },
+        {
+          name: "zetaGroup",
+          isMut: false,
+          isSigner: false,
+        },
+        {
+          name: "marginAccount",
+          isMut: true,
+          isSigner: false,
+        },
+        {
+          name: "spreadAccount",
+          isMut: true,
+          isSigner: false,
+        },
+        {
+          name: "authority",
+          isMut: false,
+          isSigner: true,
+        },
+        {
+          name: "greeks",
+          isMut: false,
+          isSigner: false,
+        },
+        {
+          name: "oracle",
+          isMut: false,
+          isSigner: false,
+        },
+        {
+          name: "oracleBackupFeed",
+          isMut: false,
+          isSigner: false,
+        },
+        {
+          name: "oracleBackupProgram",
+          isMut: false,
+          isSigner: false,
+        },
+      ],
+      args: [
+        {
+          name: "movementType",
+          type: {
+            defined: "MovementType",
+          },
+        },
+        {
+          name: "movements",
+          type: {
+            vec: {
+              defined: "PositionMovementArg",
+            },
+          },
+        },
+      ],
+    },
+    {
+      name: "transferExcessSpreadBalance",
+      accounts: [
+        {
+          name: "zetaGroup",
+          isMut: false,
+          isSigner: false,
+        },
+        {
+          name: "marginAccount",
+          isMut: true,
+          isSigner: false,
+        },
+        {
+          name: "spreadAccount",
+          isMut: true,
+          isSigner: false,
+        },
+        {
+          name: "authority",
+          isMut: false,
+          isSigner: true,
+        },
+      ],
+      args: [],
+    },
+    {
+      name: "toggleMarketMaker",
+      accounts: [
+        {
+          name: "state",
+          isMut: false,
+          isSigner: false,
+        },
+        {
+          name: "admin",
+          isMut: false,
+          isSigner: true,
+        },
+        {
+          name: "marginAccount",
+          isMut: true,
+          isSigner: false,
+        },
+      ],
+      args: [
+        {
+          name: "isMarketMaker",
+          type: "bool",
+        },
+      ],
+    },
+    {
+      name: "initializeReferrerAccount",
+      accounts: [
+        {
+          name: "referrer",
+          isMut: true,
+          isSigner: true,
+        },
+        {
+          name: "referrerAccount",
+          isMut: true,
+          isSigner: false,
+        },
+        {
+          name: "systemProgram",
+          isMut: false,
+          isSigner: false,
+        },
+      ],
+      args: [],
+    },
+    {
+      name: "referUser",
+      accounts: [
+        {
+          name: "user",
+          isMut: true,
+          isSigner: true,
+        },
+        {
+          name: "referrerAccount",
+          isMut: false,
+          isSigner: false,
+        },
+        {
+          name: "referralAccount",
+          isMut: true,
+          isSigner: false,
+        },
+        {
+          name: "systemProgram",
+          isMut: false,
+          isSigner: false,
+        },
+      ],
+      args: [],
+    },
+    {
+      name: "initializeReferrerAlias",
+      accounts: [
+        {
+          name: "referrer",
+          isMut: true,
+          isSigner: true,
+        },
+        {
+          name: "referrerAlias",
+          isMut: true,
+          isSigner: false,
+        },
+        {
+          name: "referrerAccount",
+          isMut: true,
+          isSigner: false,
+        },
+        {
+          name: "systemProgram",
+          isMut: false,
+          isSigner: false,
+        },
+      ],
+      args: [
+        {
+          name: "alias",
+          type: "string",
+        },
+      ],
+    },
+    {
+      name: "setReferralsRewards",
+      accounts: [
+        {
+          name: "state",
+          isMut: false,
+          isSigner: false,
+        },
+        {
+          name: "referralsAdmin",
+          isMut: false,
+          isSigner: true,
+        },
+      ],
+      args: [
+        {
+          name: "args",
+          type: {
+            vec: {
+              defined: "SetReferralsRewardsArgs",
+            },
+          },
+        },
+      ],
+    },
+    {
+      name: "claimReferralsRewards",
+      accounts: [
+        {
+          name: "state",
+          isMut: false,
+          isSigner: false,
+        },
+        {
+          name: "referralsRewardsWallet",
+          isMut: true,
+          isSigner: false,
+        },
+        {
+          name: "userReferralsAccount",
+          isMut: true,
+          isSigner: false,
+        },
+        {
+          name: "userTokenAccount",
+          isMut: true,
+          isSigner: false,
+        },
+        {
+          name: "tokenProgram",
+          isMut: false,
+          isSigner: false,
+        },
+        {
+          name: "user",
+          isMut: false,
+          isSigner: true,
+        },
+      ],
+      args: [],
+    },
+    {
+      name: "editDelegatedPubkey",
+      accounts: [
+        {
+          name: "state",
+          isMut: false,
+          isSigner: false,
+        },
+        {
+          name: "zetaGroup",
+          isMut: false,
+          isSigner: false,
+        },
+        {
+          name: "marginAccount",
+          isMut: true,
+          isSigner: false,
+        },
+        {
+          name: "tokenProgram",
+          isMut: false,
+          isSigner: false,
+        },
+        {
+          name: "authority",
+          isMut: false,
+          isSigner: true,
+        },
+      ],
+      args: [
+        {
+          name: "newKey",
+          type: "publicKey",
+        },
+      ],
+    },
+    {
+      name: "modifyAsset",
+      accounts: [
+        {
+          name: "state",
+          isMut: false,
+          isSigner: false,
+        },
+        {
+          name: "zetaGroup",
+          isMut: true,
+          isSigner: false,
+        },
+        {
+          name: "admin",
+          isMut: false,
+          isSigner: true,
+        },
+        {
+          name: "newOracle",
+          isMut: false,
+          isSigner: false,
+        },
+        {
+          name: "newBackupOracle",
+          isMut: false,
+          isSigner: false,
+        },
+        {
+          name: "oracleBackupProgram",
+          isMut: false,
+          isSigner: false,
+        },
+      ],
+      args: [
+        {
+          name: "newAsset",
+          type: {
+            defined: "Asset",
+          },
+        },
+      ],
+    },
+    {
+      name: "resetNumFlexUnderlyings",
+      accounts: [
+        {
+          name: "state",
+          isMut: true,
+          isSigner: false,
+        },
+        {
+          name: "admin",
+          isMut: false,
+          isSigner: true,
+        },
+      ],
+      args: [],
+    },
   ],
-  "accounts": [
-    {
-      "name": "crossMarkPrices",
-      "type": {
-        "kind": "struct",
-        "fields": [
-          {
-            "name": "nonce",
-            "type": "u8"
-          },
-          {
-            "name": "markPrices",
-            "type": {
-              "array": [
-                "u64",
-                5
-              ]
-            }
-          },
-          {
-            "name": "markPricesPadding",
-            "type": {
-              "array": [
-                "u64",
-                20
-              ]
-            }
-          },
-          {
-            "name": "updateTimestamps",
-            "type": {
-              "array": [
-                "u64",
-                5
-              ]
-            }
-          },
-          {
-            "name": "updateTimestampsPadding",
-            "type": {
-              "array": [
-                "u64",
-                20
-              ]
-            }
-          },
-          {
-            "name": "fundingDeltas",
-            "type": {
-              "array": [
+  accounts: [
+    {
+      name: "crossMarkPrices",
+      type: {
+        kind: "struct",
+        fields: [
+          {
+            name: "nonce",
+            type: "u8",
+          },
+          {
+            name: "markPrices",
+            type: {
+              array: ["u64", 5],
+            },
+          },
+          {
+            name: "markPricesPadding",
+            type: {
+              array: ["u64", 20],
+            },
+          },
+          {
+            name: "updateTimestamps",
+            type: {
+              array: ["u64", 5],
+            },
+          },
+          {
+            name: "updateTimestampsPadding",
+            type: {
+              array: ["u64", 20],
+            },
+          },
+          {
+            name: "fundingDeltas",
+            type: {
+              array: [
                 {
-                  "defined": "AnchorDecimal"
+                  defined: "AnchorDecimal",
                 },
-                5
-              ]
-            }
-          },
-          {
-            "name": "fundingDeltasPadding",
-            "type": {
-              "array": [
+                5,
+              ],
+            },
+          },
+          {
+            name: "fundingDeltasPadding",
+            type: {
+              array: [
                 {
-                  "defined": "AnchorDecimal"
+                  defined: "AnchorDecimal",
                 },
-                20
-              ]
-            }
-          },
-          {
-            "name": "latestFundingRates",
-            "type": {
-              "array": [
+                20,
+              ],
+            },
+          },
+          {
+            name: "latestFundingRates",
+            type: {
+              array: [
                 {
-                  "defined": "AnchorDecimal"
+                  defined: "AnchorDecimal",
                 },
-                5
-              ]
-            }
-          },
-          {
-            "name": "latestFundingRatesPadding",
-            "type": {
-              "array": [
+                5,
+              ],
+            },
+          },
+          {
+            name: "latestFundingRatesPadding",
+            type: {
+              array: [
                 {
-                  "defined": "AnchorDecimal"
+                  defined: "AnchorDecimal",
                 },
-                20
-              ]
-            }
-          },
-          {
-            "name": "latestMidpoints",
-            "type": {
-              "array": [
-                "u64",
-                5
-              ]
-            }
-          },
-          {
-            "name": "latestMidpointsPadding",
-            "type": {
-              "array": [
-                "u64",
-                20
-              ]
-            }
-          },
-          {
-            "name": "oracles",
-            "type": {
-              "array": [
-                "publicKey",
-                5
-              ]
-            }
-          },
-          {
-            "name": "oraclesPadding",
-            "type": {
-              "array": [
-                "publicKey",
-                20
-              ]
-            }
-          },
-          {
-            "name": "oracleBackupFeeds",
-            "type": {
-              "array": [
-                "publicKey",
-                5
-              ]
-            }
-          },
-          {
-            "name": "oracleBackupFeedsPadding",
-            "type": {
-              "array": [
-                "publicKey",
-                20
-              ]
-            }
-          },
-          {
-            "name": "markets",
-            "type": {
-              "array": [
-                "publicKey",
-                5
-              ]
-            }
-          },
-          {
-            "name": "marketsPadding",
-            "type": {
-              "array": [
-                "publicKey",
-                20
-              ]
-            }
-          },
-          {
-            "name": "perpSyncQueues",
-            "type": {
-              "array": [
-                "publicKey",
-                5
-              ]
-            }
-          },
-          {
-            "name": "perpSyncQueuesPadding",
-            "type": {
-              "array": [
-                "publicKey",
-                20
-              ]
-            }
-          },
-          {
-            "name": "perpParameters",
-            "type": {
-              "array": [
+                20,
+              ],
+            },
+          },
+          {
+            name: "latestMidpoints",
+            type: {
+              array: ["u64", 5],
+            },
+          },
+          {
+            name: "latestMidpointsPadding",
+            type: {
+              array: ["u64", 20],
+            },
+          },
+          {
+            name: "oracles",
+            type: {
+              array: ["publicKey", 5],
+            },
+          },
+          {
+            name: "oraclesPadding",
+            type: {
+              array: ["publicKey", 20],
+            },
+          },
+          {
+            name: "oracleBackupFeeds",
+            type: {
+              array: ["publicKey", 5],
+            },
+          },
+          {
+            name: "oracleBackupFeedsPadding",
+            type: {
+              array: ["publicKey", 20],
+            },
+          },
+          {
+            name: "markets",
+            type: {
+              array: ["publicKey", 5],
+            },
+          },
+          {
+            name: "marketsPadding",
+            type: {
+              array: ["publicKey", 20],
+            },
+          },
+          {
+            name: "perpSyncQueues",
+            type: {
+              array: ["publicKey", 5],
+            },
+          },
+          {
+            name: "perpSyncQueuesPadding",
+            type: {
+              array: ["publicKey", 20],
+            },
+          },
+          {
+            name: "perpParameters",
+            type: {
+              array: [
                 {
-                  "defined": "PerpParameters"
+                  defined: "PerpParameters",
                 },
-                5
-              ]
-            }
-          },
-          {
-            "name": "perpParametersPadding",
-            "type": {
-              "array": [
+                5,
+              ],
+            },
+          },
+          {
+            name: "perpParametersPadding",
+            type: {
+              array: [
                 {
-                  "defined": "PerpParameters"
+                  defined: "PerpParameters",
                 },
-                20
-              ]
-            }
-          },
-          {
-            "name": "marginParameters",
-            "type": {
-              "array": [
+                20,
+              ],
+            },
+          },
+          {
+            name: "marginParameters",
+            type: {
+              array: [
                 {
-                  "defined": "MarginParameters"
+                  defined: "MarginParameters",
                 },
-                5
-              ]
-            }
-          },
-          {
-            "name": "marginParametersPadding",
-            "type": {
-              "array": [
+                5,
+              ],
+            },
+          },
+          {
+            name: "marginParametersPadding",
+            type: {
+              array: [
                 {
-                  "defined": "MarginParameters"
+                  defined: "MarginParameters",
                 },
-                20
-              ]
-            }
-          },
-          {
-            "name": "products",
-            "type": {
-              "array": [
+                20,
+              ],
+            },
+          },
+          {
+            name: "products",
+            type: {
+              array: [
                 {
-                  "defined": "Product"
+                  defined: "Product",
                 },
-                5
-              ]
-            }
-          },
-          {
-            "name": "productsPadding",
-            "type": {
-              "array": [
+                5,
+              ],
+            },
+          },
+          {
+            name: "productsPadding",
+            type: {
+              array: [
                 {
-                  "defined": "Product"
+                  defined: "Product",
                 },
-                20
-              ]
-            }
-          },
-          {
-            "name": "padding",
-            "type": {
-              "array": [
-                "u8",
-                700
-              ]
-            }
-          }
-        ]
-      }
-    },
-    {
-      "name": "greeks",
-      "type": {
-        "kind": "struct",
-        "fields": [
-          {
-            "name": "nonce",
-            "type": "u8"
-          },
-          {
-            "name": "markPrices",
-            "type": {
-              "array": [
-                "u64",
-                46
-              ]
-            }
-          },
-          {
-            "name": "markPricesPadding",
-            "type": {
-              "array": [
-                "u64",
-                91
-              ]
-            }
-          },
-          {
-            "name": "perpMarkPrice",
-            "type": "u64"
-          },
-          {
-            "name": "productGreeks",
-            "type": {
-              "array": [
+                20,
+              ],
+            },
+          },
+          {
+            name: "padding",
+            type: {
+              array: ["u8", 700],
+            },
+          },
+        ],
+      },
+    },
+    {
+      name: "greeks",
+      type: {
+        kind: "struct",
+        fields: [
+          {
+            name: "nonce",
+            type: "u8",
+          },
+          {
+            name: "markPrices",
+            type: {
+              array: ["u64", 46],
+            },
+          },
+          {
+            name: "markPricesPadding",
+            type: {
+              array: ["u64", 91],
+            },
+          },
+          {
+            name: "perpMarkPrice",
+            type: "u64",
+          },
+          {
+            name: "productGreeks",
+            type: {
+              array: [
                 {
-                  "defined": "ProductGreeks"
+                  defined: "ProductGreeks",
                 },
-                22
-              ]
-            }
-          },
-          {
-            "name": "productGreeksPadding",
-            "type": {
-              "array": [
+                22,
+              ],
+            },
+          },
+          {
+            name: "productGreeksPadding",
+            type: {
+              array: [
                 {
-                  "defined": "ProductGreeks"
+                  defined: "ProductGreeks",
                 },
-                44
-              ]
-            }
-          },
-          {
-            "name": "updateTimestamp",
-            "type": {
-              "array": [
-                "u64",
-                2
-              ]
-            }
-          },
-          {
-            "name": "updateTimestampPadding",
-            "type": {
-              "array": [
-                "u64",
-                4
-              ]
-            }
-          },
-          {
-            "name": "retreatExpirationTimestamp",
-            "type": {
-              "array": [
-                "u64",
-                2
-              ]
-            }
-          },
-          {
-            "name": "retreatExpirationTimestampPadding",
-            "type": {
-              "array": [
-                "u64",
-                4
-              ]
-            }
-          },
-          {
-            "name": "interestRate",
-            "type": {
-              "array": [
-                "i64",
-                2
-              ]
-            }
-          },
-          {
-            "name": "interestRatePadding",
-            "type": {
-              "array": [
-                "i64",
-                4
-              ]
-            }
-          },
-          {
-            "name": "nodes",
-            "type": {
-              "array": [
-                "u64",
-                5
-              ]
-            }
-          },
-          {
-            "name": "volatility",
-            "type": {
-              "array": [
-                "u64",
-                10
-              ]
-            }
-          },
-          {
-            "name": "volatilityPadding",
-            "type": {
-              "array": [
-                "u64",
-                20
-              ]
-            }
-          },
-          {
-            "name": "nodeKeys",
-            "type": {
-              "array": [
-                "publicKey",
-                138
-              ]
-            }
-          },
-          {
-            "name": "haltForcePricing",
-            "type": {
-              "array": [
-                "bool",
-                6
-              ]
-            }
-          },
-          {
-            "name": "perpUpdateTimestamp",
-            "type": "u64"
-          },
-          {
-            "name": "perpFundingDelta",
-            "type": {
-              "defined": "AnchorDecimal"
-            }
-          },
-          {
-            "name": "perpLatestFundingRate",
-            "type": {
-              "defined": "AnchorDecimal"
-            }
-          },
-          {
-            "name": "perpLatestMidpoint",
-            "type": "u64"
-          },
-          {
-            "name": "padding",
-            "type": {
-              "array": [
-                "u8",
-                1593
-              ]
-            }
-          }
-        ]
-      }
-    },
-    {
-      "name": "marketIndexes",
-      "type": {
-        "kind": "struct",
-        "fields": [
-          {
-            "name": "nonce",
-            "type": "u8"
-          },
-          {
-            "name": "initialized",
-            "type": "bool"
-          },
-          {
-            "name": "indexes",
-            "type": {
-              "array": [
-                "u8",
-                138
-              ]
-            }
-          }
-        ]
-      }
-    },
-    {
-      "name": "openOrdersMap",
-      "type": {
-        "kind": "struct",
-        "fields": [
-          {
-            "name": "userKey",
-            "type": "publicKey"
-          }
-        ]
-      }
-    },
-    {
-      "name": "state",
-      "type": {
-        "kind": "struct",
-        "fields": [
-          {
-            "name": "admin",
-            "type": "publicKey"
-          },
-          {
-            "name": "stateNonce",
-            "type": "u8"
-          },
-          {
-            "name": "serumNonce",
-            "type": "u8"
-          },
-          {
-            "name": "mintAuthNonce",
-            "type": "u8"
-          },
-          {
-            "name": "numUnderlyings",
-            "type": "u8"
-          },
-          {
-            "name": "numFlexUnderlyings",
-            "type": "u8"
-          },
-          {
-            "name": "null",
-            "type": {
-              "array": [
-                "u8",
-                7
-              ]
-            }
-          },
-          {
-            "name": "strikeInitializationThresholdSeconds",
-            "type": "u32"
-          },
-          {
-            "name": "pricingFrequencySeconds",
-            "type": "u32"
-          },
-          {
-            "name": "liquidatorLiquidationPercentage",
-            "type": "u32"
-          },
-          {
-            "name": "insuranceVaultLiquidationPercentage",
-            "type": "u32"
-          },
-          {
-            "name": "nativeD1TradeFeePercentage",
-            "type": "u64"
-          },
-          {
-            "name": "nativeD1UnderlyingFeePercentage",
-            "type": "u64"
-          },
-          {
-            "name": "nativeWhitelistUnderlyingFeePercentage",
-            "type": "u64"
-          },
-          {
-            "name": "nativeDepositLimit",
-            "type": "u64"
-          },
-          {
-            "name": "expirationThresholdSeconds",
-            "type": "u32"
-          },
-          {
-            "name": "positionMovementFeeBps",
-            "type": "u8"
-          },
-          {
-            "name": "marginConcessionPercentage",
-            "type": "u8"
-          },
-          {
-            "name": "treasuryWalletNonce",
-            "type": "u8"
-          },
-          {
-            "name": "nativeOptionTradeFeePercentage",
-            "type": "u64"
-          },
-          {
-            "name": "nativeOptionUnderlyingFeePercentage",
-            "type": "u64"
-          },
-          {
-            "name": "referralsAdmin",
-            "type": "publicKey"
-          },
-          {
-            "name": "referralsRewardsWalletNonce",
-            "type": "u8"
-          },
-          {
-            "name": "maxPerpDeltaAge",
-            "type": "u16"
-          },
-          {
-            "name": "secondaryAdmin",
-            "type": "publicKey"
-          },
-          {
-            "name": "crossHaltState",
-            "type": {
-              "defined": "CrossHaltState"
-            }
-          },
-          {
-            "name": "padding",
-            "type": {
-              "array": [
-                "u8",
-                6
-              ]
-            }
-          }
-        ]
-      }
-    },
-    {
-      "name": "underlying",
-      "type": {
-        "kind": "struct",
-        "fields": [
-          {
-            "name": "mint",
-            "type": "publicKey"
-          }
-        ]
-      }
-    },
-    {
-      "name": "settlementAccount",
-      "type": {
-        "kind": "struct",
-        "fields": [
-          {
-            "name": "settlementPrice",
-            "type": "u64"
-          },
-          {
-            "name": "strikes",
-            "type": {
-              "array": [
-                "u64",
-                23
-              ]
-            }
-          }
-        ]
-      }
-    },
-    {
-      "name": "perpSyncQueue",
-      "type": {
-        "kind": "struct",
-        "fields": [
-          {
-            "name": "nonce",
-            "type": "u8"
-          },
-          {
-            "name": "head",
-            "type": "u16"
-          },
-          {
-            "name": "length",
-            "type": "u16"
-          },
-          {
-            "name": "queue",
-            "type": {
-              "array": [
+                44,
+              ],
+            },
+          },
+          {
+            name: "updateTimestamp",
+            type: {
+              array: ["u64", 2],
+            },
+          },
+          {
+            name: "updateTimestampPadding",
+            type: {
+              array: ["u64", 4],
+            },
+          },
+          {
+            name: "retreatExpirationTimestamp",
+            type: {
+              array: ["u64", 2],
+            },
+          },
+          {
+            name: "retreatExpirationTimestampPadding",
+            type: {
+              array: ["u64", 4],
+            },
+          },
+          {
+            name: "interestRate",
+            type: {
+              array: ["i64", 2],
+            },
+          },
+          {
+            name: "interestRatePadding",
+            type: {
+              array: ["i64", 4],
+            },
+          },
+          {
+            name: "nodes",
+            type: {
+              array: ["u64", 5],
+            },
+          },
+          {
+            name: "volatility",
+            type: {
+              array: ["u64", 10],
+            },
+          },
+          {
+            name: "volatilityPadding",
+            type: {
+              array: ["u64", 20],
+            },
+          },
+          {
+            name: "nodeKeys",
+            type: {
+              array: ["publicKey", 138],
+            },
+          },
+          {
+            name: "haltForcePricing",
+            type: {
+              array: ["bool", 6],
+            },
+          },
+          {
+            name: "perpUpdateTimestamp",
+            type: "u64",
+          },
+          {
+            name: "perpFundingDelta",
+            type: {
+              defined: "AnchorDecimal",
+            },
+          },
+          {
+            name: "perpLatestFundingRate",
+            type: {
+              defined: "AnchorDecimal",
+            },
+          },
+          {
+            name: "perpLatestMidpoint",
+            type: "u64",
+          },
+          {
+            name: "padding",
+            type: {
+              array: ["u8", 1593],
+            },
+          },
+        ],
+      },
+    },
+    {
+      name: "marketIndexes",
+      type: {
+        kind: "struct",
+        fields: [
+          {
+            name: "nonce",
+            type: "u8",
+          },
+          {
+            name: "initialized",
+            type: "bool",
+          },
+          {
+            name: "indexes",
+            type: {
+              array: ["u8", 138],
+            },
+          },
+        ],
+      },
+    },
+    {
+      name: "openOrdersMap",
+      type: {
+        kind: "struct",
+        fields: [
+          {
+            name: "userKey",
+            type: "publicKey",
+          },
+        ],
+      },
+    },
+    {
+      name: "state",
+      type: {
+        kind: "struct",
+        fields: [
+          {
+            name: "admin",
+            type: "publicKey",
+          },
+          {
+            name: "stateNonce",
+            type: "u8",
+          },
+          {
+            name: "serumNonce",
+            type: "u8",
+          },
+          {
+            name: "mintAuthNonce",
+            type: "u8",
+          },
+          {
+            name: "numUnderlyings",
+            type: "u8",
+          },
+          {
+            name: "numFlexUnderlyings",
+            type: "u8",
+          },
+          {
+            name: "null",
+            type: {
+              array: ["u8", 7],
+            },
+          },
+          {
+            name: "strikeInitializationThresholdSeconds",
+            type: "u32",
+          },
+          {
+            name: "pricingFrequencySeconds",
+            type: "u32",
+          },
+          {
+            name: "liquidatorLiquidationPercentage",
+            type: "u32",
+          },
+          {
+            name: "insuranceVaultLiquidationPercentage",
+            type: "u32",
+          },
+          {
+            name: "nativeD1TradeFeePercentage",
+            type: "u64",
+          },
+          {
+            name: "nativeD1UnderlyingFeePercentage",
+            type: "u64",
+          },
+          {
+            name: "nativeWhitelistUnderlyingFeePercentage",
+            type: "u64",
+          },
+          {
+            name: "nativeDepositLimit",
+            type: "u64",
+          },
+          {
+            name: "expirationThresholdSeconds",
+            type: "u32",
+          },
+          {
+            name: "positionMovementFeeBps",
+            type: "u8",
+          },
+          {
+            name: "marginConcessionPercentage",
+            type: "u8",
+          },
+          {
+            name: "treasuryWalletNonce",
+            type: "u8",
+          },
+          {
+            name: "nativeOptionTradeFeePercentage",
+            type: "u64",
+          },
+          {
+            name: "nativeOptionUnderlyingFeePercentage",
+            type: "u64",
+          },
+          {
+            name: "referralsAdmin",
+            type: "publicKey",
+          },
+          {
+            name: "referralsRewardsWalletNonce",
+            type: "u8",
+          },
+          {
+            name: "maxPerpDeltaAge",
+            type: "u16",
+          },
+          {
+            name: "secondaryAdmin",
+            type: "publicKey",
+          },
+          {
+            name: "crossHaltState",
+            type: {
+              defined: "CrossHaltState",
+            },
+          },
+          {
+            name: "padding",
+            type: {
+              array: ["u8", 6],
+            },
+          },
+        ],
+      },
+    },
+    {
+      name: "underlying",
+      type: {
+        kind: "struct",
+        fields: [
+          {
+            name: "mint",
+            type: "publicKey",
+          },
+        ],
+      },
+    },
+    {
+      name: "settlementAccount",
+      type: {
+        kind: "struct",
+        fields: [
+          {
+            name: "settlementPrice",
+            type: "u64",
+          },
+          {
+            name: "strikes",
+            type: {
+              array: ["u64", 23],
+            },
+          },
+        ],
+      },
+    },
+    {
+      name: "perpSyncQueue",
+      type: {
+        kind: "struct",
+        fields: [
+          {
+            name: "nonce",
+            type: "u8",
+          },
+          {
+            name: "head",
+            type: "u16",
+          },
+          {
+            name: "length",
+            type: "u16",
+          },
+          {
+            name: "queue",
+            type: {
+              array: [
                 {
-                  "defined": "AnchorDecimal"
+                  defined: "AnchorDecimal",
                 },
-                600
-              ]
-            }
-          }
-        ]
-      }
-    },
-    {
-      "name": "zetaGroup",
-      "type": {
-        "kind": "struct",
-        "fields": [
-          {
-            "name": "nonce",
-            "type": "u8"
-          },
-          {
-            "name": "vaultNonce",
-            "type": "u8"
-          },
-          {
-            "name": "insuranceVaultNonce",
-            "type": "u8"
-          },
-          {
-            "name": "frontExpiryIndex",
-            "type": "u8"
-          },
-          {
-            "name": "haltState",
-            "type": {
-              "defined": "HaltState"
-            }
-          },
-          {
-            "name": "underlyingMint",
-            "type": "publicKey"
-          },
-          {
-            "name": "oracle",
-            "type": "publicKey"
-          },
-          {
-            "name": "greeks",
-            "type": "publicKey"
-          },
-          {
-            "name": "pricingParameters",
-            "type": {
-              "defined": "PricingParameters"
-            }
-          },
-          {
-            "name": "marginParameters",
-            "type": {
-              "defined": "MarginParameters"
-            }
-          },
-          {
-            "name": "products",
-            "type": {
-              "array": [
+                600,
+              ],
+            },
+          },
+        ],
+      },
+    },
+    {
+      name: "zetaGroup",
+      type: {
+        kind: "struct",
+        fields: [
+          {
+            name: "nonce",
+            type: "u8",
+          },
+          {
+            name: "vaultNonce",
+            type: "u8",
+          },
+          {
+            name: "insuranceVaultNonce",
+            type: "u8",
+          },
+          {
+            name: "frontExpiryIndex",
+            type: "u8",
+          },
+          {
+            name: "haltState",
+            type: {
+              defined: "HaltState",
+            },
+          },
+          {
+            name: "underlyingMint",
+            type: "publicKey",
+          },
+          {
+            name: "oracle",
+            type: "publicKey",
+          },
+          {
+            name: "greeks",
+            type: "publicKey",
+          },
+          {
+            name: "pricingParameters",
+            type: {
+              defined: "PricingParameters",
+            },
+          },
+          {
+            name: "marginParameters",
+            type: {
+              defined: "MarginParameters",
+            },
+          },
+          {
+            name: "products",
+            type: {
+              array: [
                 {
-                  "defined": "Product"
+                  defined: "Product",
                 },
-                46
-              ]
-            }
-          },
-          {
-            "name": "productsPadding",
-            "type": {
-              "array": [
+                46,
+              ],
+            },
+          },
+          {
+            name: "productsPadding",
+            type: {
+              array: [
                 {
-                  "defined": "Product"
+                  defined: "Product",
                 },
-                91
-              ]
-            }
-          },
-          {
-            "name": "perp",
-            "type": {
-              "defined": "Product"
-            }
-          },
-          {
-            "name": "expirySeries",
-            "type": {
-              "array": [
+                91,
+              ],
+            },
+          },
+          {
+            name: "perp",
+            type: {
+              defined: "Product",
+            },
+          },
+          {
+            name: "expirySeries",
+            type: {
+              array: [
                 {
-                  "defined": "ExpirySeries"
+                  defined: "ExpirySeries",
                 },
-                2
-              ]
-            }
-          },
-          {
-            "name": "expirySeriesPadding",
-            "type": {
-              "array": [
+                2,
+              ],
+            },
+          },
+          {
+            name: "expirySeriesPadding",
+            type: {
+              array: [
                 {
-                  "defined": "ExpirySeries"
+                  defined: "ExpirySeries",
                 },
-                4
-              ]
-            }
-          },
-          {
-            "name": "totalInsuranceVaultDeposits",
-            "type": "u64"
-          },
-          {
-            "name": "asset",
-            "type": {
-              "defined": "Asset"
-            }
-          },
-          {
-            "name": "expiryIntervalSeconds",
-            "type": "u32"
-          },
-          {
-            "name": "newExpiryThresholdSeconds",
-            "type": "u32"
-          },
-          {
-            "name": "perpParameters",
-            "type": {
-              "defined": "PerpParameters"
-            }
-          },
-          {
-            "name": "perpSyncQueue",
-            "type": "publicKey"
-          },
-          {
-            "name": "oracleBackupFeed",
-            "type": "publicKey"
-          },
-          {
-            "name": "perpsOnly",
-            "type": "bool"
-          },
-          {
-            "name": "flexUnderlying",
-            "type": "bool"
-          },
-          {
-            "name": "padding",
-            "type": {
-              "array": [
-                "u8",
-                964
-              ]
-            }
-          }
-        ]
-      }
-    },
-    {
-      "name": "marketNode",
-      "type": {
-        "kind": "struct",
-        "fields": [
-          {
-            "name": "index",
-            "type": "u8"
-          },
-          {
-            "name": "nonce",
-            "type": "u8"
-          },
-          {
-            "name": "nodeUpdates",
-            "type": {
-              "array": [
-                "i64",
-                5
-              ]
-            }
-          },
-          {
-            "name": "interestUpdate",
-            "type": "i64"
-          }
-        ]
-      }
-    },
-    {
-      "name": "spreadAccount",
-      "type": {
-        "kind": "struct",
-        "fields": [
-          {
-            "name": "authority",
-            "type": "publicKey"
-          },
-          {
-            "name": "nonce",
-            "type": "u8"
-          },
-          {
-            "name": "balance",
-            "type": "u64"
-          },
-          {
-            "name": "seriesExpiry",
-            "type": {
-              "array": [
-                "u64",
-                5
-              ]
-            }
-          },
-          {
-            "name": "seriesExpiryPadding",
-            "type": "u64"
-          },
-          {
-            "name": "positions",
-            "type": {
-              "array": [
+                4,
+              ],
+            },
+          },
+          {
+            name: "totalInsuranceVaultDeposits",
+            type: "u64",
+          },
+          {
+            name: "asset",
+            type: {
+              defined: "Asset",
+            },
+          },
+          {
+            name: "expiryIntervalSeconds",
+            type: "u32",
+          },
+          {
+            name: "newExpiryThresholdSeconds",
+            type: "u32",
+          },
+          {
+            name: "perpParameters",
+            type: {
+              defined: "PerpParameters",
+            },
+          },
+          {
+            name: "perpSyncQueue",
+            type: "publicKey",
+          },
+          {
+            name: "oracleBackupFeed",
+            type: "publicKey",
+          },
+          {
+            name: "perpsOnly",
+            type: "bool",
+          },
+          {
+            name: "flexUnderlying",
+            type: "bool",
+          },
+          {
+            name: "padding",
+            type: {
+              array: ["u8", 964],
+            },
+          },
+        ],
+      },
+    },
+    {
+      name: "marketNode",
+      type: {
+        kind: "struct",
+        fields: [
+          {
+            name: "index",
+            type: "u8",
+          },
+          {
+            name: "nonce",
+            type: "u8",
+          },
+          {
+            name: "nodeUpdates",
+            type: {
+              array: ["i64", 5],
+            },
+          },
+          {
+            name: "interestUpdate",
+            type: "i64",
+          },
+        ],
+      },
+    },
+    {
+      name: "spreadAccount",
+      type: {
+        kind: "struct",
+        fields: [
+          {
+            name: "authority",
+            type: "publicKey",
+          },
+          {
+            name: "nonce",
+            type: "u8",
+          },
+          {
+            name: "balance",
+            type: "u64",
+          },
+          {
+            name: "seriesExpiry",
+            type: {
+              array: ["u64", 5],
+            },
+          },
+          {
+            name: "seriesExpiryPadding",
+            type: "u64",
+          },
+          {
+            name: "positions",
+            type: {
+              array: [
                 {
-                  "defined": "Position"
+                  defined: "Position",
                 },
-                46
-              ]
-            }
-          },
-          {
-            "name": "positionsPadding",
-            "type": {
-              "array": [
+                46,
+              ],
+            },
+          },
+          {
+            name: "positionsPadding",
+            type: {
+              array: [
                 {
-                  "defined": "Position"
+                  defined: "Position",
                 },
-                92
-              ]
-            }
-          },
-          {
-            "name": "asset",
-            "type": {
-              "defined": "Asset"
-            }
-          },
-          {
-            "name": "padding",
-            "type": {
-              "array": [
-                "u8",
-                262
-              ]
-            }
-          }
-        ]
-      }
-    },
-    {
-      "name": "crossMarginAccount",
-      "type": {
-        "kind": "struct",
-        "fields": [
-          {
-            "name": "authority",
-            "type": "publicKey"
-          },
-          {
-            "name": "delegatedPubkey",
-            "type": "publicKey"
-          },
-          {
-            "name": "nonce",
-            "type": "u8"
-          },
-          {
-            "name": "userTokenAccountNonce",
-            "type": "u8"
-          },
-          {
-            "name": "forceCancelFlag",
-            "type": "bool"
-          },
-          {
-            "name": "accountType",
-            "type": {
-              "defined": "MarginAccountType"
-            }
-          },
-          {
-            "name": "openOrdersNonce",
-            "type": {
-              "array": [
-                "u8",
-                5
-              ]
-            }
-          },
-          {
-            "name": "openOrdersNoncePadding",
-            "type": {
-              "array": [
-                "u8",
-                20
-              ]
-            }
-          },
-          {
-            "name": "rebalanceAmount",
-            "type": "i64"
-          },
-          {
-            "name": "lastFundingDeltas",
-            "type": {
-              "array": [
+                92,
+              ],
+            },
+          },
+          {
+            name: "asset",
+            type: {
+              defined: "Asset",
+            },
+          },
+          {
+            name: "padding",
+            type: {
+              array: ["u8", 262],
+            },
+          },
+        ],
+      },
+    },
+    {
+      name: "crossMarginAccount",
+      type: {
+        kind: "struct",
+        fields: [
+          {
+            name: "authority",
+            type: "publicKey",
+          },
+          {
+            name: "delegatedPubkey",
+            type: "publicKey",
+          },
+          {
+            name: "nonce",
+            type: "u8",
+          },
+          {
+            name: "userTokenAccountNonce",
+            type: "u8",
+          },
+          {
+            name: "forceCancelFlag",
+            type: "bool",
+          },
+          {
+            name: "accountType",
+            type: {
+              defined: "MarginAccountType",
+            },
+          },
+          {
+            name: "openOrdersNonce",
+            type: {
+              array: ["u8", 5],
+            },
+          },
+          {
+            name: "openOrdersNoncePadding",
+            type: {
+              array: ["u8", 20],
+            },
+          },
+          {
+            name: "rebalanceAmount",
+            type: "i64",
+          },
+          {
+            name: "lastFundingDeltas",
+            type: {
+              array: [
                 {
-                  "defined": "AnchorDecimal"
+                  defined: "AnchorDecimal",
                 },
-                5
-              ]
-            }
-          },
-          {
-            "name": "lastFundingDeltasPadding",
-            "type": {
-              "array": [
+                5,
+              ],
+            },
+          },
+          {
+            name: "lastFundingDeltasPadding",
+            type: {
+              array: [
                 {
-                  "defined": "AnchorDecimal"
+                  defined: "AnchorDecimal",
                 },
-                20
-              ]
-            }
-          },
-          {
-            "name": "crossMarginProductLedgers",
-            "type": {
-              "array": [
+                20,
+              ],
+            },
+          },
+          {
+            name: "crossMarginProductLedgers",
+            type: {
+              array: [
                 {
-                  "defined": "CrossMarginProductLedger"
+                  defined: "CrossMarginProductLedger",
                 },
-<<<<<<< HEAD
-                5
-              ]
-            }
-          },
-          {
-            "name": "crossMarginProductLedgersPadding",
-            "type": {
-              "array": [
+                150,
+              ],
+            },
+          },
+          {
+            name: "padding",
+            type: {
+              array: ["u8", 3349],
+            },
+          },
+        ],
+      },
+    },
+    {
+      name: "marginAccount",
+      type: {
+        kind: "struct",
+        fields: [
+          {
+            name: "authority",
+            type: "publicKey",
+          },
+          {
+            name: "nonce",
+            type: "u8",
+          },
+          {
+            name: "balance",
+            type: "u64",
+          },
+          {
+            name: "forceCancelFlag",
+            type: "bool",
+          },
+          {
+            name: "openOrdersNonce",
+            type: {
+              array: ["u8", 138],
+            },
+          },
+          {
+            name: "seriesExpiry",
+            type: {
+              array: ["u64", 5],
+            },
+          },
+          {
+            name: "seriesExpiryPadding",
+            type: "u64",
+          },
+          {
+            name: "productLedgers",
+            type: {
+              array: [
                 {
-                  "defined": "CrossMarginProductLedger"
+                  defined: "ProductLedger",
                 },
-                20
-=======
-                150
->>>>>>> 4f860696
-              ]
-            }
-          },
-          {
-            "name": "padding",
-            "type": {
-              "array": [
-                "u8",
-<<<<<<< HEAD
-                4000
-=======
-                3349
->>>>>>> 4f860696
-              ]
-            }
-          }
-        ]
-      }
-    },
-    {
-      "name": "marginAccount",
-      "type": {
-        "kind": "struct",
-        "fields": [
-          {
-            "name": "authority",
-            "type": "publicKey"
-          },
-          {
-            "name": "nonce",
-            "type": "u8"
-          },
-          {
-            "name": "balance",
-            "type": "u64"
-          },
-          {
-            "name": "forceCancelFlag",
-            "type": "bool"
-          },
-          {
-            "name": "openOrdersNonce",
-            "type": {
-              "array": [
-                "u8",
-                138
-              ]
-            }
-          },
-          {
-            "name": "seriesExpiry",
-            "type": {
-              "array": [
-                "u64",
-                5
-              ]
-            }
-          },
-          {
-            "name": "seriesExpiryPadding",
-            "type": "u64"
-          },
-          {
-            "name": "productLedgers",
-            "type": {
-              "array": [
+                46,
+              ],
+            },
+          },
+          {
+            name: "productLedgersPadding",
+            type: {
+              array: [
                 {
-                  "defined": "ProductLedger"
+                  defined: "ProductLedger",
                 },
-                46
-              ]
-            }
-          },
-          {
-            "name": "productLedgersPadding",
-            "type": {
-              "array": [
-                {
-                  "defined": "ProductLedger"
-                },
-                91
-              ]
-            }
-          },
-          {
-            "name": "perpProductLedger",
-            "type": {
-              "defined": "ProductLedger"
-            }
-          },
-          {
-            "name": "rebalanceAmount",
-            "type": "i64"
-          },
-          {
-            "name": "asset",
-            "type": {
-              "defined": "Asset"
-            }
-          },
-          {
-            "name": "accountType",
-            "type": {
-              "defined": "MarginAccountType"
-            }
-          },
-          {
-            "name": "lastFundingDelta",
-            "type": {
-              "defined": "AnchorDecimal"
-            }
-          },
-          {
-            "name": "delegatedPubkey",
-            "type": "publicKey"
-          },
-          {
-            "name": "padding",
-            "type": {
-              "array": [
-                "u8",
-                338
-              ]
-            }
-          }
-        ]
-      }
-    },
-    {
-      "name": "socializedLossAccount",
-      "type": {
-        "kind": "struct",
-        "fields": [
-          {
-            "name": "nonce",
-            "type": "u8"
-          },
-          {
-            "name": "overbankruptAmount",
-            "type": "u64"
-          }
-        ]
-      }
-    },
-    {
-      "name": "whitelistDepositAccount",
-      "type": {
-        "kind": "struct",
-        "fields": [
-          {
-            "name": "nonce",
-            "type": "u8"
-          },
-          {
-            "name": "userKey",
-            "type": "publicKey"
-          }
-        ]
-      }
-    },
-    {
-      "name": "whitelistInsuranceAccount",
-      "type": {
-        "kind": "struct",
-        "fields": [
-          {
-            "name": "nonce",
-            "type": "u8"
-          },
-          {
-            "name": "userKey",
-            "type": "publicKey"
-          }
-        ]
-      }
-    },
-    {
-      "name": "insuranceDepositAccount",
-      "type": {
-        "kind": "struct",
-        "fields": [
-          {
-            "name": "nonce",
-            "type": "u8"
-          },
-          {
-            "name": "amount",
-            "type": "u64"
-          }
-        ]
-      }
-    },
-    {
-      "name": "whitelistTradingFeesAccount",
-      "type": {
-        "kind": "struct",
-        "fields": [
-          {
-            "name": "nonce",
-            "type": "u8"
-          },
-          {
-            "name": "userKey",
-            "type": "publicKey"
-          }
-        ]
-      }
-    },
-    {
-      "name": "referrerAccount",
-      "type": {
-        "kind": "struct",
-        "fields": [
-          {
-            "name": "nonce",
-            "type": "u8"
-          },
-          {
-            "name": "hasAlias",
-            "type": "bool"
-          },
-          {
-            "name": "referrer",
-            "type": "publicKey"
-          },
-          {
-            "name": "pendingRewards",
-            "type": "u64"
-          },
-          {
-            "name": "claimedRewards",
-            "type": "u64"
-          }
-        ]
-      }
-    },
-    {
-      "name": "referralAccount",
-      "type": {
-        "kind": "struct",
-        "fields": [
-          {
-            "name": "nonce",
-            "type": "u8"
-          },
-          {
-            "name": "referrer",
-            "type": "publicKey"
-          },
-          {
-            "name": "user",
-            "type": "publicKey"
-          },
-          {
-            "name": "timestamp",
-            "type": "u64"
-          },
-          {
-            "name": "pendingRewards",
-            "type": "u64"
-          },
-          {
-            "name": "claimedRewards",
-            "type": "u64"
-          }
-        ]
-      }
-    },
-    {
-      "name": "referrerAlias",
-      "type": {
-        "kind": "struct",
-        "fields": [
-          {
-            "name": "nonce",
-            "type": "u8"
-          },
-          {
-            "name": "alias",
-            "type": {
-              "array": [
-                "u8",
-                15
-              ]
-            }
-          },
-          {
-            "name": "referrer",
-            "type": "publicKey"
-          }
-        ]
-      }
-    }
+                91,
+              ],
+            },
+          },
+          {
+            name: "perpProductLedger",
+            type: {
+              defined: "ProductLedger",
+            },
+          },
+          {
+            name: "rebalanceAmount",
+            type: "i64",
+          },
+          {
+            name: "asset",
+            type: {
+              defined: "Asset",
+            },
+          },
+          {
+            name: "accountType",
+            type: {
+              defined: "MarginAccountType",
+            },
+          },
+          {
+            name: "lastFundingDelta",
+            type: {
+              defined: "AnchorDecimal",
+            },
+          },
+          {
+            name: "delegatedPubkey",
+            type: "publicKey",
+          },
+          {
+            name: "padding",
+            type: {
+              array: ["u8", 338],
+            },
+          },
+        ],
+      },
+    },
+    {
+      name: "socializedLossAccount",
+      type: {
+        kind: "struct",
+        fields: [
+          {
+            name: "nonce",
+            type: "u8",
+          },
+          {
+            name: "overbankruptAmount",
+            type: "u64",
+          },
+        ],
+      },
+    },
+    {
+      name: "whitelistDepositAccount",
+      type: {
+        kind: "struct",
+        fields: [
+          {
+            name: "nonce",
+            type: "u8",
+          },
+          {
+            name: "userKey",
+            type: "publicKey",
+          },
+        ],
+      },
+    },
+    {
+      name: "whitelistInsuranceAccount",
+      type: {
+        kind: "struct",
+        fields: [
+          {
+            name: "nonce",
+            type: "u8",
+          },
+          {
+            name: "userKey",
+            type: "publicKey",
+          },
+        ],
+      },
+    },
+    {
+      name: "insuranceDepositAccount",
+      type: {
+        kind: "struct",
+        fields: [
+          {
+            name: "nonce",
+            type: "u8",
+          },
+          {
+            name: "amount",
+            type: "u64",
+          },
+        ],
+      },
+    },
+    {
+      name: "whitelistTradingFeesAccount",
+      type: {
+        kind: "struct",
+        fields: [
+          {
+            name: "nonce",
+            type: "u8",
+          },
+          {
+            name: "userKey",
+            type: "publicKey",
+          },
+        ],
+      },
+    },
+    {
+      name: "referrerAccount",
+      type: {
+        kind: "struct",
+        fields: [
+          {
+            name: "nonce",
+            type: "u8",
+          },
+          {
+            name: "hasAlias",
+            type: "bool",
+          },
+          {
+            name: "referrer",
+            type: "publicKey",
+          },
+          {
+            name: "pendingRewards",
+            type: "u64",
+          },
+          {
+            name: "claimedRewards",
+            type: "u64",
+          },
+        ],
+      },
+    },
+    {
+      name: "referralAccount",
+      type: {
+        kind: "struct",
+        fields: [
+          {
+            name: "nonce",
+            type: "u8",
+          },
+          {
+            name: "referrer",
+            type: "publicKey",
+          },
+          {
+            name: "user",
+            type: "publicKey",
+          },
+          {
+            name: "timestamp",
+            type: "u64",
+          },
+          {
+            name: "pendingRewards",
+            type: "u64",
+          },
+          {
+            name: "claimedRewards",
+            type: "u64",
+          },
+        ],
+      },
+    },
+    {
+      name: "referrerAlias",
+      type: {
+        kind: "struct",
+        fields: [
+          {
+            name: "nonce",
+            type: "u8",
+          },
+          {
+            name: "alias",
+            type: {
+              array: ["u8", 15],
+            },
+          },
+          {
+            name: "referrer",
+            type: "publicKey",
+          },
+        ],
+      },
+    },
   ],
-  "types": [
-    {
-      "name": "ProductGreeks",
-      "type": {
-        "kind": "struct",
-        "fields": [
-          {
-            "name": "delta",
-            "type": "u64"
-          },
-          {
-            "name": "vega",
-            "type": {
-              "defined": "AnchorDecimal"
-            }
-          },
-          {
-            "name": "volatility",
-            "type": {
-              "defined": "AnchorDecimal"
-            }
-          }
-        ]
-      }
-    },
-    {
-      "name": "AnchorDecimal",
-      "type": {
-        "kind": "struct",
-        "fields": [
-          {
-            "name": "flags",
-            "type": "u32"
-          },
-          {
-            "name": "hi",
-            "type": "u32"
-          },
-          {
-            "name": "lo",
-            "type": "u32"
-          },
-          {
-            "name": "mid",
-            "type": "u32"
-          }
-        ]
-      }
-    },
-    {
-      "name": "CrossHaltState",
-      "type": {
-        "kind": "struct",
-        "fields": [
-          {
-            "name": "halted",
-            "type": "bool"
-          },
-          {
-            "name": "spotPrice",
-            "type": "u64"
-          },
-          {
-            "name": "timestamp",
-            "type": "u64"
-          },
-          {
-            "name": "markPricesSet",
-            "type": {
-              "array": [
-                "bool",
-                5
-              ]
-            }
-          },
-          {
-            "name": "markPricesSetPadding",
-            "type": {
-              "array": [
-                "bool",
-                20
-              ]
-            }
-          },
-          {
-            "name": "marketCleaned",
-            "type": {
-              "array": [
-                "bool",
-                5
-              ]
-            }
-          },
-          {
-            "name": "marketCleanedPadding",
-            "type": {
-              "array": [
-                "bool",
-                20
-              ]
-            }
-          }
-        ]
-      }
-    },
-    {
-      "name": "HaltState",
-      "type": {
-        "kind": "struct",
-        "fields": [
-          {
-            "name": "halted",
-            "type": "bool"
-          },
-          {
-            "name": "spotPrice",
-            "type": "u64"
-          },
-          {
-            "name": "timestamp",
-            "type": "u64"
-          },
-          {
-            "name": "markPricesSet",
-            "type": {
-              "array": [
-                "bool",
-                2
-              ]
-            }
-          },
-          {
-            "name": "markPricesSetPadding",
-            "type": {
-              "array": [
-                "bool",
-                3
-              ]
-            }
-          },
-          {
-            "name": "perpMarkPriceSet",
-            "type": "bool"
-          },
-          {
-            "name": "marketNodesCleaned",
-            "type": {
-              "array": [
-                "bool",
-                2
-              ]
-            }
-          },
-          {
-            "name": "marketNodesCleanedPadding",
-            "type": {
-              "array": [
-                "bool",
-                4
-              ]
-            }
-          },
-          {
-            "name": "marketCleaned",
-            "type": {
-              "array": [
-                "bool",
-                46
-              ]
-            }
-          },
-          {
-            "name": "marketCleanedPadding",
-            "type": {
-              "array": [
-                "bool",
-                91
-              ]
-            }
-          },
-          {
-            "name": "perpMarketCleaned",
-            "type": "bool"
-          }
-        ]
-      }
-    },
-    {
-      "name": "PricingParameters",
-      "type": {
-        "kind": "struct",
-        "fields": [
-          {
-            "name": "optionTradeNormalizer",
-            "type": {
-              "defined": "AnchorDecimal"
-            }
-          },
-          {
-            "name": "futureTradeNormalizer",
-            "type": {
-              "defined": "AnchorDecimal"
-            }
-          },
-          {
-            "name": "maxVolatilityRetreat",
-            "type": {
-              "defined": "AnchorDecimal"
-            }
-          },
-          {
-            "name": "maxInterestRetreat",
-            "type": {
-              "defined": "AnchorDecimal"
-            }
-          },
-          {
-            "name": "maxDelta",
-            "type": "u64"
-          },
-          {
-            "name": "minDelta",
-            "type": "u64"
-          },
-          {
-            "name": "minVolatility",
-            "type": "u64"
-          },
-          {
-            "name": "maxVolatility",
-            "type": "u64"
-          },
-          {
-            "name": "minInterestRate",
-            "type": "i64"
-          },
-          {
-            "name": "maxInterestRate",
-            "type": "i64"
-          }
-        ]
-      }
-    },
-    {
-      "name": "MarginParameters",
-      "type": {
-        "kind": "struct",
-        "fields": [
-          {
-            "name": "futureMarginInitial",
-            "type": "u64"
-          },
-          {
-            "name": "futureMarginMaintenance",
-            "type": "u64"
-          },
-          {
-            "name": "optionMarkPercentageLongInitial",
-            "type": "u64"
-          },
-          {
-            "name": "optionSpotPercentageLongInitial",
-            "type": "u64"
-          },
-          {
-            "name": "optionSpotPercentageShortInitial",
-            "type": "u64"
-          },
-          {
-            "name": "optionDynamicPercentageShortInitial",
-            "type": "u64"
-          },
-          {
-            "name": "optionMarkPercentageLongMaintenance",
-            "type": "u64"
-          },
-          {
-            "name": "optionSpotPercentageLongMaintenance",
-            "type": "u64"
-          },
-          {
-            "name": "optionSpotPercentageShortMaintenance",
-            "type": "u64"
-          },
-          {
-            "name": "optionDynamicPercentageShortMaintenance",
-            "type": "u64"
-          },
-          {
-            "name": "optionShortPutCapPercentage",
-            "type": "u64"
-          },
-          {
-            "name": "padding",
-            "type": {
-              "array": [
-                "u8",
-                32
-              ]
-            }
-          }
-        ]
-      }
-    },
-    {
-      "name": "PerpParameters",
-      "type": {
-        "kind": "struct",
-        "fields": [
-          {
-            "name": "minFundingRatePercent",
-            "type": "i64"
-          },
-          {
-            "name": "maxFundingRatePercent",
-            "type": "i64"
-          },
-          {
-            "name": "impactCashDelta",
-            "type": "u64"
-          }
-        ]
-      }
-    },
-    {
-      "name": "ExpirySeries",
-      "type": {
-        "kind": "struct",
-        "fields": [
-          {
-            "name": "activeTs",
-            "type": "u64"
-          },
-          {
-            "name": "expiryTs",
-            "type": "u64"
-          },
-          {
-            "name": "dirty",
-            "type": "bool"
-          },
-          {
-            "name": "padding",
-            "type": {
-              "array": [
-                "u8",
-                15
-              ]
-            }
-          }
-        ]
-      }
-    },
-    {
-      "name": "Strike",
-      "type": {
-        "kind": "struct",
-        "fields": [
-          {
-            "name": "isSet",
-            "type": "bool"
-          },
-          {
-            "name": "value",
-            "type": "u64"
-          }
-        ]
-      }
-    },
-    {
-      "name": "Product",
-      "type": {
-        "kind": "struct",
-        "fields": [
-          {
-            "name": "market",
-            "type": "publicKey"
-          },
-          {
-            "name": "strike",
-            "type": {
-              "defined": "Strike"
-            }
-          },
-          {
-            "name": "dirty",
-            "type": "bool"
-          },
-          {
-            "name": "kind",
-            "type": {
-              "defined": "Kind"
-            }
-          }
-        ]
-      }
-    },
-    {
-      "name": "Position",
-      "type": {
-        "kind": "struct",
-        "fields": [
-          {
-            "name": "size",
-            "type": "i64"
-          },
-          {
-            "name": "costOfTrades",
-            "type": "u64"
-          }
-        ]
-      }
-    },
-    {
-      "name": "OrderState",
-      "type": {
-        "kind": "struct",
-        "fields": [
-          {
-            "name": "closingOrders",
-            "type": "u64"
-          },
-          {
-            "name": "openingOrders",
-            "type": {
-              "array": [
-                "u64",
-                2
-              ]
-            }
-          }
-        ]
-      }
-    },
-    {
-      "name": "CrossMarginProductLedger",
-      "type": {
-        "kind": "struct",
-        "fields": [
-          {
-            "name": "asset",
-            "type": {
-              "defined": "Asset"
-            }
-          },
-          {
-            "name": "productLedger",
-            "type": {
-              "defined": "ProductLedger"
-            }
-          }
-        ]
-      }
-    },
-    {
-      "name": "ProductLedger",
-      "type": {
-        "kind": "struct",
-        "fields": [
-          {
-            "name": "position",
-            "type": {
-              "defined": "Position"
-            }
-          },
-          {
-            "name": "orderState",
-            "type": {
-              "defined": "OrderState"
-            }
-          }
-        ]
-      }
-    },
-    {
-      "name": "HaltZetaGroupArgs",
-      "type": {
-        "kind": "struct",
-        "fields": [
-          {
-            "name": "spotPrice",
-            "type": "u64"
-          },
-          {
-            "name": "timestamp",
-            "type": "u64"
-          }
-        ]
-      }
-    },
-    {
-      "name": "UpdateVolatilityArgs",
-      "type": {
-        "kind": "struct",
-        "fields": [
-          {
-            "name": "expiryIndex",
-            "type": "u8"
-          },
-          {
-            "name": "volatility",
-            "type": {
-              "array": [
-                "u64",
-                5
-              ]
-            }
-          }
-        ]
-      }
-    },
-    {
-      "name": "UpdateInterestRateArgs",
-      "type": {
-        "kind": "struct",
-        "fields": [
-          {
-            "name": "expiryIndex",
-            "type": "u8"
-          },
-          {
-            "name": "interestRate",
-            "type": "i64"
-          }
-        ]
-      }
-    },
-    {
-      "name": "SetReferralsRewardsArgs",
-      "type": {
-        "kind": "struct",
-        "fields": [
-          {
-            "name": "referralsAccountKey",
-            "type": "publicKey"
-          },
-          {
-            "name": "pendingRewards",
-            "type": "u64"
-          },
-          {
-            "name": "overwrite",
-            "type": "bool"
-          }
-        ]
-      }
-    },
-    {
-      "name": "ExpireSeriesOverrideArgs",
-      "type": {
-        "kind": "struct",
-        "fields": [
-          {
-            "name": "settlementNonce",
-            "type": "u8"
-          },
-          {
-            "name": "settlementPrice",
-            "type": "u64"
-          }
-        ]
-      }
-    },
-    {
-      "name": "InitializeMarketArgs",
-      "type": {
-        "kind": "struct",
-        "fields": [
-          {
-            "name": "index",
-            "type": "u8"
-          },
-          {
-            "name": "marketNonce",
-            "type": "u8"
-          },
-          {
-            "name": "baseMintNonce",
-            "type": "u8"
-          },
-          {
-            "name": "quoteMintNonce",
-            "type": "u8"
-          },
-          {
-            "name": "zetaBaseVaultNonce",
-            "type": "u8"
-          },
-          {
-            "name": "zetaQuoteVaultNonce",
-            "type": "u8"
-          },
-          {
-            "name": "dexBaseVaultNonce",
-            "type": "u8"
-          },
-          {
-            "name": "dexQuoteVaultNonce",
-            "type": "u8"
-          },
-          {
-            "name": "vaultSignerNonce",
-            "type": "u64"
-          }
-        ]
-      }
-    },
-    {
-      "name": "InitializeStateArgs",
-      "type": {
-        "kind": "struct",
-        "fields": [
-          {
-            "name": "stateNonce",
-            "type": "u8"
-          },
-          {
-            "name": "serumNonce",
-            "type": "u8"
-          },
-          {
-            "name": "mintAuthNonce",
-            "type": "u8"
-          },
-          {
-            "name": "strikeInitializationThresholdSeconds",
-            "type": "u32"
-          },
-          {
-            "name": "pricingFrequencySeconds",
-            "type": "u32"
-          },
-          {
-            "name": "liquidatorLiquidationPercentage",
-            "type": "u32"
-          },
-          {
-            "name": "insuranceVaultLiquidationPercentage",
-            "type": "u32"
-          },
-          {
-            "name": "nativeD1TradeFeePercentage",
-            "type": "u64"
-          },
-          {
-            "name": "nativeD1UnderlyingFeePercentage",
-            "type": "u64"
-          },
-          {
-            "name": "nativeOptionTradeFeePercentage",
-            "type": "u64"
-          },
-          {
-            "name": "nativeOptionUnderlyingFeePercentage",
-            "type": "u64"
-          },
-          {
-            "name": "nativeWhitelistUnderlyingFeePercentage",
-            "type": "u64"
-          },
-          {
-            "name": "nativeDepositLimit",
-            "type": "u64"
-          },
-          {
-            "name": "expirationThresholdSeconds",
-            "type": "u32"
-          },
-          {
-            "name": "positionMovementFeeBps",
-            "type": "u8"
-          },
-          {
-            "name": "marginConcessionPercentage",
-            "type": "u8"
-          },
-          {
-            "name": "maxPerpDeltaAgeSeconds",
-            "type": "u16"
-          }
-        ]
-      }
-    },
-    {
-      "name": "InitializeMarketNodeArgs",
-      "type": {
-        "kind": "struct",
-        "fields": [
-          {
-            "name": "nonce",
-            "type": "u8"
-          },
-          {
-            "name": "index",
-            "type": "u8"
-          }
-        ]
-      }
-    },
-    {
-      "name": "OverrideExpiryArgs",
-      "type": {
-        "kind": "struct",
-        "fields": [
-          {
-            "name": "expiryIndex",
-            "type": "u8"
-          },
-          {
-            "name": "activeTs",
-            "type": "u64"
-          },
-          {
-            "name": "expiryTs",
-            "type": "u64"
-          }
-        ]
-      }
-    },
-    {
-      "name": "UpdateStateArgs",
-      "type": {
-        "kind": "struct",
-        "fields": [
-          {
-            "name": "strikeInitializationThresholdSeconds",
-            "type": "u32"
-          },
-          {
-            "name": "pricingFrequencySeconds",
-            "type": "u32"
-          },
-          {
-            "name": "liquidatorLiquidationPercentage",
-            "type": "u32"
-          },
-          {
-            "name": "insuranceVaultLiquidationPercentage",
-            "type": "u32"
-          },
-          {
-            "name": "nativeD1TradeFeePercentage",
-            "type": "u64"
-          },
-          {
-            "name": "nativeD1UnderlyingFeePercentage",
-            "type": "u64"
-          },
-          {
-            "name": "nativeOptionTradeFeePercentage",
-            "type": "u64"
-          },
-          {
-            "name": "nativeOptionUnderlyingFeePercentage",
-            "type": "u64"
-          },
-          {
-            "name": "nativeWhitelistUnderlyingFeePercentage",
-            "type": "u64"
-          },
-          {
-            "name": "nativeDepositLimit",
-            "type": "u64"
-          },
-          {
-            "name": "expirationThresholdSeconds",
-            "type": "u32"
-          },
-          {
-            "name": "positionMovementFeeBps",
-            "type": "u8"
-          },
-          {
-            "name": "marginConcessionPercentage",
-            "type": "u8"
-          },
-          {
-            "name": "maxPerpDeltaAgeSeconds",
-            "type": "u16"
-          }
-        ]
-      }
-    },
-    {
-      "name": "UpdatePricingParametersArgs",
-      "type": {
-        "kind": "struct",
-        "fields": [
-          {
-            "name": "optionTradeNormalizer",
-            "type": "u64"
-          },
-          {
-            "name": "futureTradeNormalizer",
-            "type": "u64"
-          },
-          {
-            "name": "maxVolatilityRetreat",
-            "type": "u64"
-          },
-          {
-            "name": "maxInterestRetreat",
-            "type": "u64"
-          },
-          {
-            "name": "minDelta",
-            "type": "u64"
-          },
-          {
-            "name": "maxDelta",
-            "type": "u64"
-          },
-          {
-            "name": "minInterestRate",
-            "type": "i64"
-          },
-          {
-            "name": "maxInterestRate",
-            "type": "i64"
-          },
-          {
-            "name": "minVolatility",
-            "type": "u64"
-          },
-          {
-            "name": "maxVolatility",
-            "type": "u64"
-          }
-        ]
-      }
-    },
-    {
-      "name": "UpdateMarginParametersArgs",
-      "type": {
-        "kind": "struct",
-        "fields": [
-          {
-            "name": "futureMarginInitial",
-            "type": "u64"
-          },
-          {
-            "name": "futureMarginMaintenance",
-            "type": "u64"
-          },
-          {
-            "name": "optionMarkPercentageLongInitial",
-            "type": "u64"
-          },
-          {
-            "name": "optionSpotPercentageLongInitial",
-            "type": "u64"
-          },
-          {
-            "name": "optionSpotPercentageShortInitial",
-            "type": "u64"
-          },
-          {
-            "name": "optionDynamicPercentageShortInitial",
-            "type": "u64"
-          },
-          {
-            "name": "optionMarkPercentageLongMaintenance",
-            "type": "u64"
-          },
-          {
-            "name": "optionSpotPercentageLongMaintenance",
-            "type": "u64"
-          },
-          {
-            "name": "optionSpotPercentageShortMaintenance",
-            "type": "u64"
-          },
-          {
-            "name": "optionDynamicPercentageShortMaintenance",
-            "type": "u64"
-          },
-          {
-            "name": "optionShortPutCapPercentage",
-            "type": "u64"
-          }
-        ]
-      }
-    },
-    {
-      "name": "UpdatePerpParametersArgs",
-      "type": {
-        "kind": "struct",
-        "fields": [
-          {
-            "name": "minFundingRatePercent",
-            "type": "i64"
-          },
-          {
-            "name": "maxFundingRatePercent",
-            "type": "i64"
-          },
-          {
-            "name": "perpImpactCashDelta",
-            "type": "u64"
-          }
-        ]
-      }
-    },
-    {
-      "name": "UpdateZetaCrossMarkPricePubkeysArgs",
-      "type": {
-        "kind": "struct",
-        "fields": [
-          {
-            "name": "asset",
-            "type": {
-              "defined": "Asset"
-            }
-          },
-          {
-            "name": "oracle",
-            "type": "publicKey"
-          },
-          {
-            "name": "oracleBackupFeed",
-            "type": "publicKey"
-          },
-          {
-            "name": "market",
-            "type": "publicKey"
-          },
-          {
-            "name": "perpSyncQueue",
-            "type": "publicKey"
-          }
-        ]
-      }
-    },
-    {
-      "name": "InitializeZetaCrossMarkPricesArgs",
-      "type": {
-        "kind": "struct",
-        "fields": [
-          {
-            "name": "minFundingRatePercent",
-            "type": "i64"
-          },
-          {
-            "name": "maxFundingRatePercent",
-            "type": "i64"
-          },
-          {
-            "name": "perpImpactCashDelta",
-            "type": "u64"
-          },
-          {
-            "name": "marginInitial",
-            "type": "u64"
-          },
-          {
-            "name": "marginMaintenance",
-            "type": "u64"
-          }
-        ]
-      }
-    },
-    {
-      "name": "InitializeZetaGroupArgs",
-      "type": {
-        "kind": "struct",
-        "fields": [
-          {
-            "name": "perpsOnly",
-            "type": "bool"
-          },
-          {
-            "name": "flexUnderlying",
-            "type": "bool"
-          },
-          {
-            "name": "assetOverride",
-            "type": {
-              "option": {
-                "defined": "Asset"
-              }
-            }
-          },
-          {
-            "name": "zetaGroupNonce",
-            "type": "u8"
-          },
-          {
-            "name": "underlyingNonce",
-            "type": "u8"
-          },
-          {
-            "name": "greeksNonce",
-            "type": "u8"
-          },
-          {
-            "name": "vaultNonce",
-            "type": "u8"
-          },
-          {
-            "name": "insuranceVaultNonce",
-            "type": "u8"
-          },
-          {
-            "name": "socializedLossAccountNonce",
-            "type": "u8"
-          },
-          {
-            "name": "perpSyncQueueNonce",
-            "type": "u8"
-          },
-          {
-            "name": "interestRate",
-            "type": "i64"
-          },
-          {
-            "name": "volatility",
-            "type": {
-              "array": [
-                "u64",
-                5
-              ]
-            }
-          },
-          {
-            "name": "optionTradeNormalizer",
-            "type": "u64"
-          },
-          {
-            "name": "futureTradeNormalizer",
-            "type": "u64"
-          },
-          {
-            "name": "maxVolatilityRetreat",
-            "type": "u64"
-          },
-          {
-            "name": "maxInterestRetreat",
-            "type": "u64"
-          },
-          {
-            "name": "maxDelta",
-            "type": "u64"
-          },
-          {
-            "name": "minDelta",
-            "type": "u64"
-          },
-          {
-            "name": "minInterestRate",
-            "type": "i64"
-          },
-          {
-            "name": "maxInterestRate",
-            "type": "i64"
-          },
-          {
-            "name": "minVolatility",
-            "type": "u64"
-          },
-          {
-            "name": "maxVolatility",
-            "type": "u64"
-          },
-          {
-            "name": "futureMarginInitial",
-            "type": "u64"
-          },
-          {
-            "name": "futureMarginMaintenance",
-            "type": "u64"
-          },
-          {
-            "name": "optionMarkPercentageLongInitial",
-            "type": "u64"
-          },
-          {
-            "name": "optionSpotPercentageLongInitial",
-            "type": "u64"
-          },
-          {
-            "name": "optionSpotPercentageShortInitial",
-            "type": "u64"
-          },
-          {
-            "name": "optionDynamicPercentageShortInitial",
-            "type": "u64"
-          },
-          {
-            "name": "optionMarkPercentageLongMaintenance",
-            "type": "u64"
-          },
-          {
-            "name": "optionSpotPercentageLongMaintenance",
-            "type": "u64"
-          },
-          {
-            "name": "optionSpotPercentageShortMaintenance",
-            "type": "u64"
-          },
-          {
-            "name": "optionDynamicPercentageShortMaintenance",
-            "type": "u64"
-          },
-          {
-            "name": "optionShortPutCapPercentage",
-            "type": "u64"
-          },
-          {
-            "name": "expiryIntervalSeconds",
-            "type": "u32"
-          },
-          {
-            "name": "newExpiryThresholdSeconds",
-            "type": "u32"
-          },
-          {
-            "name": "minFundingRatePercent",
-            "type": "i64"
-          },
-          {
-            "name": "maxFundingRatePercent",
-            "type": "i64"
-          },
-          {
-            "name": "perpImpactCashDelta",
-            "type": "u64"
-          }
-        ]
-      }
-    },
-    {
-      "name": "UpdateZetaGroupExpiryArgs",
-      "type": {
-        "kind": "struct",
-        "fields": [
-          {
-            "name": "expiryIntervalSeconds",
-            "type": "u32"
-          },
-          {
-            "name": "newExpiryThresholdSeconds",
-            "type": "u32"
-          }
-        ]
-      }
-    },
-    {
-      "name": "UpdateGreeksArgs",
-      "type": {
-        "kind": "struct",
-        "fields": [
-          {
-            "name": "index",
-            "type": "u8"
-          },
-          {
-            "name": "theo",
-            "type": "u64"
-          },
-          {
-            "name": "delta",
-            "type": "u32"
-          },
-          {
-            "name": "gamma",
-            "type": "u32"
-          },
-          {
-            "name": "volatility",
-            "type": "u32"
-          }
-        ]
-      }
-    },
-    {
-      "name": "PositionMovementArg",
-      "type": {
-        "kind": "struct",
-        "fields": [
-          {
-            "name": "index",
-            "type": "u8"
-          },
-          {
-            "name": "size",
-            "type": "i64"
-          }
-        ]
-      }
-    },
-    {
-      "name": "ExpirySeriesStatus",
-      "type": {
-        "kind": "enum",
-        "variants": [
-          {
-            "name": "Uninitialized"
-          },
-          {
-            "name": "Initialized"
-          },
-          {
-            "name": "Live"
-          },
-          {
-            "name": "Expired"
-          },
-          {
-            "name": "ExpiredDirty"
-          }
-        ]
-      }
-    },
-    {
-      "name": "Kind",
-      "type": {
-        "kind": "enum",
-        "variants": [
-          {
-            "name": "Uninitialized"
-          },
-          {
-            "name": "Call"
-          },
-          {
-            "name": "Put"
-          },
-          {
-            "name": "Future"
-          },
-          {
-            "name": "Perp"
-          }
-        ]
-      }
-    },
-    {
-      "name": "OrderType",
-      "type": {
-        "kind": "enum",
-        "variants": [
-          {
-            "name": "Limit"
-          },
-          {
-            "name": "PostOnly"
-          },
-          {
-            "name": "FillOrKill"
-          },
-          {
-            "name": "ImmediateOrCancel"
-          },
-          {
-            "name": "PostOnlySlide"
-          }
-        ]
-      }
-    },
-    {
-      "name": "Side",
-      "type": {
-        "kind": "enum",
-        "variants": [
-          {
-            "name": "Uninitialized"
-          },
-          {
-            "name": "Bid"
-          },
-          {
-            "name": "Ask"
-          }
-        ]
-      }
-    },
-    {
-      "name": "Asset",
-      "type": {
-        "kind": "enum",
-        "variants": [
-          {
-            "name": "SOL"
-          },
-          {
-            "name": "BTC"
-          },
-          {
-            "name": "ETH"
-          },
-          {
-            "name": "APT"
-          },
-          {
-            "name": "ARB"
-          },
-          {
-            "name": "UNDEFINED"
-          }
-        ]
-      }
-    },
-    {
-      "name": "MovementType",
-      "type": {
-        "kind": "enum",
-        "variants": [
-          {
-            "name": "Undefined"
-          },
-          {
-            "name": "Lock"
-          },
-          {
-            "name": "Unlock"
-          }
-        ]
-      }
-    },
-    {
-      "name": "TreasuryMovementType",
-      "type": {
-        "kind": "enum",
-        "variants": [
-          {
-            "name": "Undefined"
-          },
-          {
-            "name": "ToTreasuryFromInsurance"
-          },
-          {
-            "name": "ToInsuranceFromTreasury"
-          },
-          {
-            "name": "ToTreasuryFromReferralsRewards"
-          },
-          {
-            "name": "ToReferralsRewardsFromTreasury"
-          }
-        ]
-      }
-    },
-    {
-      "name": "OrderCompleteType",
-      "type": {
-        "kind": "enum",
-        "variants": [
-          {
-            "name": "Cancel"
-          },
-          {
-            "name": "Fill"
-          },
-          {
-            "name": "Booted"
-          }
-        ]
-      }
-    },
-    {
-      "name": "MarginRequirement",
-      "type": {
-        "kind": "enum",
-        "variants": [
-          {
-            "name": "Initial"
-          },
-          {
-            "name": "Maintenance"
-          },
-          {
-            "name": "MaintenanceIncludingOrders"
-          },
-          {
-            "name": "MarketMakerConcession"
-          }
-        ]
-      }
-    },
-    {
-      "name": "MarginAccountType",
-      "type": {
-        "kind": "enum",
-        "variants": [
-          {
-            "name": "Normal"
-          },
-          {
-            "name": "MarketMaker"
-          }
-        ]
-      }
-    },
-    {
-      "name": "PlaceOrderType",
-      "type": {
-        "kind": "enum",
-        "variants": [
-          {
-            "name": "PlaceOrder"
-          },
-          {
-            "name": "PlacePerpOrder"
-          },
-          {
-            "name": "PlacePerpOrderCrossMargin"
-          }
-        ]
-      }
-    },
-    {
-      "name": "ValidationType",
-      "type": {
-        "kind": "enum",
-        "variants": [
-          {
-            "name": "Place"
-          },
-          {
-            "name": "Cancel"
-          },
-          {
-            "name": "OpenOrders"
-          }
-        ]
-      }
-    }
+  types: [
+    {
+      name: "ProductGreeks",
+      type: {
+        kind: "struct",
+        fields: [
+          {
+            name: "delta",
+            type: "u64",
+          },
+          {
+            name: "vega",
+            type: {
+              defined: "AnchorDecimal",
+            },
+          },
+          {
+            name: "volatility",
+            type: {
+              defined: "AnchorDecimal",
+            },
+          },
+        ],
+      },
+    },
+    {
+      name: "AnchorDecimal",
+      type: {
+        kind: "struct",
+        fields: [
+          {
+            name: "flags",
+            type: "u32",
+          },
+          {
+            name: "hi",
+            type: "u32",
+          },
+          {
+            name: "lo",
+            type: "u32",
+          },
+          {
+            name: "mid",
+            type: "u32",
+          },
+        ],
+      },
+    },
+    {
+      name: "CrossHaltState",
+      type: {
+        kind: "struct",
+        fields: [
+          {
+            name: "halted",
+            type: "bool",
+          },
+          {
+            name: "spotPrice",
+            type: "u64",
+          },
+          {
+            name: "timestamp",
+            type: "u64",
+          },
+          {
+            name: "markPricesSet",
+            type: {
+              array: ["bool", 5],
+            },
+          },
+          {
+            name: "markPricesSetPadding",
+            type: {
+              array: ["bool", 20],
+            },
+          },
+          {
+            name: "marketCleaned",
+            type: {
+              array: ["bool", 5],
+            },
+          },
+          {
+            name: "marketCleanedPadding",
+            type: {
+              array: ["bool", 20],
+            },
+          },
+        ],
+      },
+    },
+    {
+      name: "HaltState",
+      type: {
+        kind: "struct",
+        fields: [
+          {
+            name: "halted",
+            type: "bool",
+          },
+          {
+            name: "spotPrice",
+            type: "u64",
+          },
+          {
+            name: "timestamp",
+            type: "u64",
+          },
+          {
+            name: "markPricesSet",
+            type: {
+              array: ["bool", 2],
+            },
+          },
+          {
+            name: "markPricesSetPadding",
+            type: {
+              array: ["bool", 3],
+            },
+          },
+          {
+            name: "perpMarkPriceSet",
+            type: "bool",
+          },
+          {
+            name: "marketNodesCleaned",
+            type: {
+              array: ["bool", 2],
+            },
+          },
+          {
+            name: "marketNodesCleanedPadding",
+            type: {
+              array: ["bool", 4],
+            },
+          },
+          {
+            name: "marketCleaned",
+            type: {
+              array: ["bool", 46],
+            },
+          },
+          {
+            name: "marketCleanedPadding",
+            type: {
+              array: ["bool", 91],
+            },
+          },
+          {
+            name: "perpMarketCleaned",
+            type: "bool",
+          },
+        ],
+      },
+    },
+    {
+      name: "PricingParameters",
+      type: {
+        kind: "struct",
+        fields: [
+          {
+            name: "optionTradeNormalizer",
+            type: {
+              defined: "AnchorDecimal",
+            },
+          },
+          {
+            name: "futureTradeNormalizer",
+            type: {
+              defined: "AnchorDecimal",
+            },
+          },
+          {
+            name: "maxVolatilityRetreat",
+            type: {
+              defined: "AnchorDecimal",
+            },
+          },
+          {
+            name: "maxInterestRetreat",
+            type: {
+              defined: "AnchorDecimal",
+            },
+          },
+          {
+            name: "maxDelta",
+            type: "u64",
+          },
+          {
+            name: "minDelta",
+            type: "u64",
+          },
+          {
+            name: "minVolatility",
+            type: "u64",
+          },
+          {
+            name: "maxVolatility",
+            type: "u64",
+          },
+          {
+            name: "minInterestRate",
+            type: "i64",
+          },
+          {
+            name: "maxInterestRate",
+            type: "i64",
+          },
+        ],
+      },
+    },
+    {
+      name: "MarginParameters",
+      type: {
+        kind: "struct",
+        fields: [
+          {
+            name: "futureMarginInitial",
+            type: "u64",
+          },
+          {
+            name: "futureMarginMaintenance",
+            type: "u64",
+          },
+          {
+            name: "optionMarkPercentageLongInitial",
+            type: "u64",
+          },
+          {
+            name: "optionSpotPercentageLongInitial",
+            type: "u64",
+          },
+          {
+            name: "optionSpotPercentageShortInitial",
+            type: "u64",
+          },
+          {
+            name: "optionDynamicPercentageShortInitial",
+            type: "u64",
+          },
+          {
+            name: "optionMarkPercentageLongMaintenance",
+            type: "u64",
+          },
+          {
+            name: "optionSpotPercentageLongMaintenance",
+            type: "u64",
+          },
+          {
+            name: "optionSpotPercentageShortMaintenance",
+            type: "u64",
+          },
+          {
+            name: "optionDynamicPercentageShortMaintenance",
+            type: "u64",
+          },
+          {
+            name: "optionShortPutCapPercentage",
+            type: "u64",
+          },
+          {
+            name: "padding",
+            type: {
+              array: ["u8", 32],
+            },
+          },
+        ],
+      },
+    },
+    {
+      name: "PerpParameters",
+      type: {
+        kind: "struct",
+        fields: [
+          {
+            name: "minFundingRatePercent",
+            type: "i64",
+          },
+          {
+            name: "maxFundingRatePercent",
+            type: "i64",
+          },
+          {
+            name: "impactCashDelta",
+            type: "u64",
+          },
+        ],
+      },
+    },
+    {
+      name: "ExpirySeries",
+      type: {
+        kind: "struct",
+        fields: [
+          {
+            name: "activeTs",
+            type: "u64",
+          },
+          {
+            name: "expiryTs",
+            type: "u64",
+          },
+          {
+            name: "dirty",
+            type: "bool",
+          },
+          {
+            name: "padding",
+            type: {
+              array: ["u8", 15],
+            },
+          },
+        ],
+      },
+    },
+    {
+      name: "Strike",
+      type: {
+        kind: "struct",
+        fields: [
+          {
+            name: "isSet",
+            type: "bool",
+          },
+          {
+            name: "value",
+            type: "u64",
+          },
+        ],
+      },
+    },
+    {
+      name: "Product",
+      type: {
+        kind: "struct",
+        fields: [
+          {
+            name: "market",
+            type: "publicKey",
+          },
+          {
+            name: "strike",
+            type: {
+              defined: "Strike",
+            },
+          },
+          {
+            name: "dirty",
+            type: "bool",
+          },
+          {
+            name: "kind",
+            type: {
+              defined: "Kind",
+            },
+          },
+        ],
+      },
+    },
+    {
+      name: "Position",
+      type: {
+        kind: "struct",
+        fields: [
+          {
+            name: "size",
+            type: "i64",
+          },
+          {
+            name: "costOfTrades",
+            type: "u64",
+          },
+        ],
+      },
+    },
+    {
+      name: "OrderState",
+      type: {
+        kind: "struct",
+        fields: [
+          {
+            name: "closingOrders",
+            type: "u64",
+          },
+          {
+            name: "openingOrders",
+            type: {
+              array: ["u64", 2],
+            },
+          },
+        ],
+      },
+    },
+    {
+      name: "CrossMarginProductLedger",
+      type: {
+        kind: "struct",
+        fields: [
+          {
+            name: "asset",
+            type: {
+              defined: "Asset",
+            },
+          },
+          {
+            name: "productLedger",
+            type: {
+              defined: "ProductLedger",
+            },
+          },
+        ],
+      },
+    },
+    {
+      name: "ProductLedger",
+      type: {
+        kind: "struct",
+        fields: [
+          {
+            name: "position",
+            type: {
+              defined: "Position",
+            },
+          },
+          {
+            name: "orderState",
+            type: {
+              defined: "OrderState",
+            },
+          },
+        ],
+      },
+    },
+    {
+      name: "HaltZetaGroupArgs",
+      type: {
+        kind: "struct",
+        fields: [
+          {
+            name: "spotPrice",
+            type: "u64",
+          },
+          {
+            name: "timestamp",
+            type: "u64",
+          },
+        ],
+      },
+    },
+    {
+      name: "UpdateVolatilityArgs",
+      type: {
+        kind: "struct",
+        fields: [
+          {
+            name: "expiryIndex",
+            type: "u8",
+          },
+          {
+            name: "volatility",
+            type: {
+              array: ["u64", 5],
+            },
+          },
+        ],
+      },
+    },
+    {
+      name: "UpdateInterestRateArgs",
+      type: {
+        kind: "struct",
+        fields: [
+          {
+            name: "expiryIndex",
+            type: "u8",
+          },
+          {
+            name: "interestRate",
+            type: "i64",
+          },
+        ],
+      },
+    },
+    {
+      name: "SetReferralsRewardsArgs",
+      type: {
+        kind: "struct",
+        fields: [
+          {
+            name: "referralsAccountKey",
+            type: "publicKey",
+          },
+          {
+            name: "pendingRewards",
+            type: "u64",
+          },
+          {
+            name: "overwrite",
+            type: "bool",
+          },
+        ],
+      },
+    },
+    {
+      name: "ExpireSeriesOverrideArgs",
+      type: {
+        kind: "struct",
+        fields: [
+          {
+            name: "settlementNonce",
+            type: "u8",
+          },
+          {
+            name: "settlementPrice",
+            type: "u64",
+          },
+        ],
+      },
+    },
+    {
+      name: "InitializeMarketArgs",
+      type: {
+        kind: "struct",
+        fields: [
+          {
+            name: "index",
+            type: "u8",
+          },
+          {
+            name: "marketNonce",
+            type: "u8",
+          },
+          {
+            name: "baseMintNonce",
+            type: "u8",
+          },
+          {
+            name: "quoteMintNonce",
+            type: "u8",
+          },
+          {
+            name: "zetaBaseVaultNonce",
+            type: "u8",
+          },
+          {
+            name: "zetaQuoteVaultNonce",
+            type: "u8",
+          },
+          {
+            name: "dexBaseVaultNonce",
+            type: "u8",
+          },
+          {
+            name: "dexQuoteVaultNonce",
+            type: "u8",
+          },
+          {
+            name: "vaultSignerNonce",
+            type: "u64",
+          },
+        ],
+      },
+    },
+    {
+      name: "InitializeStateArgs",
+      type: {
+        kind: "struct",
+        fields: [
+          {
+            name: "stateNonce",
+            type: "u8",
+          },
+          {
+            name: "serumNonce",
+            type: "u8",
+          },
+          {
+            name: "mintAuthNonce",
+            type: "u8",
+          },
+          {
+            name: "strikeInitializationThresholdSeconds",
+            type: "u32",
+          },
+          {
+            name: "pricingFrequencySeconds",
+            type: "u32",
+          },
+          {
+            name: "liquidatorLiquidationPercentage",
+            type: "u32",
+          },
+          {
+            name: "insuranceVaultLiquidationPercentage",
+            type: "u32",
+          },
+          {
+            name: "nativeD1TradeFeePercentage",
+            type: "u64",
+          },
+          {
+            name: "nativeD1UnderlyingFeePercentage",
+            type: "u64",
+          },
+          {
+            name: "nativeOptionTradeFeePercentage",
+            type: "u64",
+          },
+          {
+            name: "nativeOptionUnderlyingFeePercentage",
+            type: "u64",
+          },
+          {
+            name: "nativeWhitelistUnderlyingFeePercentage",
+            type: "u64",
+          },
+          {
+            name: "nativeDepositLimit",
+            type: "u64",
+          },
+          {
+            name: "expirationThresholdSeconds",
+            type: "u32",
+          },
+          {
+            name: "positionMovementFeeBps",
+            type: "u8",
+          },
+          {
+            name: "marginConcessionPercentage",
+            type: "u8",
+          },
+          {
+            name: "maxPerpDeltaAgeSeconds",
+            type: "u16",
+          },
+        ],
+      },
+    },
+    {
+      name: "InitializeMarketNodeArgs",
+      type: {
+        kind: "struct",
+        fields: [
+          {
+            name: "nonce",
+            type: "u8",
+          },
+          {
+            name: "index",
+            type: "u8",
+          },
+        ],
+      },
+    },
+    {
+      name: "OverrideExpiryArgs",
+      type: {
+        kind: "struct",
+        fields: [
+          {
+            name: "expiryIndex",
+            type: "u8",
+          },
+          {
+            name: "activeTs",
+            type: "u64",
+          },
+          {
+            name: "expiryTs",
+            type: "u64",
+          },
+        ],
+      },
+    },
+    {
+      name: "UpdateStateArgs",
+      type: {
+        kind: "struct",
+        fields: [
+          {
+            name: "strikeInitializationThresholdSeconds",
+            type: "u32",
+          },
+          {
+            name: "pricingFrequencySeconds",
+            type: "u32",
+          },
+          {
+            name: "liquidatorLiquidationPercentage",
+            type: "u32",
+          },
+          {
+            name: "insuranceVaultLiquidationPercentage",
+            type: "u32",
+          },
+          {
+            name: "nativeD1TradeFeePercentage",
+            type: "u64",
+          },
+          {
+            name: "nativeD1UnderlyingFeePercentage",
+            type: "u64",
+          },
+          {
+            name: "nativeOptionTradeFeePercentage",
+            type: "u64",
+          },
+          {
+            name: "nativeOptionUnderlyingFeePercentage",
+            type: "u64",
+          },
+          {
+            name: "nativeWhitelistUnderlyingFeePercentage",
+            type: "u64",
+          },
+          {
+            name: "nativeDepositLimit",
+            type: "u64",
+          },
+          {
+            name: "expirationThresholdSeconds",
+            type: "u32",
+          },
+          {
+            name: "positionMovementFeeBps",
+            type: "u8",
+          },
+          {
+            name: "marginConcessionPercentage",
+            type: "u8",
+          },
+          {
+            name: "maxPerpDeltaAgeSeconds",
+            type: "u16",
+          },
+        ],
+      },
+    },
+    {
+      name: "UpdatePricingParametersArgs",
+      type: {
+        kind: "struct",
+        fields: [
+          {
+            name: "optionTradeNormalizer",
+            type: "u64",
+          },
+          {
+            name: "futureTradeNormalizer",
+            type: "u64",
+          },
+          {
+            name: "maxVolatilityRetreat",
+            type: "u64",
+          },
+          {
+            name: "maxInterestRetreat",
+            type: "u64",
+          },
+          {
+            name: "minDelta",
+            type: "u64",
+          },
+          {
+            name: "maxDelta",
+            type: "u64",
+          },
+          {
+            name: "minInterestRate",
+            type: "i64",
+          },
+          {
+            name: "maxInterestRate",
+            type: "i64",
+          },
+          {
+            name: "minVolatility",
+            type: "u64",
+          },
+          {
+            name: "maxVolatility",
+            type: "u64",
+          },
+        ],
+      },
+    },
+    {
+      name: "UpdateMarginParametersArgs",
+      type: {
+        kind: "struct",
+        fields: [
+          {
+            name: "futureMarginInitial",
+            type: "u64",
+          },
+          {
+            name: "futureMarginMaintenance",
+            type: "u64",
+          },
+          {
+            name: "optionMarkPercentageLongInitial",
+            type: "u64",
+          },
+          {
+            name: "optionSpotPercentageLongInitial",
+            type: "u64",
+          },
+          {
+            name: "optionSpotPercentageShortInitial",
+            type: "u64",
+          },
+          {
+            name: "optionDynamicPercentageShortInitial",
+            type: "u64",
+          },
+          {
+            name: "optionMarkPercentageLongMaintenance",
+            type: "u64",
+          },
+          {
+            name: "optionSpotPercentageLongMaintenance",
+            type: "u64",
+          },
+          {
+            name: "optionSpotPercentageShortMaintenance",
+            type: "u64",
+          },
+          {
+            name: "optionDynamicPercentageShortMaintenance",
+            type: "u64",
+          },
+          {
+            name: "optionShortPutCapPercentage",
+            type: "u64",
+          },
+        ],
+      },
+    },
+    {
+      name: "UpdatePerpParametersArgs",
+      type: {
+        kind: "struct",
+        fields: [
+          {
+            name: "minFundingRatePercent",
+            type: "i64",
+          },
+          {
+            name: "maxFundingRatePercent",
+            type: "i64",
+          },
+          {
+            name: "perpImpactCashDelta",
+            type: "u64",
+          },
+        ],
+      },
+    },
+    {
+      name: "UpdateZetaCrossMarkPricePubkeysArgs",
+      type: {
+        kind: "struct",
+        fields: [
+          {
+            name: "asset",
+            type: {
+              defined: "Asset",
+            },
+          },
+          {
+            name: "oracle",
+            type: "publicKey",
+          },
+          {
+            name: "oracleBackupFeed",
+            type: "publicKey",
+          },
+          {
+            name: "market",
+            type: "publicKey",
+          },
+          {
+            name: "perpSyncQueue",
+            type: "publicKey",
+          },
+        ],
+      },
+    },
+    {
+      name: "InitializeZetaCrossMarkPricesArgs",
+      type: {
+        kind: "struct",
+        fields: [
+          {
+            name: "minFundingRatePercent",
+            type: "i64",
+          },
+          {
+            name: "maxFundingRatePercent",
+            type: "i64",
+          },
+          {
+            name: "perpImpactCashDelta",
+            type: "u64",
+          },
+          {
+            name: "marginInitial",
+            type: "u64",
+          },
+          {
+            name: "marginMaintenance",
+            type: "u64",
+          },
+        ],
+      },
+    },
+    {
+      name: "InitializeZetaGroupArgs",
+      type: {
+        kind: "struct",
+        fields: [
+          {
+            name: "perpsOnly",
+            type: "bool",
+          },
+          {
+            name: "flexUnderlying",
+            type: "bool",
+          },
+          {
+            name: "assetOverride",
+            type: {
+              option: {
+                defined: "Asset",
+              },
+            },
+          },
+          {
+            name: "zetaGroupNonce",
+            type: "u8",
+          },
+          {
+            name: "underlyingNonce",
+            type: "u8",
+          },
+          {
+            name: "greeksNonce",
+            type: "u8",
+          },
+          {
+            name: "vaultNonce",
+            type: "u8",
+          },
+          {
+            name: "insuranceVaultNonce",
+            type: "u8",
+          },
+          {
+            name: "socializedLossAccountNonce",
+            type: "u8",
+          },
+          {
+            name: "perpSyncQueueNonce",
+            type: "u8",
+          },
+          {
+            name: "interestRate",
+            type: "i64",
+          },
+          {
+            name: "volatility",
+            type: {
+              array: ["u64", 5],
+            },
+          },
+          {
+            name: "optionTradeNormalizer",
+            type: "u64",
+          },
+          {
+            name: "futureTradeNormalizer",
+            type: "u64",
+          },
+          {
+            name: "maxVolatilityRetreat",
+            type: "u64",
+          },
+          {
+            name: "maxInterestRetreat",
+            type: "u64",
+          },
+          {
+            name: "maxDelta",
+            type: "u64",
+          },
+          {
+            name: "minDelta",
+            type: "u64",
+          },
+          {
+            name: "minInterestRate",
+            type: "i64",
+          },
+          {
+            name: "maxInterestRate",
+            type: "i64",
+          },
+          {
+            name: "minVolatility",
+            type: "u64",
+          },
+          {
+            name: "maxVolatility",
+            type: "u64",
+          },
+          {
+            name: "futureMarginInitial",
+            type: "u64",
+          },
+          {
+            name: "futureMarginMaintenance",
+            type: "u64",
+          },
+          {
+            name: "optionMarkPercentageLongInitial",
+            type: "u64",
+          },
+          {
+            name: "optionSpotPercentageLongInitial",
+            type: "u64",
+          },
+          {
+            name: "optionSpotPercentageShortInitial",
+            type: "u64",
+          },
+          {
+            name: "optionDynamicPercentageShortInitial",
+            type: "u64",
+          },
+          {
+            name: "optionMarkPercentageLongMaintenance",
+            type: "u64",
+          },
+          {
+            name: "optionSpotPercentageLongMaintenance",
+            type: "u64",
+          },
+          {
+            name: "optionSpotPercentageShortMaintenance",
+            type: "u64",
+          },
+          {
+            name: "optionDynamicPercentageShortMaintenance",
+            type: "u64",
+          },
+          {
+            name: "optionShortPutCapPercentage",
+            type: "u64",
+          },
+          {
+            name: "expiryIntervalSeconds",
+            type: "u32",
+          },
+          {
+            name: "newExpiryThresholdSeconds",
+            type: "u32",
+          },
+          {
+            name: "minFundingRatePercent",
+            type: "i64",
+          },
+          {
+            name: "maxFundingRatePercent",
+            type: "i64",
+          },
+          {
+            name: "perpImpactCashDelta",
+            type: "u64",
+          },
+        ],
+      },
+    },
+    {
+      name: "UpdateZetaGroupExpiryArgs",
+      type: {
+        kind: "struct",
+        fields: [
+          {
+            name: "expiryIntervalSeconds",
+            type: "u32",
+          },
+          {
+            name: "newExpiryThresholdSeconds",
+            type: "u32",
+          },
+        ],
+      },
+    },
+    {
+      name: "UpdateGreeksArgs",
+      type: {
+        kind: "struct",
+        fields: [
+          {
+            name: "index",
+            type: "u8",
+          },
+          {
+            name: "theo",
+            type: "u64",
+          },
+          {
+            name: "delta",
+            type: "u32",
+          },
+          {
+            name: "gamma",
+            type: "u32",
+          },
+          {
+            name: "volatility",
+            type: "u32",
+          },
+        ],
+      },
+    },
+    {
+      name: "PositionMovementArg",
+      type: {
+        kind: "struct",
+        fields: [
+          {
+            name: "index",
+            type: "u8",
+          },
+          {
+            name: "size",
+            type: "i64",
+          },
+        ],
+      },
+    },
+    {
+      name: "ExpirySeriesStatus",
+      type: {
+        kind: "enum",
+        variants: [
+          {
+            name: "Uninitialized",
+          },
+          {
+            name: "Initialized",
+          },
+          {
+            name: "Live",
+          },
+          {
+            name: "Expired",
+          },
+          {
+            name: "ExpiredDirty",
+          },
+        ],
+      },
+    },
+    {
+      name: "Kind",
+      type: {
+        kind: "enum",
+        variants: [
+          {
+            name: "Uninitialized",
+          },
+          {
+            name: "Call",
+          },
+          {
+            name: "Put",
+          },
+          {
+            name: "Future",
+          },
+          {
+            name: "Perp",
+          },
+        ],
+      },
+    },
+    {
+      name: "OrderType",
+      type: {
+        kind: "enum",
+        variants: [
+          {
+            name: "Limit",
+          },
+          {
+            name: "PostOnly",
+          },
+          {
+            name: "FillOrKill",
+          },
+          {
+            name: "ImmediateOrCancel",
+          },
+          {
+            name: "PostOnlySlide",
+          },
+        ],
+      },
+    },
+    {
+      name: "Side",
+      type: {
+        kind: "enum",
+        variants: [
+          {
+            name: "Uninitialized",
+          },
+          {
+            name: "Bid",
+          },
+          {
+            name: "Ask",
+          },
+        ],
+      },
+    },
+    {
+      name: "Asset",
+      type: {
+        kind: "enum",
+        variants: [
+          {
+            name: "SOL",
+          },
+          {
+            name: "BTC",
+          },
+          {
+            name: "ETH",
+          },
+          {
+            name: "APT",
+          },
+          {
+            name: "ARB",
+          },
+          {
+            name: "UNDEFINED",
+          },
+        ],
+      },
+    },
+    {
+      name: "MovementType",
+      type: {
+        kind: "enum",
+        variants: [
+          {
+            name: "Undefined",
+          },
+          {
+            name: "Lock",
+          },
+          {
+            name: "Unlock",
+          },
+        ],
+      },
+    },
+    {
+      name: "TreasuryMovementType",
+      type: {
+        kind: "enum",
+        variants: [
+          {
+            name: "Undefined",
+          },
+          {
+            name: "ToTreasuryFromInsurance",
+          },
+          {
+            name: "ToInsuranceFromTreasury",
+          },
+          {
+            name: "ToTreasuryFromReferralsRewards",
+          },
+          {
+            name: "ToReferralsRewardsFromTreasury",
+          },
+        ],
+      },
+    },
+    {
+      name: "OrderCompleteType",
+      type: {
+        kind: "enum",
+        variants: [
+          {
+            name: "Cancel",
+          },
+          {
+            name: "Fill",
+          },
+          {
+            name: "Booted",
+          },
+        ],
+      },
+    },
+    {
+      name: "MarginRequirement",
+      type: {
+        kind: "enum",
+        variants: [
+          {
+            name: "Initial",
+          },
+          {
+            name: "Maintenance",
+          },
+          {
+            name: "MaintenanceIncludingOrders",
+          },
+          {
+            name: "MarketMakerConcession",
+          },
+        ],
+      },
+    },
+    {
+      name: "MarginAccountType",
+      type: {
+        kind: "enum",
+        variants: [
+          {
+            name: "Normal",
+          },
+          {
+            name: "MarketMaker",
+          },
+        ],
+      },
+    },
+    {
+      name: "PlaceOrderType",
+      type: {
+        kind: "enum",
+        variants: [
+          {
+            name: "PlaceOrder",
+          },
+          {
+            name: "PlacePerpOrder",
+          },
+          {
+            name: "PlacePerpOrderCrossMargin",
+          },
+        ],
+      },
+    },
+    {
+      name: "ValidationType",
+      type: {
+        kind: "enum",
+        variants: [
+          {
+            name: "Place",
+          },
+          {
+            name: "Cancel",
+          },
+          {
+            name: "OpenOrders",
+          },
+        ],
+      },
+    },
   ],
-  "events": [
-    {
-      "name": "TradeEvent",
-      "fields": [
-        {
-          "name": "marginAccount",
-          "type": "publicKey",
-          "index": false
-        },
-        {
-          "name": "index",
-          "type": "u8",
-          "index": false
-        },
-        {
-          "name": "size",
-          "type": "u64",
-          "index": false
-        },
-        {
-          "name": "costOfTrades",
-          "type": "u64",
-          "index": false
-        },
-        {
-          "name": "isBid",
-          "type": "bool",
-          "index": false
-        },
-        {
-          "name": "clientOrderId",
-          "type": "u64",
-          "index": false
-        },
-        {
-          "name": "orderId",
-          "type": "u128",
-          "index": false
-        }
-      ]
-    },
-    {
-      "name": "TradeEventV2",
-      "fields": [
-        {
-          "name": "marginAccount",
-          "type": "publicKey",
-          "index": false
-        },
-        {
-          "name": "index",
-          "type": "u8",
-          "index": false
-        },
-        {
-          "name": "size",
-          "type": "u64",
-          "index": false
-        },
-        {
-          "name": "costOfTrades",
-          "type": "u64",
-          "index": false
-        },
-        {
-          "name": "isBid",
-          "type": "bool",
-          "index": false
-        },
-        {
-          "name": "clientOrderId",
-          "type": "u64",
-          "index": false
-        },
-        {
-          "name": "orderId",
-          "type": "u128",
-          "index": false
-        },
-        {
-          "name": "asset",
-          "type": "u8",
-          "index": false
-        },
-        {
-          "name": "user",
-          "type": "publicKey",
-          "index": false
-        },
-        {
-          "name": "isTaker",
-          "type": "bool",
-          "index": false
-        },
-        {
-          "name": "sequenceNumber",
-          "type": "u64",
-          "index": false
-        }
-      ]
-    },
-    {
-      "name": "TradeEventV3",
-      "fields": [
-        {
-          "name": "marginAccount",
-          "type": "publicKey",
-          "index": false
-        },
-        {
-          "name": "index",
-          "type": "u8",
-          "index": false
-        },
-        {
-          "name": "size",
-          "type": "u64",
-          "index": false
-        },
-        {
-          "name": "costOfTrades",
-          "type": "u64",
-          "index": false
-        },
-        {
-          "name": "isBid",
-          "type": "bool",
-          "index": false
-        },
-        {
-          "name": "clientOrderId",
-          "type": "u64",
-          "index": false
-        },
-        {
-          "name": "orderId",
-          "type": "u128",
-          "index": false
-        },
-        {
-          "name": "asset",
-          "type": {
-            "defined": "Asset"
-          },
-          "index": false
-        },
-        {
-          "name": "user",
-          "type": "publicKey",
-          "index": false
-        },
-        {
-          "name": "isTaker",
-          "type": "bool",
-          "index": false
-        },
-        {
-          "name": "sequenceNumber",
-          "type": "u64",
-          "index": false
-        }
-      ]
-    },
-    {
-      "name": "PositionMovementEvent",
-      "fields": [
-        {
-          "name": "netBalanceTransfer",
-          "type": "i64",
-          "index": false
-        },
-        {
-          "name": "marginAccountBalance",
-          "type": "u64",
-          "index": false
-        },
-        {
-          "name": "spreadAccountBalance",
-          "type": "u64",
-          "index": false
-        },
-        {
-          "name": "movementFees",
-          "type": "u64",
-          "index": false
-        }
-      ]
-    },
-    {
-      "name": "PlaceOrderEvent",
-      "fields": [
-        {
-          "name": "fee",
-          "type": "u64",
-          "index": false
-        },
-        {
-          "name": "oraclePrice",
-          "type": "u64",
-          "index": false
-        },
-        {
-          "name": "orderId",
-          "type": "u128",
-          "index": false
-        },
-        {
-          "name": "expiryTs",
-          "type": "u64",
-          "index": false
-        }
-      ]
-    },
-    {
-      "name": "LiquidationEvent",
-      "fields": [
-        {
-          "name": "liquidatorReward",
-          "type": "u64",
-          "index": false
-        },
-        {
-          "name": "insuranceReward",
-          "type": "u64",
-          "index": false
-        },
-        {
-          "name": "costOfTrades",
-          "type": "u64",
-          "index": false
-        },
-        {
-          "name": "size",
-          "type": "i64",
-          "index": false
-        },
-        {
-          "name": "remainingLiquidateeBalance",
-          "type": "u64",
-          "index": false
-        },
-        {
-          "name": "remainingLiquidatorBalance",
-          "type": "u64",
-          "index": false
-        },
-        {
-          "name": "markPrice",
-          "type": "u64",
-          "index": false
-        },
-        {
-          "name": "underlyingPrice",
-          "type": "u64",
-          "index": false
-        },
-        {
-          "name": "liquidatee",
-          "type": "publicKey",
-          "index": false
-        },
-        {
-          "name": "liquidator",
-          "type": "publicKey",
-          "index": false
-        },
-        {
-          "name": "asset",
-          "type": {
-            "defined": "Asset"
-          },
-          "index": false
-        }
-      ]
-    },
-    {
-      "name": "OrderCompleteEvent",
-      "fields": [
-        {
-          "name": "marginAccount",
-          "type": "publicKey",
-          "index": false
-        },
-        {
-          "name": "user",
-          "type": "publicKey",
-          "index": false
-        },
-        {
-          "name": "asset",
-          "type": {
-            "defined": "Asset"
-          },
-          "index": false
-        },
-        {
-          "name": "marketIndex",
-          "type": "u8",
-          "index": false
-        },
-        {
-          "name": "side",
-          "type": {
-            "defined": "Side"
-          },
-          "index": false
-        },
-        {
-          "name": "unfilledSize",
-          "type": "u64",
-          "index": false
-        },
-        {
-          "name": "orderId",
-          "type": "u128",
-          "index": false
-        },
-        {
-          "name": "clientOrderId",
-          "type": "u64",
-          "index": false
-        },
-        {
-          "name": "orderCompleteType",
-          "type": {
-            "defined": "OrderCompleteType"
-          },
-          "index": false
-        }
-      ]
-    },
-    {
-      "name": "ApplyFundingEvent",
-      "fields": [
-        {
-          "name": "marginAccount",
-          "type": "publicKey",
-          "index": false
-        },
-        {
-          "name": "user",
-          "type": "publicKey",
-          "index": false
-        },
-        {
-          "name": "asset",
-          "type": {
-            "defined": "Asset"
-          },
-          "index": false
-        },
-        {
-          "name": "balanceChange",
-          "type": "i64",
-          "index": false
-        },
-        {
-          "name": "remainingBalance",
-          "type": "u64",
-          "index": false
-        },
-        {
-          "name": "fundingRate",
-          "type": "i64",
-          "index": false
-        },
-        {
-          "name": "oraclePrice",
-          "type": "u64",
-          "index": false
-        }
-      ]
-    }
+  events: [
+    {
+      name: "TradeEvent",
+      fields: [
+        {
+          name: "marginAccount",
+          type: "publicKey",
+          index: false,
+        },
+        {
+          name: "index",
+          type: "u8",
+          index: false,
+        },
+        {
+          name: "size",
+          type: "u64",
+          index: false,
+        },
+        {
+          name: "costOfTrades",
+          type: "u64",
+          index: false,
+        },
+        {
+          name: "isBid",
+          type: "bool",
+          index: false,
+        },
+        {
+          name: "clientOrderId",
+          type: "u64",
+          index: false,
+        },
+        {
+          name: "orderId",
+          type: "u128",
+          index: false,
+        },
+      ],
+    },
+    {
+      name: "TradeEventV2",
+      fields: [
+        {
+          name: "marginAccount",
+          type: "publicKey",
+          index: false,
+        },
+        {
+          name: "index",
+          type: "u8",
+          index: false,
+        },
+        {
+          name: "size",
+          type: "u64",
+          index: false,
+        },
+        {
+          name: "costOfTrades",
+          type: "u64",
+          index: false,
+        },
+        {
+          name: "isBid",
+          type: "bool",
+          index: false,
+        },
+        {
+          name: "clientOrderId",
+          type: "u64",
+          index: false,
+        },
+        {
+          name: "orderId",
+          type: "u128",
+          index: false,
+        },
+        {
+          name: "asset",
+          type: "u8",
+          index: false,
+        },
+        {
+          name: "user",
+          type: "publicKey",
+          index: false,
+        },
+        {
+          name: "isTaker",
+          type: "bool",
+          index: false,
+        },
+        {
+          name: "sequenceNumber",
+          type: "u64",
+          index: false,
+        },
+      ],
+    },
+    {
+      name: "TradeEventV3",
+      fields: [
+        {
+          name: "marginAccount",
+          type: "publicKey",
+          index: false,
+        },
+        {
+          name: "index",
+          type: "u8",
+          index: false,
+        },
+        {
+          name: "size",
+          type: "u64",
+          index: false,
+        },
+        {
+          name: "costOfTrades",
+          type: "u64",
+          index: false,
+        },
+        {
+          name: "isBid",
+          type: "bool",
+          index: false,
+        },
+        {
+          name: "clientOrderId",
+          type: "u64",
+          index: false,
+        },
+        {
+          name: "orderId",
+          type: "u128",
+          index: false,
+        },
+        {
+          name: "asset",
+          type: {
+            defined: "Asset",
+          },
+          index: false,
+        },
+        {
+          name: "user",
+          type: "publicKey",
+          index: false,
+        },
+        {
+          name: "isTaker",
+          type: "bool",
+          index: false,
+        },
+        {
+          name: "sequenceNumber",
+          type: "u64",
+          index: false,
+        },
+      ],
+    },
+    {
+      name: "PositionMovementEvent",
+      fields: [
+        {
+          name: "netBalanceTransfer",
+          type: "i64",
+          index: false,
+        },
+        {
+          name: "marginAccountBalance",
+          type: "u64",
+          index: false,
+        },
+        {
+          name: "spreadAccountBalance",
+          type: "u64",
+          index: false,
+        },
+        {
+          name: "movementFees",
+          type: "u64",
+          index: false,
+        },
+      ],
+    },
+    {
+      name: "PlaceOrderEvent",
+      fields: [
+        {
+          name: "fee",
+          type: "u64",
+          index: false,
+        },
+        {
+          name: "oraclePrice",
+          type: "u64",
+          index: false,
+        },
+        {
+          name: "orderId",
+          type: "u128",
+          index: false,
+        },
+        {
+          name: "expiryTs",
+          type: "u64",
+          index: false,
+        },
+      ],
+    },
+    {
+      name: "LiquidationEvent",
+      fields: [
+        {
+          name: "liquidatorReward",
+          type: "u64",
+          index: false,
+        },
+        {
+          name: "insuranceReward",
+          type: "u64",
+          index: false,
+        },
+        {
+          name: "costOfTrades",
+          type: "u64",
+          index: false,
+        },
+        {
+          name: "size",
+          type: "i64",
+          index: false,
+        },
+        {
+          name: "remainingLiquidateeBalance",
+          type: "u64",
+          index: false,
+        },
+        {
+          name: "remainingLiquidatorBalance",
+          type: "u64",
+          index: false,
+        },
+        {
+          name: "markPrice",
+          type: "u64",
+          index: false,
+        },
+        {
+          name: "underlyingPrice",
+          type: "u64",
+          index: false,
+        },
+        {
+          name: "liquidatee",
+          type: "publicKey",
+          index: false,
+        },
+        {
+          name: "liquidator",
+          type: "publicKey",
+          index: false,
+        },
+        {
+          name: "asset",
+          type: {
+            defined: "Asset",
+          },
+          index: false,
+        },
+      ],
+    },
+    {
+      name: "OrderCompleteEvent",
+      fields: [
+        {
+          name: "marginAccount",
+          type: "publicKey",
+          index: false,
+        },
+        {
+          name: "user",
+          type: "publicKey",
+          index: false,
+        },
+        {
+          name: "asset",
+          type: {
+            defined: "Asset",
+          },
+          index: false,
+        },
+        {
+          name: "marketIndex",
+          type: "u8",
+          index: false,
+        },
+        {
+          name: "side",
+          type: {
+            defined: "Side",
+          },
+          index: false,
+        },
+        {
+          name: "unfilledSize",
+          type: "u64",
+          index: false,
+        },
+        {
+          name: "orderId",
+          type: "u128",
+          index: false,
+        },
+        {
+          name: "clientOrderId",
+          type: "u64",
+          index: false,
+        },
+        {
+          name: "orderCompleteType",
+          type: {
+            defined: "OrderCompleteType",
+          },
+          index: false,
+        },
+      ],
+    },
+    {
+      name: "ApplyFundingEvent",
+      fields: [
+        {
+          name: "marginAccount",
+          type: "publicKey",
+          index: false,
+        },
+        {
+          name: "user",
+          type: "publicKey",
+          index: false,
+        },
+        {
+          name: "asset",
+          type: {
+            defined: "Asset",
+          },
+          index: false,
+        },
+        {
+          name: "balanceChange",
+          type: "i64",
+          index: false,
+        },
+        {
+          name: "remainingBalance",
+          type: "u64",
+          index: false,
+        },
+        {
+          name: "fundingRate",
+          type: "i64",
+          index: false,
+        },
+        {
+          name: "oraclePrice",
+          type: "u64",
+          index: false,
+        },
+      ],
+    },
   ],
-  "errors": [
-    {
-      "code": 6000,
-      "name": "DepositOverflow",
-      "msg": "Deposit overflow"
-    },
-    {
-      "code": 6001,
-      "name": "Unreachable",
-      "msg": "Unreachable"
-    },
-    {
-      "code": 6002,
-      "name": "FailedInitialMarginRequirement",
-      "msg": "Failed initial margin requirement"
-    },
-    {
-      "code": 6003,
-      "name": "LiquidatorFailedMarginRequirement",
-      "msg": "Liquidator failed margin requirement"
-    },
-    {
-      "code": 6004,
-      "name": "CannotLiquidateOwnAccount",
-      "msg": "Cannot liquidate own account"
-    },
-    {
-      "code": 6005,
-      "name": "CrankInvalidRemainingAccounts",
-      "msg": "Invalid cranking remaining accounts"
-    },
-    {
-      "code": 6006,
-      "name": "IncorrectTickSize",
-      "msg": "Incorrect tick size"
-    },
-    {
-      "code": 6007,
-      "name": "ZeroPrice",
-      "msg": "ZeroPrice"
-    },
-    {
-      "code": 6008,
-      "name": "ZeroSize",
-      "msg": "ZeroSize"
-    },
-    {
-      "code": 6009,
-      "name": "ZeroWithdrawableBalance",
-      "msg": "Zero withdrawable balance"
-    },
-    {
-      "code": 6010,
-      "name": "DepositAmountExceeded",
-      "msg": "Deposit amount exceeds limit and user is not whitelisted"
-    },
-    {
-      "code": 6011,
-      "name": "WithdrawalAmountExceedsWithdrawableBalance",
-      "msg": "Withdrawal amount exceeds withdrawable balance"
-    },
-    {
-      "code": 6012,
-      "name": "AccountHasSufficientMarginPostCancels",
-      "msg": "Account has sufficient margin post cancels"
-    },
-    {
-      "code": 6013,
-      "name": "OverBankrupt",
-      "msg": "Over bankrupt"
-    },
-    {
-      "code": 6014,
-      "name": "AccountHasSufficientMargin",
-      "msg": "Account has sufficient margin"
-    },
-    {
-      "code": 6015,
-      "name": "UserHasNoActiveOrders",
-      "msg": "User has no active orders"
-    },
-    {
-      "code": 6016,
-      "name": "InvalidExpirationInterval",
-      "msg": "Invalid expiration interval"
-    },
-    {
-      "code": 6017,
-      "name": "ProductMarketsAlreadyInitialized",
-      "msg": "Product markets already initialized"
-    },
-    {
-      "code": 6018,
-      "name": "InvalidProductMarketKey",
-      "msg": "Invalid product market key"
-    },
-    {
-      "code": 6019,
-      "name": "MarketNotLive",
-      "msg": "Market not live"
-    },
-    {
-      "code": 6020,
-      "name": "MarketPricingNotReady",
-      "msg": "Market pricing not ready"
-    },
-    {
-      "code": 6021,
-      "name": "UserHasRemainingOrdersOnExpiredMarket",
-      "msg": "User has remaining orders on expired market"
-    },
-    {
-      "code": 6022,
-      "name": "InvalidSeriesExpiration",
-      "msg": "Invalid series expiration"
-    },
-    {
-      "code": 6023,
-      "name": "InvalidExpiredOrderCancel",
-      "msg": "Invalid expired order cancel"
-    },
-    {
-      "code": 6024,
-      "name": "NoMarketsToAdd",
-      "msg": "No markets to add"
-    },
-    {
-      "code": 6025,
-      "name": "UserHasUnsettledPositions",
-      "msg": "User has unsettled positions"
-    },
-    {
-      "code": 6026,
-      "name": "NoMarginAccountsToSettle",
-      "msg": "No margin accounts to settle"
-    },
-    {
-      "code": 6027,
-      "name": "CannotSettleUserWithActiveOrders",
-      "msg": "Cannot settle users with active orders"
-    },
-    {
-      "code": 6028,
-      "name": "OrderbookNotEmpty",
-      "msg": "Orderbook not empty"
-    },
-    {
-      "code": 6029,
-      "name": "InvalidNumberOfAccounts",
-      "msg": "Invalid number of accounts"
-    },
-    {
-      "code": 6030,
-      "name": "InvalidMarketAccounts",
-      "msg": "Bids or Asks don't match the Market"
-    },
-    {
-      "code": 6031,
-      "name": "ProductStrikeUninitialized",
-      "msg": "Product strike uninitialized"
-    },
-    {
-      "code": 6032,
-      "name": "PricingNotUpToDate",
-      "msg": "Pricing not up to date"
-    },
-    {
-      "code": 6033,
-      "name": "RetreatsAreStale",
-      "msg": "Retreats are stale"
-    },
-    {
-      "code": 6034,
-      "name": "ProductDirty",
-      "msg": "Product dirty"
-    },
-    {
-      "code": 6035,
-      "name": "ProductStrikesInitialized",
-      "msg": "Product strikes initialized"
-    },
-    {
-      "code": 6036,
-      "name": "StrikeInitializationNotReady",
-      "msg": "Strike initialization not ready"
-    },
-    {
-      "code": 6037,
-      "name": "UnsupportedKind",
-      "msg": "Unsupported kind"
-    },
-    {
-      "code": 6038,
-      "name": "InvalidZetaGroup",
-      "msg": "Invalid zeta group"
-    },
-    {
-      "code": 6039,
-      "name": "InvalidMarginAccount",
-      "msg": "Invalid margin account"
-    },
-    {
-      "code": 6040,
-      "name": "InvalidGreeksAccount",
-      "msg": "Invalid greeks account"
-    },
-    {
-      "code": 6041,
-      "name": "InvalidSettlementAccount",
-      "msg": "Invalid settlement account"
-    },
-    {
-      "code": 6042,
-      "name": "InvalidCancelAuthority",
-      "msg": "Invalid cancel authority"
-    },
-    {
-      "code": 6043,
-      "name": "CannotUpdatePricingAfterExpiry",
-      "msg": "Cannot update pricing after expiry"
-    },
-    {
-      "code": 6044,
-      "name": "LoadAccountDiscriminatorAlreadySet",
-      "msg": "Account discriminator already set"
-    },
-    {
-      "code": 6045,
-      "name": "AccountAlreadyInitialized",
-      "msg": "Account already initialized"
-    },
-    {
-      "code": 6046,
-      "name": "GreeksAccountSeedsMismatch",
-      "msg": "Greeks account seeds mismatch"
-    },
-    {
-      "code": 6047,
-      "name": "ZetaGroupAccountSeedsMismatch",
-      "msg": "Zeta group account seeds mismatch"
-    },
-    {
-      "code": 6048,
-      "name": "MarginAccountSeedsMismatch",
-      "msg": "Margin account seeds mismatch"
-    },
-    {
-      "code": 6049,
-      "name": "OpenOrdersAccountSeedsMismatch",
-      "msg": "Open orders account seeds mismatch"
-    },
-    {
-      "code": 6050,
-      "name": "MarketNodeAccountSeedsMismatch",
-      "msg": "Market node seeds mismatch"
-    },
-    {
-      "code": 6051,
-      "name": "UserTradingFeeWhitelistAccountSeedsMismatch",
-      "msg": "User trading fee whitelist account seeds mismatch"
-    },
-    {
-      "code": 6052,
-      "name": "UserDepositWhitelistAccountSeedsMismatch",
-      "msg": "User deposit whitelist account seeds mismatch"
-    },
-    {
-      "code": 6053,
-      "name": "MarketIndexesUninitialized",
-      "msg": "Market indexes uninitialized"
-    },
-    {
-      "code": 6054,
-      "name": "MarketIndexesAlreadyInitialized",
-      "msg": "Market indexes already initialized"
-    },
-    {
-      "code": 6055,
-      "name": "CannotGetUnsetStrike",
-      "msg": "Cannot get unset strike"
-    },
-    {
-      "code": 6056,
-      "name": "CannotSetInitializedStrike",
-      "msg": "Cannot set initialized strike"
-    },
-    {
-      "code": 6057,
-      "name": "CannotResetUninitializedStrike",
-      "msg": "Cannot set initialized strike"
-    },
-    {
-      "code": 6058,
-      "name": "CrankMarginAccountNotMutable",
-      "msg": "CrankMarginAccountNotMutable"
-    },
-    {
-      "code": 6059,
-      "name": "InvalidAdminSigner",
-      "msg": "InvalidAdminSigner"
-    },
-    {
-      "code": 6060,
-      "name": "UserHasActiveOrders",
-      "msg": "User still has active orders"
-    },
-    {
-      "code": 6061,
-      "name": "UserForceCancelInProgress",
-      "msg": "User has a force cancel in progress"
-    },
-    {
-      "code": 6062,
-      "name": "FailedPriceBandCheck",
-      "msg": "Failed price band check"
-    },
-    {
-      "code": 6063,
-      "name": "UnsortedOpenOrdersAccounts",
-      "msg": "Unsorted open orders accounts"
-    },
-    {
-      "code": 6064,
-      "name": "AccountNotMutable",
-      "msg": "Account not mutable"
-    },
-    {
-      "code": 6065,
-      "name": "AccountDiscriminatorMismatch",
-      "msg": "Account discriminator mismatch"
-    },
-    {
-      "code": 6066,
-      "name": "InvalidMarketNodeIndex",
-      "msg": "Invalid market node index"
-    },
-    {
-      "code": 6067,
-      "name": "InvalidMarketNode",
-      "msg": "Invalid market node"
-    },
-    {
-      "code": 6068,
-      "name": "LUTOutOfBounds",
-      "msg": "Lut out of bounds"
-    },
-    {
-      "code": 6069,
-      "name": "RebalanceInsuranceInvalidRemainingAccounts",
-      "msg": "Rebalance insurance vault with no margin accounts"
-    },
-    {
-      "code": 6070,
-      "name": "InvalidMintDecimals",
-      "msg": "Invalid mint decimals"
-    },
-    {
-      "code": 6071,
-      "name": "InvalidZetaGroupOracle",
-      "msg": "Invalid oracle for this zeta group"
-    },
-    {
-      "code": 6072,
-      "name": "InvalidZetaGroupDepositMint",
-      "msg": "Invalid zeta group deposit mint"
-    },
-    {
-      "code": 6073,
-      "name": "InvalidZetaGroupRebalanceMint",
-      "msg": "Invalid zeta group rebalance insurance vault mint"
-    },
-    {
-      "code": 6074,
-      "name": "InvalidDepositAmount",
-      "msg": "Invalid deposit amount"
-    },
-    {
-      "code": 6075,
-      "name": "InvalidTokenAccountOwner",
-      "msg": "Invalid token account owner"
-    },
-    {
-      "code": 6076,
-      "name": "InvalidWithdrawAmount",
-      "msg": "Invalid withdraw amount"
-    },
-    {
-      "code": 6077,
-      "name": "InvalidDepositRemainingAccounts",
-      "msg": "Invalid number of remaining accounts in deposit"
-    },
-    {
-      "code": 6078,
-      "name": "InvalidPlaceOrderRemainingAccounts",
-      "msg": "Invalid number of remaining accounts in place order"
-    },
-    {
-      "code": 6079,
-      "name": "ClientOrderIdCannotBeZero",
-      "msg": "ClientOrderIdCannotBeZero"
-    },
-    {
-      "code": 6080,
-      "name": "ZetaGroupHalted",
-      "msg": "Zeta group halted"
-    },
-    {
-      "code": 6081,
-      "name": "ZetaGroupNotHalted",
-      "msg": "Zeta group not halted"
-    },
-    {
-      "code": 6082,
-      "name": "HaltMarkPriceNotSet",
-      "msg": "Halt mark price not set"
-    },
-    {
-      "code": 6083,
-      "name": "HaltMarketsNotCleaned",
-      "msg": "Halt markets not cleaned"
-    },
-    {
-      "code": 6084,
-      "name": "HaltMarketNodesNotCleaned",
-      "msg": "Halt market nodes not cleaned"
-    },
-    {
-      "code": 6085,
-      "name": "CannotExpireOptionsAfterExpirationThreshold",
-      "msg": "Cannot expire options after expiration threshold"
-    },
-    {
-      "code": 6086,
-      "name": "PostOnlyInCross",
-      "msg": "Post only order in cross"
-    },
-    {
-      "code": 6087,
-      "name": "FillOrKillNotFullSize",
-      "msg": "Fill or kill order was not filled for full size"
-    },
-    {
-      "code": 6088,
-      "name": "InvalidOpenOrdersMapOwner",
-      "msg": "Invalid open orders map owner"
-    },
-    {
-      "code": 6089,
-      "name": "AccountDidNotSerialize",
-      "msg": "Failed to serialize the account"
-    },
-    {
-      "code": 6090,
-      "name": "OpenOrdersWithNonEmptyPositions",
-      "msg": "Cannot close open orders account with non empty positions"
-    },
-    {
-      "code": 6091,
-      "name": "CannotCloseNonEmptyMarginAccount",
-      "msg": "Cannot close margin account that is not empty"
-    },
-    {
-      "code": 6092,
-      "name": "InvalidTagLength",
-      "msg": "Invalid tag length"
-    },
-    {
-      "code": 6093,
-      "name": "NakedShortCallIsNotAllowed",
-      "msg": "Naked short call is not allowed"
-    },
-    {
-      "code": 6094,
-      "name": "InvalidSpreadAccount",
-      "msg": "Invalid spread account"
-    },
-    {
-      "code": 6095,
-      "name": "CannotCloseNonEmptySpreadAccount",
-      "msg": "Cannot close non empty spread account"
-    },
-    {
-      "code": 6096,
-      "name": "SpreadAccountSeedsMismatch",
-      "msg": "Spread account seeds mismatch"
-    },
-    {
-      "code": 6097,
-      "name": "SpreadAccountHasUnsettledPositions",
-      "msg": "Spread account seeds mismatch"
-    },
-    {
-      "code": 6098,
-      "name": "SpreadAccountInvalidExpirySeriesState",
-      "msg": "Spread account invalid expiry series state"
-    },
-    {
-      "code": 6099,
-      "name": "InsufficientFundsToCollateralizeSpreadAccount",
-      "msg": "Insufficient funds to collateralize spread account"
-    },
-    {
-      "code": 6100,
-      "name": "FailedMaintenanceMarginRequirement",
-      "msg": "Failed maintenance margin requirement"
-    },
-    {
-      "code": 6101,
-      "name": "InvalidMovement",
-      "msg": "Invalid movement"
-    },
-    {
-      "code": 6102,
-      "name": "MovementOnExpiredSeries",
-      "msg": "Movement on expired series"
-    },
-    {
-      "code": 6103,
-      "name": "InvalidMovementSize",
-      "msg": "Invalid movement size"
-    },
-    {
-      "code": 6104,
-      "name": "ExceededMaxPositionMovements",
-      "msg": "Exceeded max position movements"
-    },
-    {
-      "code": 6105,
-      "name": "ExceededMaxSpreadAccountContracts",
-      "msg": "Exceeded max spread account contracts"
-    },
-    {
-      "code": 6106,
-      "name": "OraclePriceIsInvalid",
-      "msg": "Fetched oracle price is invalid"
-    },
-    {
-      "code": 6107,
-      "name": "InvalidUnderlyingMint",
-      "msg": "Provided underlying mint address is invalid"
-    },
-    {
-      "code": 6108,
-      "name": "InvalidReferrerAlias",
-      "msg": "Invalid referrer alias - Invalid length"
-    },
-    {
-      "code": 6109,
-      "name": "ReferrerAlreadyHasAlias",
-      "msg": "Referrer already has alias"
-    },
-    {
-      "code": 6110,
-      "name": "InvalidTreasuryMovementAmount",
-      "msg": "Invalid treasury movement amount"
-    },
-    {
-      "code": 6111,
-      "name": "InvalidReferralsAdminSigner",
-      "msg": "Invalid referrals admin signer"
-    },
-    {
-      "code": 6112,
-      "name": "InvalidSetReferralsRewardsRemainingAccounts",
-      "msg": "Invalid set referrals rewards remaining accounts"
-    },
-    {
-      "code": 6113,
-      "name": "SetReferralsRewardsAccountNotMutable",
-      "msg": "Referrals account not mutable"
-    },
-    {
-      "code": 6114,
-      "name": "InvalidClaimReferralsRewardsAmount",
-      "msg": "Invalid claim referrals rewards: not enough in refererals rewards wallet"
-    },
-    {
-      "code": 6115,
-      "name": "InvalidClaimReferralsRewardsAccount",
-      "msg": "Invalid claim referrals rewards: referrals account is not a referral or referrer account"
-    },
-    {
-      "code": 6116,
-      "name": "ReferralAccountSeedsMismatch",
-      "msg": "Referral account seeds mismatch"
-    },
-    {
-      "code": 6117,
-      "name": "ReferrerAccountSeedsMismatch",
-      "msg": "Referrer account seeds mismatch"
-    },
-    {
-      "code": 6118,
-      "name": "ProtectedMmMarginAccount",
-      "msg": "Market maker accounts are protected from liquidation"
-    },
-    {
-      "code": 6119,
-      "name": "CannotWithdrawWithOpenOrders",
-      "msg": "Cannot withdraw with open orders"
-    },
-    {
-      "code": 6120,
-      "name": "FundingRateNotUpToDate",
-      "msg": "Perp funding rate not up to date"
-    },
-    {
-      "code": 6121,
-      "name": "PerpSyncQueueFull",
-      "msg": "Perp taker/maker sync queue is full"
-    },
-    {
-      "code": 6122,
-      "name": "PerpSyncQueueAccountSeedsMismatch",
-      "msg": "PerpSyncQueue account seeds mismatch"
-    },
-    {
-      "code": 6123,
-      "name": "PerpSyncQueueEmpty",
-      "msg": "Program tried to pop from an empty perpSyncQueue"
-    },
-    {
-      "code": 6124,
-      "name": "InvalidNonPerpMarket",
-      "msg": "Perp product index given in placeOrder, use placePerpOrder"
-    },
-    {
-      "code": 6125,
-      "name": "InvalidPerpMarket",
-      "msg": "Non-perp product index given in placePerpOrder, use placeOrder"
-    },
-    {
-      "code": 6126,
-      "name": "CannotInitializePerpMarketNode",
-      "msg": "Not allowed to initialize market node for a perp market"
-    },
-    {
-      "code": 6127,
-      "name": "DeprecatedInstruction",
-      "msg": "Instruction is deprecated, please use the newer version"
-    },
-    {
-      "code": 6128,
-      "name": "ForceCancelExpiredTIFOrdersOnly",
-      "msg": "Can only force cancel expired TIF orders"
-    },
-    {
-      "code": 6129,
-      "name": "InvalidPlaceOrderAuthority",
-      "msg": "Invalid place order authority"
-    },
-    {
-      "code": 6130,
-      "name": "InvalidOpenOrdersAuthority",
-      "msg": "Invalid open orders authority"
-    },
-    {
-      "code": 6131,
-      "name": "InvalidUpdatePricingRemainingAccounts",
-      "msg": "Invalid number of remaining accounts in update pricing"
-    },
-    {
-      "code": 6132,
-      "name": "InvalidMarkPricesOracle",
-      "msg": "Invalid oracle for this mark prices account"
-    },
-    {
-      "code": 6133,
-      "name": "CrossMarginAccountSeedsMismatch",
-      "msg": "Cross-margin account seeds mismatch"
-    }
-  ]
+  errors: [
+    {
+      code: 6000,
+      name: "DepositOverflow",
+      msg: "Deposit overflow",
+    },
+    {
+      code: 6001,
+      name: "Unreachable",
+      msg: "Unreachable",
+    },
+    {
+      code: 6002,
+      name: "FailedInitialMarginRequirement",
+      msg: "Failed initial margin requirement",
+    },
+    {
+      code: 6003,
+      name: "LiquidatorFailedMarginRequirement",
+      msg: "Liquidator failed margin requirement",
+    },
+    {
+      code: 6004,
+      name: "CannotLiquidateOwnAccount",
+      msg: "Cannot liquidate own account",
+    },
+    {
+      code: 6005,
+      name: "CrankInvalidRemainingAccounts",
+      msg: "Invalid cranking remaining accounts",
+    },
+    {
+      code: 6006,
+      name: "IncorrectTickSize",
+      msg: "Incorrect tick size",
+    },
+    {
+      code: 6007,
+      name: "ZeroPrice",
+      msg: "ZeroPrice",
+    },
+    {
+      code: 6008,
+      name: "ZeroSize",
+      msg: "ZeroSize",
+    },
+    {
+      code: 6009,
+      name: "ZeroWithdrawableBalance",
+      msg: "Zero withdrawable balance",
+    },
+    {
+      code: 6010,
+      name: "DepositAmountExceeded",
+      msg: "Deposit amount exceeds limit and user is not whitelisted",
+    },
+    {
+      code: 6011,
+      name: "WithdrawalAmountExceedsWithdrawableBalance",
+      msg: "Withdrawal amount exceeds withdrawable balance",
+    },
+    {
+      code: 6012,
+      name: "AccountHasSufficientMarginPostCancels",
+      msg: "Account has sufficient margin post cancels",
+    },
+    {
+      code: 6013,
+      name: "OverBankrupt",
+      msg: "Over bankrupt",
+    },
+    {
+      code: 6014,
+      name: "AccountHasSufficientMargin",
+      msg: "Account has sufficient margin",
+    },
+    {
+      code: 6015,
+      name: "UserHasNoActiveOrders",
+      msg: "User has no active orders",
+    },
+    {
+      code: 6016,
+      name: "InvalidExpirationInterval",
+      msg: "Invalid expiration interval",
+    },
+    {
+      code: 6017,
+      name: "ProductMarketsAlreadyInitialized",
+      msg: "Product markets already initialized",
+    },
+    {
+      code: 6018,
+      name: "InvalidProductMarketKey",
+      msg: "Invalid product market key",
+    },
+    {
+      code: 6019,
+      name: "MarketNotLive",
+      msg: "Market not live",
+    },
+    {
+      code: 6020,
+      name: "MarketPricingNotReady",
+      msg: "Market pricing not ready",
+    },
+    {
+      code: 6021,
+      name: "UserHasRemainingOrdersOnExpiredMarket",
+      msg: "User has remaining orders on expired market",
+    },
+    {
+      code: 6022,
+      name: "InvalidSeriesExpiration",
+      msg: "Invalid series expiration",
+    },
+    {
+      code: 6023,
+      name: "InvalidExpiredOrderCancel",
+      msg: "Invalid expired order cancel",
+    },
+    {
+      code: 6024,
+      name: "NoMarketsToAdd",
+      msg: "No markets to add",
+    },
+    {
+      code: 6025,
+      name: "UserHasUnsettledPositions",
+      msg: "User has unsettled positions",
+    },
+    {
+      code: 6026,
+      name: "NoMarginAccountsToSettle",
+      msg: "No margin accounts to settle",
+    },
+    {
+      code: 6027,
+      name: "CannotSettleUserWithActiveOrders",
+      msg: "Cannot settle users with active orders",
+    },
+    {
+      code: 6028,
+      name: "OrderbookNotEmpty",
+      msg: "Orderbook not empty",
+    },
+    {
+      code: 6029,
+      name: "InvalidNumberOfAccounts",
+      msg: "Invalid number of accounts",
+    },
+    {
+      code: 6030,
+      name: "InvalidMarketAccounts",
+      msg: "Bids or Asks don't match the Market",
+    },
+    {
+      code: 6031,
+      name: "ProductStrikeUninitialized",
+      msg: "Product strike uninitialized",
+    },
+    {
+      code: 6032,
+      name: "PricingNotUpToDate",
+      msg: "Pricing not up to date",
+    },
+    {
+      code: 6033,
+      name: "RetreatsAreStale",
+      msg: "Retreats are stale",
+    },
+    {
+      code: 6034,
+      name: "ProductDirty",
+      msg: "Product dirty",
+    },
+    {
+      code: 6035,
+      name: "ProductStrikesInitialized",
+      msg: "Product strikes initialized",
+    },
+    {
+      code: 6036,
+      name: "StrikeInitializationNotReady",
+      msg: "Strike initialization not ready",
+    },
+    {
+      code: 6037,
+      name: "UnsupportedKind",
+      msg: "Unsupported kind",
+    },
+    {
+      code: 6038,
+      name: "InvalidZetaGroup",
+      msg: "Invalid zeta group",
+    },
+    {
+      code: 6039,
+      name: "InvalidMarginAccount",
+      msg: "Invalid margin account",
+    },
+    {
+      code: 6040,
+      name: "InvalidGreeksAccount",
+      msg: "Invalid greeks account",
+    },
+    {
+      code: 6041,
+      name: "InvalidSettlementAccount",
+      msg: "Invalid settlement account",
+    },
+    {
+      code: 6042,
+      name: "InvalidCancelAuthority",
+      msg: "Invalid cancel authority",
+    },
+    {
+      code: 6043,
+      name: "CannotUpdatePricingAfterExpiry",
+      msg: "Cannot update pricing after expiry",
+    },
+    {
+      code: 6044,
+      name: "LoadAccountDiscriminatorAlreadySet",
+      msg: "Account discriminator already set",
+    },
+    {
+      code: 6045,
+      name: "AccountAlreadyInitialized",
+      msg: "Account already initialized",
+    },
+    {
+      code: 6046,
+      name: "GreeksAccountSeedsMismatch",
+      msg: "Greeks account seeds mismatch",
+    },
+    {
+      code: 6047,
+      name: "ZetaGroupAccountSeedsMismatch",
+      msg: "Zeta group account seeds mismatch",
+    },
+    {
+      code: 6048,
+      name: "MarginAccountSeedsMismatch",
+      msg: "Margin account seeds mismatch",
+    },
+    {
+      code: 6049,
+      name: "OpenOrdersAccountSeedsMismatch",
+      msg: "Open orders account seeds mismatch",
+    },
+    {
+      code: 6050,
+      name: "MarketNodeAccountSeedsMismatch",
+      msg: "Market node seeds mismatch",
+    },
+    {
+      code: 6051,
+      name: "UserTradingFeeWhitelistAccountSeedsMismatch",
+      msg: "User trading fee whitelist account seeds mismatch",
+    },
+    {
+      code: 6052,
+      name: "UserDepositWhitelistAccountSeedsMismatch",
+      msg: "User deposit whitelist account seeds mismatch",
+    },
+    {
+      code: 6053,
+      name: "MarketIndexesUninitialized",
+      msg: "Market indexes uninitialized",
+    },
+    {
+      code: 6054,
+      name: "MarketIndexesAlreadyInitialized",
+      msg: "Market indexes already initialized",
+    },
+    {
+      code: 6055,
+      name: "CannotGetUnsetStrike",
+      msg: "Cannot get unset strike",
+    },
+    {
+      code: 6056,
+      name: "CannotSetInitializedStrike",
+      msg: "Cannot set initialized strike",
+    },
+    {
+      code: 6057,
+      name: "CannotResetUninitializedStrike",
+      msg: "Cannot set initialized strike",
+    },
+    {
+      code: 6058,
+      name: "CrankMarginAccountNotMutable",
+      msg: "CrankMarginAccountNotMutable",
+    },
+    {
+      code: 6059,
+      name: "InvalidAdminSigner",
+      msg: "InvalidAdminSigner",
+    },
+    {
+      code: 6060,
+      name: "UserHasActiveOrders",
+      msg: "User still has active orders",
+    },
+    {
+      code: 6061,
+      name: "UserForceCancelInProgress",
+      msg: "User has a force cancel in progress",
+    },
+    {
+      code: 6062,
+      name: "FailedPriceBandCheck",
+      msg: "Failed price band check",
+    },
+    {
+      code: 6063,
+      name: "UnsortedOpenOrdersAccounts",
+      msg: "Unsorted open orders accounts",
+    },
+    {
+      code: 6064,
+      name: "AccountNotMutable",
+      msg: "Account not mutable",
+    },
+    {
+      code: 6065,
+      name: "AccountDiscriminatorMismatch",
+      msg: "Account discriminator mismatch",
+    },
+    {
+      code: 6066,
+      name: "InvalidMarketNodeIndex",
+      msg: "Invalid market node index",
+    },
+    {
+      code: 6067,
+      name: "InvalidMarketNode",
+      msg: "Invalid market node",
+    },
+    {
+      code: 6068,
+      name: "LUTOutOfBounds",
+      msg: "Lut out of bounds",
+    },
+    {
+      code: 6069,
+      name: "RebalanceInsuranceInvalidRemainingAccounts",
+      msg: "Rebalance insurance vault with no margin accounts",
+    },
+    {
+      code: 6070,
+      name: "InvalidMintDecimals",
+      msg: "Invalid mint decimals",
+    },
+    {
+      code: 6071,
+      name: "InvalidZetaGroupOracle",
+      msg: "Invalid oracle for this zeta group",
+    },
+    {
+      code: 6072,
+      name: "InvalidZetaGroupDepositMint",
+      msg: "Invalid zeta group deposit mint",
+    },
+    {
+      code: 6073,
+      name: "InvalidZetaGroupRebalanceMint",
+      msg: "Invalid zeta group rebalance insurance vault mint",
+    },
+    {
+      code: 6074,
+      name: "InvalidDepositAmount",
+      msg: "Invalid deposit amount",
+    },
+    {
+      code: 6075,
+      name: "InvalidTokenAccountOwner",
+      msg: "Invalid token account owner",
+    },
+    {
+      code: 6076,
+      name: "InvalidWithdrawAmount",
+      msg: "Invalid withdraw amount",
+    },
+    {
+      code: 6077,
+      name: "InvalidDepositRemainingAccounts",
+      msg: "Invalid number of remaining accounts in deposit",
+    },
+    {
+      code: 6078,
+      name: "InvalidPlaceOrderRemainingAccounts",
+      msg: "Invalid number of remaining accounts in place order",
+    },
+    {
+      code: 6079,
+      name: "ClientOrderIdCannotBeZero",
+      msg: "ClientOrderIdCannotBeZero",
+    },
+    {
+      code: 6080,
+      name: "ZetaGroupHalted",
+      msg: "Zeta group halted",
+    },
+    {
+      code: 6081,
+      name: "ZetaGroupNotHalted",
+      msg: "Zeta group not halted",
+    },
+    {
+      code: 6082,
+      name: "HaltMarkPriceNotSet",
+      msg: "Halt mark price not set",
+    },
+    {
+      code: 6083,
+      name: "HaltMarketsNotCleaned",
+      msg: "Halt markets not cleaned",
+    },
+    {
+      code: 6084,
+      name: "HaltMarketNodesNotCleaned",
+      msg: "Halt market nodes not cleaned",
+    },
+    {
+      code: 6085,
+      name: "CannotExpireOptionsAfterExpirationThreshold",
+      msg: "Cannot expire options after expiration threshold",
+    },
+    {
+      code: 6086,
+      name: "PostOnlyInCross",
+      msg: "Post only order in cross",
+    },
+    {
+      code: 6087,
+      name: "FillOrKillNotFullSize",
+      msg: "Fill or kill order was not filled for full size",
+    },
+    {
+      code: 6088,
+      name: "InvalidOpenOrdersMapOwner",
+      msg: "Invalid open orders map owner",
+    },
+    {
+      code: 6089,
+      name: "AccountDidNotSerialize",
+      msg: "Failed to serialize the account",
+    },
+    {
+      code: 6090,
+      name: "OpenOrdersWithNonEmptyPositions",
+      msg: "Cannot close open orders account with non empty positions",
+    },
+    {
+      code: 6091,
+      name: "CannotCloseNonEmptyMarginAccount",
+      msg: "Cannot close margin account that is not empty",
+    },
+    {
+      code: 6092,
+      name: "InvalidTagLength",
+      msg: "Invalid tag length",
+    },
+    {
+      code: 6093,
+      name: "NakedShortCallIsNotAllowed",
+      msg: "Naked short call is not allowed",
+    },
+    {
+      code: 6094,
+      name: "InvalidSpreadAccount",
+      msg: "Invalid spread account",
+    },
+    {
+      code: 6095,
+      name: "CannotCloseNonEmptySpreadAccount",
+      msg: "Cannot close non empty spread account",
+    },
+    {
+      code: 6096,
+      name: "SpreadAccountSeedsMismatch",
+      msg: "Spread account seeds mismatch",
+    },
+    {
+      code: 6097,
+      name: "SpreadAccountHasUnsettledPositions",
+      msg: "Spread account seeds mismatch",
+    },
+    {
+      code: 6098,
+      name: "SpreadAccountInvalidExpirySeriesState",
+      msg: "Spread account invalid expiry series state",
+    },
+    {
+      code: 6099,
+      name: "InsufficientFundsToCollateralizeSpreadAccount",
+      msg: "Insufficient funds to collateralize spread account",
+    },
+    {
+      code: 6100,
+      name: "FailedMaintenanceMarginRequirement",
+      msg: "Failed maintenance margin requirement",
+    },
+    {
+      code: 6101,
+      name: "InvalidMovement",
+      msg: "Invalid movement",
+    },
+    {
+      code: 6102,
+      name: "MovementOnExpiredSeries",
+      msg: "Movement on expired series",
+    },
+    {
+      code: 6103,
+      name: "InvalidMovementSize",
+      msg: "Invalid movement size",
+    },
+    {
+      code: 6104,
+      name: "ExceededMaxPositionMovements",
+      msg: "Exceeded max position movements",
+    },
+    {
+      code: 6105,
+      name: "ExceededMaxSpreadAccountContracts",
+      msg: "Exceeded max spread account contracts",
+    },
+    {
+      code: 6106,
+      name: "OraclePriceIsInvalid",
+      msg: "Fetched oracle price is invalid",
+    },
+    {
+      code: 6107,
+      name: "InvalidUnderlyingMint",
+      msg: "Provided underlying mint address is invalid",
+    },
+    {
+      code: 6108,
+      name: "InvalidReferrerAlias",
+      msg: "Invalid referrer alias - Invalid length",
+    },
+    {
+      code: 6109,
+      name: "ReferrerAlreadyHasAlias",
+      msg: "Referrer already has alias",
+    },
+    {
+      code: 6110,
+      name: "InvalidTreasuryMovementAmount",
+      msg: "Invalid treasury movement amount",
+    },
+    {
+      code: 6111,
+      name: "InvalidReferralsAdminSigner",
+      msg: "Invalid referrals admin signer",
+    },
+    {
+      code: 6112,
+      name: "InvalidSetReferralsRewardsRemainingAccounts",
+      msg: "Invalid set referrals rewards remaining accounts",
+    },
+    {
+      code: 6113,
+      name: "SetReferralsRewardsAccountNotMutable",
+      msg: "Referrals account not mutable",
+    },
+    {
+      code: 6114,
+      name: "InvalidClaimReferralsRewardsAmount",
+      msg: "Invalid claim referrals rewards: not enough in refererals rewards wallet",
+    },
+    {
+      code: 6115,
+      name: "InvalidClaimReferralsRewardsAccount",
+      msg: "Invalid claim referrals rewards: referrals account is not a referral or referrer account",
+    },
+    {
+      code: 6116,
+      name: "ReferralAccountSeedsMismatch",
+      msg: "Referral account seeds mismatch",
+    },
+    {
+      code: 6117,
+      name: "ReferrerAccountSeedsMismatch",
+      msg: "Referrer account seeds mismatch",
+    },
+    {
+      code: 6118,
+      name: "ProtectedMmMarginAccount",
+      msg: "Market maker accounts are protected from liquidation",
+    },
+    {
+      code: 6119,
+      name: "CannotWithdrawWithOpenOrders",
+      msg: "Cannot withdraw with open orders",
+    },
+    {
+      code: 6120,
+      name: "FundingRateNotUpToDate",
+      msg: "Perp funding rate not up to date",
+    },
+    {
+      code: 6121,
+      name: "PerpSyncQueueFull",
+      msg: "Perp taker/maker sync queue is full",
+    },
+    {
+      code: 6122,
+      name: "PerpSyncQueueAccountSeedsMismatch",
+      msg: "PerpSyncQueue account seeds mismatch",
+    },
+    {
+      code: 6123,
+      name: "PerpSyncQueueEmpty",
+      msg: "Program tried to pop from an empty perpSyncQueue",
+    },
+    {
+      code: 6124,
+      name: "InvalidNonPerpMarket",
+      msg: "Perp product index given in placeOrder, use placePerpOrder",
+    },
+    {
+      code: 6125,
+      name: "InvalidPerpMarket",
+      msg: "Non-perp product index given in placePerpOrder, use placeOrder",
+    },
+    {
+      code: 6126,
+      name: "CannotInitializePerpMarketNode",
+      msg: "Not allowed to initialize market node for a perp market",
+    },
+    {
+      code: 6127,
+      name: "DeprecatedInstruction",
+      msg: "Instruction is deprecated, please use the newer version",
+    },
+    {
+      code: 6128,
+      name: "ForceCancelExpiredTIFOrdersOnly",
+      msg: "Can only force cancel expired TIF orders",
+    },
+    {
+      code: 6129,
+      name: "InvalidPlaceOrderAuthority",
+      msg: "Invalid place order authority",
+    },
+    {
+      code: 6130,
+      name: "InvalidOpenOrdersAuthority",
+      msg: "Invalid open orders authority",
+    },
+    {
+      code: 6131,
+      name: "InvalidUpdatePricingRemainingAccounts",
+      msg: "Invalid number of remaining accounts in update pricing",
+    },
+    {
+      code: 6132,
+      name: "InvalidMarkPricesOracle",
+      msg: "Invalid oracle for this mark prices account",
+    },
+    {
+      code: 6133,
+      name: "CrossMarginAccountSeedsMismatch",
+      msg: "Cross-margin account seeds mismatch",
+    },
+  ],
 };