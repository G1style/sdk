export type Zeta = {
  "version": "0.1.0",
  "name": "zeta",
  "instructions": [
    {
      "name": "initializeZetaPricing",
      "accounts": [
        {
          "name": "state",
          "isMut": true,
          "isSigner": false
        },
        {
          "name": "pricing",
          "isMut": true,
          "isSigner": false
        },
        {
          "name": "rent",
          "isMut": false,
          "isSigner": false
        },
        {
          "name": "systemProgram",
          "isMut": false,
          "isSigner": false
        },
        {
          "name": "tokenProgram",
          "isMut": false,
          "isSigner": false
        },
        {
          "name": "admin",
          "isMut": true,
          "isSigner": true
        }
      ],
      "args": [
        {
          "name": "args",
          "type": {
            "defined": "InitializeZetaPricingArgs"
          }
        }
      ]
    },
    {
      "name": "updateZetaPricingPubkeys",
      "accounts": [
        {
          "name": "state",
          "isMut": false,
          "isSigner": false
        },
        {
          "name": "pricing",
          "isMut": true,
          "isSigner": false
        },
        {
          "name": "admin",
          "isMut": false,
          "isSigner": true
        }
      ],
      "args": [
        {
          "name": "args",
          "type": {
            "defined": "UpdateZetaPricingPubkeysArgs"
          }
        }
      ]
    },
    {
      "name": "moveGreeksToZetaPricing",
      "accounts": [
        {
          "name": "state",
          "isMut": false,
          "isSigner": false
        },
        {
          "name": "pricing",
          "isMut": true,
          "isSigner": false
        },
        {
          "name": "admin",
          "isMut": false,
          "isSigner": true
        },
        {
          "name": "greeks",
          "isMut": false,
          "isSigner": false
        },
        {
          "name": "zetaGroup",
          "isMut": false,
          "isSigner": false
        }
      ],
      "args": [
        {
          "name": "asset",
          "type": {
            "defined": "Asset"
          }
        }
      ]
    },
    {
      "name": "initializeZetaGroup",
      "accounts": [
        {
          "name": "state",
          "isMut": true,
          "isSigner": false
        },
        {
          "name": "admin",
          "isMut": true,
          "isSigner": true
        },
        {
          "name": "systemProgram",
          "isMut": false,
          "isSigner": false
        },
        {
          "name": "underlyingMint",
          "isMut": false,
          "isSigner": false
        },
        {
          "name": "zetaProgram",
          "isMut": false,
          "isSigner": false
        },
        {
          "name": "oracle",
          "isMut": false,
          "isSigner": false
        },
        {
          "name": "oracleBackupFeed",
          "isMut": false,
          "isSigner": false
        },
        {
          "name": "oracleBackupProgram",
          "isMut": false,
          "isSigner": false
        },
        {
          "name": "zetaGroup",
          "isMut": true,
          "isSigner": false
        },
        {
          "name": "greeks",
          "isMut": true,
          "isSigner": false
        },
        {
          "name": "perpSyncQueue",
          "isMut": true,
          "isSigner": false
        },
        {
          "name": "underlying",
          "isMut": true,
          "isSigner": false
        },
        {
          "name": "vault",
          "isMut": true,
          "isSigner": false
        },
        {
          "name": "insuranceVault",
          "isMut": true,
          "isSigner": false
        },
        {
          "name": "socializedLossAccount",
          "isMut": true,
          "isSigner": false
        },
        {
          "name": "tokenProgram",
          "isMut": false,
          "isSigner": false
        },
        {
          "name": "usdcMint",
          "isMut": false,
          "isSigner": false
        },
        {
          "name": "rent",
          "isMut": false,
          "isSigner": false
        }
      ],
      "args": [
        {
          "name": "args",
          "type": {
            "defined": "InitializeZetaGroupArgs"
          }
        }
      ]
    },
    {
      "name": "overrideExpiry",
      "accounts": [
        {
          "name": "state",
          "isMut": false,
          "isSigner": false
        },
        {
          "name": "admin",
          "isMut": false,
          "isSigner": true
        },
        {
          "name": "zetaGroup",
          "isMut": true,
          "isSigner": false
        }
      ],
      "args": [
        {
          "name": "args",
          "type": {
            "defined": "OverrideExpiryArgs"
          }
        }
      ]
    },
    {
      "name": "migrateToCrossMarginAccount",
      "accounts": [
        {
          "name": "crossMarginAccount",
          "isMut": true,
          "isSigner": false
        },
        {
          "name": "marginAccount",
          "isMut": true,
          "isSigner": false
        },
        {
          "name": "pricing",
          "isMut": false,
          "isSigner": false
        },
        {
          "name": "authority",
          "isMut": false,
          "isSigner": true
        },
        {
          "name": "zetaGroup",
          "isMut": false,
          "isSigner": false
        }
      ],
      "args": [
        {
          "name": "subaccountIndex",
          "type": "u8"
        }
      ]
    },
    {
      "name": "initializeCrossMarginAccountManager",
      "accounts": [
        {
          "name": "crossMarginAccountManager",
          "isMut": true,
          "isSigner": false
        },
        {
          "name": "authority",
          "isMut": false,
          "isSigner": true
        },
        {
          "name": "payer",
          "isMut": true,
          "isSigner": true
        },
        {
          "name": "zetaProgram",
          "isMut": false,
          "isSigner": false
        },
        {
          "name": "systemProgram",
          "isMut": false,
          "isSigner": false
        }
      ],
      "args": []
    },
    {
      "name": "initializeCrossMarginAccount",
      "accounts": [
        {
          "name": "crossMarginAccount",
          "isMut": true,
          "isSigner": false
        },
        {
          "name": "crossMarginAccountManager",
          "isMut": true,
          "isSigner": false
        },
        {
          "name": "authority",
          "isMut": false,
          "isSigner": true
        },
        {
          "name": "payer",
          "isMut": true,
          "isSigner": true
        },
        {
          "name": "zetaProgram",
          "isMut": false,
          "isSigner": false
        },
        {
          "name": "systemProgram",
          "isMut": false,
          "isSigner": false
        }
      ],
      "args": [
        {
          "name": "subaccountIndex",
          "type": "u8"
        }
      ]
    },
    {
      "name": "initializeMarginAccount",
      "accounts": [
        {
          "name": "marginAccount",
          "isMut": true,
          "isSigner": false
        },
        {
          "name": "authority",
          "isMut": false,
          "isSigner": true
        },
        {
          "name": "payer",
          "isMut": true,
          "isSigner": true
        },
        {
          "name": "zetaProgram",
          "isMut": false,
          "isSigner": false
        },
        {
          "name": "systemProgram",
          "isMut": false,
          "isSigner": false
        },
        {
          "name": "zetaGroup",
          "isMut": false,
          "isSigner": false
        }
      ],
      "args": []
    },
    {
      "name": "initializeSpreadAccount",
      "accounts": [
        {
          "name": "spreadAccount",
          "isMut": true,
          "isSigner": false
        },
        {
          "name": "authority",
          "isMut": false,
          "isSigner": true
        },
        {
          "name": "payer",
          "isMut": true,
          "isSigner": true
        },
        {
          "name": "zetaProgram",
          "isMut": false,
          "isSigner": false
        },
        {
          "name": "systemProgram",
          "isMut": false,
          "isSigner": false
        },
        {
          "name": "zetaGroup",
          "isMut": false,
          "isSigner": false
        }
      ],
      "args": []
    },
    {
      "name": "closeCrossMarginAccountManager",
      "accounts": [
        {
          "name": "crossMarginAccountManager",
          "isMut": true,
          "isSigner": false
        },
        {
          "name": "authority",
          "isMut": false,
          "isSigner": true
        }
      ],
      "args": []
    },
    {
      "name": "closeCrossMarginAccount",
      "accounts": [
        {
          "name": "crossMarginAccount",
          "isMut": true,
          "isSigner": false
        },
        {
          "name": "crossMarginAccountManager",
          "isMut": true,
          "isSigner": false
        },
        {
          "name": "authority",
          "isMut": true,
          "isSigner": true
        }
      ],
      "args": [
        {
          "name": "subaccountIndex",
          "type": "u8"
        }
      ]
    },
    {
      "name": "closeMarginAccount",
      "accounts": [
        {
          "name": "marginAccount",
          "isMut": true,
          "isSigner": false
        },
        {
          "name": "authority",
          "isMut": true,
          "isSigner": true
        },
        {
          "name": "zetaGroup",
          "isMut": false,
          "isSigner": false
        }
      ],
      "args": []
    },
    {
      "name": "closeSpreadAccount",
      "accounts": [
        {
          "name": "spreadAccount",
          "isMut": true,
          "isSigner": false
        },
        {
          "name": "authority",
          "isMut": true,
          "isSigner": true
        },
        {
          "name": "zetaGroup",
          "isMut": false,
          "isSigner": false
        }
      ],
      "args": []
    },
    {
      "name": "initializeUnderlying",
      "accounts": [
        {
          "name": "admin",
          "isMut": false,
          "isSigner": true
        },
        {
          "name": "zetaProgram",
          "isMut": false,
          "isSigner": false
        },
        {
          "name": "state",
          "isMut": true,
          "isSigner": false
        },
        {
          "name": "systemProgram",
          "isMut": false,
          "isSigner": false
        },
        {
          "name": "underlying",
          "isMut": true,
          "isSigner": false
        },
        {
          "name": "underlyingMint",
          "isMut": false,
          "isSigner": false
        }
      ],
      "args": [
        {
          "name": "flexUnderlying",
          "type": "bool"
        }
      ]
    },
    {
      "name": "initializePerpSyncQueue",
      "accounts": [
        {
          "name": "admin",
          "isMut": false,
          "isSigner": true
        },
        {
          "name": "zetaProgram",
          "isMut": false,
          "isSigner": false
        },
        {
          "name": "state",
          "isMut": false,
          "isSigner": false
        },
        {
          "name": "perpSyncQueue",
          "isMut": true,
          "isSigner": false
        },
        {
          "name": "zetaGroup",
          "isMut": true,
          "isSigner": false
        },
        {
          "name": "systemProgram",
          "isMut": false,
          "isSigner": false
        }
      ],
      "args": [
        {
          "name": "nonce",
          "type": "u8"
        }
      ]
    },
    {
      "name": "initializeMarketIndexes",
      "accounts": [
        {
          "name": "state",
          "isMut": false,
          "isSigner": false
        },
        {
          "name": "marketIndexes",
          "isMut": true,
          "isSigner": false
        },
        {
          "name": "admin",
          "isMut": true,
          "isSigner": true
        },
        {
          "name": "systemProgram",
          "isMut": false,
          "isSigner": false
        },
        {
          "name": "zetaGroup",
          "isMut": false,
          "isSigner": false
        }
      ],
      "args": [
        {
          "name": "nonce",
          "type": "u8"
        }
      ]
    },
    {
      "name": "initializeMarketNode",
      "accounts": [
        {
          "name": "zetaGroup",
          "isMut": false,
          "isSigner": false
        },
        {
          "name": "marketNode",
          "isMut": true,
          "isSigner": false
        },
        {
          "name": "greeks",
          "isMut": true,
          "isSigner": false
        },
        {
          "name": "payer",
          "isMut": true,
          "isSigner": true
        },
        {
          "name": "systemProgram",
          "isMut": false,
          "isSigner": false
        }
      ],
      "args": [
        {
          "name": "args",
          "type": {
            "defined": "InitializeMarketNodeArgs"
          }
        }
      ]
    },
    {
      "name": "haltZetaGroup",
      "accounts": [
        {
          "name": "state",
          "isMut": false,
          "isSigner": false
        },
        {
          "name": "zetaGroup",
          "isMut": true,
          "isSigner": false
        },
        {
          "name": "greeks",
          "isMut": true,
          "isSigner": false
        },
        {
          "name": "admin",
          "isMut": false,
          "isSigner": true
        }
      ],
      "args": []
    },
    {
      "name": "halt",
      "accounts": [
        {
          "name": "state",
          "isMut": true,
          "isSigner": false
        },
        {
          "name": "admin",
          "isMut": false,
          "isSigner": true
        }
      ],
      "args": [
        {
          "name": "asset",
          "type": {
            "defined": "Asset"
          }
        }
      ]
    },
    {
      "name": "unhalt",
      "accounts": [
        {
          "name": "state",
          "isMut": true,
          "isSigner": false
        },
        {
          "name": "pricing",
          "isMut": true,
          "isSigner": false
        },
        {
          "name": "admin",
          "isMut": false,
          "isSigner": true
        }
      ],
      "args": [
        {
          "name": "asset",
          "type": {
            "defined": "Asset"
          }
        }
      ]
    },
    {
      "name": "updateHaltStateV2",
      "accounts": [
        {
          "name": "state",
          "isMut": true,
          "isSigner": false
        },
        {
          "name": "admin",
          "isMut": false,
          "isSigner": true
        }
      ],
      "args": [
        {
          "name": "args",
          "type": {
            "defined": "HaltStateArgs"
          }
        }
      ]
    },
    {
      "name": "unhaltZetaGroup",
      "accounts": [
        {
          "name": "state",
          "isMut": false,
          "isSigner": false
        },
        {
          "name": "zetaGroup",
          "isMut": true,
          "isSigner": false
        },
        {
          "name": "admin",
          "isMut": false,
          "isSigner": true
        },
        {
          "name": "greeks",
          "isMut": true,
          "isSigner": false
        }
      ],
      "args": []
    },
    {
      "name": "updateHaltState",
      "accounts": [
        {
          "name": "state",
          "isMut": false,
          "isSigner": false
        },
        {
          "name": "zetaGroup",
          "isMut": true,
          "isSigner": false
        },
        {
          "name": "admin",
          "isMut": false,
          "isSigner": true
        }
      ],
      "args": [
        {
          "name": "args",
          "type": {
            "defined": "HaltZetaGroupArgs"
          }
        }
      ]
    },
    {
      "name": "updateVolatility",
      "accounts": [
        {
          "name": "state",
          "isMut": false,
          "isSigner": false
        },
        {
          "name": "greeks",
          "isMut": true,
          "isSigner": false
        },
        {
          "name": "zetaGroup",
          "isMut": false,
          "isSigner": false
        },
        {
          "name": "admin",
          "isMut": false,
          "isSigner": true
        }
      ],
      "args": [
        {
          "name": "args",
          "type": {
            "defined": "UpdateVolatilityArgs"
          }
        }
      ]
    },
    {
      "name": "updateInterestRate",
      "accounts": [
        {
          "name": "state",
          "isMut": false,
          "isSigner": false
        },
        {
          "name": "greeks",
          "isMut": true,
          "isSigner": false
        },
        {
          "name": "zetaGroup",
          "isMut": true,
          "isSigner": false
        },
        {
          "name": "admin",
          "isMut": false,
          "isSigner": true
        }
      ],
      "args": [
        {
          "name": "args",
          "type": {
            "defined": "UpdateInterestRateArgs"
          }
        }
      ]
    },
    {
      "name": "addMarketIndexes",
      "docs": [
        "This instruction allows us to generate the market PDA index seed we require",
        "to initialize markets in an order that remains sorted.",
        "Future unlisted markets can still retain this sorted property.",
        "",
        "There are two stages of this instruction:",
        "1. Generating the market pdas that use their respective index as seed 0..TOTAL_MARKETS -1",
        "and populating the keys inside zeta_group. These will be set back to default.",
        "2. Sorting the generated market pdas and storing their respective index seed within",
        "market indexes."
      ],
      "accounts": [
        {
          "name": "marketIndexes",
          "isMut": true,
          "isSigner": false
        },
        {
          "name": "zetaGroup",
          "isMut": true,
          "isSigner": false
        }
      ],
      "args": []
    },
    {
      "name": "initializeZetaState",
      "accounts": [
        {
          "name": "state",
          "isMut": true,
          "isSigner": false
        },
        {
          "name": "mintAuthority",
          "isMut": false,
          "isSigner": false
        },
        {
          "name": "serumAuthority",
          "isMut": false,
          "isSigner": false
        },
        {
          "name": "treasuryWallet",
          "isMut": true,
          "isSigner": false
        },
        {
          "name": "referralsAdmin",
          "isMut": false,
          "isSigner": false
        },
        {
          "name": "referralsRewardsWallet",
          "isMut": true,
          "isSigner": false
        },
        {
          "name": "rent",
          "isMut": false,
          "isSigner": false
        },
        {
          "name": "systemProgram",
          "isMut": false,
          "isSigner": false
        },
        {
          "name": "tokenProgram",
          "isMut": false,
          "isSigner": false
        },
        {
          "name": "usdcMint",
          "isMut": false,
          "isSigner": false
        },
        {
          "name": "admin",
          "isMut": true,
          "isSigner": true
        },
        {
          "name": "secondaryAdmin",
          "isMut": false,
          "isSigner": false
        }
      ],
      "args": [
        {
          "name": "args",
          "type": {
            "defined": "InitializeStateArgs"
          }
        }
      ]
    },
    {
      "name": "initializeZetaTreasuryWallet",
      "accounts": [
        {
          "name": "state",
          "isMut": true,
          "isSigner": false
        },
        {
          "name": "treasuryWallet",
          "isMut": true,
          "isSigner": false
        },
        {
          "name": "rent",
          "isMut": false,
          "isSigner": false
        },
        {
          "name": "systemProgram",
          "isMut": false,
          "isSigner": false
        },
        {
          "name": "tokenProgram",
          "isMut": false,
          "isSigner": false
        },
        {
          "name": "usdcMint",
          "isMut": false,
          "isSigner": false
        },
        {
          "name": "admin",
          "isMut": true,
          "isSigner": true
        }
      ],
      "args": []
    },
    {
      "name": "initializeZetaReferralsRewardsWallet",
      "accounts": [
        {
          "name": "state",
          "isMut": true,
          "isSigner": false
        },
        {
          "name": "referralsRewardsWallet",
          "isMut": true,
          "isSigner": false
        },
        {
          "name": "rent",
          "isMut": false,
          "isSigner": false
        },
        {
          "name": "systemProgram",
          "isMut": false,
          "isSigner": false
        },
        {
          "name": "tokenProgram",
          "isMut": false,
          "isSigner": false
        },
        {
          "name": "usdcMint",
          "isMut": false,
          "isSigner": false
        },
        {
          "name": "admin",
          "isMut": true,
          "isSigner": true
        }
      ],
      "args": []
    },
    {
      "name": "updateAdmin",
      "accounts": [
        {
          "name": "state",
          "isMut": true,
          "isSigner": false
        },
        {
          "name": "admin",
          "isMut": false,
          "isSigner": true
        },
        {
          "name": "newAdmin",
          "isMut": true,
          "isSigner": true
        }
      ],
      "args": []
    },
    {
      "name": "updateSecondaryAdmin",
      "accounts": [
        {
          "name": "state",
          "isMut": true,
          "isSigner": false
        },
        {
          "name": "admin",
          "isMut": false,
          "isSigner": true
        },
        {
          "name": "newAdmin",
          "isMut": true,
          "isSigner": true
        }
      ],
      "args": []
    },
    {
      "name": "updateReferralsAdmin",
      "accounts": [
        {
          "name": "state",
          "isMut": true,
          "isSigner": false
        },
        {
          "name": "admin",
          "isMut": false,
          "isSigner": true
        },
        {
          "name": "newAdmin",
          "isMut": true,
          "isSigner": true
        }
      ],
      "args": []
    },
    {
      "name": "updateZetaState",
      "accounts": [
        {
          "name": "state",
          "isMut": true,
          "isSigner": false
        },
        {
          "name": "admin",
          "isMut": false,
          "isSigner": true
        }
      ],
      "args": [
        {
          "name": "args",
          "type": {
            "defined": "UpdateStateArgs"
          }
        }
      ]
    },
    {
      "name": "updateOracle",
      "accounts": [
        {
          "name": "state",
          "isMut": false,
          "isSigner": false
        },
        {
          "name": "zetaGroup",
          "isMut": true,
          "isSigner": false
        },
        {
          "name": "admin",
          "isMut": false,
          "isSigner": true
        },
        {
          "name": "oracle",
          "isMut": false,
          "isSigner": false
        }
      ],
      "args": []
    },
    {
      "name": "updateOracleBackupFeed",
      "accounts": [
        {
          "name": "state",
          "isMut": false,
          "isSigner": false
        },
        {
          "name": "zetaGroup",
          "isMut": true,
          "isSigner": false
        },
        {
          "name": "admin",
          "isMut": false,
          "isSigner": true
        },
        {
          "name": "oracle",
          "isMut": false,
          "isSigner": false
        }
      ],
      "args": []
    },
    {
      "name": "updatePricingParameters",
      "accounts": [
        {
          "name": "state",
          "isMut": false,
          "isSigner": false
        },
        {
          "name": "zetaGroup",
          "isMut": true,
          "isSigner": false
        },
        {
          "name": "admin",
          "isMut": false,
          "isSigner": true
        }
      ],
      "args": [
        {
          "name": "args",
          "type": {
            "defined": "UpdatePricingParametersArgs"
          }
        }
      ]
    },
    {
      "name": "updateMarginParameters",
      "accounts": [
        {
          "name": "state",
          "isMut": false,
          "isSigner": false
        },
        {
          "name": "pricing",
          "isMut": true,
          "isSigner": false
        },
        {
          "name": "admin",
          "isMut": false,
          "isSigner": true
        }
      ],
      "args": [
        {
          "name": "args",
          "type": {
            "defined": "UpdateMarginParametersArgs"
          }
        },
        {
          "name": "asset",
          "type": {
            "defined": "Asset"
          }
        }
      ]
    },
    {
      "name": "updateZetaGroupMarginParameters",
      "accounts": [
        {
          "name": "state",
          "isMut": false,
          "isSigner": false
        },
        {
          "name": "zetaGroup",
          "isMut": true,
          "isSigner": false
        },
        {
          "name": "admin",
          "isMut": false,
          "isSigner": true
        }
      ],
      "args": [
        {
          "name": "args",
          "type": {
            "defined": "UpdateMarginParametersArgs"
          }
        }
      ]
    },
    {
      "name": "updatePerpParameters",
      "accounts": [
        {
          "name": "state",
          "isMut": false,
          "isSigner": false
        },
        {
          "name": "pricing",
          "isMut": true,
          "isSigner": false
        },
        {
          "name": "admin",
          "isMut": false,
          "isSigner": true
        }
      ],
      "args": [
        {
          "name": "args",
          "type": {
            "defined": "UpdatePerpParametersArgs"
          }
        },
        {
          "name": "asset",
          "type": {
            "defined": "Asset"
          }
        }
      ]
    },
    {
      "name": "updateZetaGroupPerpParameters",
      "accounts": [
        {
          "name": "state",
          "isMut": false,
          "isSigner": false
        },
        {
          "name": "zetaGroup",
          "isMut": true,
          "isSigner": false
        },
        {
          "name": "admin",
          "isMut": false,
          "isSigner": true
        }
      ],
      "args": [
        {
          "name": "args",
          "type": {
            "defined": "UpdatePerpParametersArgs"
          }
        }
      ]
    },
    {
      "name": "updateZetaGroupExpiryParameters",
      "accounts": [
        {
          "name": "state",
          "isMut": false,
          "isSigner": false
        },
        {
          "name": "zetaGroup",
          "isMut": true,
          "isSigner": false
        },
        {
          "name": "admin",
          "isMut": false,
          "isSigner": true
        }
      ],
      "args": [
        {
          "name": "args",
          "type": {
            "defined": "UpdateZetaGroupExpiryArgs"
          }
        }
      ]
    },
    {
      "name": "toggleZetaGroupPerpsOnly",
      "accounts": [
        {
          "name": "state",
          "isMut": false,
          "isSigner": false
        },
        {
          "name": "zetaGroup",
          "isMut": true,
          "isSigner": false
        },
        {
          "name": "admin",
          "isMut": false,
          "isSigner": true
        }
      ],
      "args": []
    },
    {
      "name": "cleanZetaMarkets",
      "accounts": [
        {
          "name": "state",
          "isMut": false,
          "isSigner": false
        },
        {
          "name": "zetaGroup",
          "isMut": true,
          "isSigner": false
        }
      ],
      "args": []
    },
    {
      "name": "cleanZetaMarketsHalted",
      "accounts": [
        {
          "name": "state",
          "isMut": false,
          "isSigner": false
        },
        {
          "name": "zetaGroup",
          "isMut": true,
          "isSigner": false
        }
      ],
      "args": []
    },
    {
      "name": "cleanZetaMarketsHaltedV2",
      "accounts": [
        {
          "name": "state",
          "isMut": true,
          "isSigner": false
        }
      ],
      "args": []
    },
    {
      "name": "settlePositions",
      "accounts": [
        {
          "name": "zetaGroup",
          "isMut": false,
          "isSigner": false
        },
        {
          "name": "settlementAccount",
          "isMut": false,
          "isSigner": false
        }
      ],
      "args": [
        {
          "name": "expiryTs",
          "type": "u64"
        },
        {
          "name": "settlementNonce",
          "type": "u8"
        }
      ]
    },
    {
      "name": "settlePositionsHaltedV3",
      "accounts": [
        {
          "name": "state",
          "isMut": false,
          "isSigner": false
        },
        {
          "name": "pricing",
          "isMut": false,
          "isSigner": false
        },
        {
          "name": "admin",
          "isMut": false,
          "isSigner": true
        }
      ],
      "args": [
        {
          "name": "asset",
          "type": {
            "defined": "Asset"
          }
        }
      ]
    },
    {
      "name": "settlePositionsHaltedV2",
      "accounts": [
        {
          "name": "state",
          "isMut": false,
          "isSigner": false
        },
        {
          "name": "pricing",
          "isMut": false,
          "isSigner": false
        },
        {
          "name": "admin",
          "isMut": false,
          "isSigner": true
        }
      ],
      "args": []
    },
    {
      "name": "settlePositionsHalted",
      "accounts": [
        {
          "name": "state",
          "isMut": false,
          "isSigner": false
        },
        {
          "name": "zetaGroup",
          "isMut": false,
          "isSigner": false
        },
        {
          "name": "greeks",
          "isMut": false,
          "isSigner": false
        },
        {
          "name": "admin",
          "isMut": false,
          "isSigner": true
        }
      ],
      "args": []
    },
    {
      "name": "settleSpreadPositions",
      "accounts": [
        {
          "name": "zetaGroup",
          "isMut": false,
          "isSigner": false
        },
        {
          "name": "settlementAccount",
          "isMut": false,
          "isSigner": false
        }
      ],
      "args": [
        {
          "name": "expiryTs",
          "type": "u64"
        },
        {
          "name": "settlementNonce",
          "type": "u8"
        }
      ]
    },
    {
      "name": "settleSpreadPositionsHalted",
      "accounts": [
        {
          "name": "state",
          "isMut": false,
          "isSigner": false
        },
        {
          "name": "zetaGroup",
          "isMut": false,
          "isSigner": false
        },
        {
          "name": "greeks",
          "isMut": false,
          "isSigner": false
        },
        {
          "name": "admin",
          "isMut": false,
          "isSigner": true
        }
      ],
      "args": []
    },
    {
      "name": "initializeMarketStrikes",
      "accounts": [
        {
          "name": "state",
          "isMut": false,
          "isSigner": false
        },
        {
          "name": "zetaGroup",
          "isMut": true,
          "isSigner": false
        },
        {
          "name": "oracle",
          "isMut": false,
          "isSigner": false
        },
        {
          "name": "oracleBackupFeed",
          "isMut": false,
          "isSigner": false
        },
        {
          "name": "oracleBackupProgram",
          "isMut": false,
          "isSigner": false
        }
      ],
      "args": []
    },
    {
      "name": "expireSeriesOverride",
      "accounts": [
        {
          "name": "state",
          "isMut": false,
          "isSigner": false
        },
        {
          "name": "zetaGroup",
          "isMut": true,
          "isSigner": false
        },
        {
          "name": "settlementAccount",
          "isMut": true,
          "isSigner": false
        },
        {
          "name": "admin",
          "isMut": true,
          "isSigner": true
        },
        {
          "name": "systemProgram",
          "isMut": false,
          "isSigner": false
        },
        {
          "name": "greeks",
          "isMut": true,
          "isSigner": false
        }
      ],
      "args": [
        {
          "name": "args",
          "type": {
            "defined": "ExpireSeriesOverrideArgs"
          }
        }
      ]
    },
    {
      "name": "expireSeries",
      "accounts": [
        {
          "name": "state",
          "isMut": false,
          "isSigner": false
        },
        {
          "name": "zetaGroup",
          "isMut": true,
          "isSigner": false
        },
        {
          "name": "oracle",
          "isMut": false,
          "isSigner": false
        },
        {
          "name": "oracleBackupFeed",
          "isMut": false,
          "isSigner": false
        },
        {
          "name": "oracleBackupProgram",
          "isMut": false,
          "isSigner": false
        },
        {
          "name": "settlementAccount",
          "isMut": true,
          "isSigner": false
        },
        {
          "name": "payer",
          "isMut": true,
          "isSigner": true
        },
        {
          "name": "systemProgram",
          "isMut": false,
          "isSigner": false
        },
        {
          "name": "greeks",
          "isMut": true,
          "isSigner": false
        }
      ],
      "args": [
        {
          "name": "settlementNonce",
          "type": "u8"
        }
      ]
    },
    {
      "name": "initializeZetaMarket",
      "accounts": [
        {
          "name": "state",
          "isMut": false,
          "isSigner": false
        },
        {
          "name": "marketIndexes",
          "isMut": false,
          "isSigner": false
        },
        {
          "name": "zetaGroup",
          "isMut": true,
          "isSigner": false
        },
        {
          "name": "admin",
          "isMut": true,
          "isSigner": true
        },
        {
          "name": "market",
          "isMut": true,
          "isSigner": false
        },
        {
          "name": "requestQueue",
          "isMut": true,
          "isSigner": false
        },
        {
          "name": "eventQueue",
          "isMut": true,
          "isSigner": false
        },
        {
          "name": "bids",
          "isMut": true,
          "isSigner": false
        },
        {
          "name": "asks",
          "isMut": true,
          "isSigner": false
        },
        {
          "name": "baseMint",
          "isMut": true,
          "isSigner": false
        },
        {
          "name": "quoteMint",
          "isMut": true,
          "isSigner": false
        },
        {
          "name": "zetaBaseVault",
          "isMut": true,
          "isSigner": false
        },
        {
          "name": "zetaQuoteVault",
          "isMut": true,
          "isSigner": false
        },
        {
          "name": "dexBaseVault",
          "isMut": true,
          "isSigner": false
        },
        {
          "name": "dexQuoteVault",
          "isMut": true,
          "isSigner": false
        },
        {
          "name": "vaultOwner",
          "isMut": false,
          "isSigner": false
        },
        {
          "name": "mintAuthority",
          "isMut": false,
          "isSigner": false
        },
        {
          "name": "serumAuthority",
          "isMut": false,
          "isSigner": false
        },
        {
          "name": "dexProgram",
          "isMut": false,
          "isSigner": false
        },
        {
          "name": "systemProgram",
          "isMut": false,
          "isSigner": false
        },
        {
          "name": "tokenProgram",
          "isMut": false,
          "isSigner": false
        },
        {
          "name": "rent",
          "isMut": false,
          "isSigner": false
        }
      ],
      "args": [
        {
          "name": "args",
          "type": {
            "defined": "InitializeMarketArgs"
          }
        }
      ]
    },
    {
      "name": "initializeMarketTifEpochCycle",
      "accounts": [
        {
          "name": "state",
          "isMut": false,
          "isSigner": false
        },
        {
          "name": "admin",
          "isMut": true,
          "isSigner": true
        },
        {
          "name": "market",
          "isMut": true,
          "isSigner": false
        },
        {
          "name": "serumAuthority",
          "isMut": false,
          "isSigner": false
        },
        {
          "name": "dexProgram",
          "isMut": false,
          "isSigner": false
        }
      ],
      "args": [
        {
          "name": "epochLength",
          "type": "u16"
        }
      ]
    },
    {
      "name": "retreatMarketNodes",
      "accounts": [
        {
          "name": "zetaGroup",
          "isMut": false,
          "isSigner": false
        },
        {
          "name": "greeks",
          "isMut": true,
          "isSigner": false
        },
        {
          "name": "oracle",
          "isMut": false,
          "isSigner": false
        },
        {
          "name": "oracleBackupFeed",
          "isMut": false,
          "isSigner": false
        },
        {
          "name": "oracleBackupProgram",
          "isMut": false,
          "isSigner": false
        }
      ],
      "args": [
        {
          "name": "expiryIndex",
          "type": "u8"
        }
      ]
    },
    {
      "name": "cleanMarketNodes",
      "accounts": [
        {
          "name": "zetaGroup",
          "isMut": true,
          "isSigner": false
        },
        {
          "name": "greeks",
          "isMut": true,
          "isSigner": false
        }
      ],
      "args": [
        {
          "name": "expiryIndex",
          "type": "u8"
        }
      ]
    },
    {
      "name": "updateVolatilityNodes",
      "accounts": [
        {
          "name": "state",
          "isMut": false,
          "isSigner": false
        },
        {
          "name": "zetaGroup",
          "isMut": false,
          "isSigner": false
        },
        {
          "name": "greeks",
          "isMut": true,
          "isSigner": false
        },
        {
          "name": "admin",
          "isMut": false,
          "isSigner": true
        }
      ],
      "args": [
        {
          "name": "nodes",
          "type": {
            "array": [
              "u64",
              5
            ]
          }
        }
      ]
    },
    {
      "name": "updatePricing",
      "accounts": [
        {
          "name": "state",
          "isMut": false,
          "isSigner": false
        },
        {
          "name": "zetaGroup",
          "isMut": false,
          "isSigner": false
        },
        {
          "name": "greeks",
          "isMut": true,
          "isSigner": false
        },
        {
          "name": "oracle",
          "isMut": false,
          "isSigner": false
        },
        {
          "name": "oracleBackupFeed",
          "isMut": false,
          "isSigner": false
        },
        {
          "name": "oracleBackupProgram",
          "isMut": false,
          "isSigner": false
        },
        {
          "name": "perpMarket",
          "isMut": false,
          "isSigner": false
        },
        {
          "name": "perpBids",
          "isMut": false,
          "isSigner": false
        },
        {
          "name": "perpAsks",
          "isMut": false,
          "isSigner": false
        }
      ],
      "args": [
        {
          "name": "expiryIndex",
          "type": "u8"
        }
      ]
    },
    {
      "name": "updatePricingV2",
      "accounts": [
        {
          "name": "state",
          "isMut": false,
          "isSigner": false
        },
        {
          "name": "pricing",
          "isMut": true,
          "isSigner": false
        },
        {
          "name": "oracle",
          "isMut": false,
          "isSigner": false
        },
        {
          "name": "oracleBackupFeed",
          "isMut": false,
          "isSigner": false
        },
        {
          "name": "oracleBackupProgram",
          "isMut": false,
          "isSigner": false
        },
        {
          "name": "perpMarket",
          "isMut": false,
          "isSigner": false
        },
        {
          "name": "perpBids",
          "isMut": false,
          "isSigner": false
        },
        {
          "name": "perpAsks",
          "isMut": false,
          "isSigner": false
        }
      ],
      "args": [
        {
          "name": "asset",
          "type": {
            "defined": "Asset"
          }
        }
      ]
    },
    {
      "name": "applyPerpFundingV2",
      "accounts": [
        {
          "name": "state",
          "isMut": false,
          "isSigner": false
        },
        {
          "name": "pricing",
          "isMut": false,
          "isSigner": false
        }
      ],
      "args": []
    },
    {
      "name": "applyPerpFunding",
      "accounts": [
        {
          "name": "zetaGroup",
          "isMut": false,
          "isSigner": false
        },
        {
          "name": "greeks",
          "isMut": false,
          "isSigner": false
        }
      ],
      "args": []
    },
    {
      "name": "updatePricingHaltedV2",
      "accounts": [
        {
          "name": "state",
          "isMut": false,
          "isSigner": false
        },
        {
          "name": "pricing",
          "isMut": true,
          "isSigner": false
        },
        {
          "name": "admin",
          "isMut": false,
          "isSigner": true
        },
        {
          "name": "perpMarket",
          "isMut": false,
          "isSigner": false
        },
        {
          "name": "perpBids",
          "isMut": false,
          "isSigner": false
        },
        {
          "name": "perpAsks",
          "isMut": false,
          "isSigner": false
        }
      ],
      "args": [
        {
          "name": "asset",
          "type": {
            "defined": "Asset"
          }
        }
      ]
    },
    {
      "name": "updatePricingHalted",
      "accounts": [
        {
          "name": "state",
          "isMut": false,
          "isSigner": false
        },
        {
          "name": "zetaGroup",
          "isMut": true,
          "isSigner": false
        },
        {
          "name": "greeks",
          "isMut": true,
          "isSigner": false
        },
        {
          "name": "admin",
          "isMut": false,
          "isSigner": true
        },
        {
          "name": "perpMarket",
          "isMut": false,
          "isSigner": false
        },
        {
          "name": "perpBids",
          "isMut": false,
          "isSigner": false
        },
        {
          "name": "perpAsks",
          "isMut": false,
          "isSigner": false
        }
      ],
      "args": [
        {
          "name": "expiryIndex",
          "type": "u8"
        }
      ]
    },
    {
      "name": "deposit",
      "accounts": [
        {
          "name": "zetaGroup",
          "isMut": false,
          "isSigner": false
        },
        {
          "name": "marginAccount",
          "isMut": true,
          "isSigner": false
        },
        {
          "name": "vault",
          "isMut": true,
          "isSigner": false
        },
        {
          "name": "userTokenAccount",
          "isMut": true,
          "isSigner": false
        },
        {
          "name": "socializedLossAccount",
          "isMut": true,
          "isSigner": false
        },
        {
          "name": "authority",
          "isMut": false,
          "isSigner": true
        },
        {
          "name": "tokenProgram",
          "isMut": false,
          "isSigner": false
        },
        {
          "name": "state",
          "isMut": false,
          "isSigner": false
        },
        {
          "name": "greeks",
          "isMut": false,
          "isSigner": false
        }
      ],
      "args": [
        {
          "name": "amount",
          "type": "u64"
        }
      ]
    },
    {
      "name": "depositV2",
      "accounts": [
        {
          "name": "marginAccount",
          "isMut": true,
          "isSigner": false
        },
        {
          "name": "vault",
          "isMut": true,
          "isSigner": false
        },
        {
          "name": "userTokenAccount",
          "isMut": true,
          "isSigner": false
        },
        {
          "name": "socializedLossAccount",
          "isMut": true,
          "isSigner": false
        },
        {
          "name": "authority",
          "isMut": false,
          "isSigner": true
        },
        {
          "name": "tokenProgram",
          "isMut": false,
          "isSigner": false
        },
        {
          "name": "state",
          "isMut": false,
          "isSigner": false
        },
        {
          "name": "pricing",
          "isMut": true,
          "isSigner": false
        }
      ],
      "args": [
        {
          "name": "amount",
          "type": "u64"
        }
      ]
    },
    {
      "name": "depositV3",
      "accounts": [
        {
          "name": "crossMarginAccount",
          "isMut": true,
          "isSigner": false
        },
        {
          "name": "vault",
          "isMut": true,
          "isSigner": false
        },
        {
          "name": "userTokenAccount",
          "isMut": true,
          "isSigner": false
        },
        {
          "name": "socializedLossAccount",
          "isMut": true,
          "isSigner": false
        },
        {
          "name": "authority",
          "isMut": false,
          "isSigner": true
        },
        {
          "name": "tokenProgram",
          "isMut": false,
          "isSigner": false
        },
        {
          "name": "state",
          "isMut": false,
          "isSigner": false
        },
        {
          "name": "pricing",
          "isMut": true,
          "isSigner": false
        }
      ],
      "args": [
        {
          "name": "amount",
          "type": "u64"
        }
      ]
    },
    {
      "name": "depositInsuranceVault",
      "accounts": [
        {
          "name": "state",
          "isMut": true,
          "isSigner": false
        },
        {
          "name": "insuranceVault",
          "isMut": true,
          "isSigner": false
        },
        {
          "name": "insuranceDepositAccount",
          "isMut": true,
          "isSigner": false
        },
        {
          "name": "userTokenAccount",
          "isMut": true,
          "isSigner": false
        },
        {
          "name": "zetaVault",
          "isMut": true,
          "isSigner": false
        },
        {
          "name": "socializedLossAccount",
          "isMut": true,
          "isSigner": false
        },
        {
          "name": "authority",
          "isMut": false,
          "isSigner": true
        },
        {
          "name": "tokenProgram",
          "isMut": false,
          "isSigner": false
        }
      ],
      "args": [
        {
          "name": "amount",
          "type": "u64"
        }
      ]
    },
    {
      "name": "depositInsuranceVaultV2",
      "accounts": [
        {
          "name": "state",
          "isMut": true,
          "isSigner": false
        },
        {
          "name": "pricing",
          "isMut": true,
          "isSigner": false
        },
        {
          "name": "insuranceVault",
          "isMut": true,
          "isSigner": false
        },
        {
          "name": "insuranceDepositAccount",
          "isMut": true,
          "isSigner": false
        },
        {
          "name": "userTokenAccount",
          "isMut": true,
          "isSigner": false
        },
        {
          "name": "zetaVault",
          "isMut": true,
          "isSigner": false
        },
        {
          "name": "socializedLossAccount",
          "isMut": true,
          "isSigner": false
        },
        {
          "name": "authority",
          "isMut": false,
          "isSigner": true
        },
        {
          "name": "tokenProgram",
          "isMut": false,
          "isSigner": false
        }
      ],
      "args": [
        {
          "name": "amount",
          "type": "u64"
        }
      ]
    },
    {
      "name": "withdraw",
      "accounts": [
        {
          "name": "state",
          "isMut": false,
          "isSigner": false
        },
        {
          "name": "zetaGroup",
          "isMut": false,
          "isSigner": false
        },
        {
          "name": "vault",
          "isMut": true,
          "isSigner": false
        },
        {
          "name": "marginAccount",
          "isMut": true,
          "isSigner": false
        },
        {
          "name": "userTokenAccount",
          "isMut": true,
          "isSigner": false
        },
        {
          "name": "tokenProgram",
          "isMut": false,
          "isSigner": false
        },
        {
          "name": "authority",
          "isMut": false,
          "isSigner": true
        },
        {
          "name": "greeks",
          "isMut": false,
          "isSigner": false
        },
        {
          "name": "oracle",
          "isMut": false,
          "isSigner": false
        },
        {
          "name": "oracleBackupFeed",
          "isMut": false,
          "isSigner": false
        },
        {
          "name": "oracleBackupProgram",
          "isMut": false,
          "isSigner": false
        },
        {
          "name": "socializedLossAccount",
          "isMut": true,
          "isSigner": false
        }
      ],
      "args": [
        {
          "name": "amount",
          "type": "u64"
        }
      ]
    },
    {
      "name": "withdrawV2",
      "accounts": [
        {
          "name": "state",
          "isMut": false,
          "isSigner": false
        },
        {
          "name": "pricing",
          "isMut": true,
          "isSigner": false
        },
        {
          "name": "vault",
          "isMut": true,
          "isSigner": false
        },
        {
          "name": "marginAccount",
          "isMut": true,
          "isSigner": false
        },
        {
          "name": "userTokenAccount",
          "isMut": true,
          "isSigner": false
        },
        {
          "name": "tokenProgram",
          "isMut": false,
          "isSigner": false
        },
        {
          "name": "authority",
          "isMut": false,
          "isSigner": true
        },
        {
          "name": "oracle",
          "isMut": false,
          "isSigner": false
        },
        {
          "name": "oracleBackupFeed",
          "isMut": false,
          "isSigner": false
        },
        {
          "name": "oracleBackupProgram",
          "isMut": false,
          "isSigner": false
        },
        {
          "name": "socializedLossAccount",
          "isMut": true,
          "isSigner": false
        }
      ],
      "args": [
        {
          "name": "amount",
          "type": "u64"
        }
      ]
    },
    {
      "name": "withdrawV3",
      "accounts": [
        {
          "name": "state",
          "isMut": false,
          "isSigner": false
        },
        {
          "name": "pricing",
          "isMut": true,
          "isSigner": false
        },
        {
          "name": "vault",
          "isMut": true,
          "isSigner": false
        },
        {
          "name": "crossMarginAccount",
          "isMut": true,
          "isSigner": false
        },
        {
          "name": "userTokenAccount",
          "isMut": true,
          "isSigner": false
        },
        {
          "name": "tokenProgram",
          "isMut": false,
          "isSigner": false
        },
        {
          "name": "authority",
          "isMut": false,
          "isSigner": true
        },
        {
          "name": "oracle",
          "isMut": false,
          "isSigner": false
        },
        {
          "name": "oracleBackupFeed",
          "isMut": false,
          "isSigner": false
        },
        {
          "name": "oracleBackupProgram",
          "isMut": false,
          "isSigner": false
        },
        {
          "name": "socializedLossAccount",
          "isMut": true,
          "isSigner": false
        }
      ],
      "args": [
        {
          "name": "amount",
          "type": "u64"
        }
      ]
    },
    {
      "name": "withdrawInsuranceVault",
      "accounts": [
        {
          "name": "state",
          "isMut": true,
          "isSigner": false
        },
        {
          "name": "insuranceVault",
          "isMut": true,
          "isSigner": false
        },
        {
          "name": "insuranceDepositAccount",
          "isMut": true,
          "isSigner": false
        },
        {
          "name": "userTokenAccount",
          "isMut": true,
          "isSigner": false
        },
        {
          "name": "authority",
          "isMut": false,
          "isSigner": true
        },
        {
          "name": "tokenProgram",
          "isMut": false,
          "isSigner": false
        }
      ],
      "args": [
        {
          "name": "percentageAmount",
          "type": "u64"
        }
      ]
    },
    {
      "name": "withdrawInsuranceVaultV2",
      "accounts": [
        {
          "name": "state",
          "isMut": true,
          "isSigner": false
        },
        {
          "name": "pricing",
          "isMut": true,
          "isSigner": false
        },
        {
          "name": "insuranceVault",
          "isMut": true,
          "isSigner": false
        },
        {
          "name": "insuranceDepositAccount",
          "isMut": true,
          "isSigner": false
        },
        {
          "name": "userTokenAccount",
          "isMut": true,
          "isSigner": false
        },
        {
          "name": "authority",
          "isMut": false,
          "isSigner": true
        },
        {
          "name": "tokenProgram",
          "isMut": false,
          "isSigner": false
        }
      ],
      "args": [
        {
          "name": "percentageAmount",
          "type": "u64"
        }
      ]
    },
    {
      "name": "initializeOpenOrders",
      "accounts": [
        {
          "name": "state",
          "isMut": false,
          "isSigner": false
        },
        {
          "name": "zetaGroup",
          "isMut": false,
          "isSigner": false
        },
        {
          "name": "dexProgram",
          "isMut": false,
          "isSigner": false
        },
        {
          "name": "systemProgram",
          "isMut": false,
          "isSigner": false
        },
        {
          "name": "openOrders",
          "isMut": true,
          "isSigner": false
        },
        {
          "name": "marginAccount",
          "isMut": true,
          "isSigner": false
        },
        {
          "name": "authority",
          "isMut": false,
          "isSigner": true
        },
        {
          "name": "payer",
          "isMut": true,
          "isSigner": true
        },
        {
          "name": "market",
          "isMut": false,
          "isSigner": false
        },
        {
          "name": "serumAuthority",
          "isMut": false,
          "isSigner": false
        },
        {
          "name": "openOrdersMap",
          "isMut": true,
          "isSigner": false
        },
        {
          "name": "rent",
          "isMut": false,
          "isSigner": false
        }
      ],
      "args": []
    },
    {
      "name": "initializeOpenOrdersV2",
      "accounts": [
        {
          "name": "state",
          "isMut": false,
          "isSigner": false
        },
        {
          "name": "pricing",
          "isMut": false,
          "isSigner": false
        },
        {
          "name": "dexProgram",
          "isMut": false,
          "isSigner": false
        },
        {
          "name": "systemProgram",
          "isMut": false,
          "isSigner": false
        },
        {
          "name": "openOrders",
          "isMut": true,
          "isSigner": false
        },
        {
          "name": "marginAccount",
          "isMut": true,
          "isSigner": false
        },
        {
          "name": "authority",
          "isMut": false,
          "isSigner": true
        },
        {
          "name": "payer",
          "isMut": true,
          "isSigner": true
        },
        {
          "name": "market",
          "isMut": false,
          "isSigner": false
        },
        {
          "name": "serumAuthority",
          "isMut": false,
          "isSigner": false
        },
        {
          "name": "openOrdersMap",
          "isMut": true,
          "isSigner": false
        },
        {
          "name": "rent",
          "isMut": false,
          "isSigner": false
        }
      ],
      "args": []
    },
    {
      "name": "initializeOpenOrdersV3",
      "accounts": [
        {
          "name": "state",
          "isMut": false,
          "isSigner": false
        },
        {
          "name": "pricing",
          "isMut": false,
          "isSigner": false
        },
        {
          "name": "dexProgram",
          "isMut": false,
          "isSigner": false
        },
        {
          "name": "systemProgram",
          "isMut": false,
          "isSigner": false
        },
        {
          "name": "openOrders",
          "isMut": true,
          "isSigner": false
        },
        {
          "name": "crossMarginAccount",
          "isMut": true,
          "isSigner": false
        },
        {
          "name": "authority",
          "isMut": false,
          "isSigner": true
        },
        {
          "name": "payer",
          "isMut": true,
          "isSigner": true
        },
        {
          "name": "market",
          "isMut": false,
          "isSigner": false
        },
        {
          "name": "serumAuthority",
          "isMut": false,
          "isSigner": false
        },
        {
          "name": "openOrdersMap",
          "isMut": true,
          "isSigner": false
        },
        {
          "name": "rent",
          "isMut": false,
          "isSigner": false
        }
      ],
      "args": [
        {
          "name": "asset",
          "type": {
            "defined": "Asset"
          }
        }
      ]
    },
    {
      "name": "closeOpenOrders",
      "accounts": [
        {
          "name": "state",
          "isMut": false,
          "isSigner": false
        },
        {
          "name": "zetaGroup",
          "isMut": false,
          "isSigner": false
        },
        {
          "name": "dexProgram",
          "isMut": false,
          "isSigner": false
        },
        {
          "name": "openOrders",
          "isMut": true,
          "isSigner": false
        },
        {
          "name": "marginAccount",
          "isMut": true,
          "isSigner": false
        },
        {
          "name": "authority",
          "isMut": true,
          "isSigner": true
        },
        {
          "name": "market",
          "isMut": false,
          "isSigner": false
        },
        {
          "name": "serumAuthority",
          "isMut": false,
          "isSigner": false
        },
        {
          "name": "openOrdersMap",
          "isMut": true,
          "isSigner": false
        }
      ],
      "args": [
        {
          "name": "mapNonce",
          "type": "u8"
        }
      ]
    },
    {
      "name": "closeOpenOrdersV2",
      "accounts": [
        {
          "name": "state",
          "isMut": false,
          "isSigner": false
        },
        {
          "name": "pricing",
          "isMut": false,
          "isSigner": false
        },
        {
          "name": "dexProgram",
          "isMut": false,
          "isSigner": false
        },
        {
          "name": "openOrders",
          "isMut": true,
          "isSigner": false
        },
        {
          "name": "marginAccount",
          "isMut": true,
          "isSigner": false
        },
        {
          "name": "authority",
          "isMut": true,
          "isSigner": true
        },
        {
          "name": "market",
          "isMut": false,
          "isSigner": false
        },
        {
          "name": "serumAuthority",
          "isMut": false,
          "isSigner": false
        },
        {
          "name": "openOrdersMap",
          "isMut": true,
          "isSigner": false
        }
      ],
      "args": [
        {
          "name": "mapNonce",
          "type": "u8"
        }
      ]
    },
    {
      "name": "closeOpenOrdersV3",
      "accounts": [
        {
          "name": "state",
          "isMut": false,
          "isSigner": false
        },
        {
          "name": "pricing",
          "isMut": false,
          "isSigner": false
        },
        {
          "name": "dexProgram",
          "isMut": false,
          "isSigner": false
        },
        {
          "name": "openOrders",
          "isMut": true,
          "isSigner": false
        },
        {
          "name": "crossMarginAccount",
          "isMut": true,
          "isSigner": false
        },
        {
          "name": "authority",
          "isMut": true,
          "isSigner": true
        },
        {
          "name": "market",
          "isMut": false,
          "isSigner": false
        },
        {
          "name": "serumAuthority",
          "isMut": false,
          "isSigner": false
        },
        {
          "name": "openOrdersMap",
          "isMut": true,
          "isSigner": false
        }
      ],
      "args": [
        {
          "name": "mapNonce",
          "type": "u8"
        },
        {
          "name": "asset",
          "type": {
            "defined": "Asset"
          }
        }
      ]
    },
    {
      "name": "initializeWhitelistDepositAccount",
      "accounts": [
        {
          "name": "whitelistDepositAccount",
          "isMut": true,
          "isSigner": false
        },
        {
          "name": "admin",
          "isMut": true,
          "isSigner": true
        },
        {
          "name": "user",
          "isMut": false,
          "isSigner": false
        },
        {
          "name": "systemProgram",
          "isMut": false,
          "isSigner": false
        },
        {
          "name": "state",
          "isMut": false,
          "isSigner": false
        }
      ],
      "args": [
        {
          "name": "nonce",
          "type": "u8"
        }
      ]
    },
    {
      "name": "initializeWhitelistInsuranceAccount",
      "accounts": [
        {
          "name": "whitelistInsuranceAccount",
          "isMut": true,
          "isSigner": false
        },
        {
          "name": "admin",
          "isMut": true,
          "isSigner": true
        },
        {
          "name": "user",
          "isMut": false,
          "isSigner": false
        },
        {
          "name": "systemProgram",
          "isMut": false,
          "isSigner": false
        },
        {
          "name": "state",
          "isMut": false,
          "isSigner": false
        }
      ],
      "args": [
        {
          "name": "nonce",
          "type": "u8"
        }
      ]
    },
    {
      "name": "initializeWhitelistTradingFeesAccount",
      "accounts": [
        {
          "name": "whitelistTradingFeesAccount",
          "isMut": true,
          "isSigner": false
        },
        {
          "name": "admin",
          "isMut": true,
          "isSigner": true
        },
        {
          "name": "user",
          "isMut": false,
          "isSigner": false
        },
        {
          "name": "systemProgram",
          "isMut": false,
          "isSigner": false
        },
        {
          "name": "state",
          "isMut": false,
          "isSigner": false
        }
      ],
      "args": [
        {
          "name": "nonce",
          "type": "u8"
        }
      ]
    },
    {
      "name": "initializeInsuranceDepositAccount",
      "accounts": [
        {
          "name": "insuranceDepositAccount",
          "isMut": true,
          "isSigner": false
        },
        {
          "name": "authority",
          "isMut": false,
          "isSigner": false
        },
        {
          "name": "payer",
          "isMut": true,
          "isSigner": true
        },
        {
          "name": "systemProgram",
          "isMut": false,
          "isSigner": false
        },
        {
          "name": "whitelistInsuranceAccount",
          "isMut": false,
          "isSigner": false
        }
      ],
      "args": [
        {
          "name": "nonce",
          "type": "u8"
        }
      ]
    },
    {
      "name": "initializeCombinedInsuranceVault",
      "accounts": [
        {
          "name": "state",
          "isMut": true,
          "isSigner": false
        },
        {
          "name": "insuranceVault",
          "isMut": true,
          "isSigner": false
        },
        {
          "name": "tokenProgram",
          "isMut": false,
          "isSigner": false
        },
        {
          "name": "usdcMint",
          "isMut": false,
          "isSigner": false
        },
        {
          "name": "admin",
          "isMut": true,
          "isSigner": true
        },
        {
          "name": "systemProgram",
          "isMut": false,
          "isSigner": false
        }
      ],
      "args": [
        {
          "name": "nonce",
          "type": "u8"
        }
      ]
    },
    {
      "name": "initializeCombinedVault",
      "accounts": [
        {
          "name": "state",
          "isMut": true,
          "isSigner": false
        },
        {
          "name": "vault",
          "isMut": true,
          "isSigner": false
        },
        {
          "name": "tokenProgram",
          "isMut": false,
          "isSigner": false
        },
        {
          "name": "usdcMint",
          "isMut": false,
          "isSigner": false
        },
        {
          "name": "admin",
          "isMut": true,
          "isSigner": true
        },
        {
          "name": "systemProgram",
          "isMut": false,
          "isSigner": false
        }
      ],
      "args": [
        {
          "name": "nonce",
          "type": "u8"
        }
      ]
    },
    {
      "name": "initializeCombinedSocializedLossAccount",
      "accounts": [
        {
          "name": "state",
          "isMut": true,
          "isSigner": false
        },
        {
          "name": "socializedLossAccount",
          "isMut": true,
          "isSigner": false
        },
        {
          "name": "tokenProgram",
          "isMut": false,
          "isSigner": false
        },
        {
          "name": "usdcMint",
          "isMut": false,
          "isSigner": false
        },
        {
          "name": "admin",
          "isMut": true,
          "isSigner": true
        },
        {
          "name": "systemProgram",
          "isMut": false,
          "isSigner": false
        }
      ],
      "args": [
        {
          "name": "nonce",
          "type": "u8"
        }
      ]
    },
    {
      "name": "placeOrder",
      "accounts": [
        {
          "name": "state",
          "isMut": false,
          "isSigner": false
        },
        {
          "name": "zetaGroup",
          "isMut": false,
          "isSigner": false
        },
        {
          "name": "marginAccount",
          "isMut": true,
          "isSigner": false
        },
        {
          "name": "authority",
          "isMut": false,
          "isSigner": true
        },
        {
          "name": "dexProgram",
          "isMut": false,
          "isSigner": false
        },
        {
          "name": "tokenProgram",
          "isMut": false,
          "isSigner": false
        },
        {
          "name": "serumAuthority",
          "isMut": false,
          "isSigner": false
        },
        {
          "name": "greeks",
          "isMut": false,
          "isSigner": false
        },
        {
          "name": "openOrders",
          "isMut": true,
          "isSigner": false
        },
        {
          "name": "rent",
          "isMut": false,
          "isSigner": false
        },
        {
          "name": "marketAccounts",
          "accounts": [
            {
              "name": "market",
              "isMut": true,
              "isSigner": false
            },
            {
              "name": "requestQueue",
              "isMut": true,
              "isSigner": false
            },
            {
              "name": "eventQueue",
              "isMut": true,
              "isSigner": false
            },
            {
              "name": "bids",
              "isMut": true,
              "isSigner": false
            },
            {
              "name": "asks",
              "isMut": true,
              "isSigner": false
            },
            {
              "name": "orderPayerTokenAccount",
              "isMut": true,
              "isSigner": false
            },
            {
              "name": "coinVault",
              "isMut": true,
              "isSigner": false
            },
            {
              "name": "pcVault",
              "isMut": true,
              "isSigner": false
            },
            {
              "name": "coinWallet",
              "isMut": true,
              "isSigner": false
            },
            {
              "name": "pcWallet",
              "isMut": true,
              "isSigner": false
            }
          ]
        },
        {
          "name": "oracle",
          "isMut": false,
          "isSigner": false
        },
        {
          "name": "oracleBackupFeed",
          "isMut": false,
          "isSigner": false
        },
        {
          "name": "oracleBackupProgram",
          "isMut": false,
          "isSigner": false
        },
        {
          "name": "marketNode",
          "isMut": true,
          "isSigner": false
        },
        {
          "name": "marketMint",
          "isMut": true,
          "isSigner": false
        },
        {
          "name": "mintAuthority",
          "isMut": false,
          "isSigner": false
        }
      ],
      "args": [
        {
          "name": "price",
          "type": "u64"
        },
        {
          "name": "size",
          "type": "u64"
        },
        {
          "name": "side",
          "type": {
            "defined": "Side"
          }
        },
        {
          "name": "clientOrderId",
          "type": {
            "option": "u64"
          }
        }
      ]
    },
    {
      "name": "placeOrderV2",
      "accounts": [
        {
          "name": "state",
          "isMut": false,
          "isSigner": false
        },
        {
          "name": "zetaGroup",
          "isMut": false,
          "isSigner": false
        },
        {
          "name": "marginAccount",
          "isMut": true,
          "isSigner": false
        },
        {
          "name": "authority",
          "isMut": false,
          "isSigner": true
        },
        {
          "name": "dexProgram",
          "isMut": false,
          "isSigner": false
        },
        {
          "name": "tokenProgram",
          "isMut": false,
          "isSigner": false
        },
        {
          "name": "serumAuthority",
          "isMut": false,
          "isSigner": false
        },
        {
          "name": "greeks",
          "isMut": false,
          "isSigner": false
        },
        {
          "name": "openOrders",
          "isMut": true,
          "isSigner": false
        },
        {
          "name": "rent",
          "isMut": false,
          "isSigner": false
        },
        {
          "name": "marketAccounts",
          "accounts": [
            {
              "name": "market",
              "isMut": true,
              "isSigner": false
            },
            {
              "name": "requestQueue",
              "isMut": true,
              "isSigner": false
            },
            {
              "name": "eventQueue",
              "isMut": true,
              "isSigner": false
            },
            {
              "name": "bids",
              "isMut": true,
              "isSigner": false
            },
            {
              "name": "asks",
              "isMut": true,
              "isSigner": false
            },
            {
              "name": "orderPayerTokenAccount",
              "isMut": true,
              "isSigner": false
            },
            {
              "name": "coinVault",
              "isMut": true,
              "isSigner": false
            },
            {
              "name": "pcVault",
              "isMut": true,
              "isSigner": false
            },
            {
              "name": "coinWallet",
              "isMut": true,
              "isSigner": false
            },
            {
              "name": "pcWallet",
              "isMut": true,
              "isSigner": false
            }
          ]
        },
        {
          "name": "oracle",
          "isMut": false,
          "isSigner": false
        },
        {
          "name": "oracleBackupFeed",
          "isMut": false,
          "isSigner": false
        },
        {
          "name": "oracleBackupProgram",
          "isMut": false,
          "isSigner": false
        },
        {
          "name": "marketNode",
          "isMut": true,
          "isSigner": false
        },
        {
          "name": "marketMint",
          "isMut": true,
          "isSigner": false
        },
        {
          "name": "mintAuthority",
          "isMut": false,
          "isSigner": false
        }
      ],
      "args": [
        {
          "name": "price",
          "type": "u64"
        },
        {
          "name": "size",
          "type": "u64"
        },
        {
          "name": "side",
          "type": {
            "defined": "Side"
          }
        },
        {
          "name": "orderType",
          "type": {
            "defined": "OrderType"
          }
        },
        {
          "name": "clientOrderId",
          "type": {
            "option": "u64"
          }
        }
      ]
    },
    {
      "name": "placeOrderV3",
      "accounts": [
        {
          "name": "state",
          "isMut": false,
          "isSigner": false
        },
        {
          "name": "zetaGroup",
          "isMut": false,
          "isSigner": false
        },
        {
          "name": "marginAccount",
          "isMut": true,
          "isSigner": false
        },
        {
          "name": "authority",
          "isMut": false,
          "isSigner": true
        },
        {
          "name": "dexProgram",
          "isMut": false,
          "isSigner": false
        },
        {
          "name": "tokenProgram",
          "isMut": false,
          "isSigner": false
        },
        {
          "name": "serumAuthority",
          "isMut": false,
          "isSigner": false
        },
        {
          "name": "greeks",
          "isMut": false,
          "isSigner": false
        },
        {
          "name": "openOrders",
          "isMut": true,
          "isSigner": false
        },
        {
          "name": "rent",
          "isMut": false,
          "isSigner": false
        },
        {
          "name": "marketAccounts",
          "accounts": [
            {
              "name": "market",
              "isMut": true,
              "isSigner": false
            },
            {
              "name": "requestQueue",
              "isMut": true,
              "isSigner": false
            },
            {
              "name": "eventQueue",
              "isMut": true,
              "isSigner": false
            },
            {
              "name": "bids",
              "isMut": true,
              "isSigner": false
            },
            {
              "name": "asks",
              "isMut": true,
              "isSigner": false
            },
            {
              "name": "orderPayerTokenAccount",
              "isMut": true,
              "isSigner": false
            },
            {
              "name": "coinVault",
              "isMut": true,
              "isSigner": false
            },
            {
              "name": "pcVault",
              "isMut": true,
              "isSigner": false
            },
            {
              "name": "coinWallet",
              "isMut": true,
              "isSigner": false
            },
            {
              "name": "pcWallet",
              "isMut": true,
              "isSigner": false
            }
          ]
        },
        {
          "name": "oracle",
          "isMut": false,
          "isSigner": false
        },
        {
          "name": "oracleBackupFeed",
          "isMut": false,
          "isSigner": false
        },
        {
          "name": "oracleBackupProgram",
          "isMut": false,
          "isSigner": false
        },
        {
          "name": "marketNode",
          "isMut": true,
          "isSigner": false
        },
        {
          "name": "marketMint",
          "isMut": true,
          "isSigner": false
        },
        {
          "name": "mintAuthority",
          "isMut": false,
          "isSigner": false
        }
      ],
      "args": [
        {
          "name": "price",
          "type": "u64"
        },
        {
          "name": "size",
          "type": "u64"
        },
        {
          "name": "side",
          "type": {
            "defined": "Side"
          }
        },
        {
          "name": "orderType",
          "type": {
            "defined": "OrderType"
          }
        },
        {
          "name": "clientOrderId",
          "type": {
            "option": "u64"
          }
        },
        {
          "name": "tag",
          "type": {
            "option": "string"
          }
        }
      ]
    },
    {
      "name": "placePerpOrder",
      "accounts": [
        {
          "name": "state",
          "isMut": false,
          "isSigner": false
        },
        {
          "name": "zetaGroup",
          "isMut": false,
          "isSigner": false
        },
        {
          "name": "marginAccount",
          "isMut": true,
          "isSigner": false
        },
        {
          "name": "authority",
          "isMut": false,
          "isSigner": true
        },
        {
          "name": "dexProgram",
          "isMut": false,
          "isSigner": false
        },
        {
          "name": "tokenProgram",
          "isMut": false,
          "isSigner": false
        },
        {
          "name": "serumAuthority",
          "isMut": false,
          "isSigner": false
        },
        {
          "name": "greeks",
          "isMut": false,
          "isSigner": false
        },
        {
          "name": "openOrders",
          "isMut": true,
          "isSigner": false
        },
        {
          "name": "rent",
          "isMut": false,
          "isSigner": false
        },
        {
          "name": "marketAccounts",
          "accounts": [
            {
              "name": "market",
              "isMut": true,
              "isSigner": false
            },
            {
              "name": "requestQueue",
              "isMut": true,
              "isSigner": false
            },
            {
              "name": "eventQueue",
              "isMut": true,
              "isSigner": false
            },
            {
              "name": "bids",
              "isMut": true,
              "isSigner": false
            },
            {
              "name": "asks",
              "isMut": true,
              "isSigner": false
            },
            {
              "name": "orderPayerTokenAccount",
              "isMut": true,
              "isSigner": false
            },
            {
              "name": "coinVault",
              "isMut": true,
              "isSigner": false
            },
            {
              "name": "pcVault",
              "isMut": true,
              "isSigner": false
            },
            {
              "name": "coinWallet",
              "isMut": true,
              "isSigner": false
            },
            {
              "name": "pcWallet",
              "isMut": true,
              "isSigner": false
            }
          ]
        },
        {
          "name": "oracle",
          "isMut": false,
          "isSigner": false
        },
        {
          "name": "oracleBackupFeed",
          "isMut": false,
          "isSigner": false
        },
        {
          "name": "oracleBackupProgram",
          "isMut": false,
          "isSigner": false
        },
        {
          "name": "marketMint",
          "isMut": true,
          "isSigner": false
        },
        {
          "name": "mintAuthority",
          "isMut": false,
          "isSigner": false
        },
        {
          "name": "perpSyncQueue",
          "isMut": true,
          "isSigner": false
        }
      ],
      "args": [
        {
          "name": "price",
          "type": "u64"
        },
        {
          "name": "size",
          "type": "u64"
        },
        {
          "name": "side",
          "type": {
            "defined": "Side"
          }
        },
        {
          "name": "orderType",
          "type": {
            "defined": "OrderType"
          }
        },
        {
          "name": "clientOrderId",
          "type": {
            "option": "u64"
          }
        },
        {
          "name": "tag",
          "type": {
            "option": "string"
          }
        }
      ]
    },
    {
      "name": "placePerpOrderV2",
      "accounts": [
        {
          "name": "state",
          "isMut": false,
          "isSigner": false
        },
        {
          "name": "zetaGroup",
          "isMut": false,
          "isSigner": false
        },
        {
          "name": "marginAccount",
          "isMut": true,
          "isSigner": false
        },
        {
          "name": "authority",
          "isMut": false,
          "isSigner": true
        },
        {
          "name": "dexProgram",
          "isMut": false,
          "isSigner": false
        },
        {
          "name": "tokenProgram",
          "isMut": false,
          "isSigner": false
        },
        {
          "name": "serumAuthority",
          "isMut": false,
          "isSigner": false
        },
        {
          "name": "greeks",
          "isMut": false,
          "isSigner": false
        },
        {
          "name": "openOrders",
          "isMut": true,
          "isSigner": false
        },
        {
          "name": "rent",
          "isMut": false,
          "isSigner": false
        },
        {
          "name": "marketAccounts",
          "accounts": [
            {
              "name": "market",
              "isMut": true,
              "isSigner": false
            },
            {
              "name": "requestQueue",
              "isMut": true,
              "isSigner": false
            },
            {
              "name": "eventQueue",
              "isMut": true,
              "isSigner": false
            },
            {
              "name": "bids",
              "isMut": true,
              "isSigner": false
            },
            {
              "name": "asks",
              "isMut": true,
              "isSigner": false
            },
            {
              "name": "orderPayerTokenAccount",
              "isMut": true,
              "isSigner": false
            },
            {
              "name": "coinVault",
              "isMut": true,
              "isSigner": false
            },
            {
              "name": "pcVault",
              "isMut": true,
              "isSigner": false
            },
            {
              "name": "coinWallet",
              "isMut": true,
              "isSigner": false
            },
            {
              "name": "pcWallet",
              "isMut": true,
              "isSigner": false
            }
          ]
        },
        {
          "name": "oracle",
          "isMut": false,
          "isSigner": false
        },
        {
          "name": "oracleBackupFeed",
          "isMut": false,
          "isSigner": false
        },
        {
          "name": "oracleBackupProgram",
          "isMut": false,
          "isSigner": false
        },
        {
          "name": "marketMint",
          "isMut": true,
          "isSigner": false
        },
        {
          "name": "mintAuthority",
          "isMut": false,
          "isSigner": false
        },
        {
          "name": "perpSyncQueue",
          "isMut": true,
          "isSigner": false
        }
      ],
      "args": [
        {
          "name": "price",
          "type": "u64"
        },
        {
          "name": "size",
          "type": "u64"
        },
        {
          "name": "side",
          "type": {
            "defined": "Side"
          }
        },
        {
          "name": "orderType",
          "type": {
            "defined": "OrderType"
          }
        },
        {
          "name": "clientOrderId",
          "type": {
            "option": "u64"
          }
        },
        {
          "name": "tag",
          "type": {
            "option": "string"
          }
        },
        {
          "name": "tifOffset",
          "type": {
            "option": "u16"
          }
        }
      ]
    },
    {
      "name": "placeOrderV4",
      "accounts": [
        {
          "name": "state",
          "isMut": false,
          "isSigner": false
        },
        {
          "name": "zetaGroup",
          "isMut": false,
          "isSigner": false
        },
        {
          "name": "marginAccount",
          "isMut": true,
          "isSigner": false
        },
        {
          "name": "authority",
          "isMut": false,
          "isSigner": true
        },
        {
          "name": "dexProgram",
          "isMut": false,
          "isSigner": false
        },
        {
          "name": "tokenProgram",
          "isMut": false,
          "isSigner": false
        },
        {
          "name": "serumAuthority",
          "isMut": false,
          "isSigner": false
        },
        {
          "name": "greeks",
          "isMut": false,
          "isSigner": false
        },
        {
          "name": "openOrders",
          "isMut": true,
          "isSigner": false
        },
        {
          "name": "rent",
          "isMut": false,
          "isSigner": false
        },
        {
          "name": "marketAccounts",
          "accounts": [
            {
              "name": "market",
              "isMut": true,
              "isSigner": false
            },
            {
              "name": "requestQueue",
              "isMut": true,
              "isSigner": false
            },
            {
              "name": "eventQueue",
              "isMut": true,
              "isSigner": false
            },
            {
              "name": "bids",
              "isMut": true,
              "isSigner": false
            },
            {
              "name": "asks",
              "isMut": true,
              "isSigner": false
            },
            {
              "name": "orderPayerTokenAccount",
              "isMut": true,
              "isSigner": false
            },
            {
              "name": "coinVault",
              "isMut": true,
              "isSigner": false
            },
            {
              "name": "pcVault",
              "isMut": true,
              "isSigner": false
            },
            {
              "name": "coinWallet",
              "isMut": true,
              "isSigner": false
            },
            {
              "name": "pcWallet",
              "isMut": true,
              "isSigner": false
            }
          ]
        },
        {
          "name": "oracle",
          "isMut": false,
          "isSigner": false
        },
        {
          "name": "oracleBackupFeed",
          "isMut": false,
          "isSigner": false
        },
        {
          "name": "oracleBackupProgram",
          "isMut": false,
          "isSigner": false
        },
        {
          "name": "marketNode",
          "isMut": true,
          "isSigner": false
        },
        {
          "name": "marketMint",
          "isMut": true,
          "isSigner": false
        },
        {
          "name": "mintAuthority",
          "isMut": false,
          "isSigner": false
        }
      ],
      "args": [
        {
          "name": "price",
          "type": "u64"
        },
        {
          "name": "size",
          "type": "u64"
        },
        {
          "name": "side",
          "type": {
            "defined": "Side"
          }
        },
        {
          "name": "orderType",
          "type": {
            "defined": "OrderType"
          }
        },
        {
          "name": "clientOrderId",
          "type": {
            "option": "u64"
          }
        },
        {
          "name": "tag",
          "type": {
            "option": "string"
          }
        },
        {
          "name": "tifOffset",
          "type": {
            "option": "u16"
          }
        }
      ]
    },
    {
      "name": "placePerpOrderV3",
      "accounts": [
        {
          "name": "state",
          "isMut": false,
          "isSigner": false
        },
        {
          "name": "pricing",
          "isMut": false,
          "isSigner": false
        },
        {
          "name": "marginAccount",
          "isMut": true,
          "isSigner": false
        },
        {
          "name": "authority",
          "isMut": false,
          "isSigner": true
        },
        {
          "name": "dexProgram",
          "isMut": false,
          "isSigner": false
        },
        {
          "name": "tokenProgram",
          "isMut": false,
          "isSigner": false
        },
        {
          "name": "serumAuthority",
          "isMut": false,
          "isSigner": false
        },
        {
          "name": "openOrders",
          "isMut": true,
          "isSigner": false
        },
        {
          "name": "rent",
          "isMut": false,
          "isSigner": false
        },
        {
          "name": "marketAccounts",
          "accounts": [
            {
              "name": "market",
              "isMut": true,
              "isSigner": false
            },
            {
              "name": "requestQueue",
              "isMut": true,
              "isSigner": false
            },
            {
              "name": "eventQueue",
              "isMut": true,
              "isSigner": false
            },
            {
              "name": "bids",
              "isMut": true,
              "isSigner": false
            },
            {
              "name": "asks",
              "isMut": true,
              "isSigner": false
            },
            {
              "name": "orderPayerTokenAccount",
              "isMut": true,
              "isSigner": false
            },
            {
              "name": "coinVault",
              "isMut": true,
              "isSigner": false
            },
            {
              "name": "pcVault",
              "isMut": true,
              "isSigner": false
            },
            {
              "name": "coinWallet",
              "isMut": true,
              "isSigner": false
            },
            {
              "name": "pcWallet",
              "isMut": true,
              "isSigner": false
            }
          ]
        },
        {
          "name": "oracle",
          "isMut": false,
          "isSigner": false
        },
        {
          "name": "oracleBackupFeed",
          "isMut": false,
          "isSigner": false
        },
        {
          "name": "oracleBackupProgram",
          "isMut": false,
          "isSigner": false
        },
        {
          "name": "marketMint",
          "isMut": true,
          "isSigner": false
        },
        {
          "name": "mintAuthority",
          "isMut": false,
          "isSigner": false
        },
        {
          "name": "perpSyncQueue",
          "isMut": true,
          "isSigner": false
        }
      ],
      "args": [
        {
          "name": "price",
          "type": "u64"
        },
        {
          "name": "size",
          "type": "u64"
        },
        {
          "name": "side",
          "type": {
            "defined": "Side"
          }
        },
        {
          "name": "orderType",
          "type": {
            "defined": "OrderType"
          }
        },
        {
          "name": "clientOrderId",
          "type": {
            "option": "u64"
          }
        },
        {
          "name": "tag",
          "type": {
            "option": "string"
          }
        },
        {
          "name": "tifOffset",
          "type": {
            "option": "u16"
          }
        }
      ]
    },
    {
      "name": "placePerpOrderV4",
      "accounts": [
        {
          "name": "state",
          "isMut": false,
          "isSigner": false
        },
        {
          "name": "pricing",
          "isMut": false,
          "isSigner": false
        },
        {
          "name": "crossMarginAccount",
          "isMut": true,
          "isSigner": false
        },
        {
          "name": "authority",
          "isMut": false,
          "isSigner": true
        },
        {
          "name": "dexProgram",
          "isMut": false,
          "isSigner": false
        },
        {
          "name": "tokenProgram",
          "isMut": false,
          "isSigner": false
        },
        {
          "name": "serumAuthority",
          "isMut": false,
          "isSigner": false
        },
        {
          "name": "openOrders",
          "isMut": true,
          "isSigner": false
        },
        {
          "name": "rent",
          "isMut": false,
          "isSigner": false
        },
        {
          "name": "marketAccounts",
          "accounts": [
            {
              "name": "market",
              "isMut": true,
              "isSigner": false
            },
            {
              "name": "requestQueue",
              "isMut": true,
              "isSigner": false
            },
            {
              "name": "eventQueue",
              "isMut": true,
              "isSigner": false
            },
            {
              "name": "bids",
              "isMut": true,
              "isSigner": false
            },
            {
              "name": "asks",
              "isMut": true,
              "isSigner": false
            },
            {
              "name": "orderPayerTokenAccount",
              "isMut": true,
              "isSigner": false
            },
            {
              "name": "coinVault",
              "isMut": true,
              "isSigner": false
            },
            {
              "name": "pcVault",
              "isMut": true,
              "isSigner": false
            },
            {
              "name": "coinWallet",
              "isMut": true,
              "isSigner": false
            },
            {
              "name": "pcWallet",
              "isMut": true,
              "isSigner": false
            }
          ]
        },
        {
          "name": "oracle",
          "isMut": false,
          "isSigner": false
        },
        {
          "name": "oracleBackupFeed",
          "isMut": false,
          "isSigner": false
        },
        {
          "name": "oracleBackupProgram",
          "isMut": false,
          "isSigner": false
        },
        {
          "name": "marketMint",
          "isMut": true,
          "isSigner": false
        },
        {
          "name": "mintAuthority",
          "isMut": false,
          "isSigner": false
        },
        {
          "name": "perpSyncQueue",
          "isMut": true,
          "isSigner": false
        }
      ],
      "args": [
        {
          "name": "price",
          "type": "u64"
        },
        {
          "name": "size",
          "type": "u64"
        },
        {
          "name": "side",
          "type": {
            "defined": "Side"
          }
        },
        {
          "name": "asset",
          "type": {
            "defined": "Asset"
          }
        },
        {
          "name": "orderType",
          "type": {
            "defined": "OrderType"
          }
        },
        {
          "name": "clientOrderId",
          "type": {
            "option": "u64"
          }
        },
        {
          "name": "tag",
          "type": {
            "option": "string"
          }
        },
        {
          "name": "tifOffset",
          "type": {
            "option": "u16"
          }
        }
      ]
    },
    {
      "name": "cancelOrderV3",
      "accounts": [
        {
          "name": "authority",
          "isMut": false,
          "isSigner": true
        },
        {
          "name": "cancelAccounts",
          "accounts": [
            {
              "name": "pricing",
              "isMut": false,
              "isSigner": false
            },
            {
              "name": "state",
              "isMut": false,
              "isSigner": false
            },
            {
              "name": "crossMarginAccount",
              "isMut": true,
              "isSigner": false
            },
            {
              "name": "dexProgram",
              "isMut": false,
              "isSigner": false
            },
            {
              "name": "serumAuthority",
              "isMut": false,
              "isSigner": false
            },
            {
              "name": "openOrders",
              "isMut": true,
              "isSigner": false
            },
            {
              "name": "market",
              "isMut": true,
              "isSigner": false
            },
            {
              "name": "bids",
              "isMut": true,
              "isSigner": false
            },
            {
              "name": "asks",
              "isMut": true,
              "isSigner": false
            },
            {
              "name": "eventQueue",
              "isMut": true,
              "isSigner": false
            }
          ]
        }
      ],
      "args": [
        {
          "name": "asset",
          "type": {
            "defined": "Asset"
          }
        },
        {
          "name": "side",
          "type": {
            "defined": "Side"
          }
        },
        {
          "name": "orderId",
          "type": "u128"
        }
      ]
    },
    {
      "name": "cancelOrderV2",
      "accounts": [
        {
          "name": "authority",
          "isMut": false,
          "isSigner": true
        },
        {
          "name": "cancelAccounts",
          "accounts": [
            {
              "name": "pricing",
              "isMut": false,
              "isSigner": false
            },
            {
              "name": "state",
              "isMut": false,
              "isSigner": false
            },
            {
              "name": "marginAccount",
              "isMut": true,
              "isSigner": false
            },
            {
              "name": "dexProgram",
              "isMut": false,
              "isSigner": false
            },
            {
              "name": "serumAuthority",
              "isMut": false,
              "isSigner": false
            },
            {
              "name": "openOrders",
              "isMut": true,
              "isSigner": false
            },
            {
              "name": "market",
              "isMut": true,
              "isSigner": false
            },
            {
              "name": "bids",
              "isMut": true,
              "isSigner": false
            },
            {
              "name": "asks",
              "isMut": true,
              "isSigner": false
            },
            {
              "name": "eventQueue",
              "isMut": true,
              "isSigner": false
            }
          ]
        }
      ],
      "args": [
        {
          "name": "side",
          "type": {
            "defined": "Side"
          }
        },
        {
          "name": "orderId",
          "type": "u128"
        }
      ]
    },
    {
      "name": "cancelOrder",
      "accounts": [
        {
          "name": "authority",
          "isMut": false,
          "isSigner": true
        },
        {
          "name": "cancelAccounts",
          "accounts": [
            {
              "name": "zetaGroup",
              "isMut": false,
              "isSigner": false
            },
            {
              "name": "state",
              "isMut": false,
              "isSigner": false
            },
            {
              "name": "marginAccount",
              "isMut": true,
              "isSigner": false
            },
            {
              "name": "dexProgram",
              "isMut": false,
              "isSigner": false
            },
            {
              "name": "serumAuthority",
              "isMut": false,
              "isSigner": false
            },
            {
              "name": "openOrders",
              "isMut": true,
              "isSigner": false
            },
            {
              "name": "market",
              "isMut": true,
              "isSigner": false
            },
            {
              "name": "bids",
              "isMut": true,
              "isSigner": false
            },
            {
              "name": "asks",
              "isMut": true,
              "isSigner": false
            },
            {
              "name": "eventQueue",
              "isMut": true,
              "isSigner": false
            }
          ]
        }
      ],
      "args": [
        {
          "name": "side",
          "type": {
            "defined": "Side"
          }
        },
        {
          "name": "orderId",
          "type": "u128"
        }
      ]
    },
    {
      "name": "cancelOrderNoErrorV3",
      "accounts": [
        {
          "name": "authority",
          "isMut": false,
          "isSigner": true
        },
        {
          "name": "cancelAccounts",
          "accounts": [
            {
              "name": "pricing",
              "isMut": false,
              "isSigner": false
            },
            {
              "name": "state",
              "isMut": false,
              "isSigner": false
            },
            {
              "name": "crossMarginAccount",
              "isMut": true,
              "isSigner": false
            },
            {
              "name": "dexProgram",
              "isMut": false,
              "isSigner": false
            },
            {
              "name": "serumAuthority",
              "isMut": false,
              "isSigner": false
            },
            {
              "name": "openOrders",
              "isMut": true,
              "isSigner": false
            },
            {
              "name": "market",
              "isMut": true,
              "isSigner": false
            },
            {
              "name": "bids",
              "isMut": true,
              "isSigner": false
            },
            {
              "name": "asks",
              "isMut": true,
              "isSigner": false
            },
            {
              "name": "eventQueue",
              "isMut": true,
              "isSigner": false
            }
          ]
        }
      ],
      "args": [
        {
          "name": "asset",
          "type": {
            "defined": "Asset"
          }
        },
        {
          "name": "side",
          "type": {
            "defined": "Side"
          }
        },
        {
          "name": "orderId",
          "type": "u128"
        }
      ]
    },
    {
      "name": "cancelOrderNoErrorV2",
      "accounts": [
        {
          "name": "authority",
          "isMut": false,
          "isSigner": true
        },
        {
          "name": "cancelAccounts",
          "accounts": [
            {
              "name": "pricing",
              "isMut": false,
              "isSigner": false
            },
            {
              "name": "state",
              "isMut": false,
              "isSigner": false
            },
            {
              "name": "marginAccount",
              "isMut": true,
              "isSigner": false
            },
            {
              "name": "dexProgram",
              "isMut": false,
              "isSigner": false
            },
            {
              "name": "serumAuthority",
              "isMut": false,
              "isSigner": false
            },
            {
              "name": "openOrders",
              "isMut": true,
              "isSigner": false
            },
            {
              "name": "market",
              "isMut": true,
              "isSigner": false
            },
            {
              "name": "bids",
              "isMut": true,
              "isSigner": false
            },
            {
              "name": "asks",
              "isMut": true,
              "isSigner": false
            },
            {
              "name": "eventQueue",
              "isMut": true,
              "isSigner": false
            }
          ]
        }
      ],
      "args": [
        {
          "name": "side",
          "type": {
            "defined": "Side"
          }
        },
        {
          "name": "orderId",
          "type": "u128"
        }
      ]
    },
    {
      "name": "cancelOrderNoError",
      "accounts": [
        {
          "name": "authority",
          "isMut": false,
          "isSigner": true
        },
        {
          "name": "cancelAccounts",
          "accounts": [
            {
              "name": "zetaGroup",
              "isMut": false,
              "isSigner": false
            },
            {
              "name": "state",
              "isMut": false,
              "isSigner": false
            },
            {
              "name": "marginAccount",
              "isMut": true,
              "isSigner": false
            },
            {
              "name": "dexProgram",
              "isMut": false,
              "isSigner": false
            },
            {
              "name": "serumAuthority",
              "isMut": false,
              "isSigner": false
            },
            {
              "name": "openOrders",
              "isMut": true,
              "isSigner": false
            },
            {
              "name": "market",
              "isMut": true,
              "isSigner": false
            },
            {
              "name": "bids",
              "isMut": true,
              "isSigner": false
            },
            {
              "name": "asks",
              "isMut": true,
              "isSigner": false
            },
            {
              "name": "eventQueue",
              "isMut": true,
              "isSigner": false
            }
          ]
        }
      ],
      "args": [
        {
          "name": "side",
          "type": {
            "defined": "Side"
          }
        },
        {
          "name": "orderId",
          "type": "u128"
        }
      ]
    },
    {
      "name": "cancelAllMarketOrdersV3",
      "accounts": [
        {
          "name": "authority",
          "isMut": false,
          "isSigner": true
        },
        {
          "name": "cancelAccounts",
          "accounts": [
            {
              "name": "pricing",
              "isMut": false,
              "isSigner": false
            },
            {
              "name": "state",
              "isMut": false,
              "isSigner": false
            },
            {
              "name": "crossMarginAccount",
              "isMut": true,
              "isSigner": false
            },
            {
              "name": "dexProgram",
              "isMut": false,
              "isSigner": false
            },
            {
              "name": "serumAuthority",
              "isMut": false,
              "isSigner": false
            },
            {
              "name": "openOrders",
              "isMut": true,
              "isSigner": false
            },
            {
              "name": "market",
              "isMut": true,
              "isSigner": false
            },
            {
              "name": "bids",
              "isMut": true,
              "isSigner": false
            },
            {
              "name": "asks",
              "isMut": true,
              "isSigner": false
            },
            {
              "name": "eventQueue",
              "isMut": true,
              "isSigner": false
            }
          ]
        }
      ],
      "args": [
        {
          "name": "asset",
          "type": {
            "defined": "Asset"
          }
        }
      ]
    },
    {
      "name": "cancelAllMarketOrdersV2",
      "accounts": [
        {
          "name": "authority",
          "isMut": false,
          "isSigner": true
        },
        {
          "name": "cancelAccounts",
          "accounts": [
            {
              "name": "pricing",
              "isMut": false,
              "isSigner": false
            },
            {
              "name": "state",
              "isMut": false,
              "isSigner": false
            },
            {
              "name": "marginAccount",
              "isMut": true,
              "isSigner": false
            },
            {
              "name": "dexProgram",
              "isMut": false,
              "isSigner": false
            },
            {
              "name": "serumAuthority",
              "isMut": false,
              "isSigner": false
            },
            {
              "name": "openOrders",
              "isMut": true,
              "isSigner": false
            },
            {
              "name": "market",
              "isMut": true,
              "isSigner": false
            },
            {
              "name": "bids",
              "isMut": true,
              "isSigner": false
            },
            {
              "name": "asks",
              "isMut": true,
              "isSigner": false
            },
            {
              "name": "eventQueue",
              "isMut": true,
              "isSigner": false
            }
          ]
        }
      ],
      "args": []
    },
    {
      "name": "cancelAllMarketOrders",
      "accounts": [
        {
          "name": "authority",
          "isMut": false,
          "isSigner": true
        },
        {
          "name": "cancelAccounts",
          "accounts": [
            {
              "name": "zetaGroup",
              "isMut": false,
              "isSigner": false
            },
            {
              "name": "state",
              "isMut": false,
              "isSigner": false
            },
            {
              "name": "marginAccount",
              "isMut": true,
              "isSigner": false
            },
            {
              "name": "dexProgram",
              "isMut": false,
              "isSigner": false
            },
            {
              "name": "serumAuthority",
              "isMut": false,
              "isSigner": false
            },
            {
              "name": "openOrders",
              "isMut": true,
              "isSigner": false
            },
            {
              "name": "market",
              "isMut": true,
              "isSigner": false
            },
            {
              "name": "bids",
              "isMut": true,
              "isSigner": false
            },
            {
              "name": "asks",
              "isMut": true,
              "isSigner": false
            },
            {
              "name": "eventQueue",
              "isMut": true,
              "isSigner": false
            }
          ]
        }
      ],
      "args": []
    },
    {
      "name": "cancelOrderHaltedV3",
      "accounts": [
        {
          "name": "cancelAccounts",
          "accounts": [
            {
              "name": "pricing",
              "isMut": false,
              "isSigner": false
            },
            {
              "name": "state",
              "isMut": false,
              "isSigner": false
            },
            {
              "name": "crossMarginAccount",
              "isMut": true,
              "isSigner": false
            },
            {
              "name": "dexProgram",
              "isMut": false,
              "isSigner": false
            },
            {
              "name": "serumAuthority",
              "isMut": false,
              "isSigner": false
            },
            {
              "name": "openOrders",
              "isMut": true,
              "isSigner": false
            },
            {
              "name": "market",
              "isMut": true,
              "isSigner": false
            },
            {
              "name": "bids",
              "isMut": true,
              "isSigner": false
            },
            {
              "name": "asks",
              "isMut": true,
              "isSigner": false
            },
            {
              "name": "eventQueue",
              "isMut": true,
              "isSigner": false
            }
          ]
        }
      ],
      "args": [
        {
          "name": "asset",
          "type": {
            "defined": "Asset"
          }
        },
        {
          "name": "side",
          "type": {
            "defined": "Side"
          }
        },
        {
          "name": "orderId",
          "type": "u128"
        }
      ]
    },
    {
      "name": "cancelOrderHaltedV2",
      "accounts": [
        {
          "name": "cancelAccounts",
          "accounts": [
            {
              "name": "pricing",
              "isMut": false,
              "isSigner": false
            },
            {
              "name": "state",
              "isMut": false,
              "isSigner": false
            },
            {
              "name": "marginAccount",
              "isMut": true,
              "isSigner": false
            },
            {
              "name": "dexProgram",
              "isMut": false,
              "isSigner": false
            },
            {
              "name": "serumAuthority",
              "isMut": false,
              "isSigner": false
            },
            {
              "name": "openOrders",
              "isMut": true,
              "isSigner": false
            },
            {
              "name": "market",
              "isMut": true,
              "isSigner": false
            },
            {
              "name": "bids",
              "isMut": true,
              "isSigner": false
            },
            {
              "name": "asks",
              "isMut": true,
              "isSigner": false
            },
            {
              "name": "eventQueue",
              "isMut": true,
              "isSigner": false
            }
          ]
        }
      ],
      "args": [
        {
          "name": "side",
          "type": {
            "defined": "Side"
          }
        },
        {
          "name": "orderId",
          "type": "u128"
        }
      ]
    },
    {
      "name": "cancelOrderHalted",
      "accounts": [
        {
          "name": "cancelAccounts",
          "accounts": [
            {
              "name": "zetaGroup",
              "isMut": false,
              "isSigner": false
            },
            {
              "name": "state",
              "isMut": false,
              "isSigner": false
            },
            {
              "name": "marginAccount",
              "isMut": true,
              "isSigner": false
            },
            {
              "name": "dexProgram",
              "isMut": false,
              "isSigner": false
            },
            {
              "name": "serumAuthority",
              "isMut": false,
              "isSigner": false
            },
            {
              "name": "openOrders",
              "isMut": true,
              "isSigner": false
            },
            {
              "name": "market",
              "isMut": true,
              "isSigner": false
            },
            {
              "name": "bids",
              "isMut": true,
              "isSigner": false
            },
            {
              "name": "asks",
              "isMut": true,
              "isSigner": false
            },
            {
              "name": "eventQueue",
              "isMut": true,
              "isSigner": false
            }
          ]
        }
      ],
      "args": [
        {
          "name": "side",
          "type": {
            "defined": "Side"
          }
        },
        {
          "name": "orderId",
          "type": "u128"
        }
      ]
    },
    {
      "name": "cancelOrderByClientOrderIdV3",
      "accounts": [
        {
          "name": "authority",
          "isMut": false,
          "isSigner": true
        },
        {
          "name": "cancelAccounts",
          "accounts": [
            {
              "name": "pricing",
              "isMut": false,
              "isSigner": false
            },
            {
              "name": "state",
              "isMut": false,
              "isSigner": false
            },
            {
              "name": "crossMarginAccount",
              "isMut": true,
              "isSigner": false
            },
            {
              "name": "dexProgram",
              "isMut": false,
              "isSigner": false
            },
            {
              "name": "serumAuthority",
              "isMut": false,
              "isSigner": false
            },
            {
              "name": "openOrders",
              "isMut": true,
              "isSigner": false
            },
            {
              "name": "market",
              "isMut": true,
              "isSigner": false
            },
            {
              "name": "bids",
              "isMut": true,
              "isSigner": false
            },
            {
              "name": "asks",
              "isMut": true,
              "isSigner": false
            },
            {
              "name": "eventQueue",
              "isMut": true,
              "isSigner": false
            }
          ]
        }
      ],
      "args": [
        {
          "name": "asset",
          "type": {
            "defined": "Asset"
          }
        },
        {
          "name": "clientOrderId",
          "type": "u64"
        }
      ]
    },
    {
      "name": "cancelOrderByClientOrderIdV2",
      "accounts": [
        {
          "name": "authority",
          "isMut": false,
          "isSigner": true
        },
        {
          "name": "cancelAccounts",
          "accounts": [
            {
              "name": "pricing",
              "isMut": false,
              "isSigner": false
            },
            {
              "name": "state",
              "isMut": false,
              "isSigner": false
            },
            {
              "name": "marginAccount",
              "isMut": true,
              "isSigner": false
            },
            {
              "name": "dexProgram",
              "isMut": false,
              "isSigner": false
            },
            {
              "name": "serumAuthority",
              "isMut": false,
              "isSigner": false
            },
            {
              "name": "openOrders",
              "isMut": true,
              "isSigner": false
            },
            {
              "name": "market",
              "isMut": true,
              "isSigner": false
            },
            {
              "name": "bids",
              "isMut": true,
              "isSigner": false
            },
            {
              "name": "asks",
              "isMut": true,
              "isSigner": false
            },
            {
              "name": "eventQueue",
              "isMut": true,
              "isSigner": false
            }
          ]
        }
      ],
      "args": [
        {
          "name": "clientOrderId",
          "type": "u64"
        }
      ]
    },
    {
      "name": "cancelOrderByClientOrderId",
      "accounts": [
        {
          "name": "authority",
          "isMut": false,
          "isSigner": true
        },
        {
          "name": "cancelAccounts",
          "accounts": [
            {
              "name": "zetaGroup",
              "isMut": false,
              "isSigner": false
            },
            {
              "name": "state",
              "isMut": false,
              "isSigner": false
            },
            {
              "name": "marginAccount",
              "isMut": true,
              "isSigner": false
            },
            {
              "name": "dexProgram",
              "isMut": false,
              "isSigner": false
            },
            {
              "name": "serumAuthority",
              "isMut": false,
              "isSigner": false
            },
            {
              "name": "openOrders",
              "isMut": true,
              "isSigner": false
            },
            {
              "name": "market",
              "isMut": true,
              "isSigner": false
            },
            {
              "name": "bids",
              "isMut": true,
              "isSigner": false
            },
            {
              "name": "asks",
              "isMut": true,
              "isSigner": false
            },
            {
              "name": "eventQueue",
              "isMut": true,
              "isSigner": false
            }
          ]
        }
      ],
      "args": [
        {
          "name": "clientOrderId",
          "type": "u64"
        }
      ]
    },
    {
      "name": "cancelOrderByClientOrderIdNoErrorV3",
      "accounts": [
        {
          "name": "authority",
          "isMut": false,
          "isSigner": true
        },
        {
          "name": "cancelAccounts",
          "accounts": [
            {
              "name": "pricing",
              "isMut": false,
              "isSigner": false
            },
            {
              "name": "state",
              "isMut": false,
              "isSigner": false
            },
            {
              "name": "crossMarginAccount",
              "isMut": true,
              "isSigner": false
            },
            {
              "name": "dexProgram",
              "isMut": false,
              "isSigner": false
            },
            {
              "name": "serumAuthority",
              "isMut": false,
              "isSigner": false
            },
            {
              "name": "openOrders",
              "isMut": true,
              "isSigner": false
            },
            {
              "name": "market",
              "isMut": true,
              "isSigner": false
            },
            {
              "name": "bids",
              "isMut": true,
              "isSigner": false
            },
            {
              "name": "asks",
              "isMut": true,
              "isSigner": false
            },
            {
              "name": "eventQueue",
              "isMut": true,
              "isSigner": false
            }
          ]
        }
      ],
      "args": [
        {
          "name": "asset",
          "type": {
            "defined": "Asset"
          }
        },
        {
          "name": "clientOrderId",
          "type": "u64"
        }
      ]
    },
    {
      "name": "cancelOrderByClientOrderIdNoErrorV2",
      "accounts": [
        {
          "name": "authority",
          "isMut": false,
          "isSigner": true
        },
        {
          "name": "cancelAccounts",
          "accounts": [
            {
              "name": "pricing",
              "isMut": false,
              "isSigner": false
            },
            {
              "name": "state",
              "isMut": false,
              "isSigner": false
            },
            {
              "name": "marginAccount",
              "isMut": true,
              "isSigner": false
            },
            {
              "name": "dexProgram",
              "isMut": false,
              "isSigner": false
            },
            {
              "name": "serumAuthority",
              "isMut": false,
              "isSigner": false
            },
            {
              "name": "openOrders",
              "isMut": true,
              "isSigner": false
            },
            {
              "name": "market",
              "isMut": true,
              "isSigner": false
            },
            {
              "name": "bids",
              "isMut": true,
              "isSigner": false
            },
            {
              "name": "asks",
              "isMut": true,
              "isSigner": false
            },
            {
              "name": "eventQueue",
              "isMut": true,
              "isSigner": false
            }
          ]
        }
      ],
      "args": [
        {
          "name": "clientOrderId",
          "type": "u64"
        }
      ]
    },
    {
      "name": "cancelOrderByClientOrderIdNoError",
      "accounts": [
        {
          "name": "authority",
          "isMut": false,
          "isSigner": true
        },
        {
          "name": "cancelAccounts",
          "accounts": [
            {
              "name": "zetaGroup",
              "isMut": false,
              "isSigner": false
            },
            {
              "name": "state",
              "isMut": false,
              "isSigner": false
            },
            {
              "name": "marginAccount",
              "isMut": true,
              "isSigner": false
            },
            {
              "name": "dexProgram",
              "isMut": false,
              "isSigner": false
            },
            {
              "name": "serumAuthority",
              "isMut": false,
              "isSigner": false
            },
            {
              "name": "openOrders",
              "isMut": true,
              "isSigner": false
            },
            {
              "name": "market",
              "isMut": true,
              "isSigner": false
            },
            {
              "name": "bids",
              "isMut": true,
              "isSigner": false
            },
            {
              "name": "asks",
              "isMut": true,
              "isSigner": false
            },
            {
              "name": "eventQueue",
              "isMut": true,
              "isSigner": false
            }
          ]
        }
      ],
      "args": [
        {
          "name": "clientOrderId",
          "type": "u64"
        }
      ]
    },
    {
      "name": "cancelExpiredOrder",
      "accounts": [
        {
          "name": "cancelAccounts",
          "accounts": [
            {
              "name": "zetaGroup",
              "isMut": false,
              "isSigner": false
            },
            {
              "name": "state",
              "isMut": false,
              "isSigner": false
            },
            {
              "name": "marginAccount",
              "isMut": true,
              "isSigner": false
            },
            {
              "name": "dexProgram",
              "isMut": false,
              "isSigner": false
            },
            {
              "name": "serumAuthority",
              "isMut": false,
              "isSigner": false
            },
            {
              "name": "openOrders",
              "isMut": true,
              "isSigner": false
            },
            {
              "name": "market",
              "isMut": true,
              "isSigner": false
            },
            {
              "name": "bids",
              "isMut": true,
              "isSigner": false
            },
            {
              "name": "asks",
              "isMut": true,
              "isSigner": false
            },
            {
              "name": "eventQueue",
              "isMut": true,
              "isSigner": false
            }
          ]
        }
      ],
      "args": [
        {
          "name": "side",
          "type": {
            "defined": "Side"
          }
        },
        {
          "name": "orderId",
          "type": "u128"
        }
      ]
    },
    {
      "name": "pruneExpiredTifOrders",
      "accounts": [
        {
          "name": "dexProgram",
          "isMut": false,
          "isSigner": false
        },
        {
          "name": "state",
          "isMut": false,
          "isSigner": false
        },
        {
          "name": "serumAuthority",
          "isMut": false,
          "isSigner": false
        },
        {
          "name": "market",
          "isMut": true,
          "isSigner": false
        },
        {
          "name": "bids",
          "isMut": true,
          "isSigner": false
        },
        {
          "name": "asks",
          "isMut": true,
          "isSigner": false
        },
        {
          "name": "eventQueue",
          "isMut": true,
          "isSigner": false
        }
      ],
      "args": []
    },
    {
      "name": "forceCancelOrderByOrderIdV3",
      "accounts": [
        {
          "name": "oracle",
          "isMut": false,
          "isSigner": false
        },
        {
          "name": "oracleBackupFeed",
          "isMut": false,
          "isSigner": false
        },
        {
          "name": "oracleBackupProgram",
          "isMut": false,
          "isSigner": false
        },
        {
          "name": "cancelAccounts",
          "accounts": [
            {
              "name": "pricing",
              "isMut": false,
              "isSigner": false
            },
            {
              "name": "state",
              "isMut": false,
              "isSigner": false
            },
            {
              "name": "crossMarginAccount",
              "isMut": true,
              "isSigner": false
            },
            {
              "name": "dexProgram",
              "isMut": false,
              "isSigner": false
            },
            {
              "name": "serumAuthority",
              "isMut": false,
              "isSigner": false
            },
            {
              "name": "openOrders",
              "isMut": true,
              "isSigner": false
            },
            {
              "name": "market",
              "isMut": true,
              "isSigner": false
            },
            {
              "name": "bids",
              "isMut": true,
              "isSigner": false
            },
            {
              "name": "asks",
              "isMut": true,
              "isSigner": false
            },
            {
              "name": "eventQueue",
              "isMut": true,
              "isSigner": false
            }
          ]
        }
      ],
      "args": [
        {
          "name": "asset",
          "type": {
            "defined": "Asset"
          }
        },
        {
          "name": "side",
          "type": {
            "defined": "Side"
          }
        },
        {
          "name": "orderId",
          "type": "u128"
        }
      ]
    },
    {
      "name": "forceCancelOrderByOrderIdV2",
      "accounts": [
        {
          "name": "oracle",
          "isMut": false,
          "isSigner": false
        },
        {
          "name": "oracleBackupFeed",
          "isMut": false,
          "isSigner": false
        },
        {
          "name": "oracleBackupProgram",
          "isMut": false,
          "isSigner": false
        },
        {
          "name": "cancelAccounts",
          "accounts": [
            {
              "name": "pricing",
              "isMut": false,
              "isSigner": false
            },
            {
              "name": "state",
              "isMut": false,
              "isSigner": false
            },
            {
              "name": "marginAccount",
              "isMut": true,
              "isSigner": false
            },
            {
              "name": "dexProgram",
              "isMut": false,
              "isSigner": false
            },
            {
              "name": "serumAuthority",
              "isMut": false,
              "isSigner": false
            },
            {
              "name": "openOrders",
              "isMut": true,
              "isSigner": false
            },
            {
              "name": "market",
              "isMut": true,
              "isSigner": false
            },
            {
              "name": "bids",
              "isMut": true,
              "isSigner": false
            },
            {
              "name": "asks",
              "isMut": true,
              "isSigner": false
            },
            {
              "name": "eventQueue",
              "isMut": true,
              "isSigner": false
            }
          ]
        }
      ],
      "args": [
        {
          "name": "side",
          "type": {
            "defined": "Side"
          }
        },
        {
          "name": "orderId",
          "type": "u128"
        }
      ]
    },
    {
      "name": "forceCancelOrderByOrderId",
      "accounts": [
        {
          "name": "greeks",
          "isMut": false,
          "isSigner": false
        },
        {
          "name": "oracle",
          "isMut": false,
          "isSigner": false
        },
        {
          "name": "oracleBackupFeed",
          "isMut": false,
          "isSigner": false
        },
        {
          "name": "oracleBackupProgram",
          "isMut": false,
          "isSigner": false
        },
        {
          "name": "cancelAccounts",
          "accounts": [
            {
              "name": "zetaGroup",
              "isMut": false,
              "isSigner": false
            },
            {
              "name": "state",
              "isMut": false,
              "isSigner": false
            },
            {
              "name": "marginAccount",
              "isMut": true,
              "isSigner": false
            },
            {
              "name": "dexProgram",
              "isMut": false,
              "isSigner": false
            },
            {
              "name": "serumAuthority",
              "isMut": false,
              "isSigner": false
            },
            {
              "name": "openOrders",
              "isMut": true,
              "isSigner": false
            },
            {
              "name": "market",
              "isMut": true,
              "isSigner": false
            },
            {
              "name": "bids",
              "isMut": true,
              "isSigner": false
            },
            {
              "name": "asks",
              "isMut": true,
              "isSigner": false
            },
            {
              "name": "eventQueue",
              "isMut": true,
              "isSigner": false
            }
          ]
        }
      ],
      "args": [
        {
          "name": "side",
          "type": {
            "defined": "Side"
          }
        },
        {
          "name": "orderId",
          "type": "u128"
        }
      ]
    },
    {
      "name": "forceCancelOrdersV3",
      "accounts": [
        {
          "name": "oracle",
          "isMut": false,
          "isSigner": false
        },
        {
          "name": "oracleBackupFeed",
          "isMut": false,
          "isSigner": false
        },
        {
          "name": "oracleBackupProgram",
          "isMut": false,
          "isSigner": false
        },
        {
          "name": "cancelAccounts",
          "accounts": [
            {
              "name": "pricing",
              "isMut": false,
              "isSigner": false
            },
            {
              "name": "state",
              "isMut": false,
              "isSigner": false
            },
            {
              "name": "crossMarginAccount",
              "isMut": true,
              "isSigner": false
            },
            {
              "name": "dexProgram",
              "isMut": false,
              "isSigner": false
            },
            {
              "name": "serumAuthority",
              "isMut": false,
              "isSigner": false
            },
            {
              "name": "openOrders",
              "isMut": true,
              "isSigner": false
            },
            {
              "name": "market",
              "isMut": true,
              "isSigner": false
            },
            {
              "name": "bids",
              "isMut": true,
              "isSigner": false
            },
            {
              "name": "asks",
              "isMut": true,
              "isSigner": false
            },
            {
              "name": "eventQueue",
              "isMut": true,
              "isSigner": false
            }
          ]
        }
      ],
      "args": [
        {
          "name": "asset",
          "type": {
            "defined": "Asset"
          }
        }
      ]
    },
    {
      "name": "forceCancelOrdersV2",
      "accounts": [
        {
          "name": "oracle",
          "isMut": false,
          "isSigner": false
        },
        {
          "name": "oracleBackupFeed",
          "isMut": false,
          "isSigner": false
        },
        {
          "name": "oracleBackupProgram",
          "isMut": false,
          "isSigner": false
        },
        {
          "name": "cancelAccounts",
          "accounts": [
            {
              "name": "pricing",
              "isMut": false,
              "isSigner": false
            },
            {
              "name": "state",
              "isMut": false,
              "isSigner": false
            },
            {
              "name": "marginAccount",
              "isMut": true,
              "isSigner": false
            },
            {
              "name": "dexProgram",
              "isMut": false,
              "isSigner": false
            },
            {
              "name": "serumAuthority",
              "isMut": false,
              "isSigner": false
            },
            {
              "name": "openOrders",
              "isMut": true,
              "isSigner": false
            },
            {
              "name": "market",
              "isMut": true,
              "isSigner": false
            },
            {
              "name": "bids",
              "isMut": true,
              "isSigner": false
            },
            {
              "name": "asks",
              "isMut": true,
              "isSigner": false
            },
            {
              "name": "eventQueue",
              "isMut": true,
              "isSigner": false
            }
          ]
        }
      ],
      "args": []
    },
    {
      "name": "forceCancelOrders",
      "accounts": [
        {
          "name": "greeks",
          "isMut": false,
          "isSigner": false
        },
        {
          "name": "oracle",
          "isMut": false,
          "isSigner": false
        },
        {
          "name": "oracleBackupFeed",
          "isMut": false,
          "isSigner": false
        },
        {
          "name": "oracleBackupProgram",
          "isMut": false,
          "isSigner": false
        },
        {
          "name": "cancelAccounts",
          "accounts": [
            {
              "name": "zetaGroup",
              "isMut": false,
              "isSigner": false
            },
            {
              "name": "state",
              "isMut": false,
              "isSigner": false
            },
            {
              "name": "marginAccount",
              "isMut": true,
              "isSigner": false
            },
            {
              "name": "dexProgram",
              "isMut": false,
              "isSigner": false
            },
            {
              "name": "serumAuthority",
              "isMut": false,
              "isSigner": false
            },
            {
              "name": "openOrders",
              "isMut": true,
              "isSigner": false
            },
            {
              "name": "market",
              "isMut": true,
              "isSigner": false
            },
            {
              "name": "bids",
              "isMut": true,
              "isSigner": false
            },
            {
              "name": "asks",
              "isMut": true,
              "isSigner": false
            },
            {
              "name": "eventQueue",
              "isMut": true,
              "isSigner": false
            }
          ]
        }
      ],
      "args": []
    },
    {
      "name": "crankEventQueueV3",
      "docs": [
        "The only events that need to be cranked are maker fills."
      ],
      "accounts": [
        {
          "name": "state",
          "isMut": false,
          "isSigner": false
        },
        {
          "name": "pricing",
          "isMut": false,
          "isSigner": false
        },
        {
          "name": "market",
          "isMut": true,
          "isSigner": false
        },
        {
          "name": "eventQueue",
          "isMut": true,
          "isSigner": false
        },
        {
          "name": "dexProgram",
          "isMut": false,
          "isSigner": false
        },
        {
          "name": "serumAuthority",
          "isMut": false,
          "isSigner": false
        },
        {
          "name": "perpSyncQueue",
          "isMut": true,
          "isSigner": false
        }
      ],
      "args": [
        {
          "name": "asset",
          "type": {
            "defined": "Asset"
          }
        }
      ]
    },
    {
      "name": "crankEventQueueV2",
      "docs": [
        "The only events that need to be cranked are maker fills."
      ],
      "accounts": [
        {
          "name": "state",
          "isMut": false,
          "isSigner": false
        },
        {
          "name": "pricing",
          "isMut": false,
          "isSigner": false
        },
        {
          "name": "market",
          "isMut": true,
          "isSigner": false
        },
        {
          "name": "eventQueue",
          "isMut": true,
          "isSigner": false
        },
        {
          "name": "dexProgram",
          "isMut": false,
          "isSigner": false
        },
        {
          "name": "serumAuthority",
          "isMut": false,
          "isSigner": false
        },
        {
          "name": "perpSyncQueue",
          "isMut": true,
          "isSigner": false
        }
      ],
      "args": [
        {
          "name": "asset",
          "type": {
            "defined": "Asset"
          }
        }
      ]
    },
    {
      "name": "crankEventQueue",
      "docs": [
        "The only events that need to be cranked are maker fills."
      ],
      "accounts": [
        {
          "name": "state",
          "isMut": false,
          "isSigner": false
        },
        {
          "name": "zetaGroup",
          "isMut": false,
          "isSigner": false
        },
        {
          "name": "market",
          "isMut": true,
          "isSigner": false
        },
        {
          "name": "eventQueue",
          "isMut": true,
          "isSigner": false
        },
        {
          "name": "dexProgram",
          "isMut": false,
          "isSigner": false
        },
        {
          "name": "serumAuthority",
          "isMut": false,
          "isSigner": false
        }
      ],
      "args": []
    },
    {
      "name": "collectTreasuryFunds",
      "accounts": [
        {
          "name": "state",
          "isMut": false,
          "isSigner": false
        },
        {
          "name": "treasuryWallet",
          "isMut": true,
          "isSigner": false
        },
        {
          "name": "collectionTokenAccount",
          "isMut": true,
          "isSigner": false
        },
        {
          "name": "tokenProgram",
          "isMut": false,
          "isSigner": false
        },
        {
          "name": "admin",
          "isMut": false,
          "isSigner": true
        }
      ],
      "args": [
        {
          "name": "amount",
          "type": "u64"
        }
      ]
    },
    {
      "name": "treasuryMovement",
      "accounts": [
        {
          "name": "state",
          "isMut": false,
          "isSigner": false
        },
        {
          "name": "insuranceVault",
          "isMut": true,
          "isSigner": false
        },
        {
          "name": "treasuryWallet",
          "isMut": true,
          "isSigner": false
        },
        {
          "name": "referralsRewardsWallet",
          "isMut": true,
          "isSigner": false
        },
        {
          "name": "tokenProgram",
          "isMut": false,
          "isSigner": false
        },
        {
          "name": "admin",
          "isMut": false,
          "isSigner": true
        }
      ],
      "args": [
        {
          "name": "treasuryMovementType",
          "type": {
            "defined": "TreasuryMovementType"
          }
        },
        {
          "name": "amount",
          "type": "u64"
        }
      ]
    },
    {
      "name": "rebalanceInsuranceVaultV2",
      "accounts": [
        {
          "name": "state",
          "isMut": false,
          "isSigner": false
        },
        {
          "name": "pricing",
          "isMut": false,
          "isSigner": false
        },
        {
          "name": "zetaVault",
          "isMut": true,
          "isSigner": false
        },
        {
          "name": "insuranceVault",
          "isMut": true,
          "isSigner": false
        },
        {
          "name": "treasuryWallet",
          "isMut": true,
          "isSigner": false
        },
        {
          "name": "socializedLossAccount",
          "isMut": true,
          "isSigner": false
        },
        {
          "name": "tokenProgram",
          "isMut": false,
          "isSigner": false
        }
      ],
      "args": []
    },
    {
      "name": "rebalanceInsuranceVault",
      "accounts": [
        {
          "name": "state",
          "isMut": false,
          "isSigner": false
        },
        {
          "name": "zetaGroup",
          "isMut": false,
          "isSigner": false
        },
        {
          "name": "zetaVault",
          "isMut": true,
          "isSigner": false
        },
        {
          "name": "insuranceVault",
          "isMut": true,
          "isSigner": false
        },
        {
          "name": "treasuryWallet",
          "isMut": true,
          "isSigner": false
        },
        {
          "name": "socializedLossAccount",
          "isMut": true,
          "isSigner": false
        },
        {
          "name": "tokenProgram",
          "isMut": false,
          "isSigner": false
        }
      ],
      "args": []
    },
    {
      "name": "liquidateV3",
      "accounts": [
        {
          "name": "state",
          "isMut": false,
          "isSigner": false
        },
        {
          "name": "liquidator",
          "isMut": false,
          "isSigner": true
        },
        {
          "name": "liquidatorCrossMarginAccount",
          "isMut": true,
          "isSigner": false
        },
        {
          "name": "pricing",
          "isMut": false,
          "isSigner": false
        },
        {
          "name": "oracle",
          "isMut": false,
          "isSigner": false
        },
        {
          "name": "oracleBackupFeed",
          "isMut": false,
          "isSigner": false
        },
        {
          "name": "oracleBackupProgram",
          "isMut": false,
          "isSigner": false
        },
        {
          "name": "market",
          "isMut": false,
          "isSigner": false
        },
        {
          "name": "liquidatedCrossMarginAccount",
          "isMut": true,
          "isSigner": false
        }
      ],
      "args": [
        {
          "name": "asset",
          "type": {
            "defined": "Asset"
          }
        },
        {
          "name": "size",
          "type": "u64"
        }
      ]
    },
    {
      "name": "liquidateV2",
      "accounts": [
        {
          "name": "state",
          "isMut": false,
          "isSigner": false
        },
        {
          "name": "liquidator",
          "isMut": false,
          "isSigner": true
        },
        {
          "name": "liquidatorMarginAccount",
          "isMut": true,
          "isSigner": false
        },
        {
          "name": "pricing",
          "isMut": false,
          "isSigner": false
        },
        {
          "name": "oracle",
          "isMut": false,
          "isSigner": false
        },
        {
          "name": "oracleBackupFeed",
          "isMut": false,
          "isSigner": false
        },
        {
          "name": "oracleBackupProgram",
          "isMut": false,
          "isSigner": false
        },
        {
          "name": "market",
          "isMut": false,
          "isSigner": false
        },
        {
          "name": "liquidatedMarginAccount",
          "isMut": true,
          "isSigner": false
        }
      ],
      "args": [
        {
          "name": "size",
          "type": "u64"
        }
      ]
    },
    {
      "name": "liquidate",
      "accounts": [
        {
          "name": "state",
          "isMut": false,
          "isSigner": false
        },
        {
          "name": "liquidator",
          "isMut": false,
          "isSigner": true
        },
        {
          "name": "liquidatorMarginAccount",
          "isMut": true,
          "isSigner": false
        },
        {
          "name": "greeks",
          "isMut": false,
          "isSigner": false
        },
        {
          "name": "oracle",
          "isMut": false,
          "isSigner": false
        },
        {
          "name": "oracleBackupFeed",
          "isMut": false,
          "isSigner": false
        },
        {
          "name": "oracleBackupProgram",
          "isMut": false,
          "isSigner": false
        },
        {
          "name": "market",
          "isMut": false,
          "isSigner": false
        },
        {
          "name": "zetaGroup",
          "isMut": false,
          "isSigner": false
        },
        {
          "name": "liquidatedMarginAccount",
          "isMut": true,
          "isSigner": false
        }
      ],
      "args": [
        {
          "name": "size",
          "type": "u64"
        }
      ]
    },
    {
      "name": "burnVaultTokens",
      "accounts": [
        {
          "name": "state",
          "isMut": false,
          "isSigner": false
        },
        {
          "name": "mint",
          "isMut": true,
          "isSigner": false
        },
        {
          "name": "vault",
          "isMut": true,
          "isSigner": false
        },
        {
          "name": "serumAuthority",
          "isMut": false,
          "isSigner": false
        },
        {
          "name": "tokenProgram",
          "isMut": false,
          "isSigner": false
        }
      ],
      "args": []
    },
    {
      "name": "settleDexFunds",
      "accounts": [
        {
          "name": "state",
          "isMut": false,
          "isSigner": false
        },
        {
          "name": "market",
          "isMut": true,
          "isSigner": false
        },
        {
          "name": "zetaBaseVault",
          "isMut": true,
          "isSigner": false
        },
        {
          "name": "zetaQuoteVault",
          "isMut": true,
          "isSigner": false
        },
        {
          "name": "dexBaseVault",
          "isMut": true,
          "isSigner": false
        },
        {
          "name": "dexQuoteVault",
          "isMut": true,
          "isSigner": false
        },
        {
          "name": "vaultOwner",
          "isMut": false,
          "isSigner": false
        },
        {
          "name": "mintAuthority",
          "isMut": false,
          "isSigner": false
        },
        {
          "name": "serumAuthority",
          "isMut": false,
          "isSigner": false
        },
        {
          "name": "dexProgram",
          "isMut": false,
          "isSigner": false
        },
        {
          "name": "tokenProgram",
          "isMut": false,
          "isSigner": false
        }
      ],
      "args": []
    },
    {
      "name": "positionMovement",
      "accounts": [
        {
          "name": "state",
          "isMut": false,
          "isSigner": false
        },
        {
          "name": "zetaGroup",
          "isMut": false,
          "isSigner": false
        },
        {
          "name": "marginAccount",
          "isMut": true,
          "isSigner": false
        },
        {
          "name": "spreadAccount",
          "isMut": true,
          "isSigner": false
        },
        {
          "name": "authority",
          "isMut": false,
          "isSigner": true
        },
        {
          "name": "greeks",
          "isMut": false,
          "isSigner": false
        },
        {
          "name": "oracle",
          "isMut": false,
          "isSigner": false
        },
        {
          "name": "oracleBackupFeed",
          "isMut": false,
          "isSigner": false
        },
        {
          "name": "oracleBackupProgram",
          "isMut": false,
          "isSigner": false
        }
      ],
      "args": [
        {
          "name": "movementType",
          "type": {
            "defined": "MovementType"
          }
        },
        {
          "name": "movements",
          "type": {
            "vec": {
              "defined": "PositionMovementArg"
            }
          }
        }
      ]
    },
    {
      "name": "transferExcessSpreadBalance",
      "accounts": [
        {
          "name": "zetaGroup",
          "isMut": false,
          "isSigner": false
        },
        {
          "name": "marginAccount",
          "isMut": true,
          "isSigner": false
        },
        {
          "name": "spreadAccount",
          "isMut": true,
          "isSigner": false
        },
        {
          "name": "authority",
          "isMut": false,
          "isSigner": true
        }
      ],
      "args": []
    },
    {
      "name": "toggleMarketMaker",
      "accounts": [
        {
          "name": "state",
          "isMut": false,
          "isSigner": false
        },
        {
          "name": "admin",
          "isMut": false,
          "isSigner": true
        },
        {
          "name": "marginAccount",
          "isMut": true,
          "isSigner": false
        }
      ],
      "args": [
        {
          "name": "isMarketMaker",
          "type": "bool"
        }
      ]
    },
    {
      "name": "toggleMarketMakerV2",
      "accounts": [
        {
          "name": "state",
          "isMut": false,
          "isSigner": false
        },
        {
          "name": "admin",
          "isMut": false,
          "isSigner": true
        },
        {
          "name": "crossMarginAccount",
          "isMut": true,
          "isSigner": false
        }
      ],
      "args": [
        {
          "name": "isMarketMaker",
          "type": "bool"
        }
      ]
    },
    {
      "name": "initializeReferrerAccount",
      "accounts": [
        {
          "name": "referrer",
          "isMut": true,
          "isSigner": true
        },
        {
          "name": "referrerAccount",
          "isMut": true,
          "isSigner": false
        },
        {
          "name": "systemProgram",
          "isMut": false,
          "isSigner": false
        }
      ],
      "args": []
    },
    {
      "name": "referUser",
      "accounts": [
        {
          "name": "user",
          "isMut": true,
          "isSigner": true
        },
        {
          "name": "referrerAccount",
          "isMut": false,
          "isSigner": false
        },
        {
          "name": "referralAccount",
          "isMut": true,
          "isSigner": false
        },
        {
          "name": "systemProgram",
          "isMut": false,
          "isSigner": false
        }
      ],
      "args": []
    },
    {
      "name": "initializeReferrerAlias",
      "accounts": [
        {
          "name": "referrer",
          "isMut": true,
          "isSigner": true
        },
        {
          "name": "referrerAlias",
          "isMut": true,
          "isSigner": false
        },
        {
          "name": "referrerAccount",
          "isMut": true,
          "isSigner": false
        },
        {
          "name": "systemProgram",
          "isMut": false,
          "isSigner": false
        }
      ],
      "args": [
        {
          "name": "alias",
          "type": "string"
        }
      ]
    },
    {
      "name": "setReferralsRewards",
      "accounts": [
        {
          "name": "state",
          "isMut": false,
          "isSigner": false
        },
        {
          "name": "referralsAdmin",
          "isMut": false,
          "isSigner": true
        }
      ],
      "args": [
        {
          "name": "args",
          "type": {
            "vec": {
              "defined": "SetReferralsRewardsArgs"
            }
          }
        }
      ]
    },
    {
      "name": "claimReferralsRewards",
      "accounts": [
        {
          "name": "state",
          "isMut": false,
          "isSigner": false
        },
        {
          "name": "referralsRewardsWallet",
          "isMut": true,
          "isSigner": false
        },
        {
          "name": "userReferralsAccount",
          "isMut": true,
          "isSigner": false
        },
        {
          "name": "userTokenAccount",
          "isMut": true,
          "isSigner": false
        },
        {
          "name": "tokenProgram",
          "isMut": false,
          "isSigner": false
        },
        {
          "name": "user",
          "isMut": false,
          "isSigner": true
        }
      ],
      "args": []
    },
    {
      "name": "editDelegatedPubkeyV2",
      "accounts": [
        {
          "name": "state",
          "isMut": false,
          "isSigner": false
        },
        {
          "name": "crossMarginAccount",
          "isMut": true,
          "isSigner": false
        },
        {
          "name": "tokenProgram",
          "isMut": false,
          "isSigner": false
        },
        {
          "name": "authority",
          "isMut": false,
          "isSigner": true
        }
      ],
      "args": [
        {
          "name": "newKey",
          "type": "publicKey"
        }
      ]
    },
    {
      "name": "editDelegatedPubkey",
      "accounts": [
        {
          "name": "state",
          "isMut": false,
          "isSigner": false
        },
        {
          "name": "zetaGroup",
          "isMut": false,
          "isSigner": false
        },
        {
          "name": "marginAccount",
          "isMut": true,
          "isSigner": false
        },
        {
          "name": "tokenProgram",
          "isMut": false,
          "isSigner": false
        },
        {
          "name": "authority",
          "isMut": false,
          "isSigner": true
        }
      ],
      "args": [
        {
          "name": "newKey",
          "type": "publicKey"
        }
      ]
    },
    {
      "name": "modifyAsset",
      "accounts": [
        {
          "name": "state",
          "isMut": false,
          "isSigner": false
        },
        {
          "name": "zetaGroup",
          "isMut": true,
          "isSigner": false
        },
        {
          "name": "admin",
          "isMut": false,
          "isSigner": true
        },
        {
          "name": "newOracle",
          "isMut": false,
          "isSigner": false
        },
        {
          "name": "newBackupOracle",
          "isMut": false,
          "isSigner": false
        },
        {
          "name": "oracleBackupProgram",
          "isMut": false,
          "isSigner": false
        }
      ],
      "args": [
        {
          "name": "newAsset",
          "type": {
            "defined": "Asset"
          }
        }
      ]
    },
    {
      "name": "resetNumFlexUnderlyings",
      "accounts": [
        {
          "name": "state",
          "isMut": true,
          "isSigner": false
        },
        {
          "name": "admin",
          "isMut": false,
          "isSigner": true
        }
      ],
      "args": []
    }
  ],
  "accounts": [
    {
      "name": "pricing",
      "type": {
        "kind": "struct",
        "fields": [
          {
            "name": "nonce",
            "type": "u8"
          },
          {
            "name": "markPrices",
            "type": {
              "array": [
                "u64",
                5
              ]
            }
          },
          {
            "name": "markPricesPadding",
            "type": {
              "array": [
                "u64",
                20
              ]
            }
          },
          {
            "name": "updateTimestamps",
            "type": {
              "array": [
                "u64",
                5
              ]
            }
          },
          {
            "name": "updateTimestampsPadding",
            "type": {
              "array": [
                "u64",
                20
              ]
            }
          },
          {
            "name": "fundingDeltas",
            "type": {
              "array": [
                {
                  "defined": "AnchorDecimal"
                },
                5
              ]
            }
          },
          {
            "name": "fundingDeltasPadding",
            "type": {
              "array": [
                {
                  "defined": "AnchorDecimal"
                },
                20
              ]
            }
          },
          {
            "name": "latestFundingRates",
            "type": {
              "array": [
                {
                  "defined": "AnchorDecimal"
                },
                5
              ]
            }
          },
          {
            "name": "latestFundingRatesPadding",
            "type": {
              "array": [
                {
                  "defined": "AnchorDecimal"
                },
                20
              ]
            }
          },
          {
            "name": "latestMidpoints",
            "type": {
              "array": [
                "u64",
                5
              ]
            }
          },
          {
            "name": "latestMidpointsPadding",
            "type": {
              "array": [
                "u64",
                20
              ]
            }
          },
          {
            "name": "oracles",
            "type": {
              "array": [
                "publicKey",
                5
              ]
            }
          },
          {
            "name": "oraclesPadding",
            "type": {
              "array": [
                "publicKey",
                20
              ]
            }
          },
          {
            "name": "oracleBackupFeeds",
            "type": {
              "array": [
                "publicKey",
                5
              ]
            }
          },
          {
            "name": "oracleBackupFeedsPadding",
            "type": {
              "array": [
                "publicKey",
                20
              ]
            }
          },
          {
            "name": "markets",
            "type": {
              "array": [
                "publicKey",
                5
              ]
            }
          },
          {
            "name": "marketsPadding",
            "type": {
              "array": [
                "publicKey",
                20
              ]
            }
          },
          {
            "name": "perpSyncQueues",
            "type": {
              "array": [
                "publicKey",
                5
              ]
            }
          },
          {
            "name": "perpSyncQueuesPadding",
            "type": {
              "array": [
                "publicKey",
                20
              ]
            }
          },
          {
            "name": "perpParameters",
            "type": {
              "array": [
                {
                  "defined": "PerpParameters"
                },
                5
              ]
            }
          },
          {
            "name": "perpParametersPadding",
            "type": {
              "array": [
                {
                  "defined": "PerpParameters"
                },
                20
              ]
            }
          },
          {
            "name": "marginParameters",
            "type": {
              "array": [
                {
                  "defined": "MarginParameters"
                },
                5
              ]
            }
          },
          {
            "name": "marginParametersPadding",
            "type": {
              "array": [
                {
                  "defined": "MarginParameters"
                },
                20
              ]
            }
          },
          {
            "name": "products",
            "type": {
              "array": [
                {
                  "defined": "Product"
                },
                5
              ]
            }
          },
          {
            "name": "productsPadding",
            "type": {
              "array": [
                {
                  "defined": "Product"
                },
                20
              ]
            }
          },
          {
            "name": "zetaGroupKeys",
            "type": {
              "array": [
                "publicKey",
                5
              ]
            }
          },
          {
            "name": "zetaGroupKeysPadding",
            "type": {
              "array": [
                "publicKey",
                20
              ]
            }
          },
          {
            "name": "totalInsuranceVaultDeposits",
            "type": "u64"
          },
          {
            "name": "lastWithdrawTimestamp",
            "type": "u64"
          },
          {
            "name": "netOutflowSum",
            "type": "i64"
          },
          {
            "name": "padding",
            "type": {
              "array": [
                "u8",
                2732
              ]
            }
          }
        ]
      }
    },
    {
      "name": "greeks",
      "type": {
        "kind": "struct",
        "fields": [
          {
            "name": "nonce",
            "type": "u8"
          },
          {
            "name": "markPrices",
            "type": {
              "array": [
                "u64",
                46
              ]
            }
          },
          {
            "name": "markPricesPadding",
            "type": {
              "array": [
                "u64",
                91
              ]
            }
          },
          {
            "name": "perpMarkPrice",
            "type": "u64"
          },
          {
            "name": "productGreeks",
            "type": {
              "array": [
                {
                  "defined": "ProductGreeks"
                },
                22
              ]
            }
          },
          {
            "name": "productGreeksPadding",
            "type": {
              "array": [
                {
                  "defined": "ProductGreeks"
                },
                44
              ]
            }
          },
          {
            "name": "updateTimestamp",
            "type": {
              "array": [
                "u64",
                2
              ]
            }
          },
          {
            "name": "updateTimestampPadding",
            "type": {
              "array": [
                "u64",
                4
              ]
            }
          },
          {
            "name": "retreatExpirationTimestamp",
            "type": {
              "array": [
                "u64",
                2
              ]
            }
          },
          {
            "name": "retreatExpirationTimestampPadding",
            "type": {
              "array": [
                "u64",
                4
              ]
            }
          },
          {
            "name": "interestRate",
            "type": {
              "array": [
                "i64",
                2
              ]
            }
          },
          {
            "name": "interestRatePadding",
            "type": {
              "array": [
                "i64",
                4
              ]
            }
          },
          {
            "name": "nodes",
            "type": {
              "array": [
                "u64",
                5
              ]
            }
          },
          {
            "name": "volatility",
            "type": {
              "array": [
                "u64",
                10
              ]
            }
          },
          {
            "name": "volatilityPadding",
            "type": {
              "array": [
                "u64",
                20
              ]
            }
          },
          {
            "name": "nodeKeys",
            "type": {
              "array": [
                "publicKey",
                138
              ]
            }
          },
          {
            "name": "haltForcePricing",
            "type": {
              "array": [
                "bool",
                6
              ]
            }
          },
          {
            "name": "perpUpdateTimestamp",
            "type": "u64"
          },
          {
            "name": "perpFundingDelta",
            "type": {
              "defined": "AnchorDecimal"
            }
          },
          {
            "name": "perpLatestFundingRate",
            "type": {
              "defined": "AnchorDecimal"
            }
          },
          {
            "name": "perpLatestMidpoint",
            "type": "u64"
          },
          {
            "name": "padding",
            "type": {
              "array": [
                "u8",
                1593
              ]
            }
          }
        ]
      }
    },
    {
      "name": "marketIndexes",
      "type": {
        "kind": "struct",
        "fields": [
          {
            "name": "nonce",
            "type": "u8"
          },
          {
            "name": "initialized",
            "type": "bool"
          },
          {
            "name": "indexes",
            "type": {
              "array": [
                "u8",
                138
              ]
            }
          }
        ]
      }
    },
    {
      "name": "openOrdersMap",
      "type": {
        "kind": "struct",
        "fields": [
          {
            "name": "userKey",
            "type": "publicKey"
          }
        ]
      }
    },
    {
      "name": "state",
      "type": {
        "kind": "struct",
        "fields": [
          {
            "name": "admin",
            "type": "publicKey"
          },
          {
            "name": "stateNonce",
            "type": "u8"
          },
          {
            "name": "serumNonce",
            "type": "u8"
          },
          {
            "name": "mintAuthNonce",
            "type": "u8"
          },
          {
            "name": "numUnderlyings",
            "type": "u8"
          },
          {
            "name": "numFlexUnderlyings",
            "type": "u8"
          },
          {
            "name": "null",
            "type": {
              "array": [
                "u8",
                7
              ]
            }
          },
          {
            "name": "strikeInitializationThresholdSeconds",
            "type": "u32"
          },
          {
            "name": "pricingFrequencySeconds",
            "type": "u32"
          },
          {
            "name": "liquidatorLiquidationPercentage",
            "type": "u32"
          },
          {
            "name": "insuranceVaultLiquidationPercentage",
            "type": "u32"
          },
          {
            "name": "nativeD1TradeFeePercentage",
            "type": "u64"
          },
          {
            "name": "nativeD1UnderlyingFeePercentage",
            "type": "u64"
          },
          {
            "name": "nativeWhitelistUnderlyingFeePercentage",
            "type": "u64"
          },
          {
            "name": "nativeDepositLimit",
            "type": "u64"
          },
          {
            "name": "expirationThresholdSeconds",
            "type": "u32"
          },
          {
            "name": "positionMovementFeeBps",
            "type": "u8"
          },
          {
            "name": "marginConcessionPercentage",
            "type": "u8"
          },
          {
            "name": "treasuryWalletNonce",
            "type": "u8"
          },
          {
            "name": "nativeOptionTradeFeePercentage",
            "type": "u64"
          },
          {
            "name": "nativeOptionUnderlyingFeePercentage",
            "type": "u64"
          },
          {
            "name": "referralsAdmin",
            "type": "publicKey"
          },
          {
            "name": "referralsRewardsWalletNonce",
            "type": "u8"
          },
          {
            "name": "maxPerpDeltaAge",
            "type": "u16"
          },
          {
            "name": "secondaryAdmin",
            "type": "publicKey"
          },
          {
            "name": "vaultNonce",
            "type": "u8"
          },
          {
            "name": "insuranceVaultNonce",
            "type": "u8"
          },
          {
            "name": "deprecatedTotalInsuranceVaultDeposits",
            "type": "u64"
          },
          {
            "name": "nativeWithdrawLimit",
            "type": "u64"
          },
          {
            "name": "withdrawLimitEpochSeconds",
            "type": "u32"
          },
          {
            "name": "nativeOpenInterestLimit",
            "type": "u64"
          },
          {
            "name": "haltStates",
            "type": {
              "array": [
                {
                  "defined": "HaltStateV2"
                },
                5
              ]
            }
          },
          {
            "name": "haltStatesPadding",
            "type": {
              "array": [
                {
                  "defined": "HaltStateV2"
                },
                20
              ]
            }
          },
          {
            "name": "padding",
            "type": {
              "array": [
                "u8",
                338
              ]
            }
          }
        ]
      }
    },
    {
      "name": "underlying",
      "type": {
        "kind": "struct",
        "fields": [
          {
            "name": "mint",
            "type": "publicKey"
          }
        ]
      }
    },
    {
      "name": "settlementAccount",
      "type": {
        "kind": "struct",
        "fields": [
          {
            "name": "settlementPrice",
            "type": "u64"
          },
          {
            "name": "strikes",
            "type": {
              "array": [
                "u64",
                23
              ]
            }
          }
        ]
      }
    },
    {
      "name": "perpSyncQueue",
      "type": {
        "kind": "struct",
        "fields": [
          {
            "name": "nonce",
            "type": "u8"
          },
          {
            "name": "head",
            "type": "u16"
          },
          {
            "name": "length",
            "type": "u16"
          },
          {
            "name": "queue",
            "type": {
              "array": [
                {
                  "defined": "AnchorDecimal"
                },
                600
              ]
            }
          }
        ]
      }
    },
    {
      "name": "zetaGroup",
      "type": {
        "kind": "struct",
        "fields": [
          {
            "name": "nonce",
            "type": "u8"
          },
          {
            "name": "noncePadding",
            "type": {
              "array": [
                "u8",
                2
              ]
            }
          },
          {
            "name": "frontExpiryIndex",
            "type": "u8"
          },
          {
            "name": "haltState",
            "type": {
              "defined": "HaltState"
            }
          },
          {
            "name": "underlyingMint",
            "type": "publicKey"
          },
          {
            "name": "oracle",
            "type": "publicKey"
          },
          {
            "name": "greeks",
            "type": "publicKey"
          },
          {
            "name": "pricingParameters",
            "type": {
              "defined": "PricingParameters"
            }
          },
          {
            "name": "marginParameters",
            "type": {
              "defined": "MarginParameters"
            }
          },
          {
            "name": "marginParametersPadding",
            "type": {
              "array": [
                "u8",
                104
              ]
            }
          },
          {
            "name": "products",
            "type": {
              "array": [
                {
                  "defined": "Product"
                },
                46
              ]
            }
          },
          {
            "name": "productsPadding",
            "type": {
              "array": [
                {
                  "defined": "Product"
                },
                91
              ]
            }
          },
          {
            "name": "perp",
            "type": {
              "defined": "Product"
            }
          },
          {
            "name": "expirySeries",
            "type": {
              "array": [
                {
                  "defined": "ExpirySeries"
                },
                2
              ]
            }
          },
          {
            "name": "expirySeriesPadding",
            "type": {
              "array": [
                {
                  "defined": "ExpirySeries"
                },
                4
              ]
            }
          },
          {
            "name": "deprecatedPadding",
            "type": {
              "array": [
                "u8",
                8
              ]
            }
          },
          {
            "name": "asset",
            "type": {
              "defined": "Asset"
            }
          },
          {
            "name": "expiryIntervalSeconds",
            "type": "u32"
          },
          {
            "name": "newExpiryThresholdSeconds",
            "type": "u32"
          },
          {
            "name": "perpParameters",
            "type": {
              "defined": "PerpParameters"
            }
          },
          {
            "name": "perpSyncQueue",
            "type": "publicKey"
          },
          {
            "name": "oracleBackupFeed",
            "type": "publicKey"
          },
          {
            "name": "perpsOnly",
            "type": "bool"
          },
          {
            "name": "flexUnderlying",
            "type": "bool"
          },
          {
            "name": "padding",
            "type": {
              "array": [
                "u8",
                964
              ]
            }
          }
        ]
      }
    },
    {
      "name": "marketNode",
      "type": {
        "kind": "struct",
        "fields": [
          {
            "name": "index",
            "type": "u8"
          },
          {
            "name": "nonce",
            "type": "u8"
          },
          {
            "name": "nodeUpdates",
            "type": {
              "array": [
                "i64",
                5
              ]
            }
          },
          {
            "name": "interestUpdate",
            "type": "i64"
          }
        ]
      }
    },
    {
      "name": "spreadAccount",
      "type": {
        "kind": "struct",
        "fields": [
          {
            "name": "authority",
            "type": "publicKey"
          },
          {
            "name": "nonce",
            "type": "u8"
          },
          {
            "name": "balance",
            "type": "u64"
          },
          {
            "name": "seriesExpiry",
            "type": {
              "array": [
                "u64",
                5
              ]
            }
          },
          {
            "name": "seriesExpiryPadding",
            "type": "u64"
          },
          {
            "name": "positions",
            "type": {
              "array": [
                {
                  "defined": "Position"
                },
                46
              ]
            }
          },
          {
            "name": "positionsPadding",
            "type": {
              "array": [
                {
                  "defined": "Position"
                },
                92
              ]
            }
          },
          {
            "name": "asset",
            "type": {
              "defined": "Asset"
            }
          },
          {
            "name": "padding",
            "type": {
              "array": [
                "u8",
                262
              ]
            }
          }
        ]
      }
    },
    {
      "name": "crossMarginAccountManager",
      "type": {
        "kind": "struct",
        "fields": [
          {
            "name": "nonce",
            "type": "u8"
          },
          {
            "name": "authority",
            "type": "publicKey"
          },
          {
            "name": "accounts",
            "type": {
              "array": [
                {
                  "defined": "CrossMarginAccountInfo"
                },
                256
              ]
            }
          }
        ]
      }
    },
    {
      "name": "crossMarginAccount",
      "type": {
        "kind": "struct",
        "fields": [
          {
            "name": "authority",
            "type": "publicKey"
          },
          {
            "name": "delegatedPubkey",
            "type": "publicKey"
          },
          {
            "name": "balance",
            "type": "u64"
          },
          {
            "name": "nonce",
            "type": "u8"
          },
          {
            "name": "forceCancelFlag",
            "type": "bool"
          },
          {
            "name": "accountType",
            "type": {
              "defined": "MarginAccountType"
            }
          },
          {
            "name": "openOrdersNonces",
            "type": {
              "array": [
                "u8",
                5
              ]
            }
          },
          {
            "name": "openOrdersNoncesPadding",
            "type": {
              "array": [
                "u8",
                20
              ]
            }
          },
          {
            "name": "rebalanceAmount",
            "type": "i64"
          },
          {
            "name": "lastFundingDeltas",
            "type": {
              "array": [
                {
                  "defined": "AnchorDecimal"
                },
                5
              ]
            }
          },
          {
            "name": "lastFundingDeltasPadding",
            "type": {
              "array": [
                {
                  "defined": "AnchorDecimal"
                },
                20
              ]
            }
          },
          {
            "name": "productLedgers",
            "type": {
              "array": [
                {
                  "defined": "ProductLedger"
                },
                5
              ]
            }
          },
          {
            "name": "productLedgersPadding",
            "type": {
              "array": [
                {
                  "defined": "ProductLedger"
                },
                20
              ]
            }
          },
          {
            "name": "padding",
            "type": {
              "array": [
                "u8",
                2000
              ]
            }
          }
        ]
      }
    },
    {
      "name": "marginAccount",
      "type": {
        "kind": "struct",
        "fields": [
          {
            "name": "authority",
            "type": "publicKey"
          },
          {
            "name": "nonce",
            "type": "u8"
          },
          {
            "name": "balance",
            "type": "u64"
          },
          {
            "name": "forceCancelFlag",
            "type": "bool"
          },
          {
            "name": "openOrdersNonce",
            "type": {
              "array": [
                "u8",
                138
              ]
            }
          },
          {
            "name": "seriesExpiry",
            "type": {
              "array": [
                "u64",
                5
              ]
            }
          },
          {
            "name": "seriesExpiryPadding",
            "type": "u64"
          },
          {
            "name": "productLedgers",
            "type": {
              "array": [
                {
                  "defined": "ProductLedger"
                },
                46
              ]
            }
          },
          {
            "name": "productLedgersPadding",
            "type": {
              "array": [
                {
                  "defined": "ProductLedger"
                },
                91
              ]
            }
          },
          {
            "name": "perpProductLedger",
            "type": {
              "defined": "ProductLedger"
            }
          },
          {
            "name": "rebalanceAmount",
            "type": "i64"
          },
          {
            "name": "asset",
            "type": {
              "defined": "Asset"
            }
          },
          {
            "name": "accountType",
            "type": {
              "defined": "MarginAccountType"
            }
          },
          {
            "name": "lastFundingDelta",
            "type": {
              "defined": "AnchorDecimal"
            }
          },
          {
            "name": "delegatedPubkey",
            "type": "publicKey"
          },
          {
            "name": "padding",
            "type": {
              "array": [
                "u8",
                338
              ]
            }
          }
        ]
      }
    },
    {
      "name": "socializedLossAccount",
      "type": {
        "kind": "struct",
        "fields": [
          {
            "name": "nonce",
            "type": "u8"
          },
          {
            "name": "overbankruptAmount",
            "type": "u64"
          }
        ]
      }
    },
    {
      "name": "whitelistDepositAccount",
      "type": {
        "kind": "struct",
        "fields": [
          {
            "name": "nonce",
            "type": "u8"
          },
          {
            "name": "userKey",
            "type": "publicKey"
          }
        ]
      }
    },
    {
      "name": "whitelistInsuranceAccount",
      "type": {
        "kind": "struct",
        "fields": [
          {
            "name": "nonce",
            "type": "u8"
          },
          {
            "name": "userKey",
            "type": "publicKey"
          }
        ]
      }
    },
    {
      "name": "insuranceDepositAccount",
      "type": {
        "kind": "struct",
        "fields": [
          {
            "name": "nonce",
            "type": "u8"
          },
          {
            "name": "amount",
            "type": "u64"
          }
        ]
      }
    },
    {
      "name": "whitelistTradingFeesAccount",
      "type": {
        "kind": "struct",
        "fields": [
          {
            "name": "nonce",
            "type": "u8"
          },
          {
            "name": "userKey",
            "type": "publicKey"
          }
        ]
      }
    },
    {
      "name": "referrerAccount",
      "type": {
        "kind": "struct",
        "fields": [
          {
            "name": "nonce",
            "type": "u8"
          },
          {
            "name": "hasAlias",
            "type": "bool"
          },
          {
            "name": "referrer",
            "type": "publicKey"
          },
          {
            "name": "pendingRewards",
            "type": "u64"
          },
          {
            "name": "claimedRewards",
            "type": "u64"
          }
        ]
      }
    },
    {
      "name": "referralAccount",
      "type": {
        "kind": "struct",
        "fields": [
          {
            "name": "nonce",
            "type": "u8"
          },
          {
            "name": "referrer",
            "type": "publicKey"
          },
          {
            "name": "user",
            "type": "publicKey"
          },
          {
            "name": "timestamp",
            "type": "u64"
          },
          {
            "name": "pendingRewards",
            "type": "u64"
          },
          {
            "name": "claimedRewards",
            "type": "u64"
          }
        ]
      }
    },
    {
      "name": "referrerAlias",
      "type": {
        "kind": "struct",
        "fields": [
          {
            "name": "nonce",
            "type": "u8"
          },
          {
            "name": "alias",
            "type": {
              "array": [
                "u8",
                15
              ]
            }
          },
          {
            "name": "referrer",
            "type": "publicKey"
          }
        ]
      }
    }
  ],
  "types": [
    {
      "name": "ProductGreeks",
      "type": {
        "kind": "struct",
        "fields": [
          {
            "name": "delta",
            "type": "u64"
          },
          {
            "name": "vega",
            "type": {
              "defined": "AnchorDecimal"
            }
          },
          {
            "name": "volatility",
            "type": {
              "defined": "AnchorDecimal"
            }
          }
        ]
      }
    },
    {
      "name": "AnchorDecimal",
      "type": {
        "kind": "struct",
        "fields": [
          {
            "name": "flags",
            "type": "u32"
          },
          {
            "name": "hi",
            "type": "u32"
          },
          {
            "name": "lo",
            "type": "u32"
          },
          {
            "name": "mid",
            "type": "u32"
          }
        ]
      }
    },
    {
      "name": "HaltStateV2",
      "type": {
        "kind": "struct",
        "fields": [
          {
            "name": "halted",
            "type": "bool"
          },
          {
            "name": "timestamp",
            "type": "u64"
          },
          {
            "name": "spotPrice",
            "type": "u64"
          },
          {
            "name": "marketCleaned",
            "type": "bool"
          }
        ]
      }
    },
    {
      "name": "HaltState",
      "type": {
        "kind": "struct",
        "fields": [
          {
            "name": "halted",
            "type": "bool"
          },
          {
            "name": "spotPrice",
            "type": "u64"
          },
          {
            "name": "timestamp",
            "type": "u64"
          },
          {
            "name": "markPricesSet",
            "type": {
              "array": [
                "bool",
                2
              ]
            }
          },
          {
            "name": "markPricesSetPadding",
            "type": {
              "array": [
                "bool",
                3
              ]
            }
          },
          {
            "name": "perpMarkPriceSet",
            "type": "bool"
          },
          {
            "name": "marketNodesCleaned",
            "type": {
              "array": [
                "bool",
                2
              ]
            }
          },
          {
            "name": "marketNodesCleanedPadding",
            "type": {
              "array": [
                "bool",
                4
              ]
            }
          },
          {
            "name": "marketCleaned",
            "type": {
              "array": [
                "bool",
                46
              ]
            }
          },
          {
            "name": "marketCleanedPadding",
            "type": {
              "array": [
                "bool",
                91
              ]
            }
          },
          {
            "name": "perpMarketCleaned",
            "type": "bool"
          }
        ]
      }
    },
    {
      "name": "PricingParameters",
      "type": {
        "kind": "struct",
        "fields": [
          {
            "name": "optionTradeNormalizer",
            "type": {
              "defined": "AnchorDecimal"
            }
          },
          {
            "name": "futureTradeNormalizer",
            "type": {
              "defined": "AnchorDecimal"
            }
          },
          {
            "name": "maxVolatilityRetreat",
            "type": {
              "defined": "AnchorDecimal"
            }
          },
          {
            "name": "maxInterestRetreat",
            "type": {
              "defined": "AnchorDecimal"
            }
          },
          {
            "name": "maxDelta",
            "type": "u64"
          },
          {
            "name": "minDelta",
            "type": "u64"
          },
          {
            "name": "minVolatility",
            "type": "u64"
          },
          {
            "name": "maxVolatility",
            "type": "u64"
          },
          {
            "name": "minInterestRate",
            "type": "i64"
          },
          {
            "name": "maxInterestRate",
            "type": "i64"
          }
        ]
      }
    },
    {
      "name": "MarginParameters",
      "type": {
        "kind": "struct",
        "fields": [
          {
            "name": "futureMarginInitial",
            "type": "u64"
          },
          {
            "name": "futureMarginMaintenance",
            "type": "u64"
          }
        ]
      }
    },
    {
      "name": "PerpParameters",
      "type": {
        "kind": "struct",
        "fields": [
          {
            "name": "minFundingRatePercent",
            "type": "i64"
          },
          {
            "name": "maxFundingRatePercent",
            "type": "i64"
          },
          {
            "name": "impactCashDelta",
            "type": "u64"
          }
        ]
      }
    },
    {
      "name": "ExpirySeries",
      "type": {
        "kind": "struct",
        "fields": [
          {
            "name": "activeTs",
            "type": "u64"
          },
          {
            "name": "expiryTs",
            "type": "u64"
          },
          {
            "name": "dirty",
            "type": "bool"
          },
          {
            "name": "padding",
            "type": {
              "array": [
                "u8",
                15
              ]
            }
          }
        ]
      }
    },
    {
      "name": "Strike",
      "type": {
        "kind": "struct",
        "fields": [
          {
            "name": "isSet",
            "type": "bool"
          },
          {
            "name": "value",
            "type": "u64"
          }
        ]
      }
    },
    {
      "name": "Product",
      "type": {
        "kind": "struct",
        "fields": [
          {
            "name": "market",
            "type": "publicKey"
          },
          {
            "name": "strike",
            "type": {
              "defined": "Strike"
            }
          },
          {
            "name": "dirty",
            "type": "bool"
          },
          {
            "name": "kind",
            "type": {
              "defined": "Kind"
            }
          }
        ]
      }
    },
    {
      "name": "Position",
      "type": {
        "kind": "struct",
        "fields": [
          {
            "name": "size",
            "type": "i64"
          },
          {
            "name": "costOfTrades",
            "type": "u64"
          }
        ]
      }
    },
    {
      "name": "OrderState",
      "type": {
        "kind": "struct",
        "fields": [
          {
            "name": "closingOrders",
            "type": "u64"
          },
          {
            "name": "openingOrders",
            "type": {
              "array": [
                "u64",
                2
              ]
            }
          }
        ]
      }
    },
    {
      "name": "ProductLedger",
      "type": {
        "kind": "struct",
        "fields": [
          {
            "name": "position",
            "type": {
              "defined": "Position"
            }
          },
          {
            "name": "orderState",
            "type": {
              "defined": "OrderState"
            }
          }
        ]
      }
    },
    {
      "name": "CrossMarginAccountInfo",
      "type": {
        "kind": "struct",
        "fields": [
          {
            "name": "initialized",
            "type": "bool"
          },
          {
            "name": "name",
            "type": {
              "array": [
                "u8",
                10
              ]
            }
          }
        ]
      }
    },
    {
      "name": "HaltZetaGroupArgs",
      "type": {
        "kind": "struct",
        "fields": [
          {
            "name": "spotPrice",
            "type": "u64"
          },
          {
            "name": "timestamp",
            "type": "u64"
          }
        ]
      }
    },
    {
      "name": "HaltStateArgs",
      "type": {
        "kind": "struct",
        "fields": [
          {
            "name": "asset",
            "type": {
              "defined": "Asset"
            }
          },
          {
            "name": "spotPrice",
            "type": "u64"
          },
          {
            "name": "timestamp",
            "type": "u64"
          }
        ]
      }
    },
    {
      "name": "HaltArgs",
      "type": {
        "kind": "struct",
        "fields": [
          {
            "name": "spotPrices",
            "type": {
              "array": [
                "u64",
                5
              ]
            }
          },
          {
            "name": "timestamp",
            "type": "u64"
          }
        ]
      }
    },
    {
      "name": "UpdateVolatilityArgs",
      "type": {
        "kind": "struct",
        "fields": [
          {
            "name": "expiryIndex",
            "type": "u8"
          },
          {
            "name": "volatility",
            "type": {
              "array": [
                "u64",
                5
              ]
            }
          }
        ]
      }
    },
    {
      "name": "UpdateInterestRateArgs",
      "type": {
        "kind": "struct",
        "fields": [
          {
            "name": "expiryIndex",
            "type": "u8"
          },
          {
            "name": "interestRate",
            "type": "i64"
          }
        ]
      }
    },
    {
      "name": "SetReferralsRewardsArgs",
      "type": {
        "kind": "struct",
        "fields": [
          {
            "name": "referralsAccountKey",
            "type": "publicKey"
          },
          {
            "name": "pendingRewards",
            "type": "u64"
          },
          {
            "name": "overwrite",
            "type": "bool"
          }
        ]
      }
    },
    {
      "name": "ExpireSeriesOverrideArgs",
      "type": {
        "kind": "struct",
        "fields": [
          {
            "name": "settlementNonce",
            "type": "u8"
          },
          {
            "name": "settlementPrice",
            "type": "u64"
          }
        ]
      }
    },
    {
      "name": "InitializeMarketArgs",
      "type": {
        "kind": "struct",
        "fields": [
          {
            "name": "index",
            "type": "u8"
          },
          {
            "name": "marketNonce",
            "type": "u8"
          },
          {
            "name": "baseMintNonce",
            "type": "u8"
          },
          {
            "name": "quoteMintNonce",
            "type": "u8"
          },
          {
            "name": "zetaBaseVaultNonce",
            "type": "u8"
          },
          {
            "name": "zetaQuoteVaultNonce",
            "type": "u8"
          },
          {
            "name": "dexBaseVaultNonce",
            "type": "u8"
          },
          {
            "name": "dexQuoteVaultNonce",
            "type": "u8"
          },
          {
            "name": "vaultSignerNonce",
            "type": "u64"
          }
        ]
      }
    },
    {
      "name": "InitializeStateArgs",
      "type": {
        "kind": "struct",
        "fields": [
          {
            "name": "stateNonce",
            "type": "u8"
          },
          {
            "name": "serumNonce",
            "type": "u8"
          },
          {
            "name": "mintAuthNonce",
            "type": "u8"
          },
          {
            "name": "strikeInitializationThresholdSeconds",
            "type": "u32"
          },
          {
            "name": "pricingFrequencySeconds",
            "type": "u32"
          },
          {
            "name": "liquidatorLiquidationPercentage",
            "type": "u32"
          },
          {
            "name": "insuranceVaultLiquidationPercentage",
            "type": "u32"
          },
          {
            "name": "nativeD1TradeFeePercentage",
            "type": "u64"
          },
          {
            "name": "nativeD1UnderlyingFeePercentage",
            "type": "u64"
          },
          {
            "name": "nativeOptionTradeFeePercentage",
            "type": "u64"
          },
          {
            "name": "nativeOptionUnderlyingFeePercentage",
            "type": "u64"
          },
          {
            "name": "nativeWhitelistUnderlyingFeePercentage",
            "type": "u64"
          },
          {
            "name": "nativeDepositLimit",
            "type": "u64"
          },
          {
            "name": "expirationThresholdSeconds",
            "type": "u32"
          },
          {
            "name": "positionMovementFeeBps",
            "type": "u8"
          },
          {
            "name": "marginConcessionPercentage",
            "type": "u8"
          },
          {
            "name": "maxPerpDeltaAgeSeconds",
            "type": "u16"
          },
          {
            "name": "nativeWithdrawLimit",
            "type": "u64"
          },
          {
            "name": "withdrawLimitEpochSeconds",
            "type": "u32"
          },
          {
            "name": "nativeOpenInterestLimit",
            "type": "u64"
          }
        ]
      }
    },
    {
      "name": "InitializeMarketNodeArgs",
      "type": {
        "kind": "struct",
        "fields": [
          {
            "name": "nonce",
            "type": "u8"
          },
          {
            "name": "index",
            "type": "u8"
          }
        ]
      }
    },
    {
      "name": "OverrideExpiryArgs",
      "type": {
        "kind": "struct",
        "fields": [
          {
            "name": "expiryIndex",
            "type": "u8"
          },
          {
            "name": "activeTs",
            "type": "u64"
          },
          {
            "name": "expiryTs",
            "type": "u64"
          }
        ]
      }
    },
    {
      "name": "UpdateStateArgs",
      "type": {
        "kind": "struct",
        "fields": [
          {
            "name": "strikeInitializationThresholdSeconds",
            "type": "u32"
          },
          {
            "name": "pricingFrequencySeconds",
            "type": "u32"
          },
          {
            "name": "liquidatorLiquidationPercentage",
            "type": "u32"
          },
          {
            "name": "insuranceVaultLiquidationPercentage",
            "type": "u32"
          },
          {
            "name": "nativeD1TradeFeePercentage",
            "type": "u64"
          },
          {
            "name": "nativeD1UnderlyingFeePercentage",
            "type": "u64"
          },
          {
            "name": "nativeOptionTradeFeePercentage",
            "type": "u64"
          },
          {
            "name": "nativeOptionUnderlyingFeePercentage",
            "type": "u64"
          },
          {
            "name": "nativeWhitelistUnderlyingFeePercentage",
            "type": "u64"
          },
          {
            "name": "nativeDepositLimit",
            "type": "u64"
          },
          {
            "name": "expirationThresholdSeconds",
            "type": "u32"
          },
          {
            "name": "positionMovementFeeBps",
            "type": "u8"
          },
          {
            "name": "marginConcessionPercentage",
            "type": "u8"
          },
          {
            "name": "maxPerpDeltaAgeSeconds",
            "type": "u16"
          },
          {
            "name": "nativeWithdrawLimit",
            "type": "u64"
          },
          {
            "name": "withdrawLimitEpochSeconds",
            "type": "u32"
          },
          {
            "name": "nativeOpenInterestLimit",
            "type": "u64"
          }
        ]
      }
    },
    {
      "name": "UpdatePricingParametersArgs",
      "type": {
        "kind": "struct",
        "fields": [
          {
            "name": "optionTradeNormalizer",
            "type": "u64"
          },
          {
            "name": "futureTradeNormalizer",
            "type": "u64"
          },
          {
            "name": "maxVolatilityRetreat",
            "type": "u64"
          },
          {
            "name": "maxInterestRetreat",
            "type": "u64"
          },
          {
            "name": "minDelta",
            "type": "u64"
          },
          {
            "name": "maxDelta",
            "type": "u64"
          },
          {
            "name": "minInterestRate",
            "type": "i64"
          },
          {
            "name": "maxInterestRate",
            "type": "i64"
          },
          {
            "name": "minVolatility",
            "type": "u64"
          },
          {
            "name": "maxVolatility",
            "type": "u64"
          }
        ]
      }
    },
    {
      "name": "UpdateMarginParametersArgs",
      "type": {
        "kind": "struct",
        "fields": [
          {
            "name": "futureMarginInitial",
            "type": "u64"
          },
          {
            "name": "futureMarginMaintenance",
            "type": "u64"
          }
        ]
      }
    },
    {
      "name": "UpdatePerpParametersArgs",
      "type": {
        "kind": "struct",
        "fields": [
          {
            "name": "minFundingRatePercent",
            "type": "i64"
          },
          {
            "name": "maxFundingRatePercent",
            "type": "i64"
          },
          {
            "name": "perpImpactCashDelta",
            "type": "u64"
          }
        ]
      }
    },
    {
      "name": "InitializeZetaGroupArgs",
      "type": {
        "kind": "struct",
        "fields": [
          {
            "name": "perpsOnly",
            "type": "bool"
          },
          {
            "name": "flexUnderlying",
            "type": "bool"
          },
          {
            "name": "assetOverride",
            "type": {
              "option": {
                "defined": "Asset"
              }
            }
          },
          {
            "name": "zetaGroupNonce",
            "type": "u8"
          },
          {
            "name": "underlyingNonce",
            "type": "u8"
          },
          {
            "name": "greeksNonce",
            "type": "u8"
          },
          {
            "name": "vaultNonce",
            "type": "u8"
          },
          {
            "name": "insuranceVaultNonce",
            "type": "u8"
          },
          {
            "name": "socializedLossAccountNonce",
            "type": "u8"
          },
          {
            "name": "perpSyncQueueNonce",
            "type": "u8"
          },
          {
            "name": "interestRate",
            "type": "i64"
          },
          {
            "name": "volatility",
            "type": {
              "array": [
                "u64",
                5
              ]
            }
          },
          {
            "name": "optionTradeNormalizer",
            "type": "u64"
          },
          {
            "name": "futureTradeNormalizer",
            "type": "u64"
          },
          {
            "name": "maxVolatilityRetreat",
            "type": "u64"
          },
          {
            "name": "maxInterestRetreat",
            "type": "u64"
          },
          {
            "name": "maxDelta",
            "type": "u64"
          },
          {
            "name": "minDelta",
            "type": "u64"
          },
          {
            "name": "minInterestRate",
            "type": "i64"
          },
          {
            "name": "maxInterestRate",
            "type": "i64"
          },
          {
            "name": "minVolatility",
            "type": "u64"
          },
          {
            "name": "maxVolatility",
            "type": "u64"
          },
          {
            "name": "futureMarginInitial",
            "type": "u64"
          },
          {
            "name": "futureMarginMaintenance",
            "type": "u64"
          },
          {
            "name": "expiryIntervalSeconds",
            "type": "u32"
          },
          {
            "name": "newExpiryThresholdSeconds",
            "type": "u32"
          },
          {
            "name": "minFundingRatePercent",
            "type": "i64"
          },
          {
            "name": "maxFundingRatePercent",
            "type": "i64"
          },
          {
            "name": "perpImpactCashDelta",
            "type": "u64"
          }
        ]
      }
    },
    {
      "name": "UpdateZetaGroupExpiryArgs",
      "type": {
        "kind": "struct",
        "fields": [
          {
            "name": "expiryIntervalSeconds",
            "type": "u32"
          },
          {
            "name": "newExpiryThresholdSeconds",
            "type": "u32"
          }
        ]
      }
    },
    {
      "name": "UpdateGreeksArgs",
      "type": {
        "kind": "struct",
        "fields": [
          {
            "name": "index",
            "type": "u8"
          },
          {
            "name": "theo",
            "type": "u64"
          },
          {
            "name": "delta",
            "type": "u32"
          },
          {
            "name": "gamma",
            "type": "u32"
          },
          {
            "name": "volatility",
            "type": "u32"
          }
        ]
      }
    },
    {
      "name": "PositionMovementArg",
      "type": {
        "kind": "struct",
        "fields": [
          {
            "name": "index",
            "type": "u8"
          },
          {
            "name": "size",
            "type": "i64"
          }
        ]
      }
    },
    {
      "name": "UpdateZetaPricingPubkeysArgs",
      "type": {
        "kind": "struct",
        "fields": [
          {
            "name": "asset",
            "type": {
              "defined": "Asset"
            }
          },
          {
            "name": "oracle",
            "type": "publicKey"
          },
          {
            "name": "oracleBackupFeed",
            "type": "publicKey"
          },
          {
            "name": "market",
            "type": "publicKey"
          },
          {
            "name": "perpSyncQueue",
            "type": "publicKey"
          },
          {
            "name": "zetaGroupKey",
            "type": "publicKey"
          }
        ]
      }
    },
    {
      "name": "InitializeZetaPricingArgs",
      "type": {
        "kind": "struct",
        "fields": [
          {
            "name": "minFundingRatePercent",
            "type": "i64"
          },
          {
            "name": "maxFundingRatePercent",
            "type": "i64"
          },
          {
            "name": "perpImpactCashDelta",
            "type": "u64"
          },
          {
            "name": "marginInitial",
            "type": "u64"
          },
          {
            "name": "marginMaintenance",
            "type": "u64"
          },
          {
            "name": "pricingNonce",
            "type": "u8"
          }
        ]
      }
    },
    {
      "name": "ExpirySeriesStatus",
      "type": {
        "kind": "enum",
        "variants": [
          {
            "name": "Uninitialized"
          },
          {
            "name": "Initialized"
          },
          {
            "name": "Live"
          },
          {
            "name": "Expired"
          },
          {
            "name": "ExpiredDirty"
          }
        ]
      }
    },
    {
      "name": "Kind",
      "type": {
        "kind": "enum",
        "variants": [
          {
            "name": "Uninitialized"
          },
          {
            "name": "Call"
          },
          {
            "name": "Put"
          },
          {
            "name": "Future"
          },
          {
            "name": "Perp"
          }
        ]
      }
    },
    {
      "name": "OrderType",
      "type": {
        "kind": "enum",
        "variants": [
          {
            "name": "Limit"
          },
          {
            "name": "PostOnly"
          },
          {
            "name": "FillOrKill"
          },
          {
            "name": "ImmediateOrCancel"
          },
          {
            "name": "PostOnlySlide"
          }
        ]
      }
    },
    {
      "name": "Side",
      "type": {
        "kind": "enum",
        "variants": [
          {
            "name": "Uninitialized"
          },
          {
            "name": "Bid"
          },
          {
            "name": "Ask"
          }
        ]
      }
    },
    {
      "name": "Asset",
      "type": {
        "kind": "enum",
        "variants": [
          {
            "name": "SOL"
          },
          {
            "name": "BTC"
          },
          {
            "name": "ETH"
          },
          {
            "name": "APT"
          },
          {
            "name": "ARB"
          },
          {
            "name": "UNDEFINED"
          }
        ]
      }
    },
    {
      "name": "MovementType",
      "type": {
        "kind": "enum",
        "variants": [
          {
            "name": "Undefined"
          },
          {
            "name": "Lock"
          },
          {
            "name": "Unlock"
          }
        ]
      }
    },
    {
      "name": "TreasuryMovementType",
      "type": {
        "kind": "enum",
        "variants": [
          {
            "name": "Undefined"
          },
          {
            "name": "ToTreasuryFromInsurance"
          },
          {
            "name": "ToInsuranceFromTreasury"
          },
          {
            "name": "ToTreasuryFromReferralsRewards"
          },
          {
            "name": "ToReferralsRewardsFromTreasury"
          }
        ]
      }
    },
    {
      "name": "OrderCompleteType",
      "type": {
        "kind": "enum",
        "variants": [
          {
            "name": "Cancel"
          },
          {
            "name": "Fill"
          },
          {
            "name": "Booted"
          }
        ]
      }
    },
    {
      "name": "MarginRequirement",
      "type": {
        "kind": "enum",
        "variants": [
          {
            "name": "Initial"
          },
          {
            "name": "Maintenance"
          },
          {
            "name": "MaintenanceIncludingOrders"
          },
          {
            "name": "MarketMakerConcession"
          }
        ]
      }
    },
    {
      "name": "MarginAccountType",
      "type": {
        "kind": "enum",
        "variants": [
          {
            "name": "Normal"
          },
          {
            "name": "MarketMaker"
          }
        ]
      }
    },
    {
      "name": "PlaceOrderType",
      "type": {
        "kind": "enum",
        "variants": [
          {
            "name": "PlaceOrder"
          },
          {
            "name": "PlacePerpOrder"
          }
        ]
      }
    },
    {
      "name": "ValidationType",
      "type": {
        "kind": "enum",
        "variants": [
          {
            "name": "Place"
          },
          {
            "name": "Cancel"
          },
          {
            "name": "OpenOrders"
          }
        ]
      }
    }
  ],
  "events": [
    {
      "name": "TradeEvent",
      "fields": [
        {
          "name": "marginAccount",
          "type": "publicKey",
          "index": false
        },
        {
          "name": "index",
          "type": "u8",
          "index": false
        },
        {
          "name": "size",
          "type": "u64",
          "index": false
        },
        {
          "name": "costOfTrades",
          "type": "u64",
          "index": false
        },
        {
          "name": "isBid",
          "type": "bool",
          "index": false
        },
        {
          "name": "clientOrderId",
          "type": "u64",
          "index": false
        },
        {
          "name": "orderId",
          "type": "u128",
          "index": false
        }
      ]
    },
    {
      "name": "TradeEventV2",
      "fields": [
        {
          "name": "marginAccount",
          "type": "publicKey",
          "index": false
        },
        {
          "name": "index",
          "type": "u8",
          "index": false
        },
        {
          "name": "size",
          "type": "u64",
          "index": false
        },
        {
          "name": "costOfTrades",
          "type": "u64",
          "index": false
        },
        {
          "name": "isBid",
          "type": "bool",
          "index": false
        },
        {
          "name": "clientOrderId",
          "type": "u64",
          "index": false
        },
        {
          "name": "orderId",
          "type": "u128",
          "index": false
        },
        {
          "name": "asset",
          "type": "u8",
          "index": false
        },
        {
          "name": "user",
          "type": "publicKey",
          "index": false
        },
        {
          "name": "isTaker",
          "type": "bool",
          "index": false
        },
        {
          "name": "sequenceNumber",
          "type": "u64",
          "index": false
        }
      ]
    },
    {
      "name": "TradeEventV3",
      "fields": [
        {
          "name": "marginAccount",
          "type": "publicKey",
          "index": false
        },
        {
          "name": "index",
          "type": "u8",
          "index": false
        },
        {
          "name": "size",
          "type": "u64",
          "index": false
        },
        {
          "name": "costOfTrades",
          "type": "u64",
          "index": false
        },
        {
          "name": "isBid",
          "type": "bool",
          "index": false
        },
        {
          "name": "clientOrderId",
          "type": "u64",
          "index": false
        },
        {
          "name": "orderId",
          "type": "u128",
          "index": false
        },
        {
          "name": "asset",
          "type": {
            "defined": "Asset"
          },
          "index": false
        },
        {
          "name": "user",
          "type": "publicKey",
          "index": false
        },
        {
          "name": "isTaker",
          "type": "bool",
          "index": false
        },
        {
          "name": "sequenceNumber",
          "type": "u64",
          "index": false
        }
      ]
    },
    {
      "name": "PositionMovementEvent",
      "fields": [
        {
          "name": "netBalanceTransfer",
          "type": "i64",
          "index": false
        },
        {
          "name": "marginAccountBalance",
          "type": "u64",
          "index": false
        },
        {
          "name": "spreadAccountBalance",
          "type": "u64",
          "index": false
        },
        {
          "name": "movementFees",
          "type": "u64",
          "index": false
        }
      ]
    },
    {
      "name": "PlaceOrderEvent",
      "fields": [
        {
          "name": "fee",
          "type": "u64",
          "index": false
        },
        {
          "name": "oraclePrice",
          "type": "u64",
          "index": false
        },
        {
          "name": "orderId",
          "type": "u128",
          "index": false
        },
        {
          "name": "expiryTs",
          "type": "u64",
          "index": false
        }
      ]
    },
    {
      "name": "LiquidationEvent",
      "fields": [
        {
          "name": "liquidatorReward",
          "type": "u64",
          "index": false
        },
        {
          "name": "insuranceReward",
          "type": "u64",
          "index": false
        },
        {
          "name": "costOfTrades",
          "type": "u64",
          "index": false
        },
        {
          "name": "size",
          "type": "i64",
          "index": false
        },
        {
          "name": "remainingLiquidateeBalance",
          "type": "u64",
          "index": false
        },
        {
          "name": "remainingLiquidatorBalance",
          "type": "u64",
          "index": false
        },
        {
          "name": "markPrice",
          "type": "u64",
          "index": false
        },
        {
          "name": "underlyingPrice",
          "type": "u64",
          "index": false
        },
        {
          "name": "liquidatee",
          "type": "publicKey",
          "index": false
        },
        {
          "name": "liquidator",
          "type": "publicKey",
          "index": false
        },
        {
          "name": "asset",
          "type": {
            "defined": "Asset"
          },
          "index": false
        }
      ]
    },
    {
      "name": "OrderCompleteEvent",
      "fields": [
        {
          "name": "marginAccount",
          "type": "publicKey",
          "index": false
        },
        {
          "name": "user",
          "type": "publicKey",
          "index": false
        },
        {
          "name": "asset",
          "type": {
            "defined": "Asset"
          },
          "index": false
        },
        {
          "name": "marketIndex",
          "type": "u8",
          "index": false
        },
        {
          "name": "side",
          "type": {
            "defined": "Side"
          },
          "index": false
        },
        {
          "name": "unfilledSize",
          "type": "u64",
          "index": false
        },
        {
          "name": "orderId",
          "type": "u128",
          "index": false
        },
        {
          "name": "clientOrderId",
          "type": "u64",
          "index": false
        },
        {
          "name": "orderCompleteType",
          "type": {
            "defined": "OrderCompleteType"
          },
          "index": false
        }
      ]
    },
    {
      "name": "ApplyFundingEvent",
      "fields": [
        {
          "name": "marginAccount",
          "type": "publicKey",
          "index": false
        },
        {
          "name": "user",
          "type": "publicKey",
          "index": false
        },
        {
          "name": "asset",
          "type": {
            "defined": "Asset"
          },
          "index": false
        },
        {
          "name": "balanceChange",
          "type": "i64",
          "index": false
        },
        {
          "name": "remainingBalance",
          "type": "u64",
          "index": false
        },
        {
          "name": "fundingRate",
          "type": "i64",
          "index": false
        },
        {
          "name": "oraclePrice",
          "type": "u64",
          "index": false
        }
      ]
    }
  ],
  "errors": [
    {
      "code": 6000,
      "name": "DepositOverflow",
      "msg": "Deposit overflow"
    },
    {
      "code": 6001,
      "name": "Unreachable",
      "msg": "Unreachable"
    },
    {
      "code": 6002,
      "name": "FailedInitialMarginRequirement",
      "msg": "Failed initial margin requirement"
    },
    {
      "code": 6003,
      "name": "LiquidatorFailedMarginRequirement",
      "msg": "Liquidator failed margin requirement"
    },
    {
      "code": 6004,
      "name": "CannotLiquidateOwnAccount",
      "msg": "Cannot liquidate own account"
    },
    {
      "code": 6005,
      "name": "CrankInvalidRemainingAccounts",
      "msg": "Invalid cranking remaining accounts"
    },
    {
      "code": 6006,
      "name": "IncorrectTickSize",
      "msg": "Incorrect tick size"
    },
    {
      "code": 6007,
      "name": "ZeroPrice",
      "msg": "ZeroPrice"
    },
    {
      "code": 6008,
      "name": "ZeroSize",
      "msg": "ZeroSize"
    },
    {
      "code": 6009,
      "name": "ZeroWithdrawableBalance",
      "msg": "Zero withdrawable balance"
    },
    {
      "code": 6010,
      "name": "DepositAmountExceeded",
      "msg": "Deposit amount exceeds limit and user is not whitelisted"
    },
    {
      "code": 6011,
      "name": "WithdrawalAmountExceedsWithdrawableBalance",
      "msg": "Withdrawal amount exceeds withdrawable balance"
    },
    {
      "code": 6012,
      "name": "AccountHasSufficientMarginPostCancels",
      "msg": "Account has sufficient margin post cancels"
    },
    {
      "code": 6013,
      "name": "OverBankrupt",
      "msg": "Over bankrupt"
    },
    {
      "code": 6014,
      "name": "AccountHasSufficientMargin",
      "msg": "Account has sufficient margin"
    },
    {
      "code": 6015,
      "name": "UserHasNoActiveOrders",
      "msg": "User has no active orders"
    },
    {
      "code": 6016,
      "name": "InvalidExpirationInterval",
      "msg": "Invalid expiration interval"
    },
    {
      "code": 6017,
      "name": "ProductMarketsAlreadyInitialized",
      "msg": "Product markets already initialized"
    },
    {
      "code": 6018,
      "name": "InvalidProductMarketKey",
      "msg": "Invalid product market key"
    },
    {
      "code": 6019,
      "name": "MarketNotLive",
      "msg": "Market not live"
    },
    {
      "code": 6020,
      "name": "MarketPricingNotReady",
      "msg": "Market pricing not ready"
    },
    {
      "code": 6021,
      "name": "UserHasRemainingOrdersOnExpiredMarket",
      "msg": "User has remaining orders on expired market"
    },
    {
      "code": 6022,
      "name": "InvalidSeriesExpiration",
      "msg": "Invalid series expiration"
    },
    {
      "code": 6023,
      "name": "InvalidExpiredOrderCancel",
      "msg": "Invalid expired order cancel"
    },
    {
      "code": 6024,
      "name": "NoMarketsToAdd",
      "msg": "No markets to add"
    },
    {
      "code": 6025,
      "name": "UserHasUnsettledPositions",
      "msg": "User has unsettled positions"
    },
    {
      "code": 6026,
      "name": "NoMarginAccountsToSettle",
      "msg": "No margin accounts to settle"
    },
    {
      "code": 6027,
      "name": "CannotSettleUserWithActiveOrders",
      "msg": "Cannot settle users with active orders"
    },
    {
      "code": 6028,
      "name": "OrderbookNotEmpty",
      "msg": "Orderbook not empty"
    },
    {
      "code": 6029,
      "name": "InvalidNumberOfAccounts",
      "msg": "Invalid number of accounts"
    },
    {
      "code": 6030,
      "name": "InvalidMarketAccounts",
      "msg": "Bids or Asks don't match the Market"
    },
    {
      "code": 6031,
      "name": "ProductStrikeUninitialized",
      "msg": "Product strike uninitialized"
    },
    {
      "code": 6032,
      "name": "PricingNotUpToDate",
      "msg": "Pricing not up to date"
    },
    {
      "code": 6033,
      "name": "RetreatsAreStale",
      "msg": "Retreats are stale"
    },
    {
      "code": 6034,
      "name": "ProductDirty",
      "msg": "Product dirty"
    },
    {
      "code": 6035,
      "name": "ProductStrikesInitialized",
      "msg": "Product strikes initialized"
    },
    {
      "code": 6036,
      "name": "StrikeInitializationNotReady",
      "msg": "Strike initialization not ready"
    },
    {
      "code": 6037,
      "name": "UnsupportedKind",
      "msg": "Unsupported kind"
    },
    {
      "code": 6038,
      "name": "InvalidZetaGroup",
      "msg": "Invalid zeta group"
    },
    {
      "code": 6039,
      "name": "InvalidMarginAccount",
      "msg": "Invalid margin account"
    },
    {
      "code": 6040,
      "name": "InvalidGreeksAccount",
      "msg": "Invalid greeks account"
    },
    {
      "code": 6041,
      "name": "InvalidSettlementAccount",
      "msg": "Invalid settlement account"
    },
    {
      "code": 6042,
      "name": "InvalidCancelAuthority",
      "msg": "Invalid cancel authority"
    },
    {
      "code": 6043,
      "name": "CannotUpdatePricingAfterExpiry",
      "msg": "Cannot update pricing after expiry"
    },
    {
      "code": 6044,
      "name": "LoadAccountDiscriminatorAlreadySet",
      "msg": "Account discriminator already set"
    },
    {
      "code": 6045,
      "name": "AccountAlreadyInitialized",
      "msg": "Account already initialized"
    },
    {
      "code": 6046,
      "name": "GreeksAccountSeedsMismatch",
      "msg": "Greeks account seeds mismatch"
    },
    {
      "code": 6047,
      "name": "ZetaGroupAccountSeedsMismatch",
      "msg": "Zeta group account seeds mismatch"
    },
    {
      "code": 6048,
      "name": "MarginAccountSeedsMismatch",
      "msg": "Margin account seeds mismatch"
    },
    {
      "code": 6049,
      "name": "OpenOrdersAccountSeedsMismatch",
      "msg": "Open orders account seeds mismatch"
    },
    {
      "code": 6050,
      "name": "MarketNodeAccountSeedsMismatch",
      "msg": "Market node seeds mismatch"
    },
    {
      "code": 6051,
      "name": "UserTradingFeeWhitelistAccountSeedsMismatch",
      "msg": "User trading fee whitelist account seeds mismatch"
    },
    {
      "code": 6052,
      "name": "UserDepositWhitelistAccountSeedsMismatch",
      "msg": "User deposit whitelist account seeds mismatch"
    },
    {
      "code": 6053,
      "name": "MarketIndexesUninitialized",
      "msg": "Market indexes uninitialized"
    },
    {
      "code": 6054,
      "name": "MarketIndexesAlreadyInitialized",
      "msg": "Market indexes already initialized"
    },
    {
      "code": 6055,
      "name": "CannotGetUnsetStrike",
      "msg": "Cannot get unset strike"
    },
    {
      "code": 6056,
      "name": "CannotSetInitializedStrike",
      "msg": "Cannot set initialized strike"
    },
    {
      "code": 6057,
      "name": "CannotResetUninitializedStrike",
      "msg": "Cannot set initialized strike"
    },
    {
      "code": 6058,
      "name": "CrankMarginAccountNotMutable",
      "msg": "CrankMarginAccountNotMutable"
    },
    {
      "code": 6059,
      "name": "InvalidAdminSigner",
      "msg": "InvalidAdminSigner"
    },
    {
      "code": 6060,
      "name": "UserHasActiveOrders",
      "msg": "User still has active orders"
    },
    {
      "code": 6061,
      "name": "UserForceCancelInProgress",
      "msg": "User has a force cancel in progress"
    },
    {
      "code": 6062,
      "name": "FailedPriceBandCheck",
      "msg": "Failed price band check"
    },
    {
      "code": 6063,
      "name": "UnsortedOpenOrdersAccounts",
      "msg": "Unsorted open orders accounts"
    },
    {
      "code": 6064,
      "name": "AccountNotMutable",
      "msg": "Account not mutable"
    },
    {
      "code": 6065,
      "name": "AccountDiscriminatorMismatch",
      "msg": "Account discriminator mismatch"
    },
    {
      "code": 6066,
      "name": "InvalidMarketNodeIndex",
      "msg": "Invalid market node index"
    },
    {
      "code": 6067,
      "name": "InvalidMarketNode",
      "msg": "Invalid market node"
    },
    {
      "code": 6068,
      "name": "LUTOutOfBounds",
      "msg": "Lut out of bounds"
    },
    {
      "code": 6069,
      "name": "RebalanceInsuranceInvalidRemainingAccounts",
      "msg": "Rebalance insurance vault with no margin accounts"
    },
    {
      "code": 6070,
      "name": "InvalidMintDecimals",
      "msg": "Invalid mint decimals"
    },
    {
      "code": 6071,
      "name": "InvalidZetaGroupOracle",
      "msg": "Invalid oracle for this zeta group"
    },
    {
      "code": 6072,
      "name": "InvalidZetaGroupDepositMint",
      "msg": "Invalid zeta group deposit mint"
    },
    {
      "code": 6073,
      "name": "InvalidZetaGroupRebalanceMint",
      "msg": "Invalid zeta group rebalance insurance vault mint"
    },
    {
      "code": 6074,
      "name": "InvalidDepositAmount",
      "msg": "Invalid deposit amount"
    },
    {
      "code": 6075,
      "name": "InvalidTokenAccountOwner",
      "msg": "Invalid token account owner"
    },
    {
      "code": 6076,
      "name": "InvalidWithdrawAmount",
      "msg": "Invalid withdraw amount"
    },
    {
      "code": 6077,
      "name": "InvalidDepositRemainingAccounts",
      "msg": "Invalid number of remaining accounts in deposit"
    },
    {
      "code": 6078,
      "name": "InvalidPlaceOrderRemainingAccounts",
      "msg": "Invalid number of remaining accounts in place order"
    },
    {
      "code": 6079,
      "name": "ClientOrderIdCannotBeZero",
      "msg": "ClientOrderIdCannotBeZero"
    },
    {
      "code": 6080,
      "name": "ZetaGroupHalted",
      "msg": "Zeta group halted"
    },
    {
      "code": 6081,
      "name": "ZetaGroupNotHalted",
      "msg": "Zeta group not halted"
    },
    {
      "code": 6082,
      "name": "HaltMarkPriceNotSet",
      "msg": "Halt mark price not set"
    },
    {
      "code": 6083,
      "name": "HaltMarketsNotCleaned",
      "msg": "Halt markets not cleaned"
    },
    {
      "code": 6084,
      "name": "HaltMarketNodesNotCleaned",
      "msg": "Halt market nodes not cleaned"
    },
    {
      "code": 6085,
      "name": "CannotExpireOptionsAfterExpirationThreshold",
      "msg": "Cannot expire options after expiration threshold"
    },
    {
      "code": 6086,
      "name": "PostOnlyInCross",
      "msg": "Post only order in cross"
    },
    {
      "code": 6087,
      "name": "FillOrKillNotFullSize",
      "msg": "Fill or kill order was not filled for full size"
    },
    {
      "code": 6088,
      "name": "InvalidOpenOrdersMapOwner",
      "msg": "Invalid open orders map owner"
    },
    {
      "code": 6089,
      "name": "AccountDidNotSerialize",
      "msg": "Failed to serialize the account"
    },
    {
      "code": 6090,
      "name": "OpenOrdersWithNonEmptyPositions",
      "msg": "Cannot close open orders account with non empty positions"
    },
    {
      "code": 6091,
      "name": "CannotCloseNonEmptyMarginAccount",
      "msg": "Cannot close margin account that is not empty"
    },
    {
      "code": 6092,
      "name": "InvalidTagLength",
      "msg": "Invalid tag length"
    },
    {
      "code": 6093,
      "name": "NakedShortCallIsNotAllowed",
      "msg": "Naked short call is not allowed"
    },
    {
      "code": 6094,
      "name": "InvalidSpreadAccount",
      "msg": "Invalid spread account"
    },
    {
      "code": 6095,
      "name": "CannotCloseNonEmptySpreadAccount",
      "msg": "Cannot close non empty spread account"
    },
    {
      "code": 6096,
      "name": "SpreadAccountSeedsMismatch",
      "msg": "Spread account seeds mismatch"
    },
    {
      "code": 6097,
      "name": "SpreadAccountHasUnsettledPositions",
      "msg": "Spread account seeds mismatch"
    },
    {
      "code": 6098,
      "name": "SpreadAccountInvalidExpirySeriesState",
      "msg": "Spread account invalid expiry series state"
    },
    {
      "code": 6099,
      "name": "InsufficientFundsToCollateralizeSpreadAccount",
      "msg": "Insufficient funds to collateralize spread account"
    },
    {
      "code": 6100,
      "name": "FailedMaintenanceMarginRequirement",
      "msg": "Failed maintenance margin requirement"
    },
    {
      "code": 6101,
      "name": "InvalidMovement",
      "msg": "Invalid movement"
    },
    {
      "code": 6102,
      "name": "MovementOnExpiredSeries",
      "msg": "Movement on expired series"
    },
    {
      "code": 6103,
      "name": "InvalidMovementSize",
      "msg": "Invalid movement size"
    },
    {
      "code": 6104,
      "name": "ExceededMaxPositionMovements",
      "msg": "Exceeded max position movements"
    },
    {
      "code": 6105,
      "name": "ExceededMaxSpreadAccountContracts",
      "msg": "Exceeded max spread account contracts"
    },
    {
      "code": 6106,
      "name": "OraclePriceIsInvalid",
      "msg": "Fetched oracle price is invalid"
    },
    {
      "code": 6107,
      "name": "InvalidUnderlyingMint",
      "msg": "Provided underlying mint address is invalid"
    },
    {
      "code": 6108,
      "name": "InvalidReferrerAlias",
      "msg": "Invalid referrer alias - Invalid length"
    },
    {
      "code": 6109,
      "name": "ReferrerAlreadyHasAlias",
      "msg": "Referrer already has alias"
    },
    {
      "code": 6110,
      "name": "InvalidTreasuryMovementAmount",
      "msg": "Invalid treasury movement amount"
    },
    {
      "code": 6111,
      "name": "InvalidReferralsAdminSigner",
      "msg": "Invalid referrals admin signer"
    },
    {
      "code": 6112,
      "name": "InvalidSetReferralsRewardsRemainingAccounts",
      "msg": "Invalid set referrals rewards remaining accounts"
    },
    {
      "code": 6113,
      "name": "SetReferralsRewardsAccountNotMutable",
      "msg": "Referrals account not mutable"
    },
    {
      "code": 6114,
      "name": "InvalidClaimReferralsRewardsAmount",
      "msg": "Invalid claim referrals rewards: not enough in refererals rewards wallet"
    },
    {
      "code": 6115,
      "name": "InvalidClaimReferralsRewardsAccount",
      "msg": "Invalid claim referrals rewards: referrals account is not a referral or referrer account"
    },
    {
      "code": 6116,
      "name": "ReferralAccountSeedsMismatch",
      "msg": "Referral account seeds mismatch"
    },
    {
      "code": 6117,
      "name": "ReferrerAccountSeedsMismatch",
      "msg": "Referrer account seeds mismatch"
    },
    {
      "code": 6118,
      "name": "ProtectedMmMarginAccount",
      "msg": "Market maker accounts are protected from liquidation"
    },
    {
      "code": 6119,
      "name": "CannotWithdrawWithOpenOrders",
      "msg": "Cannot withdraw with open orders"
    },
    {
      "code": 6120,
      "name": "FundingRateNotUpToDate",
      "msg": "Perp funding rate not up to date"
    },
    {
      "code": 6121,
      "name": "PerpSyncQueueFull",
      "msg": "Perp taker/maker sync queue is full"
    },
    {
      "code": 6122,
      "name": "PerpSyncQueueAccountSeedsMismatch",
      "msg": "PerpSyncQueue account seeds mismatch"
    },
    {
      "code": 6123,
      "name": "PerpSyncQueueEmpty",
      "msg": "Program tried to pop from an empty perpSyncQueue"
    },
    {
      "code": 6124,
      "name": "InvalidNonPerpMarket",
      "msg": "Perp product index given in placeOrder, use placePerpOrder"
    },
    {
      "code": 6125,
      "name": "InvalidPerpMarket",
      "msg": "Non-perp product index given in placePerpOrder, use placeOrder"
    },
    {
      "code": 6126,
      "name": "CannotInitializePerpMarketNode",
      "msg": "Not allowed to initialize market node for a perp market"
    },
    {
      "code": 6127,
      "name": "DeprecatedInstruction",
      "msg": "Instruction is deprecated, please use the newer version"
    },
    {
      "code": 6128,
      "name": "ForceCancelExpiredTIFOrdersOnly",
      "msg": "Can only force cancel expired TIF orders"
    },
    {
      "code": 6129,
      "name": "InvalidPlaceOrderAuthority",
      "msg": "Invalid place order authority"
    },
    {
      "code": 6130,
      "name": "InvalidOpenOrdersAuthority",
      "msg": "Invalid open orders authority"
    },
    {
      "code": 6131,
      "name": "InsuranceVaultSeedsMismatch",
      "msg": "Insurance vault seeds mismatch"
    },
    {
      "code": 6132,
      "name": "OpenInterestLimitBreach",
      "msg": "Open interest limit breach, decrease your position"
    },
    {
      "code": 6133,
      "name": "WithdrawLimitBreach",
      "msg": "Withdraw limit breach, wait to withdraw more"
    },
    {
      "code": 6134,
      "name": "InvalidPricingOracle",
      "msg": "Invalid oracle for this pricing account"
    },
    {
      "code": 6135,
      "name": "PricingAccountSeedsMismatch",
      "msg": "Pricing account seeds mismatch"
    },
    {
      "code": 6136,
      "name": "ZetaHalted",
      "msg": "Zeta exchange is halted"
    },
    {
      "code": 6137,
      "name": "ZetaNotHalted",
      "msg": "Zeta exchange is not halted"
    },
    {
      "code": 6138,
      "name": "NotFreshCrossMarginAccount",
      "msg": "Cross margin account is not unused, close it and make a new one"
    },
    {
      "code": 6139,
      "name": "CannotCloseNonEmptyMarginAccountManager",
      "msg": "Cannot close margin account manager that is not empty"
    }
  ]
};

export const IDL: Zeta = {
  "version": "0.1.0",
  "name": "zeta",
  "instructions": [
    {
      "name": "initializeZetaPricing",
      "accounts": [
        {
          "name": "state",
          "isMut": true,
          "isSigner": false
        },
        {
          "name": "pricing",
          "isMut": true,
          "isSigner": false
        },
        {
          "name": "rent",
          "isMut": false,
          "isSigner": false
        },
        {
          "name": "systemProgram",
          "isMut": false,
          "isSigner": false
        },
        {
          "name": "tokenProgram",
          "isMut": false,
          "isSigner": false
        },
        {
          "name": "admin",
          "isMut": true,
          "isSigner": true
        }
      ],
      "args": [
        {
          "name": "args",
          "type": {
            "defined": "InitializeZetaPricingArgs"
          }
        }
      ]
    },
    {
      "name": "updateZetaPricingPubkeys",
      "accounts": [
        {
          "name": "state",
          "isMut": false,
          "isSigner": false
        },
        {
          "name": "pricing",
          "isMut": true,
          "isSigner": false
        },
        {
          "name": "admin",
          "isMut": false,
          "isSigner": true
        }
      ],
      "args": [
        {
          "name": "args",
          "type": {
            "defined": "UpdateZetaPricingPubkeysArgs"
          }
        }
      ]
    },
    {
      "name": "initializeZetaGroup",
      "accounts": [
        {
          "name": "state",
          "isMut": true,
          "isSigner": false
        },
        {
          "name": "admin",
          "isMut": true,
          "isSigner": true
        },
        {
          "name": "systemProgram",
          "isMut": false,
          "isSigner": false
        },
        {
          "name": "underlyingMint",
          "isMut": false,
          "isSigner": false
        },
        {
          "name": "zetaProgram",
          "isMut": false,
          "isSigner": false
        },
        {
          "name": "oracle",
          "isMut": false,
          "isSigner": false
        },
        {
          "name": "oracleBackupFeed",
          "isMut": false,
          "isSigner": false
        },
        {
          "name": "oracleBackupProgram",
          "isMut": false,
          "isSigner": false
        },
        {
          "name": "zetaGroup",
          "isMut": true,
          "isSigner": false
        },
        {
          "name": "greeks",
          "isMut": true,
          "isSigner": false
        },
        {
          "name": "perpSyncQueue",
          "isMut": true,
          "isSigner": false
        },
        {
          "name": "underlying",
          "isMut": true,
          "isSigner": false
        },
        {
          "name": "vault",
          "isMut": true,
          "isSigner": false
        },
        {
          "name": "insuranceVault",
          "isMut": true,
          "isSigner": false
        },
        {
          "name": "socializedLossAccount",
          "isMut": true,
          "isSigner": false
        },
        {
          "name": "tokenProgram",
          "isMut": false,
          "isSigner": false
        },
        {
          "name": "usdcMint",
          "isMut": false,
          "isSigner": false
        },
        {
          "name": "rent",
          "isMut": false,
          "isSigner": false
        }
      ],
      "args": [
        {
          "name": "args",
          "type": {
            "defined": "InitializeZetaGroupArgs"
          }
        }
      ]
    },
    {
      "name": "overrideExpiry",
      "accounts": [
        {
          "name": "state",
          "isMut": false,
          "isSigner": false
        },
        {
          "name": "admin",
          "isMut": false,
          "isSigner": true
        },
        {
          "name": "zetaGroup",
          "isMut": true,
          "isSigner": false
        }
      ],
      "args": [
        {
          "name": "args",
          "type": {
            "defined": "OverrideExpiryArgs"
          }
        }
      ]
    },
    {
      "name": "migrateToCrossMarginAccount",
      "accounts": [
        {
          "name": "crossMarginAccount",
          "isMut": true,
          "isSigner": false
        },
        {
          "name": "marginAccount",
          "isMut": true,
          "isSigner": false
        },
        {
          "name": "pricing",
          "isMut": false,
          "isSigner": false
        },
        {
          "name": "authority",
          "isMut": false,
          "isSigner": true
        },
        {
          "name": "zetaGroup",
          "isMut": false,
          "isSigner": false
        }
      ],
      "args": [
        {
          "name": "subaccountIndex",
          "type": "u8"
        }
      ]
    },
    {
      "name": "initializeCrossMarginAccountManager",
      "accounts": [
        {
          "name": "crossMarginAccountManager",
          "isMut": true,
          "isSigner": false
        },
        {
          "name": "authority",
          "isMut": false,
          "isSigner": true
        },
        {
          "name": "payer",
          "isMut": true,
          "isSigner": true
        },
        {
          "name": "zetaProgram",
          "isMut": false,
          "isSigner": false
        },
        {
          "name": "systemProgram",
          "isMut": false,
          "isSigner": false
        }
      ],
      "args": []
    },
    {
      "name": "initializeCrossMarginAccount",
      "accounts": [
        {
          "name": "crossMarginAccount",
          "isMut": true,
          "isSigner": false
        },
        {
          "name": "crossMarginAccountManager",
          "isMut": true,
          "isSigner": false
        },
        {
          "name": "authority",
          "isMut": false,
          "isSigner": true
        },
        {
          "name": "payer",
          "isMut": true,
          "isSigner": true
        },
        {
          "name": "zetaProgram",
          "isMut": false,
          "isSigner": false
        },
        {
          "name": "systemProgram",
          "isMut": false,
          "isSigner": false
        }
      ],
      "args": [
        {
          "name": "subaccountIndex",
          "type": "u8"
        }
      ]
    },
    {
      "name": "initializeMarginAccount",
      "accounts": [
        {
          "name": "marginAccount",
          "isMut": true,
          "isSigner": false
        },
        {
          "name": "authority",
          "isMut": false,
          "isSigner": true
        },
        {
          "name": "payer",
          "isMut": true,
          "isSigner": true
        },
        {
          "name": "zetaProgram",
          "isMut": false,
          "isSigner": false
        },
        {
          "name": "systemProgram",
          "isMut": false,
          "isSigner": false
        },
        {
          "name": "zetaGroup",
          "isMut": false,
          "isSigner": false
        }
      ],
      "args": []
    },
    {
      "name": "initializeSpreadAccount",
      "accounts": [
        {
          "name": "spreadAccount",
          "isMut": true,
          "isSigner": false
        },
        {
          "name": "authority",
          "isMut": false,
          "isSigner": true
        },
        {
          "name": "payer",
          "isMut": true,
          "isSigner": true
        },
        {
          "name": "zetaProgram",
          "isMut": false,
          "isSigner": false
        },
        {
          "name": "systemProgram",
          "isMut": false,
          "isSigner": false
        },
        {
          "name": "zetaGroup",
          "isMut": false,
          "isSigner": false
        }
      ],
      "args": []
    },
    {
      "name": "closeCrossMarginAccountManager",
      "accounts": [
        {
          "name": "crossMarginAccountManager",
          "isMut": true,
          "isSigner": false
        },
        {
          "name": "authority",
          "isMut": false,
          "isSigner": true
        }
      ],
      "args": []
    },
    {
      "name": "closeCrossMarginAccount",
      "accounts": [
        {
          "name": "crossMarginAccount",
          "isMut": true,
          "isSigner": false
        },
        {
          "name": "crossMarginAccountManager",
          "isMut": true,
          "isSigner": false
        },
        {
          "name": "authority",
          "isMut": true,
          "isSigner": true
        }
      ],
      "args": [
        {
          "name": "subaccountIndex",
          "type": "u8"
        }
      ]
    },
    {
      "name": "closeMarginAccount",
      "accounts": [
        {
          "name": "marginAccount",
          "isMut": true,
          "isSigner": false
        },
        {
          "name": "authority",
          "isMut": true,
          "isSigner": true
        },
        {
          "name": "zetaGroup",
          "isMut": false,
          "isSigner": false
        }
      ],
      "args": []
    },
    {
      "name": "closeSpreadAccount",
      "accounts": [
        {
          "name": "spreadAccount",
          "isMut": true,
          "isSigner": false
        },
        {
          "name": "authority",
          "isMut": true,
          "isSigner": true
        },
        {
          "name": "zetaGroup",
          "isMut": false,
          "isSigner": false
        }
      ],
      "args": []
    },
    {
      "name": "initializePerpSyncQueue",
      "accounts": [
        {
          "name": "admin",
          "isMut": false,
          "isSigner": true
        },
        {
          "name": "zetaProgram",
          "isMut": false,
          "isSigner": false
        },
        {
          "name": "state",
          "isMut": false,
          "isSigner": false
        },
        {
          "name": "perpSyncQueue",
          "isMut": true,
          "isSigner": false
        },
        {
          "name": "zetaGroup",
          "isMut": true,
          "isSigner": false
        },
        {
          "name": "systemProgram",
          "isMut": false,
          "isSigner": false
        }
      ],
      "args": [
        {
          "name": "nonce",
          "type": "u8"
        }
      ]
    },
    {
      "name": "initializeMarketIndexes",
      "accounts": [
        {
          "name": "state",
          "isMut": false,
          "isSigner": false
        },
        {
          "name": "marketIndexes",
          "isMut": true,
          "isSigner": false
        },
        {
          "name": "admin",
          "isMut": true,
          "isSigner": true
        },
        {
          "name": "systemProgram",
          "isMut": false,
          "isSigner": false
        },
        {
          "name": "zetaGroup",
          "isMut": false,
          "isSigner": false
        }
      ],
      "args": [
        {
          "name": "nonce",
          "type": "u8"
        }
      ]
    },
    {
      "name": "initializeMarketNode",
      "accounts": [
        {
          "name": "zetaGroup",
          "isMut": false,
          "isSigner": false
        },
        {
          "name": "marketNode",
          "isMut": true,
          "isSigner": false
        },
        {
          "name": "greeks",
          "isMut": true,
          "isSigner": false
        },
        {
          "name": "payer",
          "isMut": true,
          "isSigner": true
        },
        {
          "name": "systemProgram",
          "isMut": false,
          "isSigner": false
        }
      ],
      "args": [
        {
          "name": "args",
          "type": {
            "defined": "InitializeMarketNodeArgs"
          }
        }
      ]
    },
    {
      "name": "haltZetaGroup",
      "accounts": [
        {
          "name": "state",
          "isMut": false,
          "isSigner": false
        },
        {
          "name": "zetaGroup",
          "isMut": true,
          "isSigner": false
        },
        {
          "name": "greeks",
          "isMut": true,
          "isSigner": false
        },
        {
          "name": "admin",
          "isMut": false,
          "isSigner": true
        }
      ],
      "args": []
    },
    {
      "name": "halt",
      "accounts": [
        {
          "name": "state",
          "isMut": true,
          "isSigner": false
        },
        {
          "name": "admin",
          "isMut": false,
          "isSigner": true
        }
      ],
      "args": [
        {
          "name": "asset",
          "type": {
            "defined": "Asset"
          }
        }
      ]
    },
    {
      "name": "unhalt",
      "accounts": [
        {
          "name": "state",
          "isMut": true,
          "isSigner": false
        },
        {
          "name": "pricing",
          "isMut": true,
          "isSigner": false
        },
        {
          "name": "admin",
          "isMut": false,
          "isSigner": true
        }
      ],
      "args": [
        {
          "name": "asset",
          "type": {
            "defined": "Asset"
          }
        }
      ]
    },
    {
      "name": "updateHaltStateV2",
      "accounts": [
        {
          "name": "state",
          "isMut": true,
          "isSigner": false
        },
        {
          "name": "admin",
          "isMut": false,
          "isSigner": true
        }
      ],
      "args": [
        {
          "name": "args",
          "type": {
            "defined": "HaltStateArgs"
          }
        }
      ]
    },
    {
      "name": "unhaltZetaGroup",
      "accounts": [
        {
          "name": "state",
          "isMut": false,
          "isSigner": false
        },
        {
          "name": "zetaGroup",
          "isMut": true,
          "isSigner": false
        },
        {
          "name": "admin",
          "isMut": false,
          "isSigner": true
        },
        {
          "name": "greeks",
          "isMut": true,
          "isSigner": false
        }
      ],
      "args": []
    },
    {
      "name": "updateHaltState",
      "accounts": [
        {
          "name": "state",
          "isMut": false,
          "isSigner": false
        },
        {
          "name": "zetaGroup",
          "isMut": true,
          "isSigner": false
        },
        {
          "name": "admin",
          "isMut": false,
          "isSigner": true
        }
      ],
      "args": [
        {
          "name": "args",
          "type": {
            "defined": "HaltZetaGroupArgs"
          }
        }
      ]
    },
    {
      "name": "updateVolatility",
      "accounts": [
        {
          "name": "state",
          "isMut": false,
          "isSigner": false
        },
        {
          "name": "greeks",
          "isMut": true,
          "isSigner": false
        },
        {
          "name": "zetaGroup",
          "isMut": false,
          "isSigner": false
        },
        {
          "name": "admin",
          "isMut": false,
          "isSigner": true
        }
      ],
      "args": [
        {
          "name": "args",
          "type": {
            "defined": "UpdateVolatilityArgs"
          }
        }
      ]
    },
    {
      "name": "updateInterestRate",
      "accounts": [
        {
          "name": "state",
          "isMut": false,
          "isSigner": false
        },
        {
          "name": "greeks",
          "isMut": true,
          "isSigner": false
        },
        {
          "name": "zetaGroup",
          "isMut": true,
          "isSigner": false
        },
        {
          "name": "admin",
          "isMut": false,
          "isSigner": true
        }
      ],
      "args": [
        {
          "name": "args",
          "type": {
            "defined": "UpdateInterestRateArgs"
          }
        }
      ]
    },
    {
      "name": "addMarketIndexes",
      "docs": [
        "This instruction allows us to generate the market PDA index seed we require",
        "to initialize markets in an order that remains sorted.",
        "Future unlisted markets can still retain this sorted property.",
        "",
        "There are two stages of this instruction:",
        "1. Generating the market pdas that use their respective index as seed 0..TOTAL_MARKETS -1",
        "and populating the keys inside zeta_group. These will be set back to default.",
        "2. Sorting the generated market pdas and storing their respective index seed within",
        "market indexes."
      ],
      "accounts": [
        {
          "name": "marketIndexes",
          "isMut": true,
          "isSigner": false
        },
        {
          "name": "zetaGroup",
          "isMut": true,
          "isSigner": false
        }
      ],
      "args": []
    },
    {
      "name": "initializeZetaState",
      "accounts": [
        {
          "name": "state",
          "isMut": true,
          "isSigner": false
        },
        {
          "name": "mintAuthority",
          "isMut": false,
          "isSigner": false
        },
        {
          "name": "serumAuthority",
          "isMut": false,
          "isSigner": false
        },
        {
          "name": "treasuryWallet",
          "isMut": true,
          "isSigner": false
        },
        {
          "name": "referralsAdmin",
          "isMut": false,
          "isSigner": false
        },
        {
          "name": "referralsRewardsWallet",
          "isMut": true,
          "isSigner": false
        },
        {
          "name": "rent",
          "isMut": false,
          "isSigner": false
        },
        {
          "name": "systemProgram",
          "isMut": false,
          "isSigner": false
        },
        {
          "name": "tokenProgram",
          "isMut": false,
          "isSigner": false
        },
        {
          "name": "usdcMint",
          "isMut": false,
          "isSigner": false
        },
        {
          "name": "admin",
          "isMut": true,
          "isSigner": true
        },
        {
          "name": "secondaryAdmin",
          "isMut": false,
          "isSigner": false
        }
      ],
      "args": [
        {
          "name": "args",
          "type": {
            "defined": "InitializeStateArgs"
          }
        }
      ]
    },
    {
      "name": "initializeZetaTreasuryWallet",
      "accounts": [
        {
          "name": "state",
          "isMut": true,
          "isSigner": false
        },
        {
          "name": "treasuryWallet",
          "isMut": true,
          "isSigner": false
        },
        {
          "name": "rent",
          "isMut": false,
          "isSigner": false
        },
        {
          "name": "systemProgram",
          "isMut": false,
          "isSigner": false
        },
        {
          "name": "tokenProgram",
          "isMut": false,
          "isSigner": false
        },
        {
          "name": "usdcMint",
          "isMut": false,
          "isSigner": false
        },
        {
          "name": "admin",
          "isMut": true,
          "isSigner": true
        }
      ],
      "args": []
    },
    {
      "name": "initializeZetaReferralsRewardsWallet",
      "accounts": [
        {
          "name": "state",
          "isMut": true,
          "isSigner": false
        },
        {
          "name": "referralsRewardsWallet",
          "isMut": true,
          "isSigner": false
        },
        {
          "name": "rent",
          "isMut": false,
          "isSigner": false
        },
        {
          "name": "systemProgram",
          "isMut": false,
          "isSigner": false
        },
        {
          "name": "tokenProgram",
          "isMut": false,
          "isSigner": false
        },
        {
          "name": "usdcMint",
          "isMut": false,
          "isSigner": false
        },
        {
          "name": "admin",
          "isMut": true,
          "isSigner": true
        }
      ],
      "args": []
    },
    {
      "name": "updateAdmin",
      "accounts": [
        {
          "name": "state",
          "isMut": true,
          "isSigner": false
        },
        {
          "name": "admin",
          "isMut": false,
          "isSigner": true
        },
        {
          "name": "newAdmin",
          "isMut": true,
          "isSigner": true
        }
      ],
      "args": []
    },
    {
      "name": "updateSecondaryAdmin",
      "accounts": [
        {
          "name": "state",
          "isMut": true,
          "isSigner": false
        },
        {
          "name": "admin",
          "isMut": false,
          "isSigner": true
        },
        {
          "name": "newAdmin",
          "isMut": true,
          "isSigner": true
        }
      ],
      "args": []
    },
    {
      "name": "updateReferralsAdmin",
      "accounts": [
        {
          "name": "state",
          "isMut": true,
          "isSigner": false
        },
        {
          "name": "admin",
          "isMut": false,
          "isSigner": true
        },
        {
          "name": "newAdmin",
          "isMut": true,
          "isSigner": true
        }
      ],
      "args": []
    },
    {
      "name": "updateZetaState",
      "accounts": [
        {
          "name": "state",
          "isMut": true,
          "isSigner": false
        },
        {
          "name": "admin",
          "isMut": false,
          "isSigner": true
        }
      ],
      "args": [
        {
          "name": "args",
          "type": {
            "defined": "UpdateStateArgs"
          }
        }
      ]
    },
    {
      "name": "updateOracle",
      "accounts": [
        {
          "name": "state",
          "isMut": false,
          "isSigner": false
        },
        {
          "name": "zetaGroup",
          "isMut": true,
          "isSigner": false
        },
        {
          "name": "admin",
          "isMut": false,
          "isSigner": true
        },
        {
          "name": "oracle",
          "isMut": false,
          "isSigner": false
        }
      ],
      "args": []
    },
    {
      "name": "updateOracleBackupFeed",
      "accounts": [
        {
          "name": "state",
          "isMut": false,
          "isSigner": false
        },
        {
          "name": "zetaGroup",
          "isMut": true,
          "isSigner": false
        },
        {
          "name": "admin",
          "isMut": false,
          "isSigner": true
        },
        {
          "name": "oracle",
          "isMut": false,
          "isSigner": false
        }
      ],
      "args": []
    },
    {
      "name": "updatePricingParameters",
      "accounts": [
        {
          "name": "state",
          "isMut": false,
          "isSigner": false
        },
        {
          "name": "zetaGroup",
          "isMut": true,
          "isSigner": false
        },
        {
          "name": "admin",
          "isMut": false,
          "isSigner": true
        }
      ],
      "args": [
        {
          "name": "args",
          "type": {
            "defined": "UpdatePricingParametersArgs"
          }
        }
      ]
    },
    {
      "name": "updateMarginParameters",
      "accounts": [
        {
          "name": "state",
          "isMut": false,
          "isSigner": false
        },
        {
          "name": "pricing",
          "isMut": true,
          "isSigner": false
        },
        {
          "name": "admin",
          "isMut": false,
          "isSigner": true
        }
      ],
      "args": [
        {
          "name": "args",
          "type": {
            "defined": "UpdateMarginParametersArgs"
          }
        },
        {
          "name": "asset",
          "type": {
            "defined": "Asset"
          }
        }
      ]
    },
    {
      "name": "updateZetaGroupMarginParameters",
      "accounts": [
        {
          "name": "state",
          "isMut": false,
          "isSigner": false
        },
        {
          "name": "zetaGroup",
          "isMut": true,
          "isSigner": false
        },
        {
          "name": "admin",
          "isMut": false,
          "isSigner": true
        }
      ],
      "args": [
        {
          "name": "args",
          "type": {
            "defined": "UpdateMarginParametersArgs"
          }
        }
      ]
    },
    {
      "name": "updatePerpParameters",
      "accounts": [
        {
          "name": "state",
          "isMut": false,
          "isSigner": false
        },
        {
          "name": "pricing",
          "isMut": true,
          "isSigner": false
        },
        {
          "name": "admin",
          "isMut": false,
          "isSigner": true
        }
      ],
      "args": [
        {
          "name": "args",
          "type": {
            "defined": "UpdatePerpParametersArgs"
          }
        },
        {
          "name": "asset",
          "type": {
            "defined": "Asset"
          }
        }
      ]
    },
    {
      "name": "updateZetaGroupPerpParameters",
      "accounts": [
        {
          "name": "state",
          "isMut": false,
          "isSigner": false
        },
        {
          "name": "zetaGroup",
          "isMut": true,
          "isSigner": false
        },
        {
          "name": "admin",
          "isMut": false,
          "isSigner": true
        }
      ],
      "args": [
        {
          "name": "args",
          "type": {
            "defined": "UpdatePerpParametersArgs"
          }
        }
      ]
    },
    {
<<<<<<< HEAD
      "name": "updateZetaGroupExpiryParameters",
=======
      "name": "moveGreeksToZetaPricing",
      "accounts": [
        {
          "name": "state",
          "isMut": false,
          "isSigner": false
        },
        {
          "name": "pricing",
          "isMut": true,
          "isSigner": false
        },
        {
          "name": "admin",
          "isMut": false,
          "isSigner": true
        },
        {
          "name": "greeks",
          "isMut": false,
          "isSigner": false
        },
        {
          "name": "zetaGroup",
          "isMut": false,
          "isSigner": false
        }
      ],
      "args": [
        {
          "name": "asset",
          "type": {
            "defined": "Asset"
          }
        }
      ]
    },
    {
      "name": "initializeZetaGroup",
>>>>>>> 5ee08b3e
      "accounts": [
        {
          "name": "state",
          "isMut": false,
          "isSigner": false
        },
        {
          "name": "zetaGroup",
          "isMut": true,
          "isSigner": false
        },
        {
          "name": "admin",
          "isMut": false,
          "isSigner": true
        }
      ],
      "args": [
        {
          "name": "args",
          "type": {
            "defined": "UpdateZetaGroupExpiryArgs"
          }
        }
      ]
    },
    {
      "name": "toggleZetaGroupPerpsOnly",
      "accounts": [
        {
          "name": "state",
          "isMut": false,
          "isSigner": false
        },
        {
          "name": "zetaGroup",
          "isMut": true,
          "isSigner": false
        },
        {
          "name": "admin",
          "isMut": false,
          "isSigner": true
        }
      ],
      "args": []
    },
    {
      "name": "cleanZetaMarkets",
      "accounts": [
        {
          "name": "state",
          "isMut": false,
          "isSigner": false
        },
        {
          "name": "zetaGroup",
          "isMut": true,
          "isSigner": false
        }
      ],
      "args": []
    },
    {
      "name": "cleanZetaMarketsHalted",
      "accounts": [
        {
          "name": "state",
          "isMut": false,
          "isSigner": false
        },
        {
          "name": "zetaGroup",
          "isMut": true,
          "isSigner": false
        }
      ],
      "args": []
    },
    {
      "name": "cleanZetaMarketsHaltedV2",
      "accounts": [
        {
          "name": "state",
          "isMut": true,
          "isSigner": false
        }
      ],
      "args": []
    },
    {
      "name": "settlePositions",
      "accounts": [
        {
          "name": "zetaGroup",
          "isMut": false,
          "isSigner": false
        },
        {
          "name": "settlementAccount",
          "isMut": false,
          "isSigner": false
        }
      ],
      "args": [
        {
          "name": "expiryTs",
          "type": "u64"
        },
        {
          "name": "settlementNonce",
          "type": "u8"
        }
      ]
    },
    {
      "name": "settlePositionsHaltedV3",
      "accounts": [
        {
          "name": "state",
          "isMut": false,
          "isSigner": false
        },
        {
          "name": "pricing",
          "isMut": false,
          "isSigner": false
        },
        {
          "name": "admin",
          "isMut": false,
          "isSigner": true
        }
      ],
      "args": [
        {
          "name": "asset",
          "type": {
            "defined": "Asset"
          }
        }
      ]
    },
    {
      "name": "settlePositionsHaltedV2",
      "accounts": [
        {
          "name": "state",
          "isMut": false,
          "isSigner": false
        },
        {
          "name": "pricing",
          "isMut": false,
          "isSigner": false
        },
        {
          "name": "admin",
          "isMut": false,
          "isSigner": true
        }
      ],
      "args": []
    },
    {
      "name": "settlePositionsHalted",
      "accounts": [
        {
          "name": "state",
          "isMut": false,
          "isSigner": false
        },
        {
          "name": "zetaGroup",
          "isMut": false,
          "isSigner": false
        },
        {
          "name": "greeks",
          "isMut": false,
          "isSigner": false
        },
        {
          "name": "admin",
          "isMut": false,
          "isSigner": true
        }
      ],
      "args": []
    },
    {
      "name": "settleSpreadPositions",
      "accounts": [
        {
          "name": "zetaGroup",
          "isMut": false,
          "isSigner": false
        },
        {
          "name": "settlementAccount",
          "isMut": false,
          "isSigner": false
        }
      ],
      "args": [
        {
          "name": "expiryTs",
          "type": "u64"
        },
        {
          "name": "settlementNonce",
          "type": "u8"
        }
      ]
    },
    {
      "name": "settleSpreadPositionsHalted",
      "accounts": [
        {
          "name": "state",
          "isMut": false,
          "isSigner": false
        },
        {
          "name": "zetaGroup",
          "isMut": false,
          "isSigner": false
        },
        {
          "name": "greeks",
          "isMut": false,
          "isSigner": false
        },
        {
          "name": "admin",
          "isMut": false,
          "isSigner": true
        }
      ],
      "args": []
    },
    {
      "name": "initializeMarketStrikes",
      "accounts": [
        {
          "name": "state",
          "isMut": false,
          "isSigner": false
        },
        {
          "name": "zetaGroup",
          "isMut": true,
          "isSigner": false
        },
        {
          "name": "oracle",
          "isMut": false,
          "isSigner": false
        },
        {
          "name": "oracleBackupFeed",
          "isMut": false,
          "isSigner": false
        },
        {
          "name": "oracleBackupProgram",
          "isMut": false,
          "isSigner": false
        }
      ],
      "args": []
    },
    {
      "name": "expireSeriesOverride",
      "accounts": [
        {
          "name": "state",
          "isMut": false,
          "isSigner": false
        },
        {
          "name": "zetaGroup",
          "isMut": true,
          "isSigner": false
        },
        {
          "name": "settlementAccount",
          "isMut": true,
          "isSigner": false
        },
        {
          "name": "admin",
          "isMut": true,
          "isSigner": true
        },
        {
          "name": "systemProgram",
          "isMut": false,
          "isSigner": false
        },
        {
          "name": "greeks",
          "isMut": true,
          "isSigner": false
        }
      ],
      "args": [
        {
          "name": "args",
          "type": {
            "defined": "ExpireSeriesOverrideArgs"
          }
        }
      ]
    },
    {
      "name": "expireSeries",
      "accounts": [
        {
          "name": "state",
          "isMut": false,
          "isSigner": false
        },
        {
          "name": "zetaGroup",
          "isMut": true,
          "isSigner": false
        },
        {
          "name": "oracle",
          "isMut": false,
          "isSigner": false
<<<<<<< HEAD
=======
        }
      ],
      "args": []
    },
    {
      "name": "initializeUnderlying",
      "accounts": [
        {
          "name": "admin",
          "isMut": false,
          "isSigner": true
        },
        {
          "name": "zetaProgram",
          "isMut": false,
          "isSigner": false
        },
        {
          "name": "state",
          "isMut": true,
          "isSigner": false
        },
        {
          "name": "systemProgram",
          "isMut": false,
          "isSigner": false
        },
        {
          "name": "underlying",
          "isMut": true,
          "isSigner": false
        },
        {
          "name": "underlyingMint",
          "isMut": false,
          "isSigner": false
        }
      ],
      "args": [
        {
          "name": "flexUnderlying",
          "type": "bool"
        }
      ]
    },
    {
      "name": "initializePerpSyncQueue",
      "accounts": [
        {
          "name": "admin",
          "isMut": false,
          "isSigner": true
>>>>>>> 5ee08b3e
        },
        {
          "name": "oracleBackupFeed",
          "isMut": false,
          "isSigner": false
        },
        {
          "name": "oracleBackupProgram",
          "isMut": false,
          "isSigner": false
        },
        {
          "name": "settlementAccount",
          "isMut": true,
          "isSigner": false
        },
        {
          "name": "payer",
          "isMut": true,
          "isSigner": true
        },
        {
          "name": "systemProgram",
          "isMut": false,
          "isSigner": false
        },
        {
          "name": "greeks",
          "isMut": true,
          "isSigner": false
        }
      ],
      "args": [
        {
          "name": "settlementNonce",
          "type": "u8"
        }
      ]
    },
    {
      "name": "initializeZetaMarket",
      "accounts": [
        {
          "name": "state",
          "isMut": false,
          "isSigner": false
        },
        {
          "name": "marketIndexes",
          "isMut": false,
          "isSigner": false
        },
        {
          "name": "zetaGroup",
          "isMut": true,
          "isSigner": false
        },
        {
          "name": "admin",
          "isMut": true,
          "isSigner": true
        },
        {
          "name": "market",
          "isMut": true,
          "isSigner": false
        },
        {
          "name": "requestQueue",
          "isMut": true,
          "isSigner": false
        },
        {
          "name": "eventQueue",
          "isMut": true,
          "isSigner": false
        },
        {
          "name": "bids",
          "isMut": true,
          "isSigner": false
        },
        {
          "name": "asks",
          "isMut": true,
          "isSigner": false
        },
        {
          "name": "baseMint",
          "isMut": true,
          "isSigner": false
        },
        {
          "name": "quoteMint",
          "isMut": true,
          "isSigner": false
        },
        {
          "name": "zetaBaseVault",
          "isMut": true,
          "isSigner": false
        },
        {
          "name": "zetaQuoteVault",
          "isMut": true,
          "isSigner": false
        },
        {
          "name": "dexBaseVault",
          "isMut": true,
          "isSigner": false
        },
        {
          "name": "dexQuoteVault",
          "isMut": true,
          "isSigner": false
        },
        {
          "name": "vaultOwner",
          "isMut": false,
          "isSigner": false
        },
        {
          "name": "mintAuthority",
          "isMut": false,
          "isSigner": false
        },
        {
          "name": "serumAuthority",
          "isMut": false,
          "isSigner": false
        },
        {
          "name": "dexProgram",
          "isMut": false,
          "isSigner": false
        },
        {
          "name": "systemProgram",
          "isMut": false,
          "isSigner": false
        },
        {
          "name": "tokenProgram",
          "isMut": false,
          "isSigner": false
        },
        {
          "name": "rent",
          "isMut": false,
          "isSigner": false
        }
      ],
      "args": [
        {
          "name": "args",
          "type": {
            "defined": "InitializeMarketArgs"
          }
        }
      ]
    },
    {
      "name": "initializeMarketTifEpochCycle",
      "accounts": [
        {
          "name": "state",
          "isMut": false,
          "isSigner": false
        },
        {
          "name": "admin",
          "isMut": true,
          "isSigner": true
        },
        {
          "name": "market",
          "isMut": true,
          "isSigner": false
        },
        {
          "name": "serumAuthority",
          "isMut": false,
          "isSigner": false
        },
        {
          "name": "dexProgram",
          "isMut": false,
          "isSigner": false
        }
      ],
      "args": [
        {
          "name": "epochLength",
          "type": "u16"
        }
      ]
    },
    {
      "name": "retreatMarketNodes",
      "accounts": [
        {
          "name": "zetaGroup",
          "isMut": false,
          "isSigner": false
        },
        {
          "name": "greeks",
          "isMut": true,
          "isSigner": false
        },
        {
          "name": "oracle",
          "isMut": false,
          "isSigner": false
        },
        {
          "name": "oracleBackupFeed",
          "isMut": false,
          "isSigner": false
        },
        {
          "name": "oracleBackupProgram",
          "isMut": false,
          "isSigner": false
        }
      ],
      "args": [
        {
          "name": "expiryIndex",
          "type": "u8"
        }
      ]
    },
    {
      "name": "cleanMarketNodes",
      "accounts": [
        {
          "name": "zetaGroup",
          "isMut": true,
          "isSigner": false
        },
        {
          "name": "greeks",
          "isMut": true,
          "isSigner": false
        }
      ],
      "args": [
        {
          "name": "expiryIndex",
          "type": "u8"
        }
      ]
    },
    {
      "name": "updateVolatilityNodes",
      "accounts": [
        {
          "name": "state",
          "isMut": false,
          "isSigner": false
        },
        {
          "name": "zetaGroup",
          "isMut": false,
          "isSigner": false
        },
        {
          "name": "greeks",
          "isMut": true,
          "isSigner": false
        },
        {
          "name": "admin",
          "isMut": false,
          "isSigner": true
        }
      ],
      "args": [
        {
          "name": "nodes",
          "type": {
            "array": [
              "u64",
              5
            ]
          }
        }
      ]
    },
    {
      "name": "updatePricing",
      "accounts": [
        {
          "name": "state",
          "isMut": false,
          "isSigner": false
        },
        {
          "name": "zetaGroup",
          "isMut": false,
          "isSigner": false
        },
        {
          "name": "greeks",
          "isMut": true,
          "isSigner": false
        },
        {
          "name": "oracle",
          "isMut": false,
          "isSigner": false
        },
        {
          "name": "oracleBackupFeed",
          "isMut": false,
          "isSigner": false
        },
        {
          "name": "oracleBackupProgram",
          "isMut": false,
          "isSigner": false
        },
        {
          "name": "perpMarket",
          "isMut": false,
          "isSigner": false
        },
        {
          "name": "perpBids",
          "isMut": false,
          "isSigner": false
        },
        {
          "name": "perpAsks",
          "isMut": false,
          "isSigner": false
        }
      ],
      "args": [
        {
          "name": "expiryIndex",
          "type": "u8"
        }
      ]
    },
    {
      "name": "updatePricingV2",
      "accounts": [
        {
          "name": "state",
          "isMut": false,
          "isSigner": false
        },
        {
          "name": "pricing",
          "isMut": true,
          "isSigner": false
        },
        {
          "name": "oracle",
          "isMut": false,
          "isSigner": false
        },
        {
          "name": "oracleBackupFeed",
          "isMut": false,
          "isSigner": false
        },
        {
          "name": "oracleBackupProgram",
          "isMut": false,
          "isSigner": false
        },
        {
          "name": "perpMarket",
          "isMut": false,
          "isSigner": false
        },
        {
          "name": "perpBids",
          "isMut": false,
          "isSigner": false
        },
        {
          "name": "perpAsks",
          "isMut": false,
          "isSigner": false
        }
      ],
      "args": [
        {
          "name": "asset",
          "type": {
            "defined": "Asset"
          }
        }
      ]
    },
    {
      "name": "applyPerpFunding",
      "accounts": [
        {
          "name": "zetaGroup",
          "isMut": false,
          "isSigner": false
        },
        {
          "name": "greeks",
          "isMut": false,
          "isSigner": false
        }
      ],
      "args": []
    },
    {
      "name": "updatePricingHaltedV2",
      "accounts": [
        {
          "name": "state",
          "isMut": false,
          "isSigner": false
        },
        {
          "name": "pricing",
          "isMut": true,
          "isSigner": false
        },
        {
          "name": "admin",
          "isMut": false,
          "isSigner": true
        },
        {
          "name": "perpMarket",
          "isMut": false,
          "isSigner": false
        },
        {
          "name": "perpBids",
          "isMut": false,
          "isSigner": false
        },
        {
          "name": "perpAsks",
          "isMut": false,
          "isSigner": false
        }
      ],
      "args": [
        {
          "name": "asset",
          "type": {
            "defined": "Asset"
          }
        }
      ]
    },
    {
      "name": "updatePricingHalted",
      "accounts": [
        {
          "name": "state",
          "isMut": false,
          "isSigner": false
        },
        {
          "name": "zetaGroup",
          "isMut": true,
          "isSigner": false
        },
        {
          "name": "greeks",
          "isMut": true,
          "isSigner": false
        },
        {
          "name": "admin",
          "isMut": false,
          "isSigner": true
        },
        {
          "name": "perpMarket",
          "isMut": false,
          "isSigner": false
        },
        {
          "name": "perpBids",
          "isMut": false,
          "isSigner": false
        },
        {
          "name": "perpAsks",
          "isMut": false,
          "isSigner": false
        }
      ],
      "args": [
        {
          "name": "expiryIndex",
          "type": "u8"
        }
      ]
    },
    {
      "name": "deposit",
      "accounts": [
        {
          "name": "zetaGroup",
          "isMut": false,
          "isSigner": false
        },
        {
          "name": "marginAccount",
          "isMut": true,
          "isSigner": false
        },
        {
          "name": "vault",
          "isMut": true,
          "isSigner": false
        },
        {
          "name": "userTokenAccount",
          "isMut": true,
          "isSigner": false
        },
        {
          "name": "socializedLossAccount",
          "isMut": true,
          "isSigner": false
        },
        {
          "name": "authority",
          "isMut": false,
          "isSigner": true
        },
        {
          "name": "tokenProgram",
          "isMut": false,
          "isSigner": false
        },
        {
          "name": "state",
          "isMut": false,
          "isSigner": false
        },
        {
          "name": "greeks",
          "isMut": false,
          "isSigner": false
        }
      ],
      "args": [
        {
          "name": "amount",
          "type": "u64"
        }
      ]
    },
    {
      "name": "depositV2",
      "accounts": [
        {
          "name": "marginAccount",
          "isMut": true,
          "isSigner": false
        },
        {
          "name": "vault",
          "isMut": true,
          "isSigner": false
        },
        {
          "name": "userTokenAccount",
          "isMut": true,
          "isSigner": false
        },
        {
          "name": "socializedLossAccount",
          "isMut": true,
          "isSigner": false
        },
        {
          "name": "authority",
          "isMut": false,
          "isSigner": true
        },
        {
          "name": "tokenProgram",
          "isMut": false,
          "isSigner": false
        },
        {
          "name": "state",
          "isMut": false,
          "isSigner": false
        },
        {
          "name": "pricing",
          "isMut": true,
          "isSigner": false
        }
      ],
      "args": [
        {
          "name": "amount",
          "type": "u64"
        }
      ]
    },
    {
      "name": "depositV3",
      "accounts": [
        {
          "name": "crossMarginAccount",
          "isMut": true,
          "isSigner": false
        },
        {
          "name": "vault",
          "isMut": true,
          "isSigner": false
        },
        {
          "name": "userTokenAccount",
          "isMut": true,
          "isSigner": false
        },
        {
          "name": "socializedLossAccount",
          "isMut": true,
          "isSigner": false
        },
        {
          "name": "authority",
          "isMut": false,
          "isSigner": true
        },
        {
          "name": "tokenProgram",
          "isMut": false,
          "isSigner": false
        },
        {
          "name": "state",
          "isMut": false,
          "isSigner": false
        },
        {
          "name": "pricing",
          "isMut": true,
          "isSigner": false
        }
      ],
      "args": [
        {
          "name": "amount",
          "type": "u64"
        }
      ]
    },
    {
      "name": "depositInsuranceVault",
      "accounts": [
        {
          "name": "state",
          "isMut": true,
          "isSigner": false
        },
        {
          "name": "insuranceVault",
          "isMut": true,
          "isSigner": false
        },
        {
          "name": "insuranceDepositAccount",
          "isMut": true,
          "isSigner": false
        },
        {
          "name": "userTokenAccount",
          "isMut": true,
          "isSigner": false
        },
        {
          "name": "zetaVault",
          "isMut": true,
          "isSigner": false
        },
        {
          "name": "socializedLossAccount",
          "isMut": true,
          "isSigner": false
        },
        {
          "name": "authority",
          "isMut": false,
          "isSigner": true
        },
        {
          "name": "tokenProgram",
          "isMut": false,
          "isSigner": false
        }
      ],
      "args": [
        {
          "name": "amount",
          "type": "u64"
        }
      ]
    },
    {
      "name": "depositInsuranceVaultV2",
      "accounts": [
        {
          "name": "state",
          "isMut": true,
          "isSigner": false
        },
        {
          "name": "pricing",
          "isMut": true,
          "isSigner": false
        },
        {
          "name": "insuranceVault",
          "isMut": true,
          "isSigner": false
        },
        {
          "name": "insuranceDepositAccount",
          "isMut": true,
          "isSigner": false
        },
        {
          "name": "userTokenAccount",
          "isMut": true,
          "isSigner": false
        },
        {
          "name": "zetaVault",
          "isMut": true,
          "isSigner": false
        },
        {
          "name": "socializedLossAccount",
          "isMut": true,
          "isSigner": false
        },
        {
          "name": "authority",
          "isMut": false,
          "isSigner": true
        },
        {
          "name": "tokenProgram",
          "isMut": false,
          "isSigner": false
        }
      ],
      "args": [
        {
          "name": "amount",
          "type": "u64"
        }
      ]
    },
    {
      "name": "withdraw",
      "accounts": [
        {
          "name": "state",
          "isMut": false,
          "isSigner": false
        },
        {
          "name": "zetaGroup",
          "isMut": false,
          "isSigner": false
        },
        {
          "name": "vault",
          "isMut": true,
          "isSigner": false
        },
        {
          "name": "marginAccount",
          "isMut": true,
          "isSigner": false
        },
        {
          "name": "userTokenAccount",
          "isMut": true,
          "isSigner": false
        },
        {
          "name": "tokenProgram",
          "isMut": false,
          "isSigner": false
        },
        {
          "name": "authority",
          "isMut": false,
          "isSigner": true
        },
        {
          "name": "greeks",
          "isMut": false,
          "isSigner": false
        },
        {
          "name": "oracle",
          "isMut": false,
          "isSigner": false
        },
        {
          "name": "oracleBackupFeed",
          "isMut": false,
          "isSigner": false
        },
        {
          "name": "oracleBackupProgram",
          "isMut": false,
          "isSigner": false
        },
        {
          "name": "socializedLossAccount",
          "isMut": true,
          "isSigner": false
        }
      ],
      "args": [
        {
          "name": "amount",
          "type": "u64"
        }
      ]
    },
    {
      "name": "withdrawV2",
      "accounts": [
        {
          "name": "state",
          "isMut": false,
          "isSigner": false
        },
        {
          "name": "pricing",
          "isMut": true,
          "isSigner": false
        },
        {
          "name": "vault",
          "isMut": true,
          "isSigner": false
        },
        {
          "name": "marginAccount",
          "isMut": true,
          "isSigner": false
        },
        {
          "name": "userTokenAccount",
          "isMut": true,
          "isSigner": false
        },
        {
          "name": "tokenProgram",
          "isMut": false,
          "isSigner": false
        },
        {
          "name": "authority",
          "isMut": false,
          "isSigner": true
        },
        {
          "name": "oracle",
          "isMut": false,
          "isSigner": false
        },
        {
          "name": "oracleBackupFeed",
          "isMut": false,
          "isSigner": false
        },
        {
          "name": "oracleBackupProgram",
          "isMut": false,
          "isSigner": false
        },
        {
          "name": "socializedLossAccount",
          "isMut": true,
          "isSigner": false
        }
      ],
      "args": [
        {
          "name": "amount",
          "type": "u64"
        }
      ]
    },
    {
      "name": "withdrawV3",
      "accounts": [
        {
          "name": "state",
          "isMut": false,
          "isSigner": false
        },
        {
          "name": "pricing",
          "isMut": true,
          "isSigner": false
        },
        {
          "name": "vault",
          "isMut": true,
          "isSigner": false
        },
        {
          "name": "crossMarginAccount",
          "isMut": true,
          "isSigner": false
        },
        {
          "name": "userTokenAccount",
          "isMut": true,
          "isSigner": false
        },
        {
          "name": "tokenProgram",
          "isMut": false,
          "isSigner": false
        },
        {
          "name": "authority",
          "isMut": false,
          "isSigner": true
        },
        {
          "name": "oracle",
          "isMut": false,
          "isSigner": false
        },
        {
          "name": "oracleBackupFeed",
          "isMut": false,
          "isSigner": false
        },
        {
          "name": "oracleBackupProgram",
          "isMut": false,
          "isSigner": false
        },
        {
          "name": "socializedLossAccount",
          "isMut": true,
          "isSigner": false
        }
      ],
      "args": [
        {
          "name": "amount",
          "type": "u64"
        }
      ]
    },
    {
      "name": "withdrawInsuranceVault",
      "accounts": [
        {
          "name": "state",
          "isMut": true,
          "isSigner": false
        },
        {
          "name": "insuranceVault",
          "isMut": true,
          "isSigner": false
        },
        {
          "name": "insuranceDepositAccount",
          "isMut": true,
          "isSigner": false
        },
        {
          "name": "userTokenAccount",
          "isMut": true,
          "isSigner": false
        },
        {
          "name": "authority",
          "isMut": false,
          "isSigner": true
        },
        {
          "name": "tokenProgram",
          "isMut": false,
          "isSigner": false
        }
      ],
      "args": [
        {
          "name": "percentageAmount",
          "type": "u64"
        }
      ]
    },
    {
      "name": "withdrawInsuranceVaultV2",
      "accounts": [
        {
          "name": "state",
          "isMut": true,
          "isSigner": false
        },
        {
          "name": "pricing",
          "isMut": true,
          "isSigner": false
        },
        {
          "name": "insuranceVault",
          "isMut": true,
          "isSigner": false
        },
        {
          "name": "insuranceDepositAccount",
          "isMut": true,
          "isSigner": false
        },
        {
          "name": "userTokenAccount",
          "isMut": true,
          "isSigner": false
        },
        {
          "name": "authority",
          "isMut": false,
          "isSigner": true
        },
        {
          "name": "tokenProgram",
          "isMut": false,
          "isSigner": false
        }
      ],
      "args": [
        {
          "name": "percentageAmount",
          "type": "u64"
        }
      ]
    },
    {
      "name": "initializeOpenOrders",
      "accounts": [
        {
          "name": "state",
          "isMut": false,
          "isSigner": false
        },
        {
          "name": "zetaGroup",
          "isMut": false,
          "isSigner": false
        },
        {
          "name": "dexProgram",
          "isMut": false,
          "isSigner": false
        },
        {
          "name": "systemProgram",
          "isMut": false,
          "isSigner": false
        },
        {
          "name": "openOrders",
          "isMut": true,
          "isSigner": false
        },
        {
          "name": "marginAccount",
          "isMut": true,
          "isSigner": false
        },
        {
          "name": "authority",
          "isMut": false,
          "isSigner": true
        },
        {
          "name": "payer",
          "isMut": true,
          "isSigner": true
        },
        {
          "name": "market",
          "isMut": false,
          "isSigner": false
        },
        {
          "name": "serumAuthority",
          "isMut": false,
          "isSigner": false
        },
        {
          "name": "openOrdersMap",
          "isMut": true,
          "isSigner": false
        },
        {
          "name": "rent",
          "isMut": false,
          "isSigner": false
        }
      ],
      "args": []
    },
    {
      "name": "initializeOpenOrdersV2",
      "accounts": [
        {
          "name": "state",
          "isMut": false,
          "isSigner": false
        },
        {
          "name": "pricing",
          "isMut": false,
          "isSigner": false
        },
        {
          "name": "dexProgram",
          "isMut": false,
          "isSigner": false
        },
        {
          "name": "systemProgram",
          "isMut": false,
          "isSigner": false
        },
        {
          "name": "openOrders",
          "isMut": true,
          "isSigner": false
        },
        {
          "name": "marginAccount",
          "isMut": true,
          "isSigner": false
        },
        {
          "name": "authority",
          "isMut": false,
          "isSigner": true
        },
        {
          "name": "payer",
          "isMut": true,
          "isSigner": true
        },
        {
          "name": "market",
          "isMut": false,
          "isSigner": false
        },
        {
          "name": "serumAuthority",
          "isMut": false,
          "isSigner": false
        },
        {
          "name": "openOrdersMap",
          "isMut": true,
          "isSigner": false
        },
        {
          "name": "rent",
          "isMut": false,
          "isSigner": false
        }
      ],
      "args": []
    },
    {
      "name": "initializeOpenOrdersV3",
      "accounts": [
        {
          "name": "state",
          "isMut": false,
          "isSigner": false
        },
        {
          "name": "pricing",
          "isMut": false,
          "isSigner": false
        },
        {
          "name": "dexProgram",
          "isMut": false,
          "isSigner": false
        },
        {
          "name": "systemProgram",
          "isMut": false,
          "isSigner": false
        },
        {
          "name": "openOrders",
          "isMut": true,
          "isSigner": false
        },
        {
          "name": "crossMarginAccount",
          "isMut": true,
          "isSigner": false
        },
        {
          "name": "authority",
          "isMut": false,
          "isSigner": true
        },
        {
          "name": "payer",
          "isMut": true,
          "isSigner": true
        },
        {
          "name": "market",
          "isMut": false,
          "isSigner": false
        },
        {
          "name": "serumAuthority",
          "isMut": false,
          "isSigner": false
        },
        {
          "name": "openOrdersMap",
          "isMut": true,
          "isSigner": false
        },
        {
          "name": "rent",
          "isMut": false,
          "isSigner": false
        }
      ],
      "args": [
        {
          "name": "asset",
          "type": {
            "defined": "Asset"
          }
        }
      ]
    },
    {
      "name": "closeOpenOrders",
      "accounts": [
        {
          "name": "state",
          "isMut": false,
          "isSigner": false
        },
        {
          "name": "zetaGroup",
          "isMut": false,
          "isSigner": false
        },
        {
          "name": "dexProgram",
          "isMut": false,
          "isSigner": false
        },
        {
          "name": "openOrders",
          "isMut": true,
          "isSigner": false
        },
        {
          "name": "marginAccount",
          "isMut": true,
          "isSigner": false
        },
        {
          "name": "authority",
          "isMut": true,
          "isSigner": true
        },
        {
          "name": "market",
          "isMut": false,
          "isSigner": false
        },
        {
          "name": "serumAuthority",
          "isMut": false,
          "isSigner": false
        },
        {
          "name": "openOrdersMap",
          "isMut": true,
          "isSigner": false
        }
      ],
      "args": [
        {
          "name": "mapNonce",
          "type": "u8"
        }
      ]
    },
    {
      "name": "closeOpenOrdersV2",
      "accounts": [
        {
          "name": "state",
          "isMut": false,
          "isSigner": false
        },
        {
          "name": "pricing",
          "isMut": false,
          "isSigner": false
        },
        {
          "name": "dexProgram",
          "isMut": false,
          "isSigner": false
        },
        {
          "name": "openOrders",
          "isMut": true,
          "isSigner": false
        },
        {
          "name": "marginAccount",
          "isMut": true,
          "isSigner": false
        },
        {
          "name": "authority",
          "isMut": true,
          "isSigner": true
        },
        {
          "name": "market",
          "isMut": false,
          "isSigner": false
        },
        {
          "name": "serumAuthority",
          "isMut": false,
          "isSigner": false
        },
        {
          "name": "openOrdersMap",
          "isMut": true,
          "isSigner": false
        }
      ],
      "args": [
        {
          "name": "mapNonce",
          "type": "u8"
        }
      ]
    },
    {
      "name": "closeOpenOrdersV3",
      "accounts": [
        {
          "name": "state",
          "isMut": false,
          "isSigner": false
        },
        {
          "name": "pricing",
          "isMut": false,
          "isSigner": false
        },
        {
          "name": "dexProgram",
          "isMut": false,
          "isSigner": false
        },
        {
          "name": "openOrders",
          "isMut": true,
          "isSigner": false
        },
        {
          "name": "crossMarginAccount",
          "isMut": true,
          "isSigner": false
        },
        {
          "name": "authority",
          "isMut": true,
          "isSigner": true
        },
        {
          "name": "market",
          "isMut": false,
          "isSigner": false
        },
        {
          "name": "serumAuthority",
          "isMut": false,
          "isSigner": false
        },
        {
          "name": "openOrdersMap",
          "isMut": true,
          "isSigner": false
        }
      ],
      "args": [
        {
          "name": "mapNonce",
          "type": "u8"
        },
        {
          "name": "asset",
          "type": {
            "defined": "Asset"
          }
        }
      ]
    },
    {
      "name": "initializeWhitelistDepositAccount",
      "accounts": [
        {
          "name": "whitelistDepositAccount",
          "isMut": true,
          "isSigner": false
        },
        {
          "name": "admin",
          "isMut": true,
          "isSigner": true
        },
        {
          "name": "user",
          "isMut": false,
          "isSigner": false
        },
        {
          "name": "systemProgram",
          "isMut": false,
          "isSigner": false
        },
        {
          "name": "state",
          "isMut": false,
          "isSigner": false
        }
      ],
      "args": [
        {
          "name": "nonce",
          "type": "u8"
        }
      ]
    },
    {
      "name": "initializeWhitelistInsuranceAccount",
      "accounts": [
        {
          "name": "whitelistInsuranceAccount",
          "isMut": true,
          "isSigner": false
        },
        {
          "name": "admin",
          "isMut": true,
          "isSigner": true
        },
        {
          "name": "user",
          "isMut": false,
          "isSigner": false
        },
        {
          "name": "systemProgram",
          "isMut": false,
          "isSigner": false
        },
        {
          "name": "state",
          "isMut": false,
          "isSigner": false
        }
      ],
      "args": [
        {
          "name": "nonce",
          "type": "u8"
        }
      ]
    },
    {
      "name": "initializeWhitelistTradingFeesAccount",
      "accounts": [
        {
          "name": "whitelistTradingFeesAccount",
          "isMut": true,
          "isSigner": false
        },
        {
          "name": "admin",
          "isMut": true,
          "isSigner": true
        },
        {
          "name": "user",
          "isMut": false,
          "isSigner": false
        },
        {
          "name": "systemProgram",
          "isMut": false,
          "isSigner": false
        },
        {
          "name": "state",
          "isMut": false,
          "isSigner": false
        }
      ],
      "args": [
        {
          "name": "nonce",
          "type": "u8"
        }
      ]
    },
    {
      "name": "initializeInsuranceDepositAccount",
      "accounts": [
        {
          "name": "insuranceDepositAccount",
          "isMut": true,
          "isSigner": false
        },
        {
          "name": "authority",
          "isMut": false,
          "isSigner": false
        },
        {
          "name": "payer",
          "isMut": true,
          "isSigner": true
        },
        {
          "name": "systemProgram",
          "isMut": false,
          "isSigner": false
        },
        {
          "name": "whitelistInsuranceAccount",
          "isMut": false,
          "isSigner": false
        }
      ],
      "args": [
        {
          "name": "nonce",
          "type": "u8"
        }
      ]
    },
    {
<<<<<<< HEAD
      "name": "initializeCombinedInsuranceVault",
=======
      "name": "applyPerpFundingV2",
      "accounts": [
        {
          "name": "state",
          "isMut": false,
          "isSigner": false
        },
        {
          "name": "pricing",
          "isMut": false,
          "isSigner": false
        }
      ],
      "args": []
    },
    {
      "name": "applyPerpFunding",
>>>>>>> 5ee08b3e
      "accounts": [
        {
          "name": "state",
          "isMut": true,
          "isSigner": false
        },
        {
          "name": "insuranceVault",
          "isMut": true,
          "isSigner": false
        },
        {
          "name": "tokenProgram",
          "isMut": false,
          "isSigner": false
        },
        {
          "name": "usdcMint",
          "isMut": false,
          "isSigner": false
        },
        {
          "name": "admin",
          "isMut": true,
          "isSigner": true
        },
        {
          "name": "systemProgram",
          "isMut": false,
          "isSigner": false
        }
      ],
      "args": [
        {
          "name": "nonce",
          "type": "u8"
        }
      ]
    },
    {
      "name": "initializeCombinedVault",
      "accounts": [
        {
          "name": "state",
          "isMut": true,
          "isSigner": false
        },
        {
          "name": "vault",
          "isMut": true,
          "isSigner": false
        },
        {
          "name": "tokenProgram",
          "isMut": false,
          "isSigner": false
        },
        {
          "name": "usdcMint",
          "isMut": false,
          "isSigner": false
        },
        {
          "name": "admin",
          "isMut": true,
          "isSigner": true
        },
        {
          "name": "systemProgram",
          "isMut": false,
          "isSigner": false
        }
      ],
      "args": [
        {
          "name": "nonce",
          "type": "u8"
        }
      ]
    },
    {
      "name": "initializeCombinedSocializedLossAccount",
      "accounts": [
        {
          "name": "state",
          "isMut": true,
          "isSigner": false
        },
        {
          "name": "socializedLossAccount",
          "isMut": true,
          "isSigner": false
        },
        {
          "name": "tokenProgram",
          "isMut": false,
          "isSigner": false
        },
        {
          "name": "usdcMint",
          "isMut": false,
          "isSigner": false
        },
        {
          "name": "admin",
          "isMut": true,
          "isSigner": true
        },
        {
          "name": "systemProgram",
          "isMut": false,
          "isSigner": false
        }
      ],
      "args": [
        {
          "name": "nonce",
          "type": "u8"
        }
      ]
    },
    {
      "name": "placeOrder",
      "accounts": [
        {
          "name": "state",
          "isMut": false,
          "isSigner": false
        },
        {
          "name": "zetaGroup",
          "isMut": false,
          "isSigner": false
        },
        {
          "name": "marginAccount",
          "isMut": true,
          "isSigner": false
        },
        {
          "name": "authority",
          "isMut": false,
          "isSigner": true
        },
        {
          "name": "dexProgram",
          "isMut": false,
          "isSigner": false
        },
        {
          "name": "tokenProgram",
          "isMut": false,
          "isSigner": false
        },
        {
          "name": "serumAuthority",
          "isMut": false,
          "isSigner": false
        },
        {
          "name": "greeks",
          "isMut": false,
          "isSigner": false
        },
        {
          "name": "openOrders",
          "isMut": true,
          "isSigner": false
        },
        {
          "name": "rent",
          "isMut": false,
          "isSigner": false
        },
        {
          "name": "marketAccounts",
          "accounts": [
            {
              "name": "market",
              "isMut": true,
              "isSigner": false
            },
            {
              "name": "requestQueue",
              "isMut": true,
              "isSigner": false
            },
            {
              "name": "eventQueue",
              "isMut": true,
              "isSigner": false
            },
            {
              "name": "bids",
              "isMut": true,
              "isSigner": false
            },
            {
              "name": "asks",
              "isMut": true,
              "isSigner": false
            },
            {
              "name": "orderPayerTokenAccount",
              "isMut": true,
              "isSigner": false
            },
            {
              "name": "coinVault",
              "isMut": true,
              "isSigner": false
            },
            {
              "name": "pcVault",
              "isMut": true,
              "isSigner": false
            },
            {
              "name": "coinWallet",
              "isMut": true,
              "isSigner": false
            },
            {
              "name": "pcWallet",
              "isMut": true,
              "isSigner": false
            }
          ]
        },
        {
          "name": "oracle",
          "isMut": false,
          "isSigner": false
        },
        {
          "name": "oracleBackupFeed",
          "isMut": false,
          "isSigner": false
        },
        {
          "name": "oracleBackupProgram",
          "isMut": false,
          "isSigner": false
        },
        {
          "name": "marketNode",
          "isMut": true,
          "isSigner": false
        },
        {
          "name": "marketMint",
          "isMut": true,
          "isSigner": false
        },
        {
          "name": "mintAuthority",
          "isMut": false,
          "isSigner": false
        }
      ],
      "args": [
        {
          "name": "price",
          "type": "u64"
        },
        {
          "name": "size",
          "type": "u64"
        },
        {
          "name": "side",
          "type": {
            "defined": "Side"
          }
        },
        {
          "name": "clientOrderId",
          "type": {
            "option": "u64"
          }
        }
      ]
    },
    {
      "name": "placeOrderV2",
      "accounts": [
        {
          "name": "state",
          "isMut": false,
          "isSigner": false
        },
        {
          "name": "zetaGroup",
          "isMut": false,
          "isSigner": false
        },
        {
          "name": "marginAccount",
          "isMut": true,
          "isSigner": false
        },
        {
          "name": "authority",
          "isMut": false,
          "isSigner": true
        },
        {
          "name": "dexProgram",
          "isMut": false,
          "isSigner": false
        },
        {
          "name": "tokenProgram",
          "isMut": false,
          "isSigner": false
        },
        {
          "name": "serumAuthority",
          "isMut": false,
          "isSigner": false
        },
        {
          "name": "greeks",
          "isMut": false,
          "isSigner": false
        },
        {
          "name": "openOrders",
          "isMut": true,
          "isSigner": false
        },
        {
          "name": "rent",
          "isMut": false,
          "isSigner": false
        },
        {
          "name": "marketAccounts",
          "accounts": [
            {
              "name": "market",
              "isMut": true,
              "isSigner": false
            },
            {
              "name": "requestQueue",
              "isMut": true,
              "isSigner": false
            },
            {
              "name": "eventQueue",
              "isMut": true,
              "isSigner": false
            },
            {
              "name": "bids",
              "isMut": true,
              "isSigner": false
            },
            {
              "name": "asks",
              "isMut": true,
              "isSigner": false
            },
            {
              "name": "orderPayerTokenAccount",
              "isMut": true,
              "isSigner": false
            },
            {
              "name": "coinVault",
              "isMut": true,
              "isSigner": false
            },
            {
              "name": "pcVault",
              "isMut": true,
              "isSigner": false
            },
            {
              "name": "coinWallet",
              "isMut": true,
              "isSigner": false
            },
            {
              "name": "pcWallet",
              "isMut": true,
              "isSigner": false
            }
          ]
        },
        {
          "name": "oracle",
          "isMut": false,
          "isSigner": false
        },
        {
          "name": "oracleBackupFeed",
          "isMut": false,
          "isSigner": false
        },
        {
          "name": "oracleBackupProgram",
          "isMut": false,
          "isSigner": false
        },
        {
          "name": "marketNode",
          "isMut": true,
          "isSigner": false
        },
        {
          "name": "marketMint",
          "isMut": true,
          "isSigner": false
        },
        {
          "name": "mintAuthority",
          "isMut": false,
          "isSigner": false
        }
      ],
      "args": [
        {
          "name": "price",
          "type": "u64"
        },
        {
          "name": "size",
          "type": "u64"
        },
        {
          "name": "side",
          "type": {
            "defined": "Side"
          }
        },
        {
          "name": "orderType",
          "type": {
            "defined": "OrderType"
          }
        },
        {
          "name": "clientOrderId",
          "type": {
            "option": "u64"
          }
        }
      ]
    },
    {
      "name": "placeOrderV3",
      "accounts": [
        {
          "name": "state",
          "isMut": false,
          "isSigner": false
        },
        {
          "name": "zetaGroup",
          "isMut": false,
          "isSigner": false
        },
        {
          "name": "marginAccount",
          "isMut": true,
          "isSigner": false
        },
        {
          "name": "authority",
          "isMut": false,
          "isSigner": true
        },
        {
          "name": "dexProgram",
          "isMut": false,
          "isSigner": false
        },
        {
          "name": "tokenProgram",
          "isMut": false,
          "isSigner": false
        },
        {
          "name": "serumAuthority",
          "isMut": false,
          "isSigner": false
        },
        {
          "name": "greeks",
          "isMut": false,
          "isSigner": false
        },
        {
          "name": "openOrders",
          "isMut": true,
          "isSigner": false
        },
        {
          "name": "rent",
          "isMut": false,
          "isSigner": false
        },
        {
          "name": "marketAccounts",
          "accounts": [
            {
              "name": "market",
              "isMut": true,
              "isSigner": false
            },
            {
              "name": "requestQueue",
              "isMut": true,
              "isSigner": false
            },
            {
              "name": "eventQueue",
              "isMut": true,
              "isSigner": false
            },
            {
              "name": "bids",
              "isMut": true,
              "isSigner": false
            },
            {
              "name": "asks",
              "isMut": true,
              "isSigner": false
            },
            {
              "name": "orderPayerTokenAccount",
              "isMut": true,
              "isSigner": false
            },
            {
              "name": "coinVault",
              "isMut": true,
              "isSigner": false
            },
            {
              "name": "pcVault",
              "isMut": true,
              "isSigner": false
            },
            {
              "name": "coinWallet",
              "isMut": true,
              "isSigner": false
            },
            {
              "name": "pcWallet",
              "isMut": true,
              "isSigner": false
            }
          ]
        },
        {
          "name": "oracle",
          "isMut": false,
          "isSigner": false
        },
        {
          "name": "oracleBackupFeed",
          "isMut": false,
          "isSigner": false
        },
        {
          "name": "oracleBackupProgram",
          "isMut": false,
          "isSigner": false
        },
        {
          "name": "marketNode",
          "isMut": true,
          "isSigner": false
        },
        {
          "name": "marketMint",
          "isMut": true,
          "isSigner": false
        },
        {
          "name": "mintAuthority",
          "isMut": false,
          "isSigner": false
        }
      ],
      "args": [
        {
          "name": "price",
          "type": "u64"
        },
        {
          "name": "size",
          "type": "u64"
        },
        {
          "name": "side",
          "type": {
            "defined": "Side"
          }
        },
        {
          "name": "orderType",
          "type": {
            "defined": "OrderType"
          }
        },
        {
          "name": "clientOrderId",
          "type": {
            "option": "u64"
          }
        },
        {
          "name": "tag",
          "type": {
            "option": "string"
          }
        }
      ]
    },
    {
      "name": "placePerpOrder",
      "accounts": [
        {
          "name": "state",
          "isMut": false,
          "isSigner": false
        },
        {
          "name": "zetaGroup",
          "isMut": false,
          "isSigner": false
        },
        {
          "name": "marginAccount",
          "isMut": true,
          "isSigner": false
        },
        {
          "name": "authority",
          "isMut": false,
          "isSigner": true
        },
        {
          "name": "dexProgram",
          "isMut": false,
          "isSigner": false
        },
        {
          "name": "tokenProgram",
          "isMut": false,
          "isSigner": false
        },
        {
          "name": "serumAuthority",
          "isMut": false,
          "isSigner": false
        },
        {
          "name": "greeks",
          "isMut": false,
          "isSigner": false
        },
        {
          "name": "openOrders",
          "isMut": true,
          "isSigner": false
        },
        {
          "name": "rent",
          "isMut": false,
          "isSigner": false
        },
        {
          "name": "marketAccounts",
          "accounts": [
            {
              "name": "market",
              "isMut": true,
              "isSigner": false
            },
            {
              "name": "requestQueue",
              "isMut": true,
              "isSigner": false
            },
            {
              "name": "eventQueue",
              "isMut": true,
              "isSigner": false
            },
            {
              "name": "bids",
              "isMut": true,
              "isSigner": false
            },
            {
              "name": "asks",
              "isMut": true,
              "isSigner": false
            },
            {
              "name": "orderPayerTokenAccount",
              "isMut": true,
              "isSigner": false
            },
            {
              "name": "coinVault",
              "isMut": true,
              "isSigner": false
            },
            {
              "name": "pcVault",
              "isMut": true,
              "isSigner": false
            },
            {
              "name": "coinWallet",
              "isMut": true,
              "isSigner": false
            },
            {
              "name": "pcWallet",
              "isMut": true,
              "isSigner": false
            }
          ]
        },
        {
          "name": "oracle",
          "isMut": false,
          "isSigner": false
        },
        {
          "name": "oracleBackupFeed",
          "isMut": false,
          "isSigner": false
        },
        {
          "name": "oracleBackupProgram",
          "isMut": false,
          "isSigner": false
        },
        {
          "name": "marketMint",
          "isMut": true,
          "isSigner": false
        },
        {
          "name": "mintAuthority",
          "isMut": false,
          "isSigner": false
        },
        {
          "name": "perpSyncQueue",
          "isMut": true,
          "isSigner": false
        }
      ],
      "args": [
        {
          "name": "price",
          "type": "u64"
        },
        {
          "name": "size",
          "type": "u64"
        },
        {
          "name": "side",
          "type": {
            "defined": "Side"
          }
        },
        {
          "name": "orderType",
          "type": {
            "defined": "OrderType"
          }
        },
        {
          "name": "clientOrderId",
          "type": {
            "option": "u64"
          }
        },
        {
          "name": "tag",
          "type": {
            "option": "string"
          }
        }
      ]
    },
    {
      "name": "placePerpOrderV2",
      "accounts": [
        {
          "name": "state",
          "isMut": false,
          "isSigner": false
        },
        {
          "name": "zetaGroup",
          "isMut": false,
          "isSigner": false
        },
        {
          "name": "marginAccount",
          "isMut": true,
          "isSigner": false
        },
        {
          "name": "authority",
          "isMut": false,
          "isSigner": true
        },
        {
          "name": "dexProgram",
          "isMut": false,
          "isSigner": false
        },
        {
          "name": "tokenProgram",
          "isMut": false,
          "isSigner": false
        },
        {
          "name": "serumAuthority",
          "isMut": false,
          "isSigner": false
        },
        {
          "name": "greeks",
          "isMut": false,
          "isSigner": false
        },
        {
          "name": "openOrders",
          "isMut": true,
          "isSigner": false
        },
        {
          "name": "rent",
          "isMut": false,
          "isSigner": false
        },
        {
          "name": "marketAccounts",
          "accounts": [
            {
              "name": "market",
              "isMut": true,
              "isSigner": false
            },
            {
              "name": "requestQueue",
              "isMut": true,
              "isSigner": false
            },
            {
              "name": "eventQueue",
              "isMut": true,
              "isSigner": false
            },
            {
              "name": "bids",
              "isMut": true,
              "isSigner": false
            },
            {
              "name": "asks",
              "isMut": true,
              "isSigner": false
            },
            {
              "name": "orderPayerTokenAccount",
              "isMut": true,
              "isSigner": false
            },
            {
              "name": "coinVault",
              "isMut": true,
              "isSigner": false
            },
            {
              "name": "pcVault",
              "isMut": true,
              "isSigner": false
            },
            {
              "name": "coinWallet",
              "isMut": true,
              "isSigner": false
            },
            {
              "name": "pcWallet",
              "isMut": true,
              "isSigner": false
            }
          ]
        },
        {
          "name": "oracle",
          "isMut": false,
          "isSigner": false
        },
        {
          "name": "oracleBackupFeed",
          "isMut": false,
          "isSigner": false
        },
        {
          "name": "oracleBackupProgram",
          "isMut": false,
          "isSigner": false
        },
        {
          "name": "marketMint",
          "isMut": true,
          "isSigner": false
        },
        {
          "name": "mintAuthority",
          "isMut": false,
          "isSigner": false
        },
        {
          "name": "perpSyncQueue",
          "isMut": true,
          "isSigner": false
        }
      ],
      "args": [
        {
          "name": "price",
          "type": "u64"
        },
        {
          "name": "size",
          "type": "u64"
        },
        {
          "name": "side",
          "type": {
            "defined": "Side"
          }
        },
        {
          "name": "orderType",
          "type": {
            "defined": "OrderType"
          }
        },
        {
          "name": "clientOrderId",
          "type": {
            "option": "u64"
          }
        },
        {
          "name": "tag",
          "type": {
            "option": "string"
          }
        },
        {
          "name": "tifOffset",
          "type": {
            "option": "u16"
          }
        }
      ]
    },
    {
      "name": "placeOrderV4",
      "accounts": [
        {
          "name": "state",
          "isMut": false,
          "isSigner": false
        },
        {
          "name": "zetaGroup",
          "isMut": false,
          "isSigner": false
        },
        {
          "name": "marginAccount",
          "isMut": true,
          "isSigner": false
        },
        {
          "name": "authority",
          "isMut": false,
          "isSigner": true
        },
        {
          "name": "dexProgram",
          "isMut": false,
          "isSigner": false
        },
        {
          "name": "tokenProgram",
          "isMut": false,
          "isSigner": false
        },
        {
          "name": "serumAuthority",
          "isMut": false,
          "isSigner": false
        },
        {
          "name": "greeks",
          "isMut": false,
          "isSigner": false
        },
        {
          "name": "openOrders",
          "isMut": true,
          "isSigner": false
        },
        {
          "name": "rent",
          "isMut": false,
          "isSigner": false
        },
        {
          "name": "marketAccounts",
          "accounts": [
            {
              "name": "market",
              "isMut": true,
              "isSigner": false
            },
            {
              "name": "requestQueue",
              "isMut": true,
              "isSigner": false
            },
            {
              "name": "eventQueue",
              "isMut": true,
              "isSigner": false
            },
            {
              "name": "bids",
              "isMut": true,
              "isSigner": false
            },
            {
              "name": "asks",
              "isMut": true,
              "isSigner": false
            },
            {
              "name": "orderPayerTokenAccount",
              "isMut": true,
              "isSigner": false
            },
            {
              "name": "coinVault",
              "isMut": true,
              "isSigner": false
            },
            {
              "name": "pcVault",
              "isMut": true,
              "isSigner": false
            },
            {
              "name": "coinWallet",
              "isMut": true,
              "isSigner": false
            },
            {
              "name": "pcWallet",
              "isMut": true,
              "isSigner": false
            }
          ]
        },
        {
          "name": "oracle",
          "isMut": false,
          "isSigner": false
        },
        {
          "name": "oracleBackupFeed",
          "isMut": false,
          "isSigner": false
        },
        {
          "name": "oracleBackupProgram",
          "isMut": false,
          "isSigner": false
        },
        {
          "name": "marketNode",
          "isMut": true,
          "isSigner": false
        },
        {
          "name": "marketMint",
          "isMut": true,
          "isSigner": false
        },
        {
          "name": "mintAuthority",
          "isMut": false,
          "isSigner": false
        }
      ],
      "args": [
        {
          "name": "price",
          "type": "u64"
        },
        {
          "name": "size",
          "type": "u64"
        },
        {
          "name": "side",
          "type": {
            "defined": "Side"
          }
        },
        {
          "name": "orderType",
          "type": {
            "defined": "OrderType"
          }
        },
        {
          "name": "clientOrderId",
          "type": {
            "option": "u64"
          }
        },
        {
          "name": "tag",
          "type": {
            "option": "string"
          }
        },
        {
          "name": "tifOffset",
          "type": {
            "option": "u16"
          }
        }
      ]
    },
    {
      "name": "placePerpOrderV3",
      "accounts": [
        {
          "name": "state",
          "isMut": false,
          "isSigner": false
        },
        {
          "name": "pricing",
          "isMut": false,
          "isSigner": false
        },
        {
          "name": "marginAccount",
          "isMut": true,
          "isSigner": false
        },
        {
          "name": "authority",
          "isMut": false,
          "isSigner": true
        },
        {
          "name": "dexProgram",
          "isMut": false,
          "isSigner": false
        },
        {
          "name": "tokenProgram",
          "isMut": false,
          "isSigner": false
        },
        {
          "name": "serumAuthority",
          "isMut": false,
          "isSigner": false
        },
        {
          "name": "openOrders",
          "isMut": true,
          "isSigner": false
        },
        {
          "name": "rent",
          "isMut": false,
          "isSigner": false
        },
        {
          "name": "marketAccounts",
          "accounts": [
            {
              "name": "market",
              "isMut": true,
              "isSigner": false
            },
            {
              "name": "requestQueue",
              "isMut": true,
              "isSigner": false
            },
            {
              "name": "eventQueue",
              "isMut": true,
              "isSigner": false
            },
            {
              "name": "bids",
              "isMut": true,
              "isSigner": false
            },
            {
              "name": "asks",
              "isMut": true,
              "isSigner": false
            },
            {
              "name": "orderPayerTokenAccount",
              "isMut": true,
              "isSigner": false
            },
            {
              "name": "coinVault",
              "isMut": true,
              "isSigner": false
            },
            {
              "name": "pcVault",
              "isMut": true,
              "isSigner": false
            },
            {
              "name": "coinWallet",
              "isMut": true,
              "isSigner": false
            },
            {
              "name": "pcWallet",
              "isMut": true,
              "isSigner": false
            }
          ]
        },
        {
          "name": "oracle",
          "isMut": false,
          "isSigner": false
        },
        {
          "name": "oracleBackupFeed",
          "isMut": false,
          "isSigner": false
        },
        {
          "name": "oracleBackupProgram",
          "isMut": false,
          "isSigner": false
        },
        {
          "name": "marketMint",
          "isMut": true,
          "isSigner": false
        },
        {
          "name": "mintAuthority",
          "isMut": false,
          "isSigner": false
        },
        {
          "name": "perpSyncQueue",
          "isMut": true,
          "isSigner": false
        }
      ],
      "args": [
        {
          "name": "price",
          "type": "u64"
        },
        {
          "name": "size",
          "type": "u64"
        },
        {
          "name": "side",
          "type": {
            "defined": "Side"
          }
        },
        {
          "name": "orderType",
          "type": {
            "defined": "OrderType"
          }
        },
        {
          "name": "clientOrderId",
          "type": {
            "option": "u64"
          }
        },
        {
          "name": "tag",
          "type": {
            "option": "string"
          }
        },
        {
          "name": "tifOffset",
          "type": {
            "option": "u16"
          }
        }
      ]
    },
    {
      "name": "placePerpOrderV4",
      "accounts": [
        {
          "name": "state",
          "isMut": false,
          "isSigner": false
        },
        {
          "name": "pricing",
          "isMut": false,
          "isSigner": false
        },
        {
          "name": "crossMarginAccount",
          "isMut": true,
          "isSigner": false
        },
        {
          "name": "authority",
          "isMut": false,
          "isSigner": true
        },
        {
          "name": "dexProgram",
          "isMut": false,
          "isSigner": false
        },
        {
          "name": "tokenProgram",
          "isMut": false,
          "isSigner": false
        },
        {
          "name": "serumAuthority",
          "isMut": false,
          "isSigner": false
        },
        {
          "name": "openOrders",
          "isMut": true,
          "isSigner": false
        },
        {
          "name": "rent",
          "isMut": false,
          "isSigner": false
        },
        {
          "name": "marketAccounts",
          "accounts": [
            {
              "name": "market",
              "isMut": true,
              "isSigner": false
            },
            {
              "name": "requestQueue",
              "isMut": true,
              "isSigner": false
            },
            {
              "name": "eventQueue",
              "isMut": true,
              "isSigner": false
            },
            {
              "name": "bids",
              "isMut": true,
              "isSigner": false
            },
            {
              "name": "asks",
              "isMut": true,
              "isSigner": false
            },
            {
              "name": "orderPayerTokenAccount",
              "isMut": true,
              "isSigner": false
            },
            {
              "name": "coinVault",
              "isMut": true,
              "isSigner": false
            },
            {
              "name": "pcVault",
              "isMut": true,
              "isSigner": false
            },
            {
              "name": "coinWallet",
              "isMut": true,
              "isSigner": false
            },
            {
              "name": "pcWallet",
              "isMut": true,
              "isSigner": false
            }
          ]
        },
        {
          "name": "oracle",
          "isMut": false,
          "isSigner": false
        },
        {
          "name": "oracleBackupFeed",
          "isMut": false,
          "isSigner": false
        },
        {
          "name": "oracleBackupProgram",
          "isMut": false,
          "isSigner": false
        },
        {
          "name": "marketMint",
          "isMut": true,
          "isSigner": false
        },
        {
          "name": "mintAuthority",
          "isMut": false,
          "isSigner": false
        },
        {
          "name": "perpSyncQueue",
          "isMut": true,
          "isSigner": false
        }
      ],
      "args": [
        {
          "name": "price",
          "type": "u64"
        },
        {
          "name": "size",
          "type": "u64"
        },
        {
          "name": "side",
          "type": {
            "defined": "Side"
          }
        },
        {
          "name": "asset",
          "type": {
            "defined": "Asset"
          }
        },
        {
          "name": "orderType",
          "type": {
            "defined": "OrderType"
          }
        },
        {
          "name": "clientOrderId",
          "type": {
            "option": "u64"
          }
        },
        {
          "name": "tag",
          "type": {
            "option": "string"
          }
        },
        {
          "name": "tifOffset",
          "type": {
            "option": "u16"
          }
        }
      ]
    },
    {
      "name": "cancelOrderV3",
      "accounts": [
        {
          "name": "authority",
          "isMut": false,
          "isSigner": true
        },
        {
          "name": "cancelAccounts",
          "accounts": [
            {
              "name": "pricing",
              "isMut": false,
              "isSigner": false
            },
            {
              "name": "state",
              "isMut": false,
              "isSigner": false
            },
            {
              "name": "crossMarginAccount",
              "isMut": true,
              "isSigner": false
            },
            {
              "name": "dexProgram",
              "isMut": false,
              "isSigner": false
            },
            {
              "name": "serumAuthority",
              "isMut": false,
              "isSigner": false
            },
            {
              "name": "openOrders",
              "isMut": true,
              "isSigner": false
            },
            {
              "name": "market",
              "isMut": true,
              "isSigner": false
            },
            {
              "name": "bids",
              "isMut": true,
              "isSigner": false
            },
            {
              "name": "asks",
              "isMut": true,
              "isSigner": false
            },
            {
              "name": "eventQueue",
              "isMut": true,
              "isSigner": false
            }
          ]
        }
      ],
      "args": [
        {
          "name": "asset",
          "type": {
            "defined": "Asset"
          }
        },
        {
          "name": "side",
          "type": {
            "defined": "Side"
          }
        },
        {
          "name": "orderId",
          "type": "u128"
        }
      ]
    },
    {
      "name": "cancelOrderV2",
      "accounts": [
        {
          "name": "authority",
          "isMut": false,
          "isSigner": true
        },
        {
          "name": "cancelAccounts",
          "accounts": [
            {
              "name": "pricing",
              "isMut": false,
              "isSigner": false
            },
            {
              "name": "state",
              "isMut": false,
              "isSigner": false
            },
            {
              "name": "marginAccount",
              "isMut": true,
              "isSigner": false
            },
            {
              "name": "dexProgram",
              "isMut": false,
              "isSigner": false
            },
            {
              "name": "serumAuthority",
              "isMut": false,
              "isSigner": false
            },
            {
              "name": "openOrders",
              "isMut": true,
              "isSigner": false
            },
            {
              "name": "market",
              "isMut": true,
              "isSigner": false
            },
            {
              "name": "bids",
              "isMut": true,
              "isSigner": false
            },
            {
              "name": "asks",
              "isMut": true,
              "isSigner": false
            },
            {
              "name": "eventQueue",
              "isMut": true,
              "isSigner": false
            }
          ]
        }
      ],
      "args": [
        {
          "name": "side",
          "type": {
            "defined": "Side"
          }
        },
        {
          "name": "orderId",
          "type": "u128"
        }
      ]
    },
    {
      "name": "cancelOrder",
      "accounts": [
        {
          "name": "authority",
          "isMut": false,
          "isSigner": true
        },
        {
          "name": "cancelAccounts",
          "accounts": [
            {
              "name": "zetaGroup",
              "isMut": false,
              "isSigner": false
            },
            {
              "name": "state",
              "isMut": false,
              "isSigner": false
            },
            {
              "name": "marginAccount",
              "isMut": true,
              "isSigner": false
            },
            {
              "name": "dexProgram",
              "isMut": false,
              "isSigner": false
            },
            {
              "name": "serumAuthority",
              "isMut": false,
              "isSigner": false
            },
            {
              "name": "openOrders",
              "isMut": true,
              "isSigner": false
            },
            {
              "name": "market",
              "isMut": true,
              "isSigner": false
            },
            {
              "name": "bids",
              "isMut": true,
              "isSigner": false
            },
            {
              "name": "asks",
              "isMut": true,
              "isSigner": false
            },
            {
              "name": "eventQueue",
              "isMut": true,
              "isSigner": false
            }
          ]
        }
      ],
      "args": [
        {
          "name": "side",
          "type": {
            "defined": "Side"
          }
        },
        {
          "name": "orderId",
          "type": "u128"
        }
      ]
    },
    {
      "name": "cancelOrderNoErrorV3",
      "accounts": [
        {
          "name": "authority",
          "isMut": false,
          "isSigner": true
        },
        {
          "name": "cancelAccounts",
          "accounts": [
            {
              "name": "pricing",
              "isMut": false,
              "isSigner": false
            },
            {
              "name": "state",
              "isMut": false,
              "isSigner": false
            },
            {
              "name": "crossMarginAccount",
              "isMut": true,
              "isSigner": false
            },
            {
              "name": "dexProgram",
              "isMut": false,
              "isSigner": false
            },
            {
              "name": "serumAuthority",
              "isMut": false,
              "isSigner": false
            },
            {
              "name": "openOrders",
              "isMut": true,
              "isSigner": false
            },
            {
              "name": "market",
              "isMut": true,
              "isSigner": false
            },
            {
              "name": "bids",
              "isMut": true,
              "isSigner": false
            },
            {
              "name": "asks",
              "isMut": true,
              "isSigner": false
            },
            {
              "name": "eventQueue",
              "isMut": true,
              "isSigner": false
            }
          ]
        }
      ],
      "args": [
        {
          "name": "asset",
          "type": {
            "defined": "Asset"
          }
        },
        {
          "name": "side",
          "type": {
            "defined": "Side"
          }
        },
        {
          "name": "orderId",
          "type": "u128"
        }
      ]
    },
    {
      "name": "cancelOrderNoErrorV2",
      "accounts": [
        {
          "name": "authority",
          "isMut": false,
          "isSigner": true
        },
        {
          "name": "cancelAccounts",
          "accounts": [
            {
              "name": "pricing",
              "isMut": false,
              "isSigner": false
            },
            {
              "name": "state",
              "isMut": false,
              "isSigner": false
            },
            {
              "name": "marginAccount",
              "isMut": true,
              "isSigner": false
            },
            {
              "name": "dexProgram",
              "isMut": false,
              "isSigner": false
            },
            {
              "name": "serumAuthority",
              "isMut": false,
              "isSigner": false
            },
            {
              "name": "openOrders",
              "isMut": true,
              "isSigner": false
            },
            {
              "name": "market",
              "isMut": true,
              "isSigner": false
            },
            {
              "name": "bids",
              "isMut": true,
              "isSigner": false
            },
            {
              "name": "asks",
              "isMut": true,
              "isSigner": false
            },
            {
              "name": "eventQueue",
              "isMut": true,
              "isSigner": false
            }
          ]
        }
      ],
      "args": [
        {
          "name": "side",
          "type": {
            "defined": "Side"
          }
        },
        {
          "name": "orderId",
          "type": "u128"
        }
      ]
    },
    {
      "name": "cancelOrderNoError",
      "accounts": [
        {
          "name": "authority",
          "isMut": false,
          "isSigner": true
        },
        {
          "name": "cancelAccounts",
          "accounts": [
            {
              "name": "zetaGroup",
              "isMut": false,
              "isSigner": false
            },
            {
              "name": "state",
              "isMut": false,
              "isSigner": false
            },
            {
              "name": "marginAccount",
              "isMut": true,
              "isSigner": false
            },
            {
              "name": "dexProgram",
              "isMut": false,
              "isSigner": false
            },
            {
              "name": "serumAuthority",
              "isMut": false,
              "isSigner": false
            },
            {
              "name": "openOrders",
              "isMut": true,
              "isSigner": false
            },
            {
              "name": "market",
              "isMut": true,
              "isSigner": false
            },
            {
              "name": "bids",
              "isMut": true,
              "isSigner": false
            },
            {
              "name": "asks",
              "isMut": true,
              "isSigner": false
            },
            {
              "name": "eventQueue",
              "isMut": true,
              "isSigner": false
            }
          ]
        }
      ],
      "args": [
        {
          "name": "side",
          "type": {
            "defined": "Side"
          }
        },
        {
          "name": "orderId",
          "type": "u128"
        }
      ]
    },
    {
      "name": "cancelAllMarketOrdersV3",
      "accounts": [
        {
          "name": "authority",
          "isMut": false,
          "isSigner": true
        },
        {
          "name": "cancelAccounts",
          "accounts": [
            {
              "name": "pricing",
              "isMut": false,
              "isSigner": false
            },
            {
              "name": "state",
              "isMut": false,
              "isSigner": false
            },
            {
              "name": "crossMarginAccount",
              "isMut": true,
              "isSigner": false
            },
            {
              "name": "dexProgram",
              "isMut": false,
              "isSigner": false
            },
            {
              "name": "serumAuthority",
              "isMut": false,
              "isSigner": false
            },
            {
              "name": "openOrders",
              "isMut": true,
              "isSigner": false
            },
            {
              "name": "market",
              "isMut": true,
              "isSigner": false
            },
            {
              "name": "bids",
              "isMut": true,
              "isSigner": false
            },
            {
              "name": "asks",
              "isMut": true,
              "isSigner": false
            },
            {
              "name": "eventQueue",
              "isMut": true,
              "isSigner": false
            }
          ]
        }
      ],
      "args": [
        {
          "name": "asset",
          "type": {
            "defined": "Asset"
          }
        }
      ]
    },
    {
      "name": "cancelAllMarketOrdersV2",
      "accounts": [
        {
          "name": "authority",
          "isMut": false,
          "isSigner": true
        },
        {
          "name": "cancelAccounts",
          "accounts": [
            {
              "name": "pricing",
              "isMut": false,
              "isSigner": false
            },
            {
              "name": "state",
              "isMut": false,
              "isSigner": false
            },
            {
              "name": "marginAccount",
              "isMut": true,
              "isSigner": false
            },
            {
              "name": "dexProgram",
              "isMut": false,
              "isSigner": false
            },
            {
              "name": "serumAuthority",
              "isMut": false,
              "isSigner": false
            },
            {
              "name": "openOrders",
              "isMut": true,
              "isSigner": false
            },
            {
              "name": "market",
              "isMut": true,
              "isSigner": false
            },
            {
              "name": "bids",
              "isMut": true,
              "isSigner": false
            },
            {
              "name": "asks",
              "isMut": true,
              "isSigner": false
            },
            {
              "name": "eventQueue",
              "isMut": true,
              "isSigner": false
            }
          ]
        }
      ],
      "args": []
    },
    {
      "name": "cancelAllMarketOrders",
      "accounts": [
        {
          "name": "authority",
          "isMut": false,
          "isSigner": true
        },
        {
          "name": "cancelAccounts",
          "accounts": [
            {
              "name": "zetaGroup",
              "isMut": false,
              "isSigner": false
            },
            {
              "name": "state",
              "isMut": false,
              "isSigner": false
            },
            {
              "name": "marginAccount",
              "isMut": true,
              "isSigner": false
            },
            {
              "name": "dexProgram",
              "isMut": false,
              "isSigner": false
            },
            {
              "name": "serumAuthority",
              "isMut": false,
              "isSigner": false
            },
            {
              "name": "openOrders",
              "isMut": true,
              "isSigner": false
            },
            {
              "name": "market",
              "isMut": true,
              "isSigner": false
            },
            {
              "name": "bids",
              "isMut": true,
              "isSigner": false
            },
            {
              "name": "asks",
              "isMut": true,
              "isSigner": false
            },
            {
              "name": "eventQueue",
              "isMut": true,
              "isSigner": false
            }
          ]
        }
      ],
      "args": []
    },
    {
      "name": "cancelOrderHaltedV3",
      "accounts": [
        {
          "name": "cancelAccounts",
          "accounts": [
            {
              "name": "pricing",
              "isMut": false,
              "isSigner": false
            },
            {
              "name": "state",
              "isMut": false,
              "isSigner": false
            },
            {
              "name": "crossMarginAccount",
              "isMut": true,
              "isSigner": false
            },
            {
              "name": "dexProgram",
              "isMut": false,
              "isSigner": false
            },
            {
              "name": "serumAuthority",
              "isMut": false,
              "isSigner": false
            },
            {
              "name": "openOrders",
              "isMut": true,
              "isSigner": false
            },
            {
              "name": "market",
              "isMut": true,
              "isSigner": false
            },
            {
              "name": "bids",
              "isMut": true,
              "isSigner": false
            },
            {
              "name": "asks",
              "isMut": true,
              "isSigner": false
            },
            {
              "name": "eventQueue",
              "isMut": true,
              "isSigner": false
            }
          ]
        }
      ],
      "args": [
        {
          "name": "asset",
          "type": {
            "defined": "Asset"
          }
        },
        {
          "name": "side",
          "type": {
            "defined": "Side"
          }
        },
        {
          "name": "orderId",
          "type": "u128"
        }
      ]
    },
    {
      "name": "cancelOrderHaltedV2",
      "accounts": [
        {
          "name": "cancelAccounts",
          "accounts": [
            {
              "name": "pricing",
              "isMut": false,
              "isSigner": false
            },
            {
              "name": "state",
              "isMut": false,
              "isSigner": false
            },
            {
              "name": "marginAccount",
              "isMut": true,
              "isSigner": false
            },
            {
              "name": "dexProgram",
              "isMut": false,
              "isSigner": false
            },
            {
              "name": "serumAuthority",
              "isMut": false,
              "isSigner": false
            },
            {
              "name": "openOrders",
              "isMut": true,
              "isSigner": false
            },
            {
              "name": "market",
              "isMut": true,
              "isSigner": false
            },
            {
              "name": "bids",
              "isMut": true,
              "isSigner": false
            },
            {
              "name": "asks",
              "isMut": true,
              "isSigner": false
            },
            {
              "name": "eventQueue",
              "isMut": true,
              "isSigner": false
            }
          ]
        }
      ],
      "args": [
        {
          "name": "side",
          "type": {
            "defined": "Side"
          }
        },
        {
          "name": "orderId",
          "type": "u128"
        }
      ]
    },
    {
      "name": "cancelOrderHalted",
      "accounts": [
        {
          "name": "cancelAccounts",
          "accounts": [
            {
              "name": "zetaGroup",
              "isMut": false,
              "isSigner": false
            },
            {
              "name": "state",
              "isMut": false,
              "isSigner": false
            },
            {
              "name": "marginAccount",
              "isMut": true,
              "isSigner": false
            },
            {
              "name": "dexProgram",
              "isMut": false,
              "isSigner": false
            },
            {
              "name": "serumAuthority",
              "isMut": false,
              "isSigner": false
            },
            {
              "name": "openOrders",
              "isMut": true,
              "isSigner": false
            },
            {
              "name": "market",
              "isMut": true,
              "isSigner": false
            },
            {
              "name": "bids",
              "isMut": true,
              "isSigner": false
            },
            {
              "name": "asks",
              "isMut": true,
              "isSigner": false
            },
            {
              "name": "eventQueue",
              "isMut": true,
              "isSigner": false
            }
          ]
        }
      ],
      "args": [
        {
          "name": "side",
          "type": {
            "defined": "Side"
          }
        },
        {
          "name": "orderId",
          "type": "u128"
        }
      ]
    },
    {
      "name": "cancelOrderByClientOrderIdV3",
      "accounts": [
        {
          "name": "authority",
          "isMut": false,
          "isSigner": true
        },
        {
          "name": "cancelAccounts",
          "accounts": [
            {
              "name": "pricing",
              "isMut": false,
              "isSigner": false
            },
            {
              "name": "state",
              "isMut": false,
              "isSigner": false
            },
            {
              "name": "crossMarginAccount",
              "isMut": true,
              "isSigner": false
            },
            {
              "name": "dexProgram",
              "isMut": false,
              "isSigner": false
            },
            {
              "name": "serumAuthority",
              "isMut": false,
              "isSigner": false
            },
            {
              "name": "openOrders",
              "isMut": true,
              "isSigner": false
            },
            {
              "name": "market",
              "isMut": true,
              "isSigner": false
            },
            {
              "name": "bids",
              "isMut": true,
              "isSigner": false
            },
            {
              "name": "asks",
              "isMut": true,
              "isSigner": false
            },
            {
              "name": "eventQueue",
              "isMut": true,
              "isSigner": false
            }
          ]
        }
      ],
      "args": [
        {
          "name": "asset",
          "type": {
            "defined": "Asset"
          }
        },
        {
          "name": "clientOrderId",
          "type": "u64"
        }
      ]
    },
    {
      "name": "cancelOrderByClientOrderIdV2",
      "accounts": [
        {
          "name": "authority",
          "isMut": false,
          "isSigner": true
        },
        {
          "name": "cancelAccounts",
          "accounts": [
            {
              "name": "pricing",
              "isMut": false,
              "isSigner": false
            },
            {
              "name": "state",
              "isMut": false,
              "isSigner": false
            },
            {
              "name": "marginAccount",
              "isMut": true,
              "isSigner": false
            },
            {
              "name": "dexProgram",
              "isMut": false,
              "isSigner": false
            },
            {
              "name": "serumAuthority",
              "isMut": false,
              "isSigner": false
            },
            {
              "name": "openOrders",
              "isMut": true,
              "isSigner": false
            },
            {
              "name": "market",
              "isMut": true,
              "isSigner": false
            },
            {
              "name": "bids",
              "isMut": true,
              "isSigner": false
            },
            {
              "name": "asks",
              "isMut": true,
              "isSigner": false
            },
            {
              "name": "eventQueue",
              "isMut": true,
              "isSigner": false
            }
          ]
        }
      ],
      "args": [
        {
          "name": "clientOrderId",
          "type": "u64"
        }
      ]
    },
    {
      "name": "cancelOrderByClientOrderId",
      "accounts": [
        {
          "name": "authority",
          "isMut": false,
          "isSigner": true
        },
        {
          "name": "cancelAccounts",
          "accounts": [
            {
              "name": "zetaGroup",
              "isMut": false,
              "isSigner": false
            },
            {
              "name": "state",
              "isMut": false,
              "isSigner": false
            },
            {
              "name": "marginAccount",
              "isMut": true,
              "isSigner": false
            },
            {
              "name": "dexProgram",
              "isMut": false,
              "isSigner": false
            },
            {
              "name": "serumAuthority",
              "isMut": false,
              "isSigner": false
            },
            {
              "name": "openOrders",
              "isMut": true,
              "isSigner": false
            },
            {
              "name": "market",
              "isMut": true,
              "isSigner": false
            },
            {
              "name": "bids",
              "isMut": true,
              "isSigner": false
            },
            {
              "name": "asks",
              "isMut": true,
              "isSigner": false
            },
            {
              "name": "eventQueue",
              "isMut": true,
              "isSigner": false
            }
          ]
        }
      ],
      "args": [
        {
          "name": "clientOrderId",
          "type": "u64"
        }
      ]
    },
    {
      "name": "cancelOrderByClientOrderIdNoErrorV3",
      "accounts": [
        {
          "name": "authority",
          "isMut": false,
          "isSigner": true
        },
        {
          "name": "cancelAccounts",
          "accounts": [
            {
              "name": "pricing",
              "isMut": false,
              "isSigner": false
            },
            {
              "name": "state",
              "isMut": false,
              "isSigner": false
            },
            {
              "name": "crossMarginAccount",
              "isMut": true,
              "isSigner": false
            },
            {
              "name": "dexProgram",
              "isMut": false,
              "isSigner": false
            },
            {
              "name": "serumAuthority",
              "isMut": false,
              "isSigner": false
            },
            {
              "name": "openOrders",
              "isMut": true,
              "isSigner": false
            },
            {
              "name": "market",
              "isMut": true,
              "isSigner": false
            },
            {
              "name": "bids",
              "isMut": true,
              "isSigner": false
            },
            {
              "name": "asks",
              "isMut": true,
              "isSigner": false
            },
            {
              "name": "eventQueue",
              "isMut": true,
              "isSigner": false
            }
          ]
        }
      ],
      "args": [
        {
          "name": "asset",
          "type": {
            "defined": "Asset"
          }
        },
        {
          "name": "clientOrderId",
          "type": "u64"
        }
      ]
    },
    {
      "name": "cancelOrderByClientOrderIdNoErrorV2",
      "accounts": [
        {
          "name": "authority",
          "isMut": false,
          "isSigner": true
        },
        {
          "name": "cancelAccounts",
          "accounts": [
            {
              "name": "pricing",
              "isMut": false,
              "isSigner": false
            },
            {
              "name": "state",
              "isMut": false,
              "isSigner": false
            },
            {
              "name": "marginAccount",
              "isMut": true,
              "isSigner": false
            },
            {
              "name": "dexProgram",
              "isMut": false,
              "isSigner": false
            },
            {
              "name": "serumAuthority",
              "isMut": false,
              "isSigner": false
            },
            {
              "name": "openOrders",
              "isMut": true,
              "isSigner": false
            },
            {
              "name": "market",
              "isMut": true,
              "isSigner": false
            },
            {
              "name": "bids",
              "isMut": true,
              "isSigner": false
            },
            {
              "name": "asks",
              "isMut": true,
              "isSigner": false
            },
            {
              "name": "eventQueue",
              "isMut": true,
              "isSigner": false
            }
          ]
        }
      ],
      "args": [
        {
          "name": "clientOrderId",
          "type": "u64"
        }
      ]
    },
    {
      "name": "cancelOrderByClientOrderIdNoError",
      "accounts": [
        {
          "name": "authority",
          "isMut": false,
          "isSigner": true
        },
        {
          "name": "cancelAccounts",
          "accounts": [
            {
              "name": "zetaGroup",
              "isMut": false,
              "isSigner": false
            },
            {
              "name": "state",
              "isMut": false,
              "isSigner": false
            },
            {
              "name": "marginAccount",
              "isMut": true,
              "isSigner": false
            },
            {
              "name": "dexProgram",
              "isMut": false,
              "isSigner": false
            },
            {
              "name": "serumAuthority",
              "isMut": false,
              "isSigner": false
            },
            {
              "name": "openOrders",
              "isMut": true,
              "isSigner": false
            },
            {
              "name": "market",
              "isMut": true,
              "isSigner": false
            },
            {
              "name": "bids",
              "isMut": true,
              "isSigner": false
            },
            {
              "name": "asks",
              "isMut": true,
              "isSigner": false
            },
            {
              "name": "eventQueue",
              "isMut": true,
              "isSigner": false
            }
          ]
        }
      ],
      "args": [
        {
          "name": "clientOrderId",
          "type": "u64"
        }
      ]
    },
    {
      "name": "cancelExpiredOrder",
      "accounts": [
        {
          "name": "cancelAccounts",
          "accounts": [
            {
              "name": "zetaGroup",
              "isMut": false,
              "isSigner": false
            },
            {
              "name": "state",
              "isMut": false,
              "isSigner": false
            },
            {
              "name": "marginAccount",
              "isMut": true,
              "isSigner": false
            },
            {
              "name": "dexProgram",
              "isMut": false,
              "isSigner": false
            },
            {
              "name": "serumAuthority",
              "isMut": false,
              "isSigner": false
            },
            {
              "name": "openOrders",
              "isMut": true,
              "isSigner": false
            },
            {
              "name": "market",
              "isMut": true,
              "isSigner": false
            },
            {
              "name": "bids",
              "isMut": true,
              "isSigner": false
            },
            {
              "name": "asks",
              "isMut": true,
              "isSigner": false
            },
            {
              "name": "eventQueue",
              "isMut": true,
              "isSigner": false
            }
          ]
        }
      ],
      "args": [
        {
          "name": "side",
          "type": {
            "defined": "Side"
          }
        },
        {
          "name": "orderId",
          "type": "u128"
        }
      ]
    },
    {
      "name": "pruneExpiredTifOrders",
      "accounts": [
        {
          "name": "dexProgram",
          "isMut": false,
          "isSigner": false
        },
        {
          "name": "state",
          "isMut": false,
          "isSigner": false
        },
        {
          "name": "serumAuthority",
          "isMut": false,
          "isSigner": false
        },
        {
          "name": "market",
          "isMut": true,
          "isSigner": false
        },
        {
          "name": "bids",
          "isMut": true,
          "isSigner": false
        },
        {
          "name": "asks",
          "isMut": true,
          "isSigner": false
        },
        {
          "name": "eventQueue",
          "isMut": true,
          "isSigner": false
        }
      ],
      "args": []
    },
    {
      "name": "forceCancelOrderByOrderIdV3",
      "accounts": [
        {
          "name": "oracle",
          "isMut": false,
          "isSigner": false
        },
        {
          "name": "oracleBackupFeed",
          "isMut": false,
          "isSigner": false
        },
        {
          "name": "oracleBackupProgram",
          "isMut": false,
          "isSigner": false
        },
        {
          "name": "cancelAccounts",
          "accounts": [
            {
              "name": "pricing",
              "isMut": false,
              "isSigner": false
            },
            {
              "name": "state",
              "isMut": false,
              "isSigner": false
            },
            {
              "name": "crossMarginAccount",
              "isMut": true,
              "isSigner": false
            },
            {
              "name": "dexProgram",
              "isMut": false,
              "isSigner": false
            },
            {
              "name": "serumAuthority",
              "isMut": false,
              "isSigner": false
            },
            {
              "name": "openOrders",
              "isMut": true,
              "isSigner": false
            },
            {
              "name": "market",
              "isMut": true,
              "isSigner": false
            },
            {
              "name": "bids",
              "isMut": true,
              "isSigner": false
            },
            {
              "name": "asks",
              "isMut": true,
              "isSigner": false
            },
            {
              "name": "eventQueue",
              "isMut": true,
              "isSigner": false
            }
          ]
        }
      ],
      "args": [
        {
          "name": "asset",
          "type": {
            "defined": "Asset"
          }
        },
        {
          "name": "side",
          "type": {
            "defined": "Side"
          }
        },
        {
          "name": "orderId",
          "type": "u128"
        }
      ]
    },
    {
      "name": "forceCancelOrderByOrderIdV2",
      "accounts": [
        {
          "name": "oracle",
          "isMut": false,
          "isSigner": false
        },
        {
          "name": "oracleBackupFeed",
          "isMut": false,
          "isSigner": false
        },
        {
          "name": "oracleBackupProgram",
          "isMut": false,
          "isSigner": false
        },
        {
          "name": "cancelAccounts",
          "accounts": [
            {
              "name": "pricing",
              "isMut": false,
              "isSigner": false
            },
            {
              "name": "state",
              "isMut": false,
              "isSigner": false
            },
            {
              "name": "marginAccount",
              "isMut": true,
              "isSigner": false
            },
            {
              "name": "dexProgram",
              "isMut": false,
              "isSigner": false
            },
            {
              "name": "serumAuthority",
              "isMut": false,
              "isSigner": false
            },
            {
              "name": "openOrders",
              "isMut": true,
              "isSigner": false
            },
            {
              "name": "market",
              "isMut": true,
              "isSigner": false
            },
            {
              "name": "bids",
              "isMut": true,
              "isSigner": false
            },
            {
              "name": "asks",
              "isMut": true,
              "isSigner": false
            },
            {
              "name": "eventQueue",
              "isMut": true,
              "isSigner": false
            }
          ]
        }
      ],
      "args": [
        {
          "name": "side",
          "type": {
            "defined": "Side"
          }
        },
        {
          "name": "orderId",
          "type": "u128"
        }
      ]
    },
    {
      "name": "forceCancelOrderByOrderId",
      "accounts": [
        {
          "name": "greeks",
          "isMut": false,
          "isSigner": false
        },
        {
          "name": "oracle",
          "isMut": false,
          "isSigner": false
        },
        {
          "name": "oracleBackupFeed",
          "isMut": false,
          "isSigner": false
        },
        {
          "name": "oracleBackupProgram",
          "isMut": false,
          "isSigner": false
        },
        {
          "name": "cancelAccounts",
          "accounts": [
            {
              "name": "zetaGroup",
              "isMut": false,
              "isSigner": false
            },
            {
              "name": "state",
              "isMut": false,
              "isSigner": false
            },
            {
              "name": "marginAccount",
              "isMut": true,
              "isSigner": false
            },
            {
              "name": "dexProgram",
              "isMut": false,
              "isSigner": false
            },
            {
              "name": "serumAuthority",
              "isMut": false,
              "isSigner": false
            },
            {
              "name": "openOrders",
              "isMut": true,
              "isSigner": false
            },
            {
              "name": "market",
              "isMut": true,
              "isSigner": false
            },
            {
              "name": "bids",
              "isMut": true,
              "isSigner": false
            },
            {
              "name": "asks",
              "isMut": true,
              "isSigner": false
            },
            {
              "name": "eventQueue",
              "isMut": true,
              "isSigner": false
            }
          ]
        }
      ],
      "args": [
        {
          "name": "side",
          "type": {
            "defined": "Side"
          }
        },
        {
          "name": "orderId",
          "type": "u128"
        }
      ]
    },
    {
      "name": "forceCancelOrdersV3",
      "accounts": [
        {
          "name": "oracle",
          "isMut": false,
          "isSigner": false
        },
        {
          "name": "oracleBackupFeed",
          "isMut": false,
          "isSigner": false
        },
        {
          "name": "oracleBackupProgram",
          "isMut": false,
          "isSigner": false
        },
        {
          "name": "cancelAccounts",
          "accounts": [
            {
              "name": "pricing",
              "isMut": false,
              "isSigner": false
            },
            {
              "name": "state",
              "isMut": false,
              "isSigner": false
            },
            {
              "name": "crossMarginAccount",
              "isMut": true,
              "isSigner": false
            },
            {
              "name": "dexProgram",
              "isMut": false,
              "isSigner": false
            },
            {
              "name": "serumAuthority",
              "isMut": false,
              "isSigner": false
            },
            {
              "name": "openOrders",
              "isMut": true,
              "isSigner": false
            },
            {
              "name": "market",
              "isMut": true,
              "isSigner": false
            },
            {
              "name": "bids",
              "isMut": true,
              "isSigner": false
            },
            {
              "name": "asks",
              "isMut": true,
              "isSigner": false
            },
            {
              "name": "eventQueue",
              "isMut": true,
              "isSigner": false
            }
          ]
        }
      ],
      "args": [
        {
          "name": "asset",
          "type": {
            "defined": "Asset"
          }
        }
      ]
    },
    {
      "name": "forceCancelOrdersV2",
      "accounts": [
        {
          "name": "oracle",
          "isMut": false,
          "isSigner": false
        },
        {
          "name": "oracleBackupFeed",
          "isMut": false,
          "isSigner": false
        },
        {
          "name": "oracleBackupProgram",
          "isMut": false,
          "isSigner": false
        },
        {
          "name": "cancelAccounts",
          "accounts": [
            {
              "name": "pricing",
              "isMut": false,
              "isSigner": false
            },
            {
              "name": "state",
              "isMut": false,
              "isSigner": false
            },
            {
              "name": "marginAccount",
              "isMut": true,
              "isSigner": false
            },
            {
              "name": "dexProgram",
              "isMut": false,
              "isSigner": false
            },
            {
              "name": "serumAuthority",
              "isMut": false,
              "isSigner": false
            },
            {
              "name": "openOrders",
              "isMut": true,
              "isSigner": false
            },
            {
              "name": "market",
              "isMut": true,
              "isSigner": false
            },
            {
              "name": "bids",
              "isMut": true,
              "isSigner": false
            },
            {
              "name": "asks",
              "isMut": true,
              "isSigner": false
            },
            {
              "name": "eventQueue",
              "isMut": true,
              "isSigner": false
            }
          ]
        }
      ],
      "args": []
    },
    {
      "name": "forceCancelOrders",
      "accounts": [
        {
          "name": "greeks",
          "isMut": false,
          "isSigner": false
        },
        {
          "name": "oracle",
          "isMut": false,
          "isSigner": false
        },
        {
          "name": "oracleBackupFeed",
          "isMut": false,
          "isSigner": false
        },
        {
          "name": "oracleBackupProgram",
          "isMut": false,
          "isSigner": false
        },
        {
          "name": "cancelAccounts",
          "accounts": [
            {
              "name": "zetaGroup",
              "isMut": false,
              "isSigner": false
            },
            {
              "name": "state",
              "isMut": false,
              "isSigner": false
            },
            {
              "name": "marginAccount",
              "isMut": true,
              "isSigner": false
            },
            {
              "name": "dexProgram",
              "isMut": false,
              "isSigner": false
            },
            {
              "name": "serumAuthority",
              "isMut": false,
              "isSigner": false
            },
            {
              "name": "openOrders",
              "isMut": true,
              "isSigner": false
            },
            {
              "name": "market",
              "isMut": true,
              "isSigner": false
            },
            {
              "name": "bids",
              "isMut": true,
              "isSigner": false
            },
            {
              "name": "asks",
              "isMut": true,
              "isSigner": false
            },
            {
              "name": "eventQueue",
              "isMut": true,
              "isSigner": false
            }
          ]
        }
      ],
      "args": []
    },
    {
      "name": "crankEventQueueV3",
      "docs": [
        "The only events that need to be cranked are maker fills."
      ],
      "accounts": [
        {
          "name": "state",
          "isMut": false,
          "isSigner": false
        },
        {
          "name": "pricing",
          "isMut": false,
          "isSigner": false
        },
        {
          "name": "market",
          "isMut": true,
          "isSigner": false
        },
        {
          "name": "eventQueue",
          "isMut": true,
          "isSigner": false
        },
        {
          "name": "dexProgram",
          "isMut": false,
          "isSigner": false
        },
        {
          "name": "serumAuthority",
          "isMut": false,
          "isSigner": false
        },
        {
          "name": "perpSyncQueue",
          "isMut": true,
          "isSigner": false
        }
      ],
      "args": [
        {
          "name": "asset",
          "type": {
            "defined": "Asset"
          }
        }
      ]
    },
    {
      "name": "crankEventQueueV2",
      "docs": [
        "The only events that need to be cranked are maker fills."
      ],
      "accounts": [
        {
          "name": "state",
          "isMut": false,
          "isSigner": false
        },
        {
          "name": "pricing",
          "isMut": false,
          "isSigner": false
        },
        {
          "name": "market",
          "isMut": true,
          "isSigner": false
        },
        {
          "name": "eventQueue",
          "isMut": true,
          "isSigner": false
        },
        {
          "name": "dexProgram",
          "isMut": false,
          "isSigner": false
        },
        {
          "name": "serumAuthority",
          "isMut": false,
          "isSigner": false
        },
        {
          "name": "perpSyncQueue",
          "isMut": true,
          "isSigner": false
        }
      ],
      "args": [
        {
          "name": "asset",
          "type": {
            "defined": "Asset"
          }
        }
      ]
    },
    {
      "name": "crankEventQueue",
      "docs": [
        "The only events that need to be cranked are maker fills."
      ],
      "accounts": [
        {
          "name": "state",
          "isMut": false,
          "isSigner": false
        },
        {
          "name": "zetaGroup",
          "isMut": false,
          "isSigner": false
        },
        {
          "name": "market",
          "isMut": true,
          "isSigner": false
        },
        {
          "name": "eventQueue",
          "isMut": true,
          "isSigner": false
        },
        {
          "name": "dexProgram",
          "isMut": false,
          "isSigner": false
        },
        {
          "name": "serumAuthority",
          "isMut": false,
          "isSigner": false
        }
      ],
      "args": []
    },
    {
      "name": "collectTreasuryFunds",
      "accounts": [
        {
          "name": "state",
          "isMut": false,
          "isSigner": false
        },
        {
          "name": "treasuryWallet",
          "isMut": true,
          "isSigner": false
        },
        {
          "name": "collectionTokenAccount",
          "isMut": true,
          "isSigner": false
        },
        {
          "name": "tokenProgram",
          "isMut": false,
          "isSigner": false
        },
        {
          "name": "admin",
          "isMut": false,
          "isSigner": true
        }
      ],
      "args": [
        {
          "name": "amount",
          "type": "u64"
        }
      ]
    },
    {
      "name": "treasuryMovement",
      "accounts": [
        {
          "name": "state",
          "isMut": false,
          "isSigner": false
        },
        {
          "name": "insuranceVault",
          "isMut": true,
          "isSigner": false
        },
        {
          "name": "treasuryWallet",
          "isMut": true,
          "isSigner": false
        },
        {
          "name": "referralsRewardsWallet",
          "isMut": true,
          "isSigner": false
        },
        {
          "name": "tokenProgram",
          "isMut": false,
          "isSigner": false
        },
        {
          "name": "admin",
          "isMut": false,
          "isSigner": true
        }
      ],
      "args": [
        {
          "name": "treasuryMovementType",
          "type": {
            "defined": "TreasuryMovementType"
          }
        },
        {
          "name": "amount",
          "type": "u64"
        }
      ]
    },
    {
      "name": "rebalanceInsuranceVaultV2",
      "accounts": [
        {
          "name": "state",
          "isMut": false,
          "isSigner": false
        },
        {
          "name": "pricing",
          "isMut": false,
          "isSigner": false
        },
        {
          "name": "zetaVault",
          "isMut": true,
          "isSigner": false
        },
        {
          "name": "insuranceVault",
          "isMut": true,
          "isSigner": false
        },
        {
          "name": "treasuryWallet",
          "isMut": true,
          "isSigner": false
        },
        {
          "name": "socializedLossAccount",
          "isMut": true,
          "isSigner": false
        },
        {
          "name": "tokenProgram",
          "isMut": false,
          "isSigner": false
        }
      ],
      "args": []
    },
    {
      "name": "rebalanceInsuranceVault",
      "accounts": [
        {
          "name": "state",
          "isMut": false,
          "isSigner": false
        },
        {
          "name": "zetaGroup",
          "isMut": false,
          "isSigner": false
        },
        {
          "name": "zetaVault",
          "isMut": true,
          "isSigner": false
        },
        {
          "name": "insuranceVault",
          "isMut": true,
          "isSigner": false
        },
        {
          "name": "treasuryWallet",
          "isMut": true,
          "isSigner": false
        },
        {
          "name": "socializedLossAccount",
          "isMut": true,
          "isSigner": false
        },
        {
          "name": "tokenProgram",
          "isMut": false,
          "isSigner": false
        }
      ],
      "args": []
    },
    {
      "name": "liquidateV3",
      "accounts": [
        {
          "name": "state",
          "isMut": false,
          "isSigner": false
        },
        {
          "name": "liquidator",
          "isMut": false,
          "isSigner": true
        },
        {
          "name": "liquidatorCrossMarginAccount",
          "isMut": true,
          "isSigner": false
        },
        {
          "name": "pricing",
          "isMut": false,
          "isSigner": false
        },
        {
          "name": "oracle",
          "isMut": false,
          "isSigner": false
        },
        {
          "name": "oracleBackupFeed",
          "isMut": false,
          "isSigner": false
        },
        {
          "name": "oracleBackupProgram",
          "isMut": false,
          "isSigner": false
        },
        {
          "name": "market",
          "isMut": false,
          "isSigner": false
        },
        {
          "name": "liquidatedCrossMarginAccount",
          "isMut": true,
          "isSigner": false
        }
      ],
      "args": [
        {
          "name": "asset",
          "type": {
            "defined": "Asset"
          }
        },
        {
          "name": "size",
          "type": "u64"
        }
      ]
    },
    {
      "name": "liquidateV2",
      "accounts": [
        {
          "name": "state",
          "isMut": false,
          "isSigner": false
        },
        {
          "name": "liquidator",
          "isMut": false,
          "isSigner": true
        },
        {
          "name": "liquidatorMarginAccount",
          "isMut": true,
          "isSigner": false
        },
        {
          "name": "pricing",
          "isMut": false,
          "isSigner": false
        },
        {
          "name": "oracle",
          "isMut": false,
          "isSigner": false
        },
        {
          "name": "oracleBackupFeed",
          "isMut": false,
          "isSigner": false
        },
        {
          "name": "oracleBackupProgram",
          "isMut": false,
          "isSigner": false
        },
        {
          "name": "market",
          "isMut": false,
          "isSigner": false
        },
        {
          "name": "liquidatedMarginAccount",
          "isMut": true,
          "isSigner": false
        }
      ],
      "args": [
        {
          "name": "size",
          "type": "u64"
        }
      ]
    },
    {
      "name": "liquidate",
      "accounts": [
        {
          "name": "state",
          "isMut": false,
          "isSigner": false
        },
        {
          "name": "liquidator",
          "isMut": false,
          "isSigner": true
        },
        {
          "name": "liquidatorMarginAccount",
          "isMut": true,
          "isSigner": false
        },
        {
          "name": "greeks",
          "isMut": false,
          "isSigner": false
        },
        {
          "name": "oracle",
          "isMut": false,
          "isSigner": false
        },
        {
          "name": "oracleBackupFeed",
          "isMut": false,
          "isSigner": false
        },
        {
          "name": "oracleBackupProgram",
          "isMut": false,
          "isSigner": false
        },
        {
          "name": "market",
          "isMut": false,
          "isSigner": false
        },
        {
          "name": "zetaGroup",
          "isMut": false,
          "isSigner": false
        },
        {
          "name": "liquidatedMarginAccount",
          "isMut": true,
          "isSigner": false
        }
      ],
      "args": [
        {
          "name": "size",
          "type": "u64"
        }
      ]
    },
    {
      "name": "burnVaultTokens",
      "accounts": [
        {
          "name": "state",
          "isMut": false,
          "isSigner": false
        },
        {
          "name": "mint",
          "isMut": true,
          "isSigner": false
        },
        {
          "name": "vault",
          "isMut": true,
          "isSigner": false
        },
        {
          "name": "serumAuthority",
          "isMut": false,
          "isSigner": false
        },
        {
          "name": "tokenProgram",
          "isMut": false,
          "isSigner": false
        }
      ],
      "args": []
    },
    {
      "name": "settleDexFunds",
      "accounts": [
        {
          "name": "state",
          "isMut": false,
          "isSigner": false
        },
        {
          "name": "market",
          "isMut": true,
          "isSigner": false
        },
        {
          "name": "zetaBaseVault",
          "isMut": true,
          "isSigner": false
        },
        {
          "name": "zetaQuoteVault",
          "isMut": true,
          "isSigner": false
        },
        {
          "name": "dexBaseVault",
          "isMut": true,
          "isSigner": false
        },
        {
          "name": "dexQuoteVault",
          "isMut": true,
          "isSigner": false
        },
        {
          "name": "vaultOwner",
          "isMut": false,
          "isSigner": false
        },
        {
          "name": "mintAuthority",
          "isMut": false,
          "isSigner": false
        },
        {
          "name": "serumAuthority",
          "isMut": false,
          "isSigner": false
        },
        {
          "name": "dexProgram",
          "isMut": false,
          "isSigner": false
        },
        {
          "name": "tokenProgram",
          "isMut": false,
          "isSigner": false
        }
      ],
      "args": []
    },
    {
      "name": "positionMovement",
      "accounts": [
        {
          "name": "state",
          "isMut": false,
          "isSigner": false
        },
        {
          "name": "zetaGroup",
          "isMut": false,
          "isSigner": false
        },
        {
          "name": "marginAccount",
          "isMut": true,
          "isSigner": false
        },
        {
          "name": "spreadAccount",
          "isMut": true,
          "isSigner": false
        },
        {
          "name": "authority",
          "isMut": false,
          "isSigner": true
        },
        {
          "name": "greeks",
          "isMut": false,
          "isSigner": false
        },
        {
          "name": "oracle",
          "isMut": false,
          "isSigner": false
        },
        {
          "name": "oracleBackupFeed",
          "isMut": false,
          "isSigner": false
        },
        {
          "name": "oracleBackupProgram",
          "isMut": false,
          "isSigner": false
        }
      ],
      "args": [
        {
          "name": "movementType",
          "type": {
            "defined": "MovementType"
          }
        },
        {
          "name": "movements",
          "type": {
            "vec": {
              "defined": "PositionMovementArg"
            }
          }
        }
      ]
    },
    {
      "name": "transferExcessSpreadBalance",
      "accounts": [
        {
          "name": "zetaGroup",
          "isMut": false,
          "isSigner": false
        },
        {
          "name": "marginAccount",
          "isMut": true,
          "isSigner": false
        },
        {
          "name": "spreadAccount",
          "isMut": true,
          "isSigner": false
        },
        {
          "name": "authority",
          "isMut": false,
          "isSigner": true
        }
      ],
      "args": []
    },
    {
      "name": "toggleMarketMaker",
      "accounts": [
        {
          "name": "state",
          "isMut": false,
          "isSigner": false
        },
        {
          "name": "admin",
          "isMut": false,
          "isSigner": true
        },
        {
          "name": "marginAccount",
          "isMut": true,
          "isSigner": false
        }
      ],
      "args": [
        {
          "name": "isMarketMaker",
          "type": "bool"
        }
      ]
    },
    {
      "name": "toggleMarketMakerV2",
      "accounts": [
        {
          "name": "state",
          "isMut": false,
          "isSigner": false
        },
        {
          "name": "admin",
          "isMut": false,
          "isSigner": true
        },
        {
          "name": "crossMarginAccount",
          "isMut": true,
          "isSigner": false
        }
      ],
      "args": [
        {
          "name": "isMarketMaker",
          "type": "bool"
        }
      ]
    },
    {
      "name": "initializeReferrerAccount",
      "accounts": [
        {
          "name": "referrer",
          "isMut": true,
          "isSigner": true
        },
        {
          "name": "referrerAccount",
          "isMut": true,
          "isSigner": false
        },
        {
          "name": "systemProgram",
          "isMut": false,
          "isSigner": false
        }
      ],
      "args": []
    },
    {
      "name": "referUser",
      "accounts": [
        {
          "name": "user",
          "isMut": true,
          "isSigner": true
        },
        {
          "name": "referrerAccount",
          "isMut": false,
          "isSigner": false
        },
        {
          "name": "referralAccount",
          "isMut": true,
          "isSigner": false
        },
        {
          "name": "systemProgram",
          "isMut": false,
          "isSigner": false
        }
      ],
      "args": []
    },
    {
      "name": "initializeReferrerAlias",
      "accounts": [
        {
          "name": "referrer",
          "isMut": true,
          "isSigner": true
        },
        {
          "name": "referrerAlias",
          "isMut": true,
          "isSigner": false
        },
        {
          "name": "referrerAccount",
          "isMut": true,
          "isSigner": false
        },
        {
          "name": "systemProgram",
          "isMut": false,
          "isSigner": false
        }
      ],
      "args": [
        {
          "name": "alias",
          "type": "string"
        }
      ]
    },
    {
      "name": "setReferralsRewards",
      "accounts": [
        {
          "name": "state",
          "isMut": false,
          "isSigner": false
        },
        {
          "name": "referralsAdmin",
          "isMut": false,
          "isSigner": true
        }
      ],
      "args": [
        {
          "name": "args",
          "type": {
            "vec": {
              "defined": "SetReferralsRewardsArgs"
            }
          }
        }
      ]
    },
    {
      "name": "claimReferralsRewards",
      "accounts": [
        {
          "name": "state",
          "isMut": false,
          "isSigner": false
        },
        {
          "name": "referralsRewardsWallet",
          "isMut": true,
          "isSigner": false
        },
        {
          "name": "userReferralsAccount",
          "isMut": true,
          "isSigner": false
        },
        {
          "name": "userTokenAccount",
          "isMut": true,
          "isSigner": false
        },
        {
          "name": "tokenProgram",
          "isMut": false,
          "isSigner": false
        },
        {
          "name": "user",
          "isMut": false,
          "isSigner": true
        }
      ],
      "args": []
    },
    {
      "name": "editDelegatedPubkeyV2",
      "accounts": [
        {
          "name": "state",
          "isMut": false,
          "isSigner": false
        },
        {
          "name": "crossMarginAccount",
          "isMut": true,
          "isSigner": false
        },
        {
          "name": "tokenProgram",
          "isMut": false,
          "isSigner": false
        },
        {
          "name": "authority",
          "isMut": false,
          "isSigner": true
        }
      ],
      "args": [
        {
          "name": "newKey",
          "type": "publicKey"
        }
      ]
    },
    {
      "name": "editDelegatedPubkey",
      "accounts": [
        {
          "name": "state",
          "isMut": false,
          "isSigner": false
        },
        {
          "name": "zetaGroup",
          "isMut": false,
          "isSigner": false
        },
        {
          "name": "marginAccount",
          "isMut": true,
          "isSigner": false
        },
        {
          "name": "tokenProgram",
          "isMut": false,
          "isSigner": false
        },
        {
          "name": "authority",
          "isMut": false,
          "isSigner": true
        }
      ],
      "args": [
        {
          "name": "newKey",
          "type": "publicKey"
        }
      ]
    },
    {
      "name": "modifyAsset",
      "accounts": [
        {
          "name": "state",
          "isMut": false,
          "isSigner": false
        },
        {
          "name": "zetaGroup",
          "isMut": true,
          "isSigner": false
        },
        {
          "name": "admin",
          "isMut": false,
          "isSigner": true
        },
        {
          "name": "newOracle",
          "isMut": false,
          "isSigner": false
        },
        {
          "name": "newBackupOracle",
          "isMut": false,
          "isSigner": false
        },
        {
          "name": "oracleBackupProgram",
          "isMut": false,
          "isSigner": false
        }
      ],
      "args": [
        {
          "name": "newAsset",
          "type": {
            "defined": "Asset"
          }
        }
      ]
    },
    {
      "name": "resetNumFlexUnderlyings",
      "accounts": [
        {
          "name": "state",
          "isMut": true,
          "isSigner": false
        },
        {
          "name": "admin",
          "isMut": false,
          "isSigner": true
        }
      ],
      "args": []
    }
  ],
  "accounts": [
    {
      "name": "pricing",
      "type": {
        "kind": "struct",
        "fields": [
          {
            "name": "nonce",
            "type": "u8"
          },
          {
            "name": "markPrices",
            "type": {
              "array": [
                "u64",
                5
              ]
            }
          },
          {
            "name": "markPricesPadding",
            "type": {
              "array": [
                "u64",
                20
              ]
            }
          },
          {
            "name": "updateTimestamps",
            "type": {
              "array": [
                "u64",
                5
              ]
            }
          },
          {
            "name": "updateTimestampsPadding",
            "type": {
              "array": [
                "u64",
                20
              ]
            }
          },
          {
            "name": "fundingDeltas",
            "type": {
              "array": [
                {
                  "defined": "AnchorDecimal"
                },
                5
              ]
            }
          },
          {
            "name": "fundingDeltasPadding",
            "type": {
              "array": [
                {
                  "defined": "AnchorDecimal"
                },
                20
              ]
            }
          },
          {
            "name": "latestFundingRates",
            "type": {
              "array": [
                {
                  "defined": "AnchorDecimal"
                },
                5
              ]
            }
          },
          {
            "name": "latestFundingRatesPadding",
            "type": {
              "array": [
                {
                  "defined": "AnchorDecimal"
                },
                20
              ]
            }
          },
          {
            "name": "latestMidpoints",
            "type": {
              "array": [
                "u64",
                5
              ]
            }
          },
          {
            "name": "latestMidpointsPadding",
            "type": {
              "array": [
                "u64",
                20
              ]
            }
          },
          {
            "name": "oracles",
            "type": {
              "array": [
                "publicKey",
                5
              ]
            }
          },
          {
            "name": "oraclesPadding",
            "type": {
              "array": [
                "publicKey",
                20
              ]
            }
          },
          {
            "name": "oracleBackupFeeds",
            "type": {
              "array": [
                "publicKey",
                5
              ]
            }
          },
          {
            "name": "oracleBackupFeedsPadding",
            "type": {
              "array": [
                "publicKey",
                20
              ]
            }
          },
          {
            "name": "markets",
            "type": {
              "array": [
                "publicKey",
                5
              ]
            }
          },
          {
            "name": "marketsPadding",
            "type": {
              "array": [
                "publicKey",
                20
              ]
            }
          },
          {
            "name": "perpSyncQueues",
            "type": {
              "array": [
                "publicKey",
                5
              ]
            }
          },
          {
            "name": "perpSyncQueuesPadding",
            "type": {
              "array": [
                "publicKey",
                20
              ]
            }
          },
          {
            "name": "perpParameters",
            "type": {
              "array": [
                {
                  "defined": "PerpParameters"
                },
                5
              ]
            }
          },
          {
            "name": "perpParametersPadding",
            "type": {
              "array": [
                {
                  "defined": "PerpParameters"
                },
                20
              ]
            }
          },
          {
            "name": "marginParameters",
            "type": {
              "array": [
                {
                  "defined": "MarginParameters"
                },
                5
              ]
            }
          },
          {
            "name": "marginParametersPadding",
            "type": {
              "array": [
                {
                  "defined": "MarginParameters"
                },
                20
              ]
            }
          },
          {
            "name": "products",
            "type": {
              "array": [
                {
                  "defined": "Product"
                },
                5
              ]
            }
          },
          {
            "name": "productsPadding",
            "type": {
              "array": [
                {
                  "defined": "Product"
                },
                20
              ]
            }
          },
          {
            "name": "zetaGroupKeys",
            "type": {
              "array": [
                "publicKey",
                5
              ]
            }
          },
          {
            "name": "zetaGroupKeysPadding",
            "type": {
              "array": [
                "publicKey",
                20
              ]
            }
          },
          {
            "name": "totalInsuranceVaultDeposits",
            "type": "u64"
          },
          {
            "name": "lastWithdrawTimestamp",
            "type": "u64"
          },
          {
            "name": "netOutflowSum",
            "type": "i64"
          },
          {
            "name": "padding",
            "type": {
              "array": [
                "u8",
                2732
              ]
            }
          }
        ]
      }
    },
    {
      "name": "greeks",
      "type": {
        "kind": "struct",
        "fields": [
          {
            "name": "nonce",
            "type": "u8"
          },
          {
            "name": "markPrices",
            "type": {
              "array": [
                "u64",
                46
              ]
            }
          },
          {
            "name": "markPricesPadding",
            "type": {
              "array": [
                "u64",
                91
              ]
            }
          },
          {
            "name": "perpMarkPrice",
            "type": "u64"
          },
          {
            "name": "productGreeks",
            "type": {
              "array": [
                {
                  "defined": "ProductGreeks"
                },
                22
              ]
            }
          },
          {
            "name": "productGreeksPadding",
            "type": {
              "array": [
                {
                  "defined": "ProductGreeks"
                },
                44
              ]
            }
          },
          {
            "name": "updateTimestamp",
            "type": {
              "array": [
                "u64",
                2
              ]
            }
          },
          {
            "name": "updateTimestampPadding",
            "type": {
              "array": [
                "u64",
                4
              ]
            }
          },
          {
            "name": "retreatExpirationTimestamp",
            "type": {
              "array": [
                "u64",
                2
              ]
            }
          },
          {
            "name": "retreatExpirationTimestampPadding",
            "type": {
              "array": [
                "u64",
                4
              ]
            }
          },
          {
            "name": "interestRate",
            "type": {
              "array": [
                "i64",
                2
              ]
            }
          },
          {
            "name": "interestRatePadding",
            "type": {
              "array": [
                "i64",
                4
              ]
            }
          },
          {
            "name": "nodes",
            "type": {
              "array": [
                "u64",
                5
              ]
            }
          },
          {
            "name": "volatility",
            "type": {
              "array": [
                "u64",
                10
              ]
            }
          },
          {
            "name": "volatilityPadding",
            "type": {
              "array": [
                "u64",
                20
              ]
            }
          },
          {
            "name": "nodeKeys",
            "type": {
              "array": [
                "publicKey",
                138
              ]
            }
          },
          {
            "name": "haltForcePricing",
            "type": {
              "array": [
                "bool",
                6
              ]
            }
          },
          {
            "name": "perpUpdateTimestamp",
            "type": "u64"
          },
          {
            "name": "perpFundingDelta",
            "type": {
              "defined": "AnchorDecimal"
            }
          },
          {
            "name": "perpLatestFundingRate",
            "type": {
              "defined": "AnchorDecimal"
            }
          },
          {
            "name": "perpLatestMidpoint",
            "type": "u64"
          },
          {
            "name": "padding",
            "type": {
              "array": [
                "u8",
                1593
              ]
            }
          }
        ]
      }
    },
    {
      "name": "marketIndexes",
      "type": {
        "kind": "struct",
        "fields": [
          {
            "name": "nonce",
            "type": "u8"
          },
          {
            "name": "initialized",
            "type": "bool"
          },
          {
            "name": "indexes",
            "type": {
              "array": [
                "u8",
                138
              ]
            }
          }
        ]
      }
    },
    {
      "name": "openOrdersMap",
      "type": {
        "kind": "struct",
        "fields": [
          {
            "name": "userKey",
            "type": "publicKey"
          }
        ]
      }
    },
    {
      "name": "state",
      "type": {
        "kind": "struct",
        "fields": [
          {
            "name": "admin",
            "type": "publicKey"
          },
          {
            "name": "stateNonce",
            "type": "u8"
          },
          {
            "name": "serumNonce",
            "type": "u8"
          },
          {
            "name": "mintAuthNonce",
            "type": "u8"
          },
          {
            "name": "numUnderlyings",
            "type": "u8"
          },
          {
            "name": "numFlexUnderlyings",
            "type": "u8"
          },
          {
            "name": "null",
            "type": {
              "array": [
                "u8",
                7
              ]
            }
          },
          {
            "name": "strikeInitializationThresholdSeconds",
            "type": "u32"
          },
          {
            "name": "pricingFrequencySeconds",
            "type": "u32"
          },
          {
            "name": "liquidatorLiquidationPercentage",
            "type": "u32"
          },
          {
            "name": "insuranceVaultLiquidationPercentage",
            "type": "u32"
          },
          {
            "name": "nativeD1TradeFeePercentage",
            "type": "u64"
          },
          {
            "name": "nativeD1UnderlyingFeePercentage",
            "type": "u64"
          },
          {
            "name": "nativeWhitelistUnderlyingFeePercentage",
            "type": "u64"
          },
          {
            "name": "nativeDepositLimit",
            "type": "u64"
          },
          {
            "name": "expirationThresholdSeconds",
            "type": "u32"
          },
          {
            "name": "positionMovementFeeBps",
            "type": "u8"
          },
          {
            "name": "marginConcessionPercentage",
            "type": "u8"
          },
          {
            "name": "treasuryWalletNonce",
            "type": "u8"
          },
          {
            "name": "nativeOptionTradeFeePercentage",
            "type": "u64"
          },
          {
            "name": "nativeOptionUnderlyingFeePercentage",
            "type": "u64"
          },
          {
            "name": "referralsAdmin",
            "type": "publicKey"
          },
          {
            "name": "referralsRewardsWalletNonce",
            "type": "u8"
          },
          {
            "name": "maxPerpDeltaAge",
            "type": "u16"
          },
          {
            "name": "secondaryAdmin",
            "type": "publicKey"
          },
          {
            "name": "vaultNonce",
            "type": "u8"
          },
          {
            "name": "insuranceVaultNonce",
            "type": "u8"
          },
          {
            "name": "deprecatedTotalInsuranceVaultDeposits",
            "type": "u64"
          },
          {
            "name": "nativeWithdrawLimit",
            "type": "u64"
          },
          {
            "name": "withdrawLimitEpochSeconds",
            "type": "u32"
          },
          {
            "name": "nativeOpenInterestLimit",
            "type": "u64"
          },
          {
            "name": "haltStates",
            "type": {
              "array": [
                {
                  "defined": "HaltStateV2"
                },
                5
              ]
            }
          },
          {
            "name": "haltStatesPadding",
            "type": {
              "array": [
                {
                  "defined": "HaltStateV2"
                },
                20
              ]
            }
          },
          {
            "name": "padding",
            "type": {
              "array": [
                "u8",
                338
              ]
            }
          }
        ]
      }
    },
    {
      "name": "underlying",
      "type": {
        "kind": "struct",
        "fields": [
          {
            "name": "mint",
            "type": "publicKey"
          }
        ]
      }
    },
    {
      "name": "settlementAccount",
      "type": {
        "kind": "struct",
        "fields": [
          {
            "name": "settlementPrice",
            "type": "u64"
          },
          {
            "name": "strikes",
            "type": {
              "array": [
                "u64",
                23
              ]
            }
          }
        ]
      }
    },
    {
      "name": "perpSyncQueue",
      "type": {
        "kind": "struct",
        "fields": [
          {
            "name": "nonce",
            "type": "u8"
          },
          {
            "name": "head",
            "type": "u16"
          },
          {
            "name": "length",
            "type": "u16"
          },
          {
            "name": "queue",
            "type": {
              "array": [
                {
                  "defined": "AnchorDecimal"
                },
                600
              ]
            }
          }
        ]
      }
    },
    {
      "name": "zetaGroup",
      "type": {
        "kind": "struct",
        "fields": [
          {
            "name": "nonce",
            "type": "u8"
          },
          {
            "name": "noncePadding",
            "type": {
              "array": [
                "u8",
                2
              ]
            }
          },
          {
            "name": "frontExpiryIndex",
            "type": "u8"
          },
          {
            "name": "haltState",
            "type": {
              "defined": "HaltState"
            }
          },
          {
            "name": "underlyingMint",
            "type": "publicKey"
          },
          {
            "name": "oracle",
            "type": "publicKey"
          },
          {
            "name": "greeks",
            "type": "publicKey"
          },
          {
            "name": "pricingParameters",
            "type": {
              "defined": "PricingParameters"
            }
          },
          {
            "name": "marginParameters",
            "type": {
              "defined": "MarginParameters"
            }
          },
          {
            "name": "marginParametersPadding",
            "type": {
              "array": [
                "u8",
                104
              ]
            }
          },
          {
            "name": "products",
            "type": {
              "array": [
                {
                  "defined": "Product"
                },
                46
              ]
            }
          },
          {
            "name": "productsPadding",
            "type": {
              "array": [
                {
                  "defined": "Product"
                },
                91
              ]
            }
          },
          {
            "name": "perp",
            "type": {
              "defined": "Product"
            }
          },
          {
            "name": "expirySeries",
            "type": {
              "array": [
                {
                  "defined": "ExpirySeries"
                },
                2
              ]
            }
          },
          {
            "name": "expirySeriesPadding",
            "type": {
              "array": [
                {
                  "defined": "ExpirySeries"
                },
                4
              ]
            }
          },
          {
            "name": "deprecatedPadding",
            "type": {
              "array": [
                "u8",
                8
              ]
            }
          },
          {
            "name": "asset",
            "type": {
              "defined": "Asset"
            }
          },
          {
            "name": "expiryIntervalSeconds",
            "type": "u32"
          },
          {
            "name": "newExpiryThresholdSeconds",
            "type": "u32"
          },
          {
            "name": "perpParameters",
            "type": {
              "defined": "PerpParameters"
            }
          },
          {
            "name": "perpSyncQueue",
            "type": "publicKey"
          },
          {
            "name": "oracleBackupFeed",
            "type": "publicKey"
          },
          {
            "name": "perpsOnly",
            "type": "bool"
          },
          {
            "name": "flexUnderlying",
            "type": "bool"
          },
          {
            "name": "padding",
            "type": {
              "array": [
                "u8",
                964
              ]
            }
          }
        ]
      }
    },
    {
      "name": "marketNode",
      "type": {
        "kind": "struct",
        "fields": [
          {
            "name": "index",
            "type": "u8"
          },
          {
            "name": "nonce",
            "type": "u8"
          },
          {
            "name": "nodeUpdates",
            "type": {
              "array": [
                "i64",
                5
              ]
            }
          },
          {
            "name": "interestUpdate",
            "type": "i64"
          }
        ]
      }
    },
    {
      "name": "spreadAccount",
      "type": {
        "kind": "struct",
        "fields": [
          {
            "name": "authority",
            "type": "publicKey"
          },
          {
            "name": "nonce",
            "type": "u8"
          },
          {
            "name": "balance",
            "type": "u64"
          },
          {
            "name": "seriesExpiry",
            "type": {
              "array": [
                "u64",
                5
              ]
            }
          },
          {
            "name": "seriesExpiryPadding",
            "type": "u64"
          },
          {
            "name": "positions",
            "type": {
              "array": [
                {
                  "defined": "Position"
                },
                46
              ]
            }
          },
          {
            "name": "positionsPadding",
            "type": {
              "array": [
                {
                  "defined": "Position"
                },
                92
              ]
            }
          },
          {
            "name": "asset",
            "type": {
              "defined": "Asset"
            }
          },
          {
            "name": "padding",
            "type": {
              "array": [
                "u8",
                262
              ]
            }
          }
        ]
      }
    },
    {
      "name": "crossMarginAccountManager",
      "type": {
        "kind": "struct",
        "fields": [
          {
            "name": "nonce",
            "type": "u8"
          },
          {
            "name": "authority",
            "type": "publicKey"
          },
          {
            "name": "accounts",
            "type": {
              "array": [
                {
                  "defined": "CrossMarginAccountInfo"
                },
                256
              ]
            }
          }
        ]
      }
    },
    {
      "name": "crossMarginAccount",
      "type": {
        "kind": "struct",
        "fields": [
          {
            "name": "authority",
            "type": "publicKey"
          },
          {
            "name": "delegatedPubkey",
            "type": "publicKey"
          },
          {
            "name": "balance",
            "type": "u64"
          },
          {
            "name": "nonce",
            "type": "u8"
          },
          {
            "name": "forceCancelFlag",
            "type": "bool"
          },
          {
            "name": "accountType",
            "type": {
              "defined": "MarginAccountType"
            }
          },
          {
            "name": "openOrdersNonces",
            "type": {
              "array": [
                "u8",
                5
              ]
            }
          },
          {
            "name": "openOrdersNoncesPadding",
            "type": {
              "array": [
                "u8",
                20
              ]
            }
          },
          {
            "name": "rebalanceAmount",
            "type": "i64"
          },
          {
            "name": "lastFundingDeltas",
            "type": {
              "array": [
                {
                  "defined": "AnchorDecimal"
                },
                5
              ]
            }
          },
          {
            "name": "lastFundingDeltasPadding",
            "type": {
              "array": [
                {
                  "defined": "AnchorDecimal"
                },
                20
              ]
            }
          },
          {
            "name": "productLedgers",
            "type": {
              "array": [
                {
                  "defined": "ProductLedger"
                },
                5
              ]
            }
          },
          {
            "name": "productLedgersPadding",
            "type": {
              "array": [
                {
                  "defined": "ProductLedger"
                },
                20
              ]
            }
          },
          {
            "name": "padding",
            "type": {
              "array": [
                "u8",
                2000
              ]
            }
          }
        ]
      }
    },
    {
      "name": "marginAccount",
      "type": {
        "kind": "struct",
        "fields": [
          {
            "name": "authority",
            "type": "publicKey"
          },
          {
            "name": "nonce",
            "type": "u8"
          },
          {
            "name": "balance",
            "type": "u64"
          },
          {
            "name": "forceCancelFlag",
            "type": "bool"
          },
          {
            "name": "openOrdersNonce",
            "type": {
              "array": [
                "u8",
                138
              ]
            }
          },
          {
            "name": "seriesExpiry",
            "type": {
              "array": [
                "u64",
                5
              ]
            }
          },
          {
            "name": "seriesExpiryPadding",
            "type": "u64"
          },
          {
            "name": "productLedgers",
            "type": {
              "array": [
                {
                  "defined": "ProductLedger"
                },
                46
              ]
            }
          },
          {
            "name": "productLedgersPadding",
            "type": {
              "array": [
                {
                  "defined": "ProductLedger"
                },
                91
              ]
            }
          },
          {
            "name": "perpProductLedger",
            "type": {
              "defined": "ProductLedger"
            }
          },
          {
            "name": "rebalanceAmount",
            "type": "i64"
          },
          {
            "name": "asset",
            "type": {
              "defined": "Asset"
            }
          },
          {
            "name": "accountType",
            "type": {
              "defined": "MarginAccountType"
            }
          },
          {
            "name": "lastFundingDelta",
            "type": {
              "defined": "AnchorDecimal"
            }
          },
          {
            "name": "delegatedPubkey",
            "type": "publicKey"
          },
          {
            "name": "padding",
            "type": {
              "array": [
                "u8",
                338
              ]
            }
          }
        ]
      }
    },
    {
      "name": "socializedLossAccount",
      "type": {
        "kind": "struct",
        "fields": [
          {
            "name": "nonce",
            "type": "u8"
          },
          {
            "name": "overbankruptAmount",
            "type": "u64"
          }
        ]
      }
    },
    {
      "name": "whitelistDepositAccount",
      "type": {
        "kind": "struct",
        "fields": [
          {
            "name": "nonce",
            "type": "u8"
          },
          {
            "name": "userKey",
            "type": "publicKey"
          }
        ]
      }
    },
    {
      "name": "whitelistInsuranceAccount",
      "type": {
        "kind": "struct",
        "fields": [
          {
            "name": "nonce",
            "type": "u8"
          },
          {
            "name": "userKey",
            "type": "publicKey"
          }
        ]
      }
    },
    {
      "name": "insuranceDepositAccount",
      "type": {
        "kind": "struct",
        "fields": [
          {
            "name": "nonce",
            "type": "u8"
          },
          {
            "name": "amount",
            "type": "u64"
          }
        ]
      }
    },
    {
      "name": "whitelistTradingFeesAccount",
      "type": {
        "kind": "struct",
        "fields": [
          {
            "name": "nonce",
            "type": "u8"
          },
          {
            "name": "userKey",
            "type": "publicKey"
          }
        ]
      }
    },
    {
      "name": "referrerAccount",
      "type": {
        "kind": "struct",
        "fields": [
          {
            "name": "nonce",
            "type": "u8"
          },
          {
            "name": "hasAlias",
            "type": "bool"
          },
          {
            "name": "referrer",
            "type": "publicKey"
          },
          {
            "name": "pendingRewards",
            "type": "u64"
          },
          {
            "name": "claimedRewards",
            "type": "u64"
          }
        ]
      }
    },
    {
      "name": "referralAccount",
      "type": {
        "kind": "struct",
        "fields": [
          {
            "name": "nonce",
            "type": "u8"
          },
          {
            "name": "referrer",
            "type": "publicKey"
          },
          {
            "name": "user",
            "type": "publicKey"
          },
          {
            "name": "timestamp",
            "type": "u64"
          },
          {
            "name": "pendingRewards",
            "type": "u64"
          },
          {
            "name": "claimedRewards",
            "type": "u64"
          }
        ]
      }
    },
    {
      "name": "referrerAlias",
      "type": {
        "kind": "struct",
        "fields": [
          {
            "name": "nonce",
            "type": "u8"
          },
          {
            "name": "alias",
            "type": {
              "array": [
                "u8",
                15
              ]
            }
          },
          {
            "name": "referrer",
            "type": "publicKey"
          }
        ]
      }
    }
  ],
  "types": [
    {
      "name": "ProductGreeks",
      "type": {
        "kind": "struct",
        "fields": [
          {
            "name": "delta",
            "type": "u64"
          },
          {
            "name": "vega",
            "type": {
              "defined": "AnchorDecimal"
            }
          },
          {
            "name": "volatility",
            "type": {
              "defined": "AnchorDecimal"
            }
          }
        ]
      }
    },
    {
      "name": "AnchorDecimal",
      "type": {
        "kind": "struct",
        "fields": [
          {
            "name": "flags",
            "type": "u32"
          },
          {
            "name": "hi",
            "type": "u32"
          },
          {
            "name": "lo",
            "type": "u32"
          },
          {
            "name": "mid",
            "type": "u32"
          }
        ]
      }
    },
    {
      "name": "HaltStateV2",
      "type": {
        "kind": "struct",
        "fields": [
          {
            "name": "halted",
            "type": "bool"
          },
          {
            "name": "timestamp",
            "type": "u64"
          },
          {
            "name": "spotPrice",
            "type": "u64"
          },
          {
            "name": "marketCleaned",
            "type": "bool"
          }
        ]
      }
    },
    {
      "name": "HaltState",
      "type": {
        "kind": "struct",
        "fields": [
          {
            "name": "halted",
            "type": "bool"
          },
          {
            "name": "spotPrice",
            "type": "u64"
          },
          {
            "name": "timestamp",
            "type": "u64"
          },
          {
            "name": "markPricesSet",
            "type": {
              "array": [
                "bool",
                2
              ]
            }
          },
          {
            "name": "markPricesSetPadding",
            "type": {
              "array": [
                "bool",
                3
              ]
            }
          },
          {
            "name": "perpMarkPriceSet",
            "type": "bool"
          },
          {
            "name": "marketNodesCleaned",
            "type": {
              "array": [
                "bool",
                2
              ]
            }
          },
          {
            "name": "marketNodesCleanedPadding",
            "type": {
              "array": [
                "bool",
                4
              ]
            }
          },
          {
            "name": "marketCleaned",
            "type": {
              "array": [
                "bool",
                46
              ]
            }
          },
          {
            "name": "marketCleanedPadding",
            "type": {
              "array": [
                "bool",
                91
              ]
            }
          },
          {
            "name": "perpMarketCleaned",
            "type": "bool"
          }
        ]
      }
    },
    {
      "name": "PricingParameters",
      "type": {
        "kind": "struct",
        "fields": [
          {
            "name": "optionTradeNormalizer",
            "type": {
              "defined": "AnchorDecimal"
            }
          },
          {
            "name": "futureTradeNormalizer",
            "type": {
              "defined": "AnchorDecimal"
            }
          },
          {
            "name": "maxVolatilityRetreat",
            "type": {
              "defined": "AnchorDecimal"
            }
          },
          {
            "name": "maxInterestRetreat",
            "type": {
              "defined": "AnchorDecimal"
            }
          },
          {
            "name": "maxDelta",
            "type": "u64"
          },
          {
            "name": "minDelta",
            "type": "u64"
          },
          {
            "name": "minVolatility",
            "type": "u64"
          },
          {
            "name": "maxVolatility",
            "type": "u64"
          },
          {
            "name": "minInterestRate",
            "type": "i64"
          },
          {
            "name": "maxInterestRate",
            "type": "i64"
          }
        ]
      }
    },
    {
      "name": "MarginParameters",
      "type": {
        "kind": "struct",
        "fields": [
          {
            "name": "futureMarginInitial",
            "type": "u64"
          },
          {
            "name": "futureMarginMaintenance",
            "type": "u64"
          }
        ]
      }
    },
    {
      "name": "PerpParameters",
      "type": {
        "kind": "struct",
        "fields": [
          {
            "name": "minFundingRatePercent",
            "type": "i64"
          },
          {
            "name": "maxFundingRatePercent",
            "type": "i64"
          },
          {
            "name": "impactCashDelta",
            "type": "u64"
          }
        ]
      }
    },
    {
      "name": "ExpirySeries",
      "type": {
        "kind": "struct",
        "fields": [
          {
            "name": "activeTs",
            "type": "u64"
          },
          {
            "name": "expiryTs",
            "type": "u64"
          },
          {
            "name": "dirty",
            "type": "bool"
          },
          {
            "name": "padding",
            "type": {
              "array": [
                "u8",
                15
              ]
            }
          }
        ]
      }
    },
    {
      "name": "Strike",
      "type": {
        "kind": "struct",
        "fields": [
          {
            "name": "isSet",
            "type": "bool"
          },
          {
            "name": "value",
            "type": "u64"
          }
        ]
      }
    },
    {
      "name": "Product",
      "type": {
        "kind": "struct",
        "fields": [
          {
            "name": "market",
            "type": "publicKey"
          },
          {
            "name": "strike",
            "type": {
              "defined": "Strike"
            }
          },
          {
            "name": "dirty",
            "type": "bool"
          },
          {
            "name": "kind",
            "type": {
              "defined": "Kind"
            }
          }
        ]
      }
    },
    {
      "name": "Position",
      "type": {
        "kind": "struct",
        "fields": [
          {
            "name": "size",
            "type": "i64"
          },
          {
            "name": "costOfTrades",
            "type": "u64"
          }
        ]
      }
    },
    {
      "name": "OrderState",
      "type": {
        "kind": "struct",
        "fields": [
          {
            "name": "closingOrders",
            "type": "u64"
          },
          {
            "name": "openingOrders",
            "type": {
              "array": [
                "u64",
                2
              ]
            }
          }
        ]
      }
    },
    {
      "name": "ProductLedger",
      "type": {
        "kind": "struct",
        "fields": [
          {
            "name": "position",
            "type": {
              "defined": "Position"
            }
          },
          {
            "name": "orderState",
            "type": {
              "defined": "OrderState"
            }
          }
        ]
      }
    },
    {
      "name": "CrossMarginAccountInfo",
      "type": {
        "kind": "struct",
        "fields": [
          {
            "name": "initialized",
            "type": "bool"
          },
          {
            "name": "name",
            "type": {
              "array": [
                "u8",
                10
              ]
            }
          }
        ]
      }
    },
    {
      "name": "HaltZetaGroupArgs",
      "type": {
        "kind": "struct",
        "fields": [
          {
            "name": "spotPrice",
            "type": "u64"
          },
          {
            "name": "timestamp",
            "type": "u64"
          }
        ]
      }
    },
    {
      "name": "HaltStateArgs",
      "type": {
        "kind": "struct",
        "fields": [
          {
            "name": "asset",
            "type": {
              "defined": "Asset"
            }
          },
          {
            "name": "spotPrice",
            "type": "u64"
          },
          {
            "name": "timestamp",
            "type": "u64"
          }
        ]
      }
    },
    {
      "name": "HaltArgs",
      "type": {
        "kind": "struct",
        "fields": [
          {
            "name": "spotPrices",
            "type": {
              "array": [
                "u64",
                5
              ]
            }
          },
          {
            "name": "timestamp",
            "type": "u64"
          }
        ]
      }
    },
    {
      "name": "UpdateVolatilityArgs",
      "type": {
        "kind": "struct",
        "fields": [
          {
            "name": "expiryIndex",
            "type": "u8"
          },
          {
            "name": "volatility",
            "type": {
              "array": [
                "u64",
                5
              ]
            }
          }
        ]
      }
    },
    {
      "name": "UpdateInterestRateArgs",
      "type": {
        "kind": "struct",
        "fields": [
          {
            "name": "expiryIndex",
            "type": "u8"
          },
          {
            "name": "interestRate",
            "type": "i64"
          }
        ]
      }
    },
    {
      "name": "SetReferralsRewardsArgs",
      "type": {
        "kind": "struct",
        "fields": [
          {
            "name": "referralsAccountKey",
            "type": "publicKey"
          },
          {
            "name": "pendingRewards",
            "type": "u64"
          },
          {
            "name": "overwrite",
            "type": "bool"
          }
        ]
      }
    },
    {
      "name": "ExpireSeriesOverrideArgs",
      "type": {
        "kind": "struct",
        "fields": [
          {
            "name": "settlementNonce",
            "type": "u8"
          },
          {
            "name": "settlementPrice",
            "type": "u64"
          }
        ]
      }
    },
    {
      "name": "InitializeMarketArgs",
      "type": {
        "kind": "struct",
        "fields": [
          {
            "name": "index",
            "type": "u8"
          },
          {
            "name": "marketNonce",
            "type": "u8"
          },
          {
            "name": "baseMintNonce",
            "type": "u8"
          },
          {
            "name": "quoteMintNonce",
            "type": "u8"
          },
          {
            "name": "zetaBaseVaultNonce",
            "type": "u8"
          },
          {
            "name": "zetaQuoteVaultNonce",
            "type": "u8"
          },
          {
            "name": "dexBaseVaultNonce",
            "type": "u8"
          },
          {
            "name": "dexQuoteVaultNonce",
            "type": "u8"
          },
          {
            "name": "vaultSignerNonce",
            "type": "u64"
          }
        ]
      }
    },
    {
      "name": "InitializeStateArgs",
      "type": {
        "kind": "struct",
        "fields": [
          {
            "name": "stateNonce",
            "type": "u8"
          },
          {
            "name": "serumNonce",
            "type": "u8"
          },
          {
            "name": "mintAuthNonce",
            "type": "u8"
          },
          {
            "name": "strikeInitializationThresholdSeconds",
            "type": "u32"
          },
          {
            "name": "pricingFrequencySeconds",
            "type": "u32"
          },
          {
            "name": "liquidatorLiquidationPercentage",
            "type": "u32"
          },
          {
            "name": "insuranceVaultLiquidationPercentage",
            "type": "u32"
          },
          {
            "name": "nativeD1TradeFeePercentage",
            "type": "u64"
          },
          {
            "name": "nativeD1UnderlyingFeePercentage",
            "type": "u64"
          },
          {
            "name": "nativeOptionTradeFeePercentage",
            "type": "u64"
          },
          {
            "name": "nativeOptionUnderlyingFeePercentage",
            "type": "u64"
          },
          {
            "name": "nativeWhitelistUnderlyingFeePercentage",
            "type": "u64"
          },
          {
            "name": "nativeDepositLimit",
            "type": "u64"
          },
          {
            "name": "expirationThresholdSeconds",
            "type": "u32"
          },
          {
            "name": "positionMovementFeeBps",
            "type": "u8"
          },
          {
            "name": "marginConcessionPercentage",
            "type": "u8"
          },
          {
            "name": "maxPerpDeltaAgeSeconds",
            "type": "u16"
          },
          {
            "name": "nativeWithdrawLimit",
            "type": "u64"
          },
          {
            "name": "withdrawLimitEpochSeconds",
            "type": "u32"
          },
          {
            "name": "nativeOpenInterestLimit",
            "type": "u64"
          }
        ]
      }
    },
    {
      "name": "InitializeMarketNodeArgs",
      "type": {
        "kind": "struct",
        "fields": [
          {
            "name": "nonce",
            "type": "u8"
          },
          {
            "name": "index",
            "type": "u8"
          }
        ]
      }
    },
    {
      "name": "OverrideExpiryArgs",
      "type": {
        "kind": "struct",
        "fields": [
          {
            "name": "expiryIndex",
            "type": "u8"
          },
          {
            "name": "activeTs",
            "type": "u64"
          },
          {
            "name": "expiryTs",
            "type": "u64"
          }
        ]
      }
    },
    {
      "name": "UpdateStateArgs",
      "type": {
        "kind": "struct",
        "fields": [
          {
            "name": "strikeInitializationThresholdSeconds",
            "type": "u32"
          },
          {
            "name": "pricingFrequencySeconds",
            "type": "u32"
          },
          {
            "name": "liquidatorLiquidationPercentage",
            "type": "u32"
          },
          {
            "name": "insuranceVaultLiquidationPercentage",
            "type": "u32"
          },
          {
            "name": "nativeD1TradeFeePercentage",
            "type": "u64"
          },
          {
            "name": "nativeD1UnderlyingFeePercentage",
            "type": "u64"
          },
          {
            "name": "nativeOptionTradeFeePercentage",
            "type": "u64"
          },
          {
            "name": "nativeOptionUnderlyingFeePercentage",
            "type": "u64"
          },
          {
            "name": "nativeWhitelistUnderlyingFeePercentage",
            "type": "u64"
          },
          {
            "name": "nativeDepositLimit",
            "type": "u64"
          },
          {
            "name": "expirationThresholdSeconds",
            "type": "u32"
          },
          {
            "name": "positionMovementFeeBps",
            "type": "u8"
          },
          {
            "name": "marginConcessionPercentage",
            "type": "u8"
          },
          {
            "name": "maxPerpDeltaAgeSeconds",
            "type": "u16"
          },
          {
            "name": "nativeWithdrawLimit",
            "type": "u64"
          },
          {
            "name": "withdrawLimitEpochSeconds",
            "type": "u32"
          },
          {
            "name": "nativeOpenInterestLimit",
            "type": "u64"
          }
        ]
      }
    },
    {
      "name": "UpdatePricingParametersArgs",
      "type": {
        "kind": "struct",
        "fields": [
          {
            "name": "optionTradeNormalizer",
            "type": "u64"
          },
          {
            "name": "futureTradeNormalizer",
            "type": "u64"
          },
          {
            "name": "maxVolatilityRetreat",
            "type": "u64"
          },
          {
            "name": "maxInterestRetreat",
            "type": "u64"
          },
          {
            "name": "minDelta",
            "type": "u64"
          },
          {
            "name": "maxDelta",
            "type": "u64"
          },
          {
            "name": "minInterestRate",
            "type": "i64"
          },
          {
            "name": "maxInterestRate",
            "type": "i64"
          },
          {
            "name": "minVolatility",
            "type": "u64"
          },
          {
            "name": "maxVolatility",
            "type": "u64"
          }
        ]
      }
    },
    {
      "name": "UpdateMarginParametersArgs",
      "type": {
        "kind": "struct",
        "fields": [
          {
            "name": "futureMarginInitial",
            "type": "u64"
          },
          {
            "name": "futureMarginMaintenance",
            "type": "u64"
          }
        ]
      }
    },
    {
      "name": "UpdatePerpParametersArgs",
      "type": {
        "kind": "struct",
        "fields": [
          {
            "name": "minFundingRatePercent",
            "type": "i64"
          },
          {
            "name": "maxFundingRatePercent",
            "type": "i64"
          },
          {
            "name": "perpImpactCashDelta",
            "type": "u64"
          }
        ]
      }
    },
    {
      "name": "InitializeZetaGroupArgs",
      "type": {
        "kind": "struct",
        "fields": [
          {
            "name": "perpsOnly",
            "type": "bool"
          },
          {
            "name": "flexUnderlying",
            "type": "bool"
          },
          {
            "name": "assetOverride",
            "type": {
              "option": {
                "defined": "Asset"
              }
            }
          },
          {
            "name": "zetaGroupNonce",
            "type": "u8"
          },
          {
            "name": "underlyingNonce",
            "type": "u8"
          },
          {
            "name": "greeksNonce",
            "type": "u8"
          },
          {
            "name": "vaultNonce",
            "type": "u8"
          },
          {
            "name": "insuranceVaultNonce",
            "type": "u8"
          },
          {
            "name": "socializedLossAccountNonce",
            "type": "u8"
          },
          {
            "name": "perpSyncQueueNonce",
            "type": "u8"
          },
          {
            "name": "interestRate",
            "type": "i64"
          },
          {
            "name": "volatility",
            "type": {
              "array": [
                "u64",
                5
              ]
            }
          },
          {
            "name": "optionTradeNormalizer",
            "type": "u64"
          },
          {
            "name": "futureTradeNormalizer",
            "type": "u64"
          },
          {
            "name": "maxVolatilityRetreat",
            "type": "u64"
          },
          {
            "name": "maxInterestRetreat",
            "type": "u64"
          },
          {
            "name": "maxDelta",
            "type": "u64"
          },
          {
            "name": "minDelta",
            "type": "u64"
          },
          {
            "name": "minInterestRate",
            "type": "i64"
          },
          {
            "name": "maxInterestRate",
            "type": "i64"
          },
          {
            "name": "minVolatility",
            "type": "u64"
          },
          {
            "name": "maxVolatility",
            "type": "u64"
          },
          {
            "name": "futureMarginInitial",
            "type": "u64"
          },
          {
            "name": "futureMarginMaintenance",
            "type": "u64"
          },
          {
            "name": "expiryIntervalSeconds",
            "type": "u32"
          },
          {
            "name": "newExpiryThresholdSeconds",
            "type": "u32"
          },
          {
            "name": "minFundingRatePercent",
            "type": "i64"
          },
          {
            "name": "maxFundingRatePercent",
            "type": "i64"
          },
          {
            "name": "perpImpactCashDelta",
            "type": "u64"
          }
        ]
      }
    },
    {
      "name": "UpdateZetaGroupExpiryArgs",
      "type": {
        "kind": "struct",
        "fields": [
          {
            "name": "expiryIntervalSeconds",
            "type": "u32"
          },
          {
            "name": "newExpiryThresholdSeconds",
            "type": "u32"
          }
        ]
      }
    },
    {
      "name": "UpdateGreeksArgs",
      "type": {
        "kind": "struct",
        "fields": [
          {
            "name": "index",
            "type": "u8"
          },
          {
            "name": "theo",
            "type": "u64"
          },
          {
            "name": "delta",
            "type": "u32"
          },
          {
            "name": "gamma",
            "type": "u32"
          },
          {
            "name": "volatility",
            "type": "u32"
          }
        ]
      }
    },
    {
      "name": "PositionMovementArg",
      "type": {
        "kind": "struct",
        "fields": [
          {
            "name": "index",
            "type": "u8"
          },
          {
            "name": "size",
            "type": "i64"
          }
        ]
      }
    },
    {
      "name": "UpdateZetaPricingPubkeysArgs",
      "type": {
        "kind": "struct",
        "fields": [
          {
            "name": "asset",
            "type": {
              "defined": "Asset"
            }
          },
          {
            "name": "oracle",
            "type": "publicKey"
          },
          {
            "name": "oracleBackupFeed",
            "type": "publicKey"
          },
          {
            "name": "market",
            "type": "publicKey"
          },
          {
            "name": "perpSyncQueue",
            "type": "publicKey"
          },
          {
            "name": "zetaGroupKey",
            "type": "publicKey"
          }
        ]
      }
    },
    {
      "name": "InitializeZetaPricingArgs",
      "type": {
        "kind": "struct",
        "fields": [
          {
            "name": "minFundingRatePercent",
            "type": "i64"
          },
          {
            "name": "maxFundingRatePercent",
            "type": "i64"
          },
          {
            "name": "perpImpactCashDelta",
            "type": "u64"
          },
          {
            "name": "marginInitial",
            "type": "u64"
          },
          {
            "name": "marginMaintenance",
            "type": "u64"
          },
          {
            "name": "pricingNonce",
            "type": "u8"
          }
        ]
      }
    },
    {
      "name": "ExpirySeriesStatus",
      "type": {
        "kind": "enum",
        "variants": [
          {
            "name": "Uninitialized"
          },
          {
            "name": "Initialized"
          },
          {
            "name": "Live"
          },
          {
            "name": "Expired"
          },
          {
            "name": "ExpiredDirty"
          }
        ]
      }
    },
    {
      "name": "Kind",
      "type": {
        "kind": "enum",
        "variants": [
          {
            "name": "Uninitialized"
          },
          {
            "name": "Call"
          },
          {
            "name": "Put"
          },
          {
            "name": "Future"
          },
          {
            "name": "Perp"
          }
        ]
      }
    },
    {
      "name": "OrderType",
      "type": {
        "kind": "enum",
        "variants": [
          {
            "name": "Limit"
          },
          {
            "name": "PostOnly"
          },
          {
            "name": "FillOrKill"
          },
          {
            "name": "ImmediateOrCancel"
          },
          {
            "name": "PostOnlySlide"
          }
        ]
      }
    },
    {
      "name": "Side",
      "type": {
        "kind": "enum",
        "variants": [
          {
            "name": "Uninitialized"
          },
          {
            "name": "Bid"
          },
          {
            "name": "Ask"
          }
        ]
      }
    },
    {
      "name": "Asset",
      "type": {
        "kind": "enum",
        "variants": [
          {
            "name": "SOL"
          },
          {
            "name": "BTC"
          },
          {
            "name": "ETH"
          },
          {
            "name": "APT"
          },
          {
            "name": "ARB"
          },
          {
            "name": "UNDEFINED"
          }
        ]
      }
    },
    {
      "name": "MovementType",
      "type": {
        "kind": "enum",
        "variants": [
          {
            "name": "Undefined"
          },
          {
            "name": "Lock"
          },
          {
            "name": "Unlock"
          }
        ]
      }
    },
    {
      "name": "TreasuryMovementType",
      "type": {
        "kind": "enum",
        "variants": [
          {
            "name": "Undefined"
          },
          {
            "name": "ToTreasuryFromInsurance"
          },
          {
            "name": "ToInsuranceFromTreasury"
          },
          {
            "name": "ToTreasuryFromReferralsRewards"
          },
          {
            "name": "ToReferralsRewardsFromTreasury"
          }
        ]
      }
    },
    {
      "name": "OrderCompleteType",
      "type": {
        "kind": "enum",
        "variants": [
          {
            "name": "Cancel"
          },
          {
            "name": "Fill"
          },
          {
            "name": "Booted"
          }
        ]
      }
    },
    {
      "name": "MarginRequirement",
      "type": {
        "kind": "enum",
        "variants": [
          {
            "name": "Initial"
          },
          {
            "name": "Maintenance"
          },
          {
            "name": "MaintenanceIncludingOrders"
          },
          {
            "name": "MarketMakerConcession"
          }
        ]
      }
    },
    {
      "name": "MarginAccountType",
      "type": {
        "kind": "enum",
        "variants": [
          {
            "name": "Normal"
          },
          {
            "name": "MarketMaker"
          }
        ]
      }
    },
    {
      "name": "PlaceOrderType",
      "type": {
        "kind": "enum",
        "variants": [
          {
            "name": "PlaceOrder"
          },
          {
            "name": "PlacePerpOrder"
          }
        ]
      }
    },
    {
      "name": "ValidationType",
      "type": {
        "kind": "enum",
        "variants": [
          {
            "name": "Place"
          },
          {
            "name": "Cancel"
          },
          {
            "name": "OpenOrders"
          }
        ]
      }
    }
  ],
  "events": [
    {
      "name": "TradeEvent",
      "fields": [
        {
          "name": "marginAccount",
          "type": "publicKey",
          "index": false
        },
        {
          "name": "index",
          "type": "u8",
          "index": false
        },
        {
          "name": "size",
          "type": "u64",
          "index": false
        },
        {
          "name": "costOfTrades",
          "type": "u64",
          "index": false
        },
        {
          "name": "isBid",
          "type": "bool",
          "index": false
        },
        {
          "name": "clientOrderId",
          "type": "u64",
          "index": false
        },
        {
          "name": "orderId",
          "type": "u128",
          "index": false
        }
      ]
    },
    {
      "name": "TradeEventV2",
      "fields": [
        {
          "name": "marginAccount",
          "type": "publicKey",
          "index": false
        },
        {
          "name": "index",
          "type": "u8",
          "index": false
        },
        {
          "name": "size",
          "type": "u64",
          "index": false
        },
        {
          "name": "costOfTrades",
          "type": "u64",
          "index": false
        },
        {
          "name": "isBid",
          "type": "bool",
          "index": false
        },
        {
          "name": "clientOrderId",
          "type": "u64",
          "index": false
        },
        {
          "name": "orderId",
          "type": "u128",
          "index": false
        },
        {
          "name": "asset",
          "type": "u8",
          "index": false
        },
        {
          "name": "user",
          "type": "publicKey",
          "index": false
        },
        {
          "name": "isTaker",
          "type": "bool",
          "index": false
        },
        {
          "name": "sequenceNumber",
          "type": "u64",
          "index": false
        }
      ]
    },
    {
      "name": "TradeEventV3",
      "fields": [
        {
          "name": "marginAccount",
          "type": "publicKey",
          "index": false
        },
        {
          "name": "index",
          "type": "u8",
          "index": false
        },
        {
          "name": "size",
          "type": "u64",
          "index": false
        },
        {
          "name": "costOfTrades",
          "type": "u64",
          "index": false
        },
        {
          "name": "isBid",
          "type": "bool",
          "index": false
        },
        {
          "name": "clientOrderId",
          "type": "u64",
          "index": false
        },
        {
          "name": "orderId",
          "type": "u128",
          "index": false
        },
        {
          "name": "asset",
          "type": {
            "defined": "Asset"
          },
          "index": false
        },
        {
          "name": "user",
          "type": "publicKey",
          "index": false
        },
        {
          "name": "isTaker",
          "type": "bool",
          "index": false
        },
        {
          "name": "sequenceNumber",
          "type": "u64",
          "index": false
        }
      ]
    },
    {
      "name": "PositionMovementEvent",
      "fields": [
        {
          "name": "netBalanceTransfer",
          "type": "i64",
          "index": false
        },
        {
          "name": "marginAccountBalance",
          "type": "u64",
          "index": false
        },
        {
          "name": "spreadAccountBalance",
          "type": "u64",
          "index": false
        },
        {
          "name": "movementFees",
          "type": "u64",
          "index": false
        }
      ]
    },
    {
      "name": "PlaceOrderEvent",
      "fields": [
        {
          "name": "fee",
          "type": "u64",
          "index": false
        },
        {
          "name": "oraclePrice",
          "type": "u64",
          "index": false
        },
        {
          "name": "orderId",
          "type": "u128",
          "index": false
        },
        {
          "name": "expiryTs",
          "type": "u64",
          "index": false
        }
      ]
    },
    {
      "name": "LiquidationEvent",
      "fields": [
        {
          "name": "liquidatorReward",
          "type": "u64",
          "index": false
        },
        {
          "name": "insuranceReward",
          "type": "u64",
          "index": false
        },
        {
          "name": "costOfTrades",
          "type": "u64",
          "index": false
        },
        {
          "name": "size",
          "type": "i64",
          "index": false
        },
        {
          "name": "remainingLiquidateeBalance",
          "type": "u64",
          "index": false
        },
        {
          "name": "remainingLiquidatorBalance",
          "type": "u64",
          "index": false
        },
        {
          "name": "markPrice",
          "type": "u64",
          "index": false
        },
        {
          "name": "underlyingPrice",
          "type": "u64",
          "index": false
        },
        {
          "name": "liquidatee",
          "type": "publicKey",
          "index": false
        },
        {
          "name": "liquidator",
          "type": "publicKey",
          "index": false
        },
        {
          "name": "asset",
          "type": {
            "defined": "Asset"
          },
          "index": false
        }
      ]
    },
    {
      "name": "OrderCompleteEvent",
      "fields": [
        {
          "name": "marginAccount",
          "type": "publicKey",
          "index": false
        },
        {
          "name": "user",
          "type": "publicKey",
          "index": false
        },
        {
          "name": "asset",
          "type": {
            "defined": "Asset"
          },
          "index": false
        },
        {
          "name": "marketIndex",
          "type": "u8",
          "index": false
        },
        {
          "name": "side",
          "type": {
            "defined": "Side"
          },
          "index": false
        },
        {
          "name": "unfilledSize",
          "type": "u64",
          "index": false
        },
        {
          "name": "orderId",
          "type": "u128",
          "index": false
        },
        {
          "name": "clientOrderId",
          "type": "u64",
          "index": false
        },
        {
          "name": "orderCompleteType",
          "type": {
            "defined": "OrderCompleteType"
          },
          "index": false
        }
      ]
    },
    {
      "name": "ApplyFundingEvent",
      "fields": [
        {
          "name": "marginAccount",
          "type": "publicKey",
          "index": false
        },
        {
          "name": "user",
          "type": "publicKey",
          "index": false
        },
        {
          "name": "asset",
          "type": {
            "defined": "Asset"
          },
          "index": false
        },
        {
          "name": "balanceChange",
          "type": "i64",
          "index": false
        },
        {
          "name": "remainingBalance",
          "type": "u64",
          "index": false
        },
        {
          "name": "fundingRate",
          "type": "i64",
          "index": false
        },
        {
          "name": "oraclePrice",
          "type": "u64",
          "index": false
        }
      ]
    }
  ],
  "errors": [
    {
      "code": 6000,
      "name": "DepositOverflow",
      "msg": "Deposit overflow"
    },
    {
      "code": 6001,
      "name": "Unreachable",
      "msg": "Unreachable"
    },
    {
      "code": 6002,
      "name": "FailedInitialMarginRequirement",
      "msg": "Failed initial margin requirement"
    },
    {
      "code": 6003,
      "name": "LiquidatorFailedMarginRequirement",
      "msg": "Liquidator failed margin requirement"
    },
    {
      "code": 6004,
      "name": "CannotLiquidateOwnAccount",
      "msg": "Cannot liquidate own account"
    },
    {
      "code": 6005,
      "name": "CrankInvalidRemainingAccounts",
      "msg": "Invalid cranking remaining accounts"
    },
    {
      "code": 6006,
      "name": "IncorrectTickSize",
      "msg": "Incorrect tick size"
    },
    {
      "code": 6007,
      "name": "ZeroPrice",
      "msg": "ZeroPrice"
    },
    {
      "code": 6008,
      "name": "ZeroSize",
      "msg": "ZeroSize"
    },
    {
      "code": 6009,
      "name": "ZeroWithdrawableBalance",
      "msg": "Zero withdrawable balance"
    },
    {
      "code": 6010,
      "name": "DepositAmountExceeded",
      "msg": "Deposit amount exceeds limit and user is not whitelisted"
    },
    {
      "code": 6011,
      "name": "WithdrawalAmountExceedsWithdrawableBalance",
      "msg": "Withdrawal amount exceeds withdrawable balance"
    },
    {
      "code": 6012,
      "name": "AccountHasSufficientMarginPostCancels",
      "msg": "Account has sufficient margin post cancels"
    },
    {
      "code": 6013,
      "name": "OverBankrupt",
      "msg": "Over bankrupt"
    },
    {
      "code": 6014,
      "name": "AccountHasSufficientMargin",
      "msg": "Account has sufficient margin"
    },
    {
      "code": 6015,
      "name": "UserHasNoActiveOrders",
      "msg": "User has no active orders"
    },
    {
      "code": 6016,
      "name": "InvalidExpirationInterval",
      "msg": "Invalid expiration interval"
    },
    {
      "code": 6017,
      "name": "ProductMarketsAlreadyInitialized",
      "msg": "Product markets already initialized"
    },
    {
      "code": 6018,
      "name": "InvalidProductMarketKey",
      "msg": "Invalid product market key"
    },
    {
      "code": 6019,
      "name": "MarketNotLive",
      "msg": "Market not live"
    },
    {
      "code": 6020,
      "name": "MarketPricingNotReady",
      "msg": "Market pricing not ready"
    },
    {
      "code": 6021,
      "name": "UserHasRemainingOrdersOnExpiredMarket",
      "msg": "User has remaining orders on expired market"
    },
    {
      "code": 6022,
      "name": "InvalidSeriesExpiration",
      "msg": "Invalid series expiration"
    },
    {
      "code": 6023,
      "name": "InvalidExpiredOrderCancel",
      "msg": "Invalid expired order cancel"
    },
    {
      "code": 6024,
      "name": "NoMarketsToAdd",
      "msg": "No markets to add"
    },
    {
      "code": 6025,
      "name": "UserHasUnsettledPositions",
      "msg": "User has unsettled positions"
    },
    {
      "code": 6026,
      "name": "NoMarginAccountsToSettle",
      "msg": "No margin accounts to settle"
    },
    {
      "code": 6027,
      "name": "CannotSettleUserWithActiveOrders",
      "msg": "Cannot settle users with active orders"
    },
    {
      "code": 6028,
      "name": "OrderbookNotEmpty",
      "msg": "Orderbook not empty"
    },
    {
      "code": 6029,
      "name": "InvalidNumberOfAccounts",
      "msg": "Invalid number of accounts"
    },
    {
      "code": 6030,
      "name": "InvalidMarketAccounts",
      "msg": "Bids or Asks don't match the Market"
    },
    {
      "code": 6031,
      "name": "ProductStrikeUninitialized",
      "msg": "Product strike uninitialized"
    },
    {
      "code": 6032,
      "name": "PricingNotUpToDate",
      "msg": "Pricing not up to date"
    },
    {
      "code": 6033,
      "name": "RetreatsAreStale",
      "msg": "Retreats are stale"
    },
    {
      "code": 6034,
      "name": "ProductDirty",
      "msg": "Product dirty"
    },
    {
      "code": 6035,
      "name": "ProductStrikesInitialized",
      "msg": "Product strikes initialized"
    },
    {
      "code": 6036,
      "name": "StrikeInitializationNotReady",
      "msg": "Strike initialization not ready"
    },
    {
      "code": 6037,
      "name": "UnsupportedKind",
      "msg": "Unsupported kind"
    },
    {
      "code": 6038,
      "name": "InvalidZetaGroup",
      "msg": "Invalid zeta group"
    },
    {
      "code": 6039,
      "name": "InvalidMarginAccount",
      "msg": "Invalid margin account"
    },
    {
      "code": 6040,
      "name": "InvalidGreeksAccount",
      "msg": "Invalid greeks account"
    },
    {
      "code": 6041,
      "name": "InvalidSettlementAccount",
      "msg": "Invalid settlement account"
    },
    {
      "code": 6042,
      "name": "InvalidCancelAuthority",
      "msg": "Invalid cancel authority"
    },
    {
      "code": 6043,
      "name": "CannotUpdatePricingAfterExpiry",
      "msg": "Cannot update pricing after expiry"
    },
    {
      "code": 6044,
      "name": "LoadAccountDiscriminatorAlreadySet",
      "msg": "Account discriminator already set"
    },
    {
      "code": 6045,
      "name": "AccountAlreadyInitialized",
      "msg": "Account already initialized"
    },
    {
      "code": 6046,
      "name": "GreeksAccountSeedsMismatch",
      "msg": "Greeks account seeds mismatch"
    },
    {
      "code": 6047,
      "name": "ZetaGroupAccountSeedsMismatch",
      "msg": "Zeta group account seeds mismatch"
    },
    {
      "code": 6048,
      "name": "MarginAccountSeedsMismatch",
      "msg": "Margin account seeds mismatch"
    },
    {
      "code": 6049,
      "name": "OpenOrdersAccountSeedsMismatch",
      "msg": "Open orders account seeds mismatch"
    },
    {
      "code": 6050,
      "name": "MarketNodeAccountSeedsMismatch",
      "msg": "Market node seeds mismatch"
    },
    {
      "code": 6051,
      "name": "UserTradingFeeWhitelistAccountSeedsMismatch",
      "msg": "User trading fee whitelist account seeds mismatch"
    },
    {
      "code": 6052,
      "name": "UserDepositWhitelistAccountSeedsMismatch",
      "msg": "User deposit whitelist account seeds mismatch"
    },
    {
      "code": 6053,
      "name": "MarketIndexesUninitialized",
      "msg": "Market indexes uninitialized"
    },
    {
      "code": 6054,
      "name": "MarketIndexesAlreadyInitialized",
      "msg": "Market indexes already initialized"
    },
    {
      "code": 6055,
      "name": "CannotGetUnsetStrike",
      "msg": "Cannot get unset strike"
    },
    {
      "code": 6056,
      "name": "CannotSetInitializedStrike",
      "msg": "Cannot set initialized strike"
    },
    {
      "code": 6057,
      "name": "CannotResetUninitializedStrike",
      "msg": "Cannot set initialized strike"
    },
    {
      "code": 6058,
      "name": "CrankMarginAccountNotMutable",
      "msg": "CrankMarginAccountNotMutable"
    },
    {
      "code": 6059,
      "name": "InvalidAdminSigner",
      "msg": "InvalidAdminSigner"
    },
    {
      "code": 6060,
      "name": "UserHasActiveOrders",
      "msg": "User still has active orders"
    },
    {
      "code": 6061,
      "name": "UserForceCancelInProgress",
      "msg": "User has a force cancel in progress"
    },
    {
      "code": 6062,
      "name": "FailedPriceBandCheck",
      "msg": "Failed price band check"
    },
    {
      "code": 6063,
      "name": "UnsortedOpenOrdersAccounts",
      "msg": "Unsorted open orders accounts"
    },
    {
      "code": 6064,
      "name": "AccountNotMutable",
      "msg": "Account not mutable"
    },
    {
      "code": 6065,
      "name": "AccountDiscriminatorMismatch",
      "msg": "Account discriminator mismatch"
    },
    {
      "code": 6066,
      "name": "InvalidMarketNodeIndex",
      "msg": "Invalid market node index"
    },
    {
      "code": 6067,
      "name": "InvalidMarketNode",
      "msg": "Invalid market node"
    },
    {
      "code": 6068,
      "name": "LUTOutOfBounds",
      "msg": "Lut out of bounds"
    },
    {
      "code": 6069,
      "name": "RebalanceInsuranceInvalidRemainingAccounts",
      "msg": "Rebalance insurance vault with no margin accounts"
    },
    {
      "code": 6070,
      "name": "InvalidMintDecimals",
      "msg": "Invalid mint decimals"
    },
    {
      "code": 6071,
      "name": "InvalidZetaGroupOracle",
      "msg": "Invalid oracle for this zeta group"
    },
    {
      "code": 6072,
      "name": "InvalidZetaGroupDepositMint",
      "msg": "Invalid zeta group deposit mint"
    },
    {
      "code": 6073,
      "name": "InvalidZetaGroupRebalanceMint",
      "msg": "Invalid zeta group rebalance insurance vault mint"
    },
    {
      "code": 6074,
      "name": "InvalidDepositAmount",
      "msg": "Invalid deposit amount"
    },
    {
      "code": 6075,
      "name": "InvalidTokenAccountOwner",
      "msg": "Invalid token account owner"
    },
    {
      "code": 6076,
      "name": "InvalidWithdrawAmount",
      "msg": "Invalid withdraw amount"
    },
    {
      "code": 6077,
      "name": "InvalidDepositRemainingAccounts",
      "msg": "Invalid number of remaining accounts in deposit"
    },
    {
      "code": 6078,
      "name": "InvalidPlaceOrderRemainingAccounts",
      "msg": "Invalid number of remaining accounts in place order"
    },
    {
      "code": 6079,
      "name": "ClientOrderIdCannotBeZero",
      "msg": "ClientOrderIdCannotBeZero"
    },
    {
      "code": 6080,
      "name": "ZetaGroupHalted",
      "msg": "Zeta group halted"
    },
    {
      "code": 6081,
      "name": "ZetaGroupNotHalted",
      "msg": "Zeta group not halted"
    },
    {
      "code": 6082,
      "name": "HaltMarkPriceNotSet",
      "msg": "Halt mark price not set"
    },
    {
      "code": 6083,
      "name": "HaltMarketsNotCleaned",
      "msg": "Halt markets not cleaned"
    },
    {
      "code": 6084,
      "name": "HaltMarketNodesNotCleaned",
      "msg": "Halt market nodes not cleaned"
    },
    {
      "code": 6085,
      "name": "CannotExpireOptionsAfterExpirationThreshold",
      "msg": "Cannot expire options after expiration threshold"
    },
    {
      "code": 6086,
      "name": "PostOnlyInCross",
      "msg": "Post only order in cross"
    },
    {
      "code": 6087,
      "name": "FillOrKillNotFullSize",
      "msg": "Fill or kill order was not filled for full size"
    },
    {
      "code": 6088,
      "name": "InvalidOpenOrdersMapOwner",
      "msg": "Invalid open orders map owner"
    },
    {
      "code": 6089,
      "name": "AccountDidNotSerialize",
      "msg": "Failed to serialize the account"
    },
    {
      "code": 6090,
      "name": "OpenOrdersWithNonEmptyPositions",
      "msg": "Cannot close open orders account with non empty positions"
    },
    {
      "code": 6091,
      "name": "CannotCloseNonEmptyMarginAccount",
      "msg": "Cannot close margin account that is not empty"
    },
    {
      "code": 6092,
      "name": "InvalidTagLength",
      "msg": "Invalid tag length"
    },
    {
      "code": 6093,
      "name": "NakedShortCallIsNotAllowed",
      "msg": "Naked short call is not allowed"
    },
    {
      "code": 6094,
      "name": "InvalidSpreadAccount",
      "msg": "Invalid spread account"
    },
    {
      "code": 6095,
      "name": "CannotCloseNonEmptySpreadAccount",
      "msg": "Cannot close non empty spread account"
    },
    {
      "code": 6096,
      "name": "SpreadAccountSeedsMismatch",
      "msg": "Spread account seeds mismatch"
    },
    {
      "code": 6097,
      "name": "SpreadAccountHasUnsettledPositions",
      "msg": "Spread account seeds mismatch"
    },
    {
      "code": 6098,
      "name": "SpreadAccountInvalidExpirySeriesState",
      "msg": "Spread account invalid expiry series state"
    },
    {
      "code": 6099,
      "name": "InsufficientFundsToCollateralizeSpreadAccount",
      "msg": "Insufficient funds to collateralize spread account"
    },
    {
      "code": 6100,
      "name": "FailedMaintenanceMarginRequirement",
      "msg": "Failed maintenance margin requirement"
    },
    {
      "code": 6101,
      "name": "InvalidMovement",
      "msg": "Invalid movement"
    },
    {
      "code": 6102,
      "name": "MovementOnExpiredSeries",
      "msg": "Movement on expired series"
    },
    {
      "code": 6103,
      "name": "InvalidMovementSize",
      "msg": "Invalid movement size"
    },
    {
      "code": 6104,
      "name": "ExceededMaxPositionMovements",
      "msg": "Exceeded max position movements"
    },
    {
      "code": 6105,
      "name": "ExceededMaxSpreadAccountContracts",
      "msg": "Exceeded max spread account contracts"
    },
    {
      "code": 6106,
      "name": "OraclePriceIsInvalid",
      "msg": "Fetched oracle price is invalid"
    },
    {
      "code": 6107,
      "name": "InvalidUnderlyingMint",
      "msg": "Provided underlying mint address is invalid"
    },
    {
      "code": 6108,
      "name": "InvalidReferrerAlias",
      "msg": "Invalid referrer alias - Invalid length"
    },
    {
      "code": 6109,
      "name": "ReferrerAlreadyHasAlias",
      "msg": "Referrer already has alias"
    },
    {
      "code": 6110,
      "name": "InvalidTreasuryMovementAmount",
      "msg": "Invalid treasury movement amount"
    },
    {
      "code": 6111,
      "name": "InvalidReferralsAdminSigner",
      "msg": "Invalid referrals admin signer"
    },
    {
      "code": 6112,
      "name": "InvalidSetReferralsRewardsRemainingAccounts",
      "msg": "Invalid set referrals rewards remaining accounts"
    },
    {
      "code": 6113,
      "name": "SetReferralsRewardsAccountNotMutable",
      "msg": "Referrals account not mutable"
    },
    {
      "code": 6114,
      "name": "InvalidClaimReferralsRewardsAmount",
      "msg": "Invalid claim referrals rewards: not enough in refererals rewards wallet"
    },
    {
      "code": 6115,
      "name": "InvalidClaimReferralsRewardsAccount",
      "msg": "Invalid claim referrals rewards: referrals account is not a referral or referrer account"
    },
    {
      "code": 6116,
      "name": "ReferralAccountSeedsMismatch",
      "msg": "Referral account seeds mismatch"
    },
    {
      "code": 6117,
      "name": "ReferrerAccountSeedsMismatch",
      "msg": "Referrer account seeds mismatch"
    },
    {
      "code": 6118,
      "name": "ProtectedMmMarginAccount",
      "msg": "Market maker accounts are protected from liquidation"
    },
    {
      "code": 6119,
      "name": "CannotWithdrawWithOpenOrders",
      "msg": "Cannot withdraw with open orders"
    },
    {
      "code": 6120,
      "name": "FundingRateNotUpToDate",
      "msg": "Perp funding rate not up to date"
    },
    {
      "code": 6121,
      "name": "PerpSyncQueueFull",
      "msg": "Perp taker/maker sync queue is full"
    },
    {
      "code": 6122,
      "name": "PerpSyncQueueAccountSeedsMismatch",
      "msg": "PerpSyncQueue account seeds mismatch"
    },
    {
      "code": 6123,
      "name": "PerpSyncQueueEmpty",
      "msg": "Program tried to pop from an empty perpSyncQueue"
    },
    {
      "code": 6124,
      "name": "InvalidNonPerpMarket",
      "msg": "Perp product index given in placeOrder, use placePerpOrder"
    },
    {
      "code": 6125,
      "name": "InvalidPerpMarket",
      "msg": "Non-perp product index given in placePerpOrder, use placeOrder"
    },
    {
      "code": 6126,
      "name": "CannotInitializePerpMarketNode",
      "msg": "Not allowed to initialize market node for a perp market"
    },
    {
      "code": 6127,
      "name": "DeprecatedInstruction",
      "msg": "Instruction is deprecated, please use the newer version"
    },
    {
      "code": 6128,
      "name": "ForceCancelExpiredTIFOrdersOnly",
      "msg": "Can only force cancel expired TIF orders"
    },
    {
      "code": 6129,
      "name": "InvalidPlaceOrderAuthority",
      "msg": "Invalid place order authority"
    },
    {
      "code": 6130,
      "name": "InvalidOpenOrdersAuthority",
      "msg": "Invalid open orders authority"
    },
    {
      "code": 6131,
      "name": "InsuranceVaultSeedsMismatch",
      "msg": "Insurance vault seeds mismatch"
    },
    {
      "code": 6132,
      "name": "OpenInterestLimitBreach",
      "msg": "Open interest limit breach, decrease your position"
    },
    {
      "code": 6133,
      "name": "WithdrawLimitBreach",
      "msg": "Withdraw limit breach, wait to withdraw more"
    },
    {
      "code": 6134,
      "name": "InvalidPricingOracle",
      "msg": "Invalid oracle for this pricing account"
    },
    {
      "code": 6135,
      "name": "PricingAccountSeedsMismatch",
      "msg": "Pricing account seeds mismatch"
    },
    {
      "code": 6136,
      "name": "ZetaHalted",
      "msg": "Zeta exchange is halted"
    },
    {
      "code": 6137,
      "name": "ZetaNotHalted",
      "msg": "Zeta exchange is not halted"
    },
    {
      "code": 6138,
      "name": "NotFreshCrossMarginAccount",
      "msg": "Cross margin account is not unused, close it and make a new one"
    },
    {
      "code": 6139,
      "name": "CannotCloseNonEmptyMarginAccountManager",
      "msg": "Cannot close margin account manager that is not empty"
    }
  ]
};<|MERGE_RESOLUTION|>--- conflicted
+++ resolved
@@ -11680,6 +11680,44 @@
       ]
     },
     {
+      "name": "moveGreeksToZetaPricing",
+      "accounts": [
+        {
+          "name": "state",
+          "isMut": false,
+          "isSigner": false
+        },
+        {
+          "name": "pricing",
+          "isMut": true,
+          "isSigner": false
+        },
+        {
+          "name": "admin",
+          "isMut": false,
+          "isSigner": true
+        },
+        {
+          "name": "greeks",
+          "isMut": false,
+          "isSigner": false
+        },
+        {
+          "name": "zetaGroup",
+          "isMut": false,
+          "isSigner": false
+        }
+      ],
+      "args": [
+        {
+          "name": "asset",
+          "type": {
+            "defined": "Asset"
+          }
+        }
+      ]
+    },
+    {
       "name": "initializeZetaGroup",
       "accounts": [
         {
@@ -12073,6 +12111,47 @@
         }
       ],
       "args": []
+    },
+    {
+      "name": "initializeUnderlying",
+      "accounts": [
+        {
+          "name": "admin",
+          "isMut": false,
+          "isSigner": true
+        },
+        {
+          "name": "zetaProgram",
+          "isMut": false,
+          "isSigner": false
+        },
+        {
+          "name": "state",
+          "isMut": true,
+          "isSigner": false
+        },
+        {
+          "name": "systemProgram",
+          "isMut": false,
+          "isSigner": false
+        },
+        {
+          "name": "underlying",
+          "isMut": true,
+          "isSigner": false
+        },
+        {
+          "name": "underlyingMint",
+          "isMut": false,
+          "isSigner": false
+        }
+      ],
+      "args": [
+        {
+          "name": "flexUnderlying",
+          "type": "bool"
+        }
+      ]
     },
     {
       "name": "initializePerpSyncQueue",
@@ -12882,10 +12961,7 @@
       ]
     },
     {
-<<<<<<< HEAD
       "name": "updateZetaGroupExpiryParameters",
-=======
-      "name": "moveGreeksToZetaPricing",
       "accounts": [
         {
           "name": "state",
@@ -12893,24 +12969,131 @@
           "isSigner": false
         },
         {
+          "name": "zetaGroup",
+          "isMut": true,
+          "isSigner": false
+        },
+        {
+          "name": "admin",
+          "isMut": false,
+          "isSigner": true
+        }
+      ],
+      "args": [
+        {
+          "name": "args",
+          "type": {
+            "defined": "UpdateZetaGroupExpiryArgs"
+          }
+        }
+      ]
+    },
+    {
+      "name": "toggleZetaGroupPerpsOnly",
+      "accounts": [
+        {
+          "name": "state",
+          "isMut": false,
+          "isSigner": false
+        },
+        {
+          "name": "zetaGroup",
+          "isMut": true,
+          "isSigner": false
+        },
+        {
+          "name": "admin",
+          "isMut": false,
+          "isSigner": true
+        }
+      ],
+      "args": []
+    },
+    {
+      "name": "cleanZetaMarkets",
+      "accounts": [
+        {
+          "name": "state",
+          "isMut": false,
+          "isSigner": false
+        },
+        {
+          "name": "zetaGroup",
+          "isMut": true,
+          "isSigner": false
+        }
+      ],
+      "args": []
+    },
+    {
+      "name": "cleanZetaMarketsHalted",
+      "accounts": [
+        {
+          "name": "state",
+          "isMut": false,
+          "isSigner": false
+        },
+        {
+          "name": "zetaGroup",
+          "isMut": true,
+          "isSigner": false
+        }
+      ],
+      "args": []
+    },
+    {
+      "name": "cleanZetaMarketsHaltedV2",
+      "accounts": [
+        {
+          "name": "state",
+          "isMut": true,
+          "isSigner": false
+        }
+      ],
+      "args": []
+    },
+    {
+      "name": "settlePositions",
+      "accounts": [
+        {
+          "name": "zetaGroup",
+          "isMut": false,
+          "isSigner": false
+        },
+        {
+          "name": "settlementAccount",
+          "isMut": false,
+          "isSigner": false
+        }
+      ],
+      "args": [
+        {
+          "name": "expiryTs",
+          "type": "u64"
+        },
+        {
+          "name": "settlementNonce",
+          "type": "u8"
+        }
+      ]
+    },
+    {
+      "name": "settlePositionsHaltedV3",
+      "accounts": [
+        {
+          "name": "state",
+          "isMut": false,
+          "isSigner": false
+        },
+        {
           "name": "pricing",
-          "isMut": true,
+          "isMut": false,
           "isSigner": false
         },
         {
           "name": "admin",
           "isMut": false,
           "isSigner": true
-        },
-        {
-          "name": "greeks",
-          "isMut": false,
-          "isSigner": false
-        },
-        {
-          "name": "zetaGroup",
-          "isMut": false,
-          "isSigner": false
         }
       ],
       "args": [
@@ -12923,152 +13106,6 @@
       ]
     },
     {
-      "name": "initializeZetaGroup",
->>>>>>> 5ee08b3e
-      "accounts": [
-        {
-          "name": "state",
-          "isMut": false,
-          "isSigner": false
-        },
-        {
-          "name": "zetaGroup",
-          "isMut": true,
-          "isSigner": false
-        },
-        {
-          "name": "admin",
-          "isMut": false,
-          "isSigner": true
-        }
-      ],
-      "args": [
-        {
-          "name": "args",
-          "type": {
-            "defined": "UpdateZetaGroupExpiryArgs"
-          }
-        }
-      ]
-    },
-    {
-      "name": "toggleZetaGroupPerpsOnly",
-      "accounts": [
-        {
-          "name": "state",
-          "isMut": false,
-          "isSigner": false
-        },
-        {
-          "name": "zetaGroup",
-          "isMut": true,
-          "isSigner": false
-        },
-        {
-          "name": "admin",
-          "isMut": false,
-          "isSigner": true
-        }
-      ],
-      "args": []
-    },
-    {
-      "name": "cleanZetaMarkets",
-      "accounts": [
-        {
-          "name": "state",
-          "isMut": false,
-          "isSigner": false
-        },
-        {
-          "name": "zetaGroup",
-          "isMut": true,
-          "isSigner": false
-        }
-      ],
-      "args": []
-    },
-    {
-      "name": "cleanZetaMarketsHalted",
-      "accounts": [
-        {
-          "name": "state",
-          "isMut": false,
-          "isSigner": false
-        },
-        {
-          "name": "zetaGroup",
-          "isMut": true,
-          "isSigner": false
-        }
-      ],
-      "args": []
-    },
-    {
-      "name": "cleanZetaMarketsHaltedV2",
-      "accounts": [
-        {
-          "name": "state",
-          "isMut": true,
-          "isSigner": false
-        }
-      ],
-      "args": []
-    },
-    {
-      "name": "settlePositions",
-      "accounts": [
-        {
-          "name": "zetaGroup",
-          "isMut": false,
-          "isSigner": false
-        },
-        {
-          "name": "settlementAccount",
-          "isMut": false,
-          "isSigner": false
-        }
-      ],
-      "args": [
-        {
-          "name": "expiryTs",
-          "type": "u64"
-        },
-        {
-          "name": "settlementNonce",
-          "type": "u8"
-        }
-      ]
-    },
-    {
-      "name": "settlePositionsHaltedV3",
-      "accounts": [
-        {
-          "name": "state",
-          "isMut": false,
-          "isSigner": false
-        },
-        {
-          "name": "pricing",
-          "isMut": false,
-          "isSigner": false
-        },
-        {
-          "name": "admin",
-          "isMut": false,
-          "isSigner": true
-        }
-      ],
-      "args": [
-        {
-          "name": "asset",
-          "type": {
-            "defined": "Asset"
-          }
-        }
-      ]
-    },
-    {
       "name": "settlePositionsHaltedV2",
       "accounts": [
         {
@@ -13257,61 +13294,6 @@
           "name": "oracle",
           "isMut": false,
           "isSigner": false
-<<<<<<< HEAD
-=======
-        }
-      ],
-      "args": []
-    },
-    {
-      "name": "initializeUnderlying",
-      "accounts": [
-        {
-          "name": "admin",
-          "isMut": false,
-          "isSigner": true
-        },
-        {
-          "name": "zetaProgram",
-          "isMut": false,
-          "isSigner": false
-        },
-        {
-          "name": "state",
-          "isMut": true,
-          "isSigner": false
-        },
-        {
-          "name": "systemProgram",
-          "isMut": false,
-          "isSigner": false
-        },
-        {
-          "name": "underlying",
-          "isMut": true,
-          "isSigner": false
-        },
-        {
-          "name": "underlyingMint",
-          "isMut": false,
-          "isSigner": false
-        }
-      ],
-      "args": [
-        {
-          "name": "flexUnderlying",
-          "type": "bool"
-        }
-      ]
-    },
-    {
-      "name": "initializePerpSyncQueue",
-      "accounts": [
-        {
-          "name": "admin",
-          "isMut": false,
-          "isSigner": true
->>>>>>> 5ee08b3e
         },
         {
           "name": "oracleBackupFeed",
@@ -13713,6 +13695,22 @@
       ]
     },
     {
+      "name": "applyPerpFundingV2",
+      "accounts": [
+        {
+          "name": "state",
+          "isMut": false,
+          "isSigner": false
+        },
+        {
+          "name": "pricing",
+          "isMut": false,
+          "isSigner": false
+        }
+      ],
+      "args": []
+    },
+    {
       "name": "applyPerpFunding",
       "accounts": [
         {
@@ -14896,27 +14894,7 @@
       ]
     },
     {
-<<<<<<< HEAD
       "name": "initializeCombinedInsuranceVault",
-=======
-      "name": "applyPerpFundingV2",
-      "accounts": [
-        {
-          "name": "state",
-          "isMut": false,
-          "isSigner": false
-        },
-        {
-          "name": "pricing",
-          "isMut": false,
-          "isSigner": false
-        }
-      ],
-      "args": []
-    },
-    {
-      "name": "applyPerpFunding",
->>>>>>> 5ee08b3e
       "accounts": [
         {
           "name": "state",
