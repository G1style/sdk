--- conflicted
+++ resolved
@@ -1,652 +1,652 @@
 export type Zeta = {
-  version: "0.1.0";
-  name: "zeta";
-  instructions: [
-    {
-      name: "initializeZetaPricing";
-      accounts: [
-        {
-          name: "state";
-          isMut: true;
-          isSigner: false;
-        },
-        {
-          name: "pricing";
-          isMut: true;
-          isSigner: false;
-        },
-        {
-          name: "rent";
-          isMut: false;
-          isSigner: false;
-        },
-        {
-          name: "systemProgram";
-          isMut: false;
-          isSigner: false;
-        },
-        {
-          name: "tokenProgram";
-          isMut: false;
-          isSigner: false;
-        },
-        {
-          name: "admin";
-          isMut: true;
-          isSigner: true;
-        }
-      ];
-      args: [
-        {
-          name: "args";
-          type: {
-            defined: "InitializeZetaPricingArgs";
-          };
-        }
-      ];
-    },
-    {
-      name: "updateZetaPricingPubkeys";
-      accounts: [
-        {
-          name: "state";
-          isMut: false;
-          isSigner: false;
-        },
-        {
-          name: "pricing";
-          isMut: true;
-          isSigner: false;
-        },
-        {
-          name: "admin";
-          isMut: false;
-          isSigner: true;
-        }
-      ];
-      args: [
-        {
-          name: "args";
-          type: {
-            defined: "UpdateZetaPricingPubkeysArgs";
-          };
-        }
-      ];
-    },
-    {
-      name: "initializeZetaGroup";
-      accounts: [
-        {
-          name: "state";
-          isMut: true;
-          isSigner: false;
-        },
-        {
-          name: "admin";
-          isMut: true;
-          isSigner: true;
-        },
-        {
-          name: "systemProgram";
-          isMut: false;
-          isSigner: false;
-        },
-        {
-          name: "underlyingMint";
-          isMut: false;
-          isSigner: false;
-        },
-        {
-          name: "zetaProgram";
-          isMut: false;
-          isSigner: false;
-        },
-        {
-          name: "oracle";
-          isMut: false;
-          isSigner: false;
-        },
-        {
-          name: "oracleBackupFeed";
-          isMut: false;
-          isSigner: false;
-        },
-        {
-          name: "oracleBackupProgram";
-          isMut: false;
-          isSigner: false;
-        },
-        {
-          name: "zetaGroup";
-          isMut: true;
-          isSigner: false;
-        },
-        {
-          name: "greeks";
-          isMut: true;
-          isSigner: false;
-        },
-        {
-          name: "perpSyncQueue";
-          isMut: true;
-          isSigner: false;
-        },
-        {
-          name: "underlying";
-          isMut: true;
-          isSigner: false;
-        },
-        {
-          name: "vault";
-          isMut: true;
-          isSigner: false;
-        },
-        {
-          name: "insuranceVault";
-          isMut: true;
-          isSigner: false;
-        },
-        {
-          name: "socializedLossAccount";
-          isMut: true;
-          isSigner: false;
-        },
-        {
-          name: "tokenProgram";
-          isMut: false;
-          isSigner: false;
-        },
-        {
-          name: "usdcMint";
-          isMut: false;
-          isSigner: false;
-        },
-        {
-          name: "rent";
-          isMut: false;
-          isSigner: false;
-        }
-      ];
-      args: [
-        {
-          name: "args";
-          type: {
-            defined: "InitializeZetaGroupArgs";
-          };
-        }
-      ];
-    },
-    {
-      name: "overrideExpiry";
-      accounts: [
-        {
-          name: "state";
-          isMut: false;
-          isSigner: false;
-        },
-        {
-          name: "admin";
-          isMut: false;
-          isSigner: true;
-        },
-        {
-          name: "zetaGroup";
-          isMut: true;
-          isSigner: false;
-        }
-      ];
-      args: [
-        {
-          name: "args";
-          type: {
-            defined: "OverrideExpiryArgs";
-          };
-        }
-      ];
-    },
-    {
-      name: "initializeMarginAccount";
-      accounts: [
-        {
-          name: "marginAccount";
-          isMut: true;
-          isSigner: false;
-        },
-        {
-          name: "authority";
-          isMut: false;
-          isSigner: true;
-        },
-        {
-          name: "payer";
-          isMut: true;
-          isSigner: true;
-        },
-        {
-          name: "zetaProgram";
-          isMut: false;
-          isSigner: false;
-        },
-        {
-          name: "systemProgram";
-          isMut: false;
-          isSigner: false;
-        },
-        {
-          name: "zetaGroup";
-          isMut: false;
-          isSigner: false;
-        }
-      ];
-      args: [];
-    },
-    {
-      name: "initializeSpreadAccount";
-      accounts: [
-        {
-          name: "spreadAccount";
-          isMut: true;
-          isSigner: false;
-        },
-        {
-          name: "authority";
-          isMut: false;
-          isSigner: true;
-        },
-        {
-          name: "payer";
-          isMut: true;
-          isSigner: true;
-        },
-        {
-          name: "zetaProgram";
-          isMut: false;
-          isSigner: false;
-        },
-        {
-          name: "systemProgram";
-          isMut: false;
-          isSigner: false;
-        },
-        {
-          name: "zetaGroup";
-          isMut: false;
-          isSigner: false;
-        }
-      ];
-      args: [];
-    },
-    {
-      name: "closeMarginAccount";
-      accounts: [
-        {
-          name: "marginAccount";
-          isMut: true;
-          isSigner: false;
-        },
-        {
-          name: "authority";
-          isMut: true;
-          isSigner: true;
-        },
-        {
-          name: "zetaGroup";
-          isMut: false;
-          isSigner: false;
-        }
-      ];
-      args: [];
-    },
-    {
-      name: "closeSpreadAccount";
-      accounts: [
-        {
-          name: "spreadAccount";
-          isMut: true;
-          isSigner: false;
-        },
-        {
-          name: "authority";
-          isMut: true;
-          isSigner: true;
-        },
-        {
-          name: "zetaGroup";
-          isMut: false;
-          isSigner: false;
-        }
-      ];
-      args: [];
-    },
-    {
-      name: "initializePerpSyncQueue";
-      accounts: [
-        {
-          name: "admin";
-          isMut: false;
-          isSigner: true;
-        },
-        {
-          name: "zetaProgram";
-          isMut: false;
-          isSigner: false;
-        },
-        {
-          name: "state";
-          isMut: false;
-          isSigner: false;
-        },
-        {
-          name: "perpSyncQueue";
-          isMut: true;
-          isSigner: false;
-        },
-        {
-          name: "zetaGroup";
-          isMut: true;
-          isSigner: false;
-        },
-        {
-          name: "systemProgram";
-          isMut: false;
-          isSigner: false;
-        }
-      ];
-      args: [
-        {
-          name: "nonce";
-          type: "u8";
-        }
-      ];
-    },
-    {
-      name: "initializeMarketIndexes";
-      accounts: [
-        {
-          name: "state";
-          isMut: false;
-          isSigner: false;
-        },
-        {
-          name: "marketIndexes";
-          isMut: true;
-          isSigner: false;
-        },
-        {
-          name: "admin";
-          isMut: true;
-          isSigner: true;
-        },
-        {
-          name: "systemProgram";
-          isMut: false;
-          isSigner: false;
-        },
-        {
-          name: "zetaGroup";
-          isMut: false;
-          isSigner: false;
-        }
-      ];
-      args: [
-        {
-          name: "nonce";
-          type: "u8";
-        }
-      ];
-    },
-    {
-      name: "initializeMarketNode";
-      accounts: [
-        {
-          name: "zetaGroup";
-          isMut: false;
-          isSigner: false;
-        },
-        {
-          name: "marketNode";
-          isMut: true;
-          isSigner: false;
-        },
-        {
-          name: "greeks";
-          isMut: true;
-          isSigner: false;
-        },
-        {
-          name: "payer";
-          isMut: true;
-          isSigner: true;
-        },
-        {
-          name: "systemProgram";
-          isMut: false;
-          isSigner: false;
-        }
-      ];
-      args: [
-        {
-          name: "args";
-          type: {
-            defined: "InitializeMarketNodeArgs";
-          };
-        }
-      ];
-    },
-    {
-      name: "haltZetaGroup";
-      accounts: [
-        {
-          name: "state";
-          isMut: false;
-          isSigner: false;
-        },
-        {
-          name: "zetaGroup";
-          isMut: true;
-          isSigner: false;
-        },
-        {
-          name: "greeks";
-          isMut: true;
-          isSigner: false;
-        },
-        {
-          name: "admin";
-          isMut: false;
-          isSigner: true;
-        }
-      ];
-      args: [];
-    },
-    {
-      name: "globalHalt";
-      accounts: [
-        {
-          name: "state";
-          isMut: true;
-          isSigner: false;
-        },
-        {
-          name: "admin";
-          isMut: false;
-          isSigner: true;
-        }
-      ];
-      args: [];
-    },
-    {
-      name: "globalUnhalt";
-      accounts: [
-        {
-          name: "state";
-          isMut: true;
-          isSigner: false;
-        },
-        {
-          name: "pricing";
-          isMut: true;
-          isSigner: false;
-        },
-        {
-          name: "admin";
-          isMut: false;
-          isSigner: true;
-        }
-      ];
-      args: [];
-    },
-    {
-      name: "updateHaltStateV2";
-      accounts: [
-        {
-          name: "state";
-          isMut: true;
-          isSigner: false;
-        },
-        {
-          name: "zetaGroup";
-          isMut: true;
-          isSigner: false;
-        },
-        {
-          name: "admin";
-          isMut: false;
-          isSigner: true;
-        }
-      ];
-      args: [
-        {
-          name: "args";
-          type: {
-            defined: "HaltStateArgs";
-          };
-        }
-      ];
-    },
-    {
-      name: "unhaltZetaGroup";
-      accounts: [
-        {
-          name: "state";
-          isMut: false;
-          isSigner: false;
-        },
-        {
-          name: "zetaGroup";
-          isMut: true;
-          isSigner: false;
-        },
-        {
-          name: "admin";
-          isMut: false;
-          isSigner: true;
-        },
-        {
-          name: "greeks";
-          isMut: true;
-          isSigner: false;
-        }
-      ];
-      args: [];
-    },
-    {
-      name: "updateHaltState";
-      accounts: [
-        {
-          name: "state";
-          isMut: false;
-          isSigner: false;
-        },
-        {
-          name: "zetaGroup";
-          isMut: true;
-          isSigner: false;
-        },
-        {
-          name: "admin";
-          isMut: false;
-          isSigner: true;
-        }
-      ];
-      args: [
-        {
-          name: "args";
-          type: {
-            defined: "HaltZetaGroupArgs";
-          };
-        }
-      ];
-    },
-    {
-      name: "updateVolatility";
-      accounts: [
-        {
-          name: "state";
-          isMut: false;
-          isSigner: false;
-        },
-        {
-          name: "greeks";
-          isMut: true;
-          isSigner: false;
-        },
-        {
-          name: "zetaGroup";
-          isMut: false;
-          isSigner: false;
-        },
-        {
-          name: "admin";
-          isMut: false;
-          isSigner: true;
-        }
-      ];
-      args: [
-        {
-          name: "args";
-          type: {
-            defined: "UpdateVolatilityArgs";
-          };
-        }
-      ];
-    },
-    {
-      name: "updateInterestRate";
-      accounts: [
-        {
-          name: "state";
-          isMut: false;
-          isSigner: false;
-        },
-        {
-          name: "greeks";
-          isMut: true;
-          isSigner: false;
-        },
-        {
-          name: "zetaGroup";
-          isMut: true;
-          isSigner: false;
-        },
-        {
-          name: "admin";
-          isMut: false;
-          isSigner: true;
-        }
-      ];
-      args: [
-        {
-          name: "args";
-          type: {
-            defined: "UpdateInterestRateArgs";
-          };
-        }
-      ];
-    },
-    {
-      name: "addMarketIndexes";
-      docs: [
+  "version": "0.1.0",
+  "name": "zeta",
+  "instructions": [
+    {
+      "name": "initializeZetaPricing",
+      "accounts": [
+        {
+          "name": "state",
+          "isMut": true,
+          "isSigner": false
+        },
+        {
+          "name": "pricing",
+          "isMut": true,
+          "isSigner": false
+        },
+        {
+          "name": "rent",
+          "isMut": false,
+          "isSigner": false
+        },
+        {
+          "name": "systemProgram",
+          "isMut": false,
+          "isSigner": false
+        },
+        {
+          "name": "tokenProgram",
+          "isMut": false,
+          "isSigner": false
+        },
+        {
+          "name": "admin",
+          "isMut": true,
+          "isSigner": true
+        }
+      ],
+      "args": [
+        {
+          "name": "args",
+          "type": {
+            "defined": "InitializeZetaPricingArgs"
+          }
+        }
+      ]
+    },
+    {
+      "name": "updateZetaPricingPubkeys",
+      "accounts": [
+        {
+          "name": "state",
+          "isMut": false,
+          "isSigner": false
+        },
+        {
+          "name": "pricing",
+          "isMut": true,
+          "isSigner": false
+        },
+        {
+          "name": "admin",
+          "isMut": false,
+          "isSigner": true
+        }
+      ],
+      "args": [
+        {
+          "name": "args",
+          "type": {
+            "defined": "UpdateZetaPricingPubkeysArgs"
+          }
+        }
+      ]
+    },
+    {
+      "name": "initializeZetaGroup",
+      "accounts": [
+        {
+          "name": "state",
+          "isMut": true,
+          "isSigner": false
+        },
+        {
+          "name": "admin",
+          "isMut": true,
+          "isSigner": true
+        },
+        {
+          "name": "systemProgram",
+          "isMut": false,
+          "isSigner": false
+        },
+        {
+          "name": "underlyingMint",
+          "isMut": false,
+          "isSigner": false
+        },
+        {
+          "name": "zetaProgram",
+          "isMut": false,
+          "isSigner": false
+        },
+        {
+          "name": "oracle",
+          "isMut": false,
+          "isSigner": false
+        },
+        {
+          "name": "oracleBackupFeed",
+          "isMut": false,
+          "isSigner": false
+        },
+        {
+          "name": "oracleBackupProgram",
+          "isMut": false,
+          "isSigner": false
+        },
+        {
+          "name": "zetaGroup",
+          "isMut": true,
+          "isSigner": false
+        },
+        {
+          "name": "greeks",
+          "isMut": true,
+          "isSigner": false
+        },
+        {
+          "name": "perpSyncQueue",
+          "isMut": true,
+          "isSigner": false
+        },
+        {
+          "name": "underlying",
+          "isMut": true,
+          "isSigner": false
+        },
+        {
+          "name": "vault",
+          "isMut": true,
+          "isSigner": false
+        },
+        {
+          "name": "insuranceVault",
+          "isMut": true,
+          "isSigner": false
+        },
+        {
+          "name": "socializedLossAccount",
+          "isMut": true,
+          "isSigner": false
+        },
+        {
+          "name": "tokenProgram",
+          "isMut": false,
+          "isSigner": false
+        },
+        {
+          "name": "usdcMint",
+          "isMut": false,
+          "isSigner": false
+        },
+        {
+          "name": "rent",
+          "isMut": false,
+          "isSigner": false
+        }
+      ],
+      "args": [
+        {
+          "name": "args",
+          "type": {
+            "defined": "InitializeZetaGroupArgs"
+          }
+        }
+      ]
+    },
+    {
+      "name": "overrideExpiry",
+      "accounts": [
+        {
+          "name": "state",
+          "isMut": false,
+          "isSigner": false
+        },
+        {
+          "name": "admin",
+          "isMut": false,
+          "isSigner": true
+        },
+        {
+          "name": "zetaGroup",
+          "isMut": true,
+          "isSigner": false
+        }
+      ],
+      "args": [
+        {
+          "name": "args",
+          "type": {
+            "defined": "OverrideExpiryArgs"
+          }
+        }
+      ]
+    },
+    {
+      "name": "initializeMarginAccount",
+      "accounts": [
+        {
+          "name": "marginAccount",
+          "isMut": true,
+          "isSigner": false
+        },
+        {
+          "name": "authority",
+          "isMut": false,
+          "isSigner": true
+        },
+        {
+          "name": "payer",
+          "isMut": true,
+          "isSigner": true
+        },
+        {
+          "name": "zetaProgram",
+          "isMut": false,
+          "isSigner": false
+        },
+        {
+          "name": "systemProgram",
+          "isMut": false,
+          "isSigner": false
+        },
+        {
+          "name": "zetaGroup",
+          "isMut": false,
+          "isSigner": false
+        }
+      ],
+      "args": []
+    },
+    {
+      "name": "initializeSpreadAccount",
+      "accounts": [
+        {
+          "name": "spreadAccount",
+          "isMut": true,
+          "isSigner": false
+        },
+        {
+          "name": "authority",
+          "isMut": false,
+          "isSigner": true
+        },
+        {
+          "name": "payer",
+          "isMut": true,
+          "isSigner": true
+        },
+        {
+          "name": "zetaProgram",
+          "isMut": false,
+          "isSigner": false
+        },
+        {
+          "name": "systemProgram",
+          "isMut": false,
+          "isSigner": false
+        },
+        {
+          "name": "zetaGroup",
+          "isMut": false,
+          "isSigner": false
+        }
+      ],
+      "args": []
+    },
+    {
+      "name": "closeMarginAccount",
+      "accounts": [
+        {
+          "name": "marginAccount",
+          "isMut": true,
+          "isSigner": false
+        },
+        {
+          "name": "authority",
+          "isMut": true,
+          "isSigner": true
+        },
+        {
+          "name": "zetaGroup",
+          "isMut": false,
+          "isSigner": false
+        }
+      ],
+      "args": []
+    },
+    {
+      "name": "closeSpreadAccount",
+      "accounts": [
+        {
+          "name": "spreadAccount",
+          "isMut": true,
+          "isSigner": false
+        },
+        {
+          "name": "authority",
+          "isMut": true,
+          "isSigner": true
+        },
+        {
+          "name": "zetaGroup",
+          "isMut": false,
+          "isSigner": false
+        }
+      ],
+      "args": []
+    },
+    {
+      "name": "initializePerpSyncQueue",
+      "accounts": [
+        {
+          "name": "admin",
+          "isMut": false,
+          "isSigner": true
+        },
+        {
+          "name": "zetaProgram",
+          "isMut": false,
+          "isSigner": false
+        },
+        {
+          "name": "state",
+          "isMut": false,
+          "isSigner": false
+        },
+        {
+          "name": "perpSyncQueue",
+          "isMut": true,
+          "isSigner": false
+        },
+        {
+          "name": "zetaGroup",
+          "isMut": true,
+          "isSigner": false
+        },
+        {
+          "name": "systemProgram",
+          "isMut": false,
+          "isSigner": false
+        }
+      ],
+      "args": [
+        {
+          "name": "nonce",
+          "type": "u8"
+        }
+      ]
+    },
+    {
+      "name": "initializeMarketIndexes",
+      "accounts": [
+        {
+          "name": "state",
+          "isMut": false,
+          "isSigner": false
+        },
+        {
+          "name": "marketIndexes",
+          "isMut": true,
+          "isSigner": false
+        },
+        {
+          "name": "admin",
+          "isMut": true,
+          "isSigner": true
+        },
+        {
+          "name": "systemProgram",
+          "isMut": false,
+          "isSigner": false
+        },
+        {
+          "name": "zetaGroup",
+          "isMut": false,
+          "isSigner": false
+        }
+      ],
+      "args": [
+        {
+          "name": "nonce",
+          "type": "u8"
+        }
+      ]
+    },
+    {
+      "name": "initializeMarketNode",
+      "accounts": [
+        {
+          "name": "zetaGroup",
+          "isMut": false,
+          "isSigner": false
+        },
+        {
+          "name": "marketNode",
+          "isMut": true,
+          "isSigner": false
+        },
+        {
+          "name": "greeks",
+          "isMut": true,
+          "isSigner": false
+        },
+        {
+          "name": "payer",
+          "isMut": true,
+          "isSigner": true
+        },
+        {
+          "name": "systemProgram",
+          "isMut": false,
+          "isSigner": false
+        }
+      ],
+      "args": [
+        {
+          "name": "args",
+          "type": {
+            "defined": "InitializeMarketNodeArgs"
+          }
+        }
+      ]
+    },
+    {
+      "name": "haltZetaGroup",
+      "accounts": [
+        {
+          "name": "state",
+          "isMut": false,
+          "isSigner": false
+        },
+        {
+          "name": "zetaGroup",
+          "isMut": true,
+          "isSigner": false
+        },
+        {
+          "name": "greeks",
+          "isMut": true,
+          "isSigner": false
+        },
+        {
+          "name": "admin",
+          "isMut": false,
+          "isSigner": true
+        }
+      ],
+      "args": []
+    },
+    {
+      "name": "globalHalt",
+      "accounts": [
+        {
+          "name": "state",
+          "isMut": true,
+          "isSigner": false
+        },
+        {
+          "name": "admin",
+          "isMut": false,
+          "isSigner": true
+        }
+      ],
+      "args": []
+    },
+    {
+      "name": "globalUnhalt",
+      "accounts": [
+        {
+          "name": "state",
+          "isMut": true,
+          "isSigner": false
+        },
+        {
+          "name": "pricing",
+          "isMut": true,
+          "isSigner": false
+        },
+        {
+          "name": "admin",
+          "isMut": false,
+          "isSigner": true
+        }
+      ],
+      "args": []
+    },
+    {
+      "name": "updateHaltStateV2",
+      "accounts": [
+        {
+          "name": "state",
+          "isMut": true,
+          "isSigner": false
+        },
+        {
+          "name": "zetaGroup",
+          "isMut": true,
+          "isSigner": false
+        },
+        {
+          "name": "admin",
+          "isMut": false,
+          "isSigner": true
+        }
+      ],
+      "args": [
+        {
+          "name": "args",
+          "type": {
+            "defined": "HaltStateArgs"
+          }
+        }
+      ]
+    },
+    {
+      "name": "unhaltZetaGroup",
+      "accounts": [
+        {
+          "name": "state",
+          "isMut": false,
+          "isSigner": false
+        },
+        {
+          "name": "zetaGroup",
+          "isMut": true,
+          "isSigner": false
+        },
+        {
+          "name": "admin",
+          "isMut": false,
+          "isSigner": true
+        },
+        {
+          "name": "greeks",
+          "isMut": true,
+          "isSigner": false
+        }
+      ],
+      "args": []
+    },
+    {
+      "name": "updateHaltState",
+      "accounts": [
+        {
+          "name": "state",
+          "isMut": false,
+          "isSigner": false
+        },
+        {
+          "name": "zetaGroup",
+          "isMut": true,
+          "isSigner": false
+        },
+        {
+          "name": "admin",
+          "isMut": false,
+          "isSigner": true
+        }
+      ],
+      "args": [
+        {
+          "name": "args",
+          "type": {
+            "defined": "HaltZetaGroupArgs"
+          }
+        }
+      ]
+    },
+    {
+      "name": "updateVolatility",
+      "accounts": [
+        {
+          "name": "state",
+          "isMut": false,
+          "isSigner": false
+        },
+        {
+          "name": "greeks",
+          "isMut": true,
+          "isSigner": false
+        },
+        {
+          "name": "zetaGroup",
+          "isMut": false,
+          "isSigner": false
+        },
+        {
+          "name": "admin",
+          "isMut": false,
+          "isSigner": true
+        }
+      ],
+      "args": [
+        {
+          "name": "args",
+          "type": {
+            "defined": "UpdateVolatilityArgs"
+          }
+        }
+      ]
+    },
+    {
+      "name": "updateInterestRate",
+      "accounts": [
+        {
+          "name": "state",
+          "isMut": false,
+          "isSigner": false
+        },
+        {
+          "name": "greeks",
+          "isMut": true,
+          "isSigner": false
+        },
+        {
+          "name": "zetaGroup",
+          "isMut": true,
+          "isSigner": false
+        },
+        {
+          "name": "admin",
+          "isMut": false,
+          "isSigner": true
+        }
+      ],
+      "args": [
+        {
+          "name": "args",
+          "type": {
+            "defined": "UpdateInterestRateArgs"
+          }
+        }
+      ]
+    },
+    {
+      "name": "addMarketIndexes",
+      "docs": [
         "This instruction allows us to generate the market PDA index seed we require",
         "to initialize markets in an order that remains sorted.",
         "Future unlisted markets can still retain this sorted property.",
@@ -656,6023 +656,5914 @@
         "and populating the keys inside zeta_group. These will be set back to default.",
         "2. Sorting the generated market pdas and storing their respective index seed within",
         "market indexes."
-      ];
-      accounts: [
-        {
-          name: "marketIndexes";
-          isMut: true;
-          isSigner: false;
-        },
-        {
-          name: "zetaGroup";
-          isMut: true;
-          isSigner: false;
-        }
-      ];
-      args: [];
-    },
-    {
-      name: "initializeZetaState";
-      accounts: [
-        {
-          name: "state";
-          isMut: true;
-          isSigner: false;
-        },
-        {
-          name: "mintAuthority";
-          isMut: false;
-          isSigner: false;
-        },
-        {
-          name: "serumAuthority";
-          isMut: false;
-          isSigner: false;
-        },
-        {
-          name: "treasuryWallet";
-          isMut: true;
-          isSigner: false;
-        },
-        {
-          name: "referralsAdmin";
-          isMut: false;
-          isSigner: false;
-        },
-        {
-          name: "referralsRewardsWallet";
-          isMut: true;
-          isSigner: false;
-        },
-        {
-          name: "rent";
-          isMut: false;
-          isSigner: false;
-        },
-        {
-          name: "systemProgram";
-          isMut: false;
-          isSigner: false;
-        },
-        {
-          name: "tokenProgram";
-          isMut: false;
-          isSigner: false;
-        },
-        {
-          name: "usdcMint";
-          isMut: false;
-          isSigner: false;
-        },
-        {
-          name: "admin";
-          isMut: true;
-          isSigner: true;
-        },
-        {
-          name: "secondaryAdmin";
-          isMut: false;
-          isSigner: false;
-        }
-      ];
-      args: [
-        {
-          name: "args";
-          type: {
-            defined: "InitializeStateArgs";
-          };
-        }
-      ];
-    },
-    {
-      name: "initializeZetaTreasuryWallet";
-      accounts: [
-        {
-          name: "state";
-          isMut: true;
-          isSigner: false;
-        },
-        {
-          name: "treasuryWallet";
-          isMut: true;
-          isSigner: false;
-        },
-        {
-          name: "rent";
-          isMut: false;
-          isSigner: false;
-        },
-        {
-          name: "systemProgram";
-          isMut: false;
-          isSigner: false;
-        },
-        {
-          name: "tokenProgram";
-          isMut: false;
-          isSigner: false;
-        },
-        {
-          name: "usdcMint";
-          isMut: false;
-          isSigner: false;
-        },
-        {
-          name: "admin";
-          isMut: true;
-          isSigner: true;
-        }
-      ];
-      args: [];
-    },
-    {
-      name: "initializeZetaReferralsRewardsWallet";
-      accounts: [
-        {
-          name: "state";
-          isMut: true;
-          isSigner: false;
-        },
-        {
-          name: "referralsRewardsWallet";
-          isMut: true;
-          isSigner: false;
-        },
-        {
-          name: "rent";
-          isMut: false;
-          isSigner: false;
-        },
-        {
-          name: "systemProgram";
-          isMut: false;
-          isSigner: false;
-        },
-        {
-          name: "tokenProgram";
-          isMut: false;
-          isSigner: false;
-        },
-        {
-          name: "usdcMint";
-          isMut: false;
-          isSigner: false;
-        },
-        {
-          name: "admin";
-          isMut: true;
-          isSigner: true;
-        }
-      ];
-      args: [];
-    },
-    {
-      name: "updateAdmin";
-      accounts: [
-        {
-          name: "state";
-          isMut: true;
-          isSigner: false;
-        },
-        {
-          name: "admin";
-          isMut: false;
-          isSigner: true;
-        },
-        {
-          name: "newAdmin";
-          isMut: true;
-          isSigner: true;
-        }
-      ];
-      args: [];
-    },
-    {
-      name: "updateSecondaryAdmin";
-      accounts: [
-        {
-          name: "state";
-          isMut: true;
-          isSigner: false;
-        },
-        {
-          name: "admin";
-          isMut: false;
-          isSigner: true;
-        },
-        {
-          name: "newAdmin";
-          isMut: true;
-          isSigner: true;
-        }
-      ];
-      args: [];
-    },
-    {
-      name: "updateReferralsAdmin";
-      accounts: [
-        {
-          name: "state";
-          isMut: true;
-          isSigner: false;
-        },
-        {
-          name: "admin";
-          isMut: false;
-          isSigner: true;
-        },
-        {
-          name: "newAdmin";
-          isMut: true;
-          isSigner: true;
-        }
-      ];
-      args: [];
-    },
-    {
-      name: "updateZetaState";
-      accounts: [
-        {
-          name: "state";
-          isMut: true;
-          isSigner: false;
-        },
-        {
-          name: "admin";
-          isMut: false;
-          isSigner: true;
-        }
-      ];
-      args: [
-        {
-          name: "args";
-          type: {
-            defined: "UpdateStateArgs";
-          };
-        }
-      ];
-    },
-    {
-      name: "updateOracle";
-      accounts: [
-        {
-          name: "state";
-          isMut: false;
-          isSigner: false;
-        },
-        {
-          name: "zetaGroup";
-          isMut: true;
-          isSigner: false;
-        },
-        {
-          name: "admin";
-          isMut: false;
-          isSigner: true;
-        },
-        {
-          name: "oracle";
-          isMut: false;
-          isSigner: false;
-        }
-      ];
-      args: [];
-    },
-    {
-      name: "updateOracleBackupFeed";
-      accounts: [
-        {
-          name: "state";
-          isMut: false;
-          isSigner: false;
-        },
-        {
-          name: "zetaGroup";
-          isMut: true;
-          isSigner: false;
-        },
-        {
-          name: "admin";
-          isMut: false;
-          isSigner: true;
-        },
-        {
-          name: "oracle";
-          isMut: false;
-          isSigner: false;
-        }
-      ];
-      args: [];
-    },
-    {
-      name: "updatePricingParameters";
-      accounts: [
-        {
-          name: "state";
-          isMut: false;
-          isSigner: false;
-        },
-        {
-          name: "zetaGroup";
-          isMut: true;
-          isSigner: false;
-        },
-        {
-          name: "admin";
-          isMut: false;
-          isSigner: true;
-        }
-      ];
-      args: [
-        {
-          name: "args";
-          type: {
-            defined: "UpdatePricingParametersArgs";
-          };
-        }
-      ];
-    },
-    {
-      name: "updateMarginParameters";
-      accounts: [
-        {
-          name: "state";
-          isMut: false;
-          isSigner: false;
-        },
-        {
-          name: "pricing";
-          isMut: true;
-          isSigner: false;
-        },
-        {
-          name: "admin";
-          isMut: false;
-          isSigner: true;
-        }
-      ];
-      args: [
-        {
-          name: "args";
-          type: {
-            defined: "UpdateMarginParametersArgs";
-          };
-        },
-        {
-          name: "asset";
-          type: {
-            defined: "Asset";
-          };
-        }
-      ];
-    },
-    {
-      name: "updateZetaGroupMarginParameters";
-      accounts: [
-        {
-          name: "state";
-          isMut: false;
-          isSigner: false;
-        },
-        {
-          name: "zetaGroup";
-          isMut: true;
-          isSigner: false;
-        },
-        {
-          name: "admin";
-          isMut: false;
-          isSigner: true;
-        }
-      ];
-      args: [
-        {
-          name: "args";
-          type: {
-            defined: "UpdateMarginParametersArgs";
-          };
-        }
-      ];
-    },
-    {
-      name: "updatePerpParameters";
-      accounts: [
-        {
-          name: "state";
-          isMut: false;
-          isSigner: false;
-        },
-        {
-          name: "pricing";
-          isMut: true;
-          isSigner: false;
-        },
-        {
-          name: "admin";
-          isMut: false;
-          isSigner: true;
-        }
-      ];
-      args: [
-        {
-          name: "args";
-          type: {
-            defined: "UpdatePerpParametersArgs";
-          };
-        },
-        {
-          name: "asset";
-          type: {
-            defined: "Asset";
-          };
-        }
-      ];
-    },
-    {
-      name: "updateZetaGroupPerpParameters";
-      accounts: [
-        {
-          name: "state";
-          isMut: false;
-          isSigner: false;
-        },
-        {
-          name: "zetaGroup";
-          isMut: true;
-          isSigner: false;
-        },
-        {
-          name: "admin";
-          isMut: false;
-          isSigner: true;
-        }
-      ];
-      args: [
-        {
-          name: "args";
-          type: {
-            defined: "UpdatePerpParametersArgs";
-          };
-        }
-      ];
-    },
-    {
-      name: "updateZetaGroupExpiryParameters";
-      accounts: [
-        {
-          name: "state";
-          isMut: false;
-          isSigner: false;
-        },
-        {
-          name: "zetaGroup";
-          isMut: true;
-          isSigner: false;
-        },
-        {
-          name: "admin";
-          isMut: false;
-          isSigner: true;
-        }
-      ];
-      args: [
-        {
-          name: "args";
-          type: {
-            defined: "UpdateZetaGroupExpiryArgs";
-          };
-        }
-      ];
-    },
-    {
-      name: "toggleZetaGroupPerpsOnly";
-      accounts: [
-        {
-          name: "state";
-          isMut: false;
-          isSigner: false;
-        },
-        {
-          name: "zetaGroup";
-          isMut: true;
-          isSigner: false;
-        },
-        {
-          name: "admin";
-          isMut: false;
-          isSigner: true;
-        }
-      ];
-      args: [];
-    },
-    {
-      name: "cleanZetaMarkets";
-      accounts: [
-        {
-          name: "state";
-          isMut: false;
-          isSigner: false;
-        },
-        {
-          name: "zetaGroup";
-          isMut: true;
-          isSigner: false;
-        }
-      ];
-      args: [];
-    },
-    {
-      name: "cleanZetaMarketsHalted";
-      accounts: [
-        {
-          name: "state";
-          isMut: false;
-          isSigner: false;
-        },
-        {
-          name: "zetaGroup";
-          isMut: true;
-          isSigner: false;
-        }
-      ];
-      args: [];
-    },
-    {
-      name: "cleanZetaMarketsHaltedV2";
-      accounts: [
-        {
-          name: "state";
-          isMut: true;
-          isSigner: false;
-        }
-      ];
-      args: [];
-    },
-    {
-      name: "settlePositions";
-      accounts: [
-        {
-          name: "zetaGroup";
-          isMut: false;
-          isSigner: false;
-        },
-        {
-          name: "settlementAccount";
-          isMut: false;
-          isSigner: false;
-        }
-      ];
-      args: [
-        {
-          name: "expiryTs";
-          type: "u64";
-        },
-        {
-          name: "settlementNonce";
-          type: "u8";
-        }
-      ];
-    },
-    {
-      name: "settlePositionsHaltedV2";
-      accounts: [
-        {
-          name: "state";
-          isMut: false;
-          isSigner: false;
-        },
-        {
-          name: "pricing";
-          isMut: false;
-          isSigner: false;
-        },
-        {
-          name: "admin";
-          isMut: false;
-          isSigner: true;
-        }
-      ];
-      args: [];
-    },
-    {
-      name: "settlePositionsHalted";
-      accounts: [
-        {
-          name: "state";
-          isMut: false;
-          isSigner: false;
-        },
-        {
-          name: "zetaGroup";
-          isMut: false;
-          isSigner: false;
-        },
-        {
-          name: "greeks";
-          isMut: false;
-          isSigner: false;
-        },
-        {
-          name: "admin";
-          isMut: false;
-          isSigner: true;
-        }
-      ];
-      args: [];
-    },
-    {
-      name: "settleSpreadPositions";
-      accounts: [
-        {
-          name: "zetaGroup";
-          isMut: false;
-          isSigner: false;
-        },
-        {
-          name: "settlementAccount";
-          isMut: false;
-          isSigner: false;
-        }
-      ];
-      args: [
-        {
-          name: "expiryTs";
-          type: "u64";
-        },
-        {
-          name: "settlementNonce";
-          type: "u8";
-        }
-      ];
-    },
-    {
-      name: "settleSpreadPositionsHalted";
-      accounts: [
-        {
-          name: "state";
-          isMut: false;
-          isSigner: false;
-        },
-        {
-          name: "zetaGroup";
-          isMut: false;
-          isSigner: false;
-        },
-        {
-          name: "greeks";
-          isMut: false;
-          isSigner: false;
-        },
-        {
-          name: "admin";
-          isMut: false;
-          isSigner: true;
-        }
-      ];
-      args: [];
-    },
-    {
-      name: "initializeMarketStrikes";
-      accounts: [
-        {
-          name: "state";
-          isMut: false;
-          isSigner: false;
-        },
-        {
-          name: "zetaGroup";
-          isMut: true;
-          isSigner: false;
-        },
-        {
-          name: "oracle";
-          isMut: false;
-          isSigner: false;
-        },
-        {
-          name: "oracleBackupFeed";
-          isMut: false;
-          isSigner: false;
-        },
-        {
-          name: "oracleBackupProgram";
-          isMut: false;
-          isSigner: false;
-        }
-      ];
-      args: [];
-    },
-    {
-      name: "expireSeriesOverride";
-      accounts: [
-        {
-          name: "state";
-          isMut: false;
-          isSigner: false;
-        },
-        {
-          name: "zetaGroup";
-          isMut: true;
-          isSigner: false;
-        },
-        {
-          name: "settlementAccount";
-          isMut: true;
-          isSigner: false;
-        },
-        {
-          name: "admin";
-          isMut: true;
-          isSigner: true;
-        },
-        {
-          name: "systemProgram";
-          isMut: false;
-          isSigner: false;
-        },
-        {
-          name: "greeks";
-          isMut: true;
-          isSigner: false;
-        }
-      ];
-      args: [
-        {
-          name: "args";
-          type: {
-            defined: "ExpireSeriesOverrideArgs";
-          };
-        }
-      ];
-    },
-    {
-      name: "expireSeries";
-      accounts: [
-        {
-          name: "state";
-          isMut: false;
-          isSigner: false;
-        },
-        {
-          name: "zetaGroup";
-          isMut: true;
-          isSigner: false;
-        },
-        {
-          name: "oracle";
-          isMut: false;
-          isSigner: false;
-        },
-        {
-          name: "oracleBackupFeed";
-          isMut: false;
-          isSigner: false;
-        },
-        {
-          name: "oracleBackupProgram";
-          isMut: false;
-          isSigner: false;
-        },
-        {
-          name: "settlementAccount";
-          isMut: true;
-          isSigner: false;
-        },
-        {
-          name: "payer";
-          isMut: true;
-          isSigner: true;
-        },
-        {
-          name: "systemProgram";
-          isMut: false;
-          isSigner: false;
-        },
-        {
-          name: "greeks";
-          isMut: true;
-          isSigner: false;
-        }
-      ];
-      args: [
-        {
-          name: "settlementNonce";
-          type: "u8";
-        }
-      ];
-    },
-    {
-      name: "initializeZetaMarket";
-      accounts: [
-        {
-          name: "state";
-          isMut: false;
-          isSigner: false;
-        },
-        {
-          name: "marketIndexes";
-          isMut: false;
-          isSigner: false;
-        },
-        {
-          name: "zetaGroup";
-          isMut: true;
-          isSigner: false;
-        },
-        {
-          name: "admin";
-          isMut: true;
-          isSigner: true;
-        },
-        {
-          name: "market";
-          isMut: true;
-          isSigner: false;
-        },
-        {
-          name: "requestQueue";
-          isMut: true;
-          isSigner: false;
-        },
-        {
-          name: "eventQueue";
-          isMut: true;
-          isSigner: false;
-        },
-        {
-          name: "bids";
-          isMut: true;
-          isSigner: false;
-        },
-        {
-          name: "asks";
-          isMut: true;
-          isSigner: false;
-        },
-        {
-          name: "baseMint";
-          isMut: true;
-          isSigner: false;
-        },
-        {
-          name: "quoteMint";
-          isMut: true;
-          isSigner: false;
-        },
-        {
-          name: "zetaBaseVault";
-          isMut: true;
-          isSigner: false;
-        },
-        {
-          name: "zetaQuoteVault";
-          isMut: true;
-          isSigner: false;
-        },
-        {
-          name: "dexBaseVault";
-          isMut: true;
-          isSigner: false;
-        },
-        {
-          name: "dexQuoteVault";
-          isMut: true;
-          isSigner: false;
-        },
-        {
-          name: "vaultOwner";
-          isMut: false;
-          isSigner: false;
-        },
-        {
-          name: "mintAuthority";
-          isMut: false;
-          isSigner: false;
-        },
-        {
-          name: "serumAuthority";
-          isMut: false;
-          isSigner: false;
-        },
-        {
-          name: "dexProgram";
-          isMut: false;
-          isSigner: false;
-        },
-        {
-          name: "systemProgram";
-          isMut: false;
-          isSigner: false;
-        },
-        {
-          name: "tokenProgram";
-          isMut: false;
-          isSigner: false;
-        },
-        {
-          name: "rent";
-          isMut: false;
-          isSigner: false;
-        }
-      ];
-      args: [
-        {
-          name: "args";
-          type: {
-            defined: "InitializeMarketArgs";
-          };
-        }
-      ];
-    },
-    {
-      name: "initializeMarketTifEpochCycle";
-      accounts: [
-        {
-          name: "state";
-          isMut: false;
-          isSigner: false;
-        },
-        {
-          name: "admin";
-          isMut: true;
-          isSigner: true;
-        },
-        {
-          name: "market";
-          isMut: true;
-          isSigner: false;
-        },
-        {
-          name: "serumAuthority";
-          isMut: false;
-          isSigner: false;
-        },
-        {
-          name: "dexProgram";
-          isMut: false;
-          isSigner: false;
-        }
-      ];
-      args: [
-        {
-          name: "epochLength";
-          type: "u16";
-        }
-      ];
-    },
-    {
-      name: "retreatMarketNodes";
-      accounts: [
-        {
-          name: "zetaGroup";
-          isMut: false;
-          isSigner: false;
-        },
-        {
-          name: "greeks";
-          isMut: true;
-          isSigner: false;
-        },
-        {
-          name: "oracle";
-          isMut: false;
-          isSigner: false;
-        },
-        {
-          name: "oracleBackupFeed";
-          isMut: false;
-          isSigner: false;
-        },
-        {
-          name: "oracleBackupProgram";
-          isMut: false;
-          isSigner: false;
-        }
-      ];
-      args: [
-        {
-          name: "expiryIndex";
-          type: "u8";
-        }
-      ];
-    },
-    {
-      name: "cleanMarketNodes";
-      accounts: [
-        {
-          name: "zetaGroup";
-          isMut: true;
-          isSigner: false;
-        },
-        {
-          name: "greeks";
-          isMut: true;
-          isSigner: false;
-        }
-      ];
-      args: [
-        {
-          name: "expiryIndex";
-          type: "u8";
-        }
-      ];
-    },
-    {
-      name: "updateVolatilityNodes";
-      accounts: [
-        {
-          name: "state";
-          isMut: false;
-          isSigner: false;
-        },
-        {
-          name: "zetaGroup";
-          isMut: false;
-          isSigner: false;
-        },
-        {
-          name: "greeks";
-          isMut: true;
-          isSigner: false;
-        },
-        {
-          name: "admin";
-          isMut: false;
-          isSigner: true;
-        }
-      ];
-      args: [
-        {
-          name: "nodes";
-          type: {
-            array: ["u64", 5];
-          };
-        }
-      ];
-    },
-    {
-      name: "updatePricing";
-      accounts: [
-        {
-          name: "state";
-          isMut: false;
-          isSigner: false;
-        },
-        {
-          name: "zetaGroup";
-          isMut: false;
-          isSigner: false;
-        },
-        {
-          name: "greeks";
-          isMut: true;
-          isSigner: false;
-        },
-        {
-          name: "oracle";
-          isMut: false;
-          isSigner: false;
-        },
-        {
-          name: "oracleBackupFeed";
-          isMut: false;
-          isSigner: false;
-        },
-        {
-          name: "oracleBackupProgram";
-          isMut: false;
-          isSigner: false;
-        },
-        {
-          name: "perpMarket";
-          isMut: false;
-          isSigner: false;
-        },
-        {
-          name: "perpBids";
-          isMut: false;
-          isSigner: false;
-        },
-        {
-          name: "perpAsks";
-          isMut: false;
-          isSigner: false;
-        }
-      ];
-      args: [
-        {
-          name: "expiryIndex";
-          type: "u8";
-        }
-      ];
-    },
-    {
-      name: "updatePricingV2";
-      accounts: [
-        {
-          name: "state";
-          isMut: false;
-          isSigner: false;
-        },
-        {
-          name: "pricing";
-          isMut: true;
-          isSigner: false;
-        },
-        {
-          name: "oracle";
-          isMut: false;
-          isSigner: false;
-        },
-        {
-          name: "oracleBackupFeed";
-          isMut: false;
-          isSigner: false;
-        },
-        {
-          name: "oracleBackupProgram";
-          isMut: false;
-          isSigner: false;
-        },
-        {
-          name: "perpMarket";
-          isMut: false;
-          isSigner: false;
-        },
-        {
-          name: "perpBids";
-          isMut: false;
-          isSigner: false;
-        },
-        {
-          name: "perpAsks";
-          isMut: false;
-          isSigner: false;
-        }
-      ];
-      args: [
-        {
-          name: "asset";
-          type: {
-            defined: "Asset";
-          };
-        }
-      ];
-    },
-    {
-      name: "applyPerpFunding";
-      accounts: [
-        {
-          name: "zetaGroup";
-          isMut: false;
-          isSigner: false;
-        },
-        {
-          name: "greeks";
-          isMut: false;
-          isSigner: false;
-        }
-      ];
-      args: [];
-    },
-    {
-      name: "updatePricingHalted";
-      accounts: [
-        {
-          name: "state";
-          isMut: false;
-          isSigner: false;
-        },
-        {
-          name: "zetaGroup";
-          isMut: true;
-          isSigner: false;
-        },
-        {
-          name: "greeks";
-          isMut: true;
-          isSigner: false;
-        },
-        {
-          name: "admin";
-          isMut: false;
-          isSigner: true;
-        },
-        {
-          name: "perpMarket";
-          isMut: false;
-          isSigner: false;
-        },
-        {
-          name: "perpBids";
-          isMut: false;
-          isSigner: false;
-        },
-        {
-          name: "perpAsks";
-          isMut: false;
-          isSigner: false;
-        }
-      ];
-      args: [
-        {
-          name: "expiryIndex";
-          type: "u8";
-        }
-      ];
-    },
-    {
-<<<<<<< HEAD
-      name: "depositOld";
-      accounts: [
-        {
-          name: "zetaGroup";
-          isMut: false;
-          isSigner: false;
-        },
-        {
-          name: "marginAccount";
-          isMut: true;
-          isSigner: false;
-        },
-        {
-          name: "vault";
-          isMut: true;
-          isSigner: false;
-        },
-        {
-          name: "userTokenAccount";
-          isMut: true;
-          isSigner: false;
-        },
-        {
-          name: "socializedLossAccount";
-          isMut: true;
-          isSigner: false;
-        },
-        {
-          name: "authority";
-          isMut: false;
-          isSigner: true;
-        },
-        {
-          name: "tokenProgram";
-          isMut: false;
-          isSigner: false;
-        },
-        {
-          name: "state";
-          isMut: false;
-          isSigner: false;
-        },
-        {
-          name: "greeks";
-          isMut: false;
-          isSigner: false;
-        }
-      ];
-      args: [
-        {
-          name: "amount";
-          type: "u64";
-        }
-      ];
-    },
-    {
-      name: "deposit";
-      accounts: [
-=======
+      ],
+      "accounts": [
+        {
+          "name": "marketIndexes",
+          "isMut": true,
+          "isSigner": false
+        },
+        {
+          "name": "zetaGroup",
+          "isMut": true,
+          "isSigner": false
+        }
+      ],
+      "args": []
+    },
+    {
+      "name": "initializeZetaState",
+      "accounts": [
+        {
+          "name": "state",
+          "isMut": true,
+          "isSigner": false
+        },
+        {
+          "name": "mintAuthority",
+          "isMut": false,
+          "isSigner": false
+        },
+        {
+          "name": "serumAuthority",
+          "isMut": false,
+          "isSigner": false
+        },
+        {
+          "name": "treasuryWallet",
+          "isMut": true,
+          "isSigner": false
+        },
+        {
+          "name": "referralsAdmin",
+          "isMut": false,
+          "isSigner": false
+        },
+        {
+          "name": "referralsRewardsWallet",
+          "isMut": true,
+          "isSigner": false
+        },
+        {
+          "name": "rent",
+          "isMut": false,
+          "isSigner": false
+        },
+        {
+          "name": "systemProgram",
+          "isMut": false,
+          "isSigner": false
+        },
+        {
+          "name": "tokenProgram",
+          "isMut": false,
+          "isSigner": false
+        },
+        {
+          "name": "usdcMint",
+          "isMut": false,
+          "isSigner": false
+        },
+        {
+          "name": "admin",
+          "isMut": true,
+          "isSigner": true
+        },
+        {
+          "name": "secondaryAdmin",
+          "isMut": false,
+          "isSigner": false
+        }
+      ],
+      "args": [
+        {
+          "name": "args",
+          "type": {
+            "defined": "InitializeStateArgs"
+          }
+        }
+      ]
+    },
+    {
+      "name": "initializeZetaTreasuryWallet",
+      "accounts": [
+        {
+          "name": "state",
+          "isMut": true,
+          "isSigner": false
+        },
+        {
+          "name": "treasuryWallet",
+          "isMut": true,
+          "isSigner": false
+        },
+        {
+          "name": "rent",
+          "isMut": false,
+          "isSigner": false
+        },
+        {
+          "name": "systemProgram",
+          "isMut": false,
+          "isSigner": false
+        },
+        {
+          "name": "tokenProgram",
+          "isMut": false,
+          "isSigner": false
+        },
+        {
+          "name": "usdcMint",
+          "isMut": false,
+          "isSigner": false
+        },
+        {
+          "name": "admin",
+          "isMut": true,
+          "isSigner": true
+        }
+      ],
+      "args": []
+    },
+    {
+      "name": "initializeZetaReferralsRewardsWallet",
+      "accounts": [
+        {
+          "name": "state",
+          "isMut": true,
+          "isSigner": false
+        },
+        {
+          "name": "referralsRewardsWallet",
+          "isMut": true,
+          "isSigner": false
+        },
+        {
+          "name": "rent",
+          "isMut": false,
+          "isSigner": false
+        },
+        {
+          "name": "systemProgram",
+          "isMut": false,
+          "isSigner": false
+        },
+        {
+          "name": "tokenProgram",
+          "isMut": false,
+          "isSigner": false
+        },
+        {
+          "name": "usdcMint",
+          "isMut": false,
+          "isSigner": false
+        },
+        {
+          "name": "admin",
+          "isMut": true,
+          "isSigner": true
+        }
+      ],
+      "args": []
+    },
+    {
+      "name": "updateAdmin",
+      "accounts": [
+        {
+          "name": "state",
+          "isMut": true,
+          "isSigner": false
+        },
+        {
+          "name": "admin",
+          "isMut": false,
+          "isSigner": true
+        },
+        {
+          "name": "newAdmin",
+          "isMut": true,
+          "isSigner": true
+        }
+      ],
+      "args": []
+    },
+    {
+      "name": "updateSecondaryAdmin",
+      "accounts": [
+        {
+          "name": "state",
+          "isMut": true,
+          "isSigner": false
+        },
+        {
+          "name": "admin",
+          "isMut": false,
+          "isSigner": true
+        },
+        {
+          "name": "newAdmin",
+          "isMut": true,
+          "isSigner": true
+        }
+      ],
+      "args": []
+    },
+    {
+      "name": "updateReferralsAdmin",
+      "accounts": [
+        {
+          "name": "state",
+          "isMut": true,
+          "isSigner": false
+        },
+        {
+          "name": "admin",
+          "isMut": false,
+          "isSigner": true
+        },
+        {
+          "name": "newAdmin",
+          "isMut": true,
+          "isSigner": true
+        }
+      ],
+      "args": []
+    },
+    {
+      "name": "updateZetaState",
+      "accounts": [
+        {
+          "name": "state",
+          "isMut": true,
+          "isSigner": false
+        },
+        {
+          "name": "admin",
+          "isMut": false,
+          "isSigner": true
+        }
+      ],
+      "args": [
+        {
+          "name": "args",
+          "type": {
+            "defined": "UpdateStateArgs"
+          }
+        }
+      ]
+    },
+    {
+      "name": "updateOracle",
+      "accounts": [
+        {
+          "name": "state",
+          "isMut": false,
+          "isSigner": false
+        },
+        {
+          "name": "zetaGroup",
+          "isMut": true,
+          "isSigner": false
+        },
+        {
+          "name": "admin",
+          "isMut": false,
+          "isSigner": true
+        },
+        {
+          "name": "oracle",
+          "isMut": false,
+          "isSigner": false
+        }
+      ],
+      "args": []
+    },
+    {
+      "name": "updateOracleBackupFeed",
+      "accounts": [
+        {
+          "name": "state",
+          "isMut": false,
+          "isSigner": false
+        },
+        {
+          "name": "zetaGroup",
+          "isMut": true,
+          "isSigner": false
+        },
+        {
+          "name": "admin",
+          "isMut": false,
+          "isSigner": true
+        },
+        {
+          "name": "oracle",
+          "isMut": false,
+          "isSigner": false
+        }
+      ],
+      "args": []
+    },
+    {
+      "name": "updatePricingParameters",
+      "accounts": [
+        {
+          "name": "state",
+          "isMut": false,
+          "isSigner": false
+        },
+        {
+          "name": "zetaGroup",
+          "isMut": true,
+          "isSigner": false
+        },
+        {
+          "name": "admin",
+          "isMut": false,
+          "isSigner": true
+        }
+      ],
+      "args": [
+        {
+          "name": "args",
+          "type": {
+            "defined": "UpdatePricingParametersArgs"
+          }
+        }
+      ]
+    },
+    {
+      "name": "updateMarginParameters",
+      "accounts": [
+        {
+          "name": "state",
+          "isMut": false,
+          "isSigner": false
+        },
+        {
+          "name": "pricing",
+          "isMut": true,
+          "isSigner": false
+        },
+        {
+          "name": "admin",
+          "isMut": false,
+          "isSigner": true
+        }
+      ],
+      "args": [
+        {
+          "name": "args",
+          "type": {
+            "defined": "UpdateMarginParametersArgs"
+          }
+        },
+        {
+          "name": "asset",
+          "type": {
+            "defined": "Asset"
+          }
+        }
+      ]
+    },
+    {
+      "name": "updateZetaGroupMarginParameters",
+      "accounts": [
+        {
+          "name": "state",
+          "isMut": false,
+          "isSigner": false
+        },
+        {
+          "name": "zetaGroup",
+          "isMut": true,
+          "isSigner": false
+        },
+        {
+          "name": "admin",
+          "isMut": false,
+          "isSigner": true
+        }
+      ],
+      "args": [
+        {
+          "name": "args",
+          "type": {
+            "defined": "UpdateMarginParametersArgs"
+          }
+        }
+      ]
+    },
+    {
+      "name": "updatePerpParameters",
+      "accounts": [
+        {
+          "name": "state",
+          "isMut": false,
+          "isSigner": false
+        },
+        {
+          "name": "pricing",
+          "isMut": true,
+          "isSigner": false
+        },
+        {
+          "name": "admin",
+          "isMut": false,
+          "isSigner": true
+        }
+      ],
+      "args": [
+        {
+          "name": "args",
+          "type": {
+            "defined": "UpdatePerpParametersArgs"
+          }
+        },
+        {
+          "name": "asset",
+          "type": {
+            "defined": "Asset"
+          }
+        }
+      ]
+    },
+    {
+      "name": "updateZetaGroupPerpParameters",
+      "accounts": [
+        {
+          "name": "state",
+          "isMut": false,
+          "isSigner": false
+        },
+        {
+          "name": "zetaGroup",
+          "isMut": true,
+          "isSigner": false
+        },
+        {
+          "name": "admin",
+          "isMut": false,
+          "isSigner": true
+        }
+      ],
+      "args": [
+        {
+          "name": "args",
+          "type": {
+            "defined": "UpdatePerpParametersArgs"
+          }
+        }
+      ]
+    },
+    {
+      "name": "updateZetaGroupExpiryParameters",
+      "accounts": [
+        {
+          "name": "state",
+          "isMut": false,
+          "isSigner": false
+        },
+        {
+          "name": "zetaGroup",
+          "isMut": true,
+          "isSigner": false
+        },
+        {
+          "name": "admin",
+          "isMut": false,
+          "isSigner": true
+        }
+      ],
+      "args": [
+        {
+          "name": "args",
+          "type": {
+            "defined": "UpdateZetaGroupExpiryArgs"
+          }
+        }
+      ]
+    },
+    {
+      "name": "toggleZetaGroupPerpsOnly",
+      "accounts": [
+        {
+          "name": "state",
+          "isMut": false,
+          "isSigner": false
+        },
+        {
+          "name": "zetaGroup",
+          "isMut": true,
+          "isSigner": false
+        },
+        {
+          "name": "admin",
+          "isMut": false,
+          "isSigner": true
+        }
+      ],
+      "args": []
+    },
+    {
+      "name": "cleanZetaMarkets",
+      "accounts": [
+        {
+          "name": "state",
+          "isMut": false,
+          "isSigner": false
+        },
+        {
+          "name": "zetaGroup",
+          "isMut": true,
+          "isSigner": false
+        }
+      ],
+      "args": []
+    },
+    {
+      "name": "cleanZetaMarketsHalted",
+      "accounts": [
+        {
+          "name": "state",
+          "isMut": false,
+          "isSigner": false
+        },
+        {
+          "name": "zetaGroup",
+          "isMut": true,
+          "isSigner": false
+        }
+      ],
+      "args": []
+    },
+    {
+      "name": "cleanZetaMarketsHaltedV2",
+      "accounts": [
+        {
+          "name": "state",
+          "isMut": true,
+          "isSigner": false
+        }
+      ],
+      "args": []
+    },
+    {
+      "name": "settlePositions",
+      "accounts": [
+        {
+          "name": "zetaGroup",
+          "isMut": false,
+          "isSigner": false
+        },
+        {
+          "name": "settlementAccount",
+          "isMut": false,
+          "isSigner": false
+        }
+      ],
+      "args": [
+        {
+          "name": "expiryTs",
+          "type": "u64"
+        },
+        {
+          "name": "settlementNonce",
+          "type": "u8"
+        }
+      ]
+    },
+    {
+      "name": "settlePositionsHaltedV2",
+      "accounts": [
+        {
+          "name": "state",
+          "isMut": false,
+          "isSigner": false
+        },
+        {
+          "name": "pricing",
+          "isMut": false,
+          "isSigner": false
+        },
+        {
+          "name": "admin",
+          "isMut": false,
+          "isSigner": true
+        }
+      ],
+      "args": []
+    },
+    {
+      "name": "settlePositionsHalted",
+      "accounts": [
+        {
+          "name": "state",
+          "isMut": false,
+          "isSigner": false
+        },
+        {
+          "name": "zetaGroup",
+          "isMut": false,
+          "isSigner": false
+        },
+        {
+          "name": "greeks",
+          "isMut": false,
+          "isSigner": false
+        },
+        {
+          "name": "admin",
+          "isMut": false,
+          "isSigner": true
+        }
+      ],
+      "args": []
+    },
+    {
+      "name": "settleSpreadPositions",
+      "accounts": [
+        {
+          "name": "zetaGroup",
+          "isMut": false,
+          "isSigner": false
+        },
+        {
+          "name": "settlementAccount",
+          "isMut": false,
+          "isSigner": false
+        }
+      ],
+      "args": [
+        {
+          "name": "expiryTs",
+          "type": "u64"
+        },
+        {
+          "name": "settlementNonce",
+          "type": "u8"
+        }
+      ]
+    },
+    {
+      "name": "settleSpreadPositionsHalted",
+      "accounts": [
+        {
+          "name": "state",
+          "isMut": false,
+          "isSigner": false
+        },
+        {
+          "name": "zetaGroup",
+          "isMut": false,
+          "isSigner": false
+        },
+        {
+          "name": "greeks",
+          "isMut": false,
+          "isSigner": false
+        },
+        {
+          "name": "admin",
+          "isMut": false,
+          "isSigner": true
+        }
+      ],
+      "args": []
+    },
+    {
+      "name": "initializeMarketStrikes",
+      "accounts": [
+        {
+          "name": "state",
+          "isMut": false,
+          "isSigner": false
+        },
+        {
+          "name": "zetaGroup",
+          "isMut": true,
+          "isSigner": false
+        },
+        {
+          "name": "oracle",
+          "isMut": false,
+          "isSigner": false
+        },
+        {
+          "name": "oracleBackupFeed",
+          "isMut": false,
+          "isSigner": false
+        },
+        {
+          "name": "oracleBackupProgram",
+          "isMut": false,
+          "isSigner": false
+        }
+      ],
+      "args": []
+    },
+    {
+      "name": "expireSeriesOverride",
+      "accounts": [
+        {
+          "name": "state",
+          "isMut": false,
+          "isSigner": false
+        },
+        {
+          "name": "zetaGroup",
+          "isMut": true,
+          "isSigner": false
+        },
+        {
+          "name": "settlementAccount",
+          "isMut": true,
+          "isSigner": false
+        },
+        {
+          "name": "admin",
+          "isMut": true,
+          "isSigner": true
+        },
+        {
+          "name": "systemProgram",
+          "isMut": false,
+          "isSigner": false
+        },
+        {
+          "name": "greeks",
+          "isMut": true,
+          "isSigner": false
+        }
+      ],
+      "args": [
+        {
+          "name": "args",
+          "type": {
+            "defined": "ExpireSeriesOverrideArgs"
+          }
+        }
+      ]
+    },
+    {
+      "name": "expireSeries",
+      "accounts": [
+        {
+          "name": "state",
+          "isMut": false,
+          "isSigner": false
+        },
+        {
+          "name": "zetaGroup",
+          "isMut": true,
+          "isSigner": false
+        },
+        {
+          "name": "oracle",
+          "isMut": false,
+          "isSigner": false
+        },
+        {
+          "name": "oracleBackupFeed",
+          "isMut": false,
+          "isSigner": false
+        },
+        {
+          "name": "oracleBackupProgram",
+          "isMut": false,
+          "isSigner": false
+        },
+        {
+          "name": "settlementAccount",
+          "isMut": true,
+          "isSigner": false
+        },
+        {
+          "name": "payer",
+          "isMut": true,
+          "isSigner": true
+        },
+        {
+          "name": "systemProgram",
+          "isMut": false,
+          "isSigner": false
+        },
+        {
+          "name": "greeks",
+          "isMut": true,
+          "isSigner": false
+        }
+      ],
+      "args": [
+        {
+          "name": "settlementNonce",
+          "type": "u8"
+        }
+      ]
+    },
+    {
+      "name": "initializeZetaMarket",
+      "accounts": [
+        {
+          "name": "state",
+          "isMut": false,
+          "isSigner": false
+        },
+        {
+          "name": "marketIndexes",
+          "isMut": false,
+          "isSigner": false
+        },
+        {
+          "name": "zetaGroup",
+          "isMut": true,
+          "isSigner": false
+        },
+        {
+          "name": "admin",
+          "isMut": true,
+          "isSigner": true
+        },
+        {
+          "name": "market",
+          "isMut": true,
+          "isSigner": false
+        },
+        {
+          "name": "requestQueue",
+          "isMut": true,
+          "isSigner": false
+        },
+        {
+          "name": "eventQueue",
+          "isMut": true,
+          "isSigner": false
+        },
+        {
+          "name": "bids",
+          "isMut": true,
+          "isSigner": false
+        },
+        {
+          "name": "asks",
+          "isMut": true,
+          "isSigner": false
+        },
+        {
+          "name": "baseMint",
+          "isMut": true,
+          "isSigner": false
+        },
+        {
+          "name": "quoteMint",
+          "isMut": true,
+          "isSigner": false
+        },
+        {
+          "name": "zetaBaseVault",
+          "isMut": true,
+          "isSigner": false
+        },
+        {
+          "name": "zetaQuoteVault",
+          "isMut": true,
+          "isSigner": false
+        },
+        {
+          "name": "dexBaseVault",
+          "isMut": true,
+          "isSigner": false
+        },
+        {
+          "name": "dexQuoteVault",
+          "isMut": true,
+          "isSigner": false
+        },
+        {
+          "name": "vaultOwner",
+          "isMut": false,
+          "isSigner": false
+        },
+        {
+          "name": "mintAuthority",
+          "isMut": false,
+          "isSigner": false
+        },
+        {
+          "name": "serumAuthority",
+          "isMut": false,
+          "isSigner": false
+        },
+        {
+          "name": "dexProgram",
+          "isMut": false,
+          "isSigner": false
+        },
+        {
+          "name": "systemProgram",
+          "isMut": false,
+          "isSigner": false
+        },
+        {
+          "name": "tokenProgram",
+          "isMut": false,
+          "isSigner": false
+        },
+        {
+          "name": "rent",
+          "isMut": false,
+          "isSigner": false
+        }
+      ],
+      "args": [
+        {
+          "name": "args",
+          "type": {
+            "defined": "InitializeMarketArgs"
+          }
+        }
+      ]
+    },
+    {
+      "name": "initializeMarketTifEpochCycle",
+      "accounts": [
+        {
+          "name": "state",
+          "isMut": false,
+          "isSigner": false
+        },
+        {
+          "name": "admin",
+          "isMut": true,
+          "isSigner": true
+        },
+        {
+          "name": "market",
+          "isMut": true,
+          "isSigner": false
+        },
+        {
+          "name": "serumAuthority",
+          "isMut": false,
+          "isSigner": false
+        },
+        {
+          "name": "dexProgram",
+          "isMut": false,
+          "isSigner": false
+        }
+      ],
+      "args": [
+        {
+          "name": "epochLength",
+          "type": "u16"
+        }
+      ]
+    },
+    {
+      "name": "retreatMarketNodes",
+      "accounts": [
+        {
+          "name": "zetaGroup",
+          "isMut": false,
+          "isSigner": false
+        },
+        {
+          "name": "greeks",
+          "isMut": true,
+          "isSigner": false
+        },
+        {
+          "name": "oracle",
+          "isMut": false,
+          "isSigner": false
+        },
+        {
+          "name": "oracleBackupFeed",
+          "isMut": false,
+          "isSigner": false
+        },
+        {
+          "name": "oracleBackupProgram",
+          "isMut": false,
+          "isSigner": false
+        }
+      ],
+      "args": [
+        {
+          "name": "expiryIndex",
+          "type": "u8"
+        }
+      ]
+    },
+    {
+      "name": "cleanMarketNodes",
+      "accounts": [
+        {
+          "name": "zetaGroup",
+          "isMut": true,
+          "isSigner": false
+        },
+        {
+          "name": "greeks",
+          "isMut": true,
+          "isSigner": false
+        }
+      ],
+      "args": [
+        {
+          "name": "expiryIndex",
+          "type": "u8"
+        }
+      ]
+    },
+    {
+      "name": "updateVolatilityNodes",
+      "accounts": [
+        {
+          "name": "state",
+          "isMut": false,
+          "isSigner": false
+        },
+        {
+          "name": "zetaGroup",
+          "isMut": false,
+          "isSigner": false
+        },
+        {
+          "name": "greeks",
+          "isMut": true,
+          "isSigner": false
+        },
+        {
+          "name": "admin",
+          "isMut": false,
+          "isSigner": true
+        }
+      ],
+      "args": [
+        {
+          "name": "nodes",
+          "type": {
+            "array": [
+              "u64",
+              5
+            ]
+          }
+        }
+      ]
+    },
+    {
+      "name": "updatePricing",
+      "accounts": [
+        {
+          "name": "state",
+          "isMut": false,
+          "isSigner": false
+        },
+        {
+          "name": "zetaGroup",
+          "isMut": false,
+          "isSigner": false
+        },
+        {
+          "name": "greeks",
+          "isMut": true,
+          "isSigner": false
+        },
+        {
+          "name": "oracle",
+          "isMut": false,
+          "isSigner": false
+        },
+        {
+          "name": "oracleBackupFeed",
+          "isMut": false,
+          "isSigner": false
+        },
+        {
+          "name": "oracleBackupProgram",
+          "isMut": false,
+          "isSigner": false
+        },
+        {
+          "name": "perpMarket",
+          "isMut": false,
+          "isSigner": false
+        },
+        {
+          "name": "perpBids",
+          "isMut": false,
+          "isSigner": false
+        },
+        {
+          "name": "perpAsks",
+          "isMut": false,
+          "isSigner": false
+        }
+      ],
+      "args": [
+        {
+          "name": "expiryIndex",
+          "type": "u8"
+        }
+      ]
+    },
+    {
+      "name": "updatePricingV2",
+      "accounts": [
+        {
+          "name": "state",
+          "isMut": false,
+          "isSigner": false
+        },
+        {
+          "name": "pricing",
+          "isMut": true,
+          "isSigner": false
+        },
+        {
+          "name": "oracle",
+          "isMut": false,
+          "isSigner": false
+        },
+        {
+          "name": "oracleBackupFeed",
+          "isMut": false,
+          "isSigner": false
+        },
+        {
+          "name": "oracleBackupProgram",
+          "isMut": false,
+          "isSigner": false
+        },
+        {
+          "name": "perpMarket",
+          "isMut": false,
+          "isSigner": false
+        },
+        {
+          "name": "perpBids",
+          "isMut": false,
+          "isSigner": false
+        },
+        {
+          "name": "perpAsks",
+          "isMut": false,
+          "isSigner": false
+        }
+      ],
+      "args": [
+        {
+          "name": "asset",
+          "type": {
+            "defined": "Asset"
+          }
+        }
+      ]
+    },
+    {
+      "name": "applyPerpFunding",
+      "accounts": [
+        {
+          "name": "zetaGroup",
+          "isMut": false,
+          "isSigner": false
+        },
+        {
+          "name": "greeks",
+          "isMut": false,
+          "isSigner": false
+        }
+      ],
+      "args": []
+    },
+    {
+      "name": "updatePricingHalted",
+      "accounts": [
+        {
+          "name": "state",
+          "isMut": false,
+          "isSigner": false
+        },
+        {
+          "name": "zetaGroup",
+          "isMut": true,
+          "isSigner": false
+        },
+        {
+          "name": "greeks",
+          "isMut": true,
+          "isSigner": false
+        },
+        {
+          "name": "admin",
+          "isMut": false,
+          "isSigner": true
+        },
+        {
+          "name": "perpMarket",
+          "isMut": false,
+          "isSigner": false
+        },
+        {
+          "name": "perpBids",
+          "isMut": false,
+          "isSigner": false
+        },
+        {
+          "name": "perpAsks",
+          "isMut": false,
+          "isSigner": false
+        }
+      ],
+      "args": [
+        {
+          "name": "expiryIndex",
+          "type": "u8"
+        }
+      ]
+    },
+    {
       "name": "deposit",
       "accounts": [
->>>>>>> 8b07a7e8
-        {
-          name: "zetaGroup";
-          isMut: false;
-          isSigner: false;
-        },
-        {
-          name: "marginAccount";
-          isMut: true;
-          isSigner: false;
-        },
-        {
-          name: "vault";
-          isMut: true;
-          isSigner: false;
-        },
-        {
-          name: "userTokenAccount";
-          isMut: true;
-          isSigner: false;
-        },
-        {
-          name: "socializedLossAccount";
-          isMut: true;
-          isSigner: false;
-        },
-        {
-          name: "authority";
-          isMut: false;
-          isSigner: true;
-        },
-        {
-          name: "tokenProgram";
-          isMut: false;
-          isSigner: false;
-        },
-        {
-          name: "state";
-          isMut: false;
-          isSigner: false;
-        },
-        {
-          name: "greeks";
-          isMut: false;
-          isSigner: false;
-        }
-      ];
-      args: [
-        {
-          name: "amount";
-          type: "u64";
-        }
-      ];
-    },
-    {
-      name: "depositV2";
-      accounts: [
-        {
-          name: "marginAccount";
-          isMut: true;
-          isSigner: false;
-        },
-        {
-          name: "vault";
-          isMut: true;
-          isSigner: false;
-        },
-        {
-          name: "userTokenAccount";
-          isMut: true;
-          isSigner: false;
-        },
-        {
-          name: "socializedLossAccount";
-          isMut: true;
-          isSigner: false;
-        },
-        {
-          name: "authority";
-          isMut: false;
-          isSigner: true;
-        },
-        {
-          name: "tokenProgram";
-          isMut: false;
-          isSigner: false;
-        },
-        {
-          name: "state";
-          isMut: false;
-          isSigner: false;
-        },
-        {
-          name: "pricing";
-          isMut: true;
-          isSigner: false;
-        }
-      ];
-      args: [
-        {
-          name: "amount";
-          type: "u64";
-        }
-      ];
-    },
-    {
-<<<<<<< HEAD
-      name: "depositInsuranceVaultOld";
-      accounts: [
-        {
-          name: "state";
-          isMut: false;
-          isSigner: false;
-        },
-        {
-          name: "zetaGroup";
-          isMut: true;
-          isSigner: false;
-        },
-        {
-          name: "insuranceVault";
-          isMut: true;
-          isSigner: false;
-        },
-        {
-          name: "insuranceDepositAccount";
-          isMut: true;
-          isSigner: false;
-        },
-        {
-          name: "userTokenAccount";
-          isMut: true;
-          isSigner: false;
-        },
-        {
-          name: "zetaVault";
-          isMut: true;
-          isSigner: false;
-        },
-        {
-          name: "socializedLossAccount";
-          isMut: true;
-          isSigner: false;
-        },
-        {
-          name: "authority";
-          isMut: false;
-          isSigner: true;
-        },
-        {
-          name: "tokenProgram";
-          isMut: false;
-          isSigner: false;
-        }
-      ];
-      args: [
-        {
-          name: "amount";
-          type: "u64";
-        }
-      ];
-    },
-    {
-      name: "depositInsuranceVault";
-      accounts: [
-=======
+        {
+          "name": "zetaGroup",
+          "isMut": false,
+          "isSigner": false
+        },
+        {
+          "name": "marginAccount",
+          "isMut": true,
+          "isSigner": false
+        },
+        {
+          "name": "vault",
+          "isMut": true,
+          "isSigner": false
+        },
+        {
+          "name": "userTokenAccount",
+          "isMut": true,
+          "isSigner": false
+        },
+        {
+          "name": "socializedLossAccount",
+          "isMut": true,
+          "isSigner": false
+        },
+        {
+          "name": "authority",
+          "isMut": false,
+          "isSigner": true
+        },
+        {
+          "name": "tokenProgram",
+          "isMut": false,
+          "isSigner": false
+        },
+        {
+          "name": "state",
+          "isMut": false,
+          "isSigner": false
+        },
+        {
+          "name": "greeks",
+          "isMut": false,
+          "isSigner": false
+        }
+      ],
+      "args": [
+        {
+          "name": "amount",
+          "type": "u64"
+        }
+      ]
+    },
+    {
+      "name": "depositV2",
+      "accounts": [
+        {
+          "name": "marginAccount",
+          "isMut": true,
+          "isSigner": false
+        },
+        {
+          "name": "vault",
+          "isMut": true,
+          "isSigner": false
+        },
+        {
+          "name": "userTokenAccount",
+          "isMut": true,
+          "isSigner": false
+        },
+        {
+          "name": "socializedLossAccount",
+          "isMut": true,
+          "isSigner": false
+        },
+        {
+          "name": "authority",
+          "isMut": false,
+          "isSigner": true
+        },
+        {
+          "name": "tokenProgram",
+          "isMut": false,
+          "isSigner": false
+        },
+        {
+          "name": "state",
+          "isMut": false,
+          "isSigner": false
+        },
+        {
+          "name": "pricing",
+          "isMut": true,
+          "isSigner": false
+        }
+      ],
+      "args": [
+        {
+          "name": "amount",
+          "type": "u64"
+        }
+      ]
+    },
+    {
       "name": "depositInsuranceVault",
       "accounts": [
->>>>>>> 8b07a7e8
-        {
-          name: "state";
-          isMut: true;
-          isSigner: false;
-        },
-        {
-          name: "insuranceVault";
-          isMut: true;
-          isSigner: false;
-        },
-        {
-          name: "insuranceDepositAccount";
-          isMut: true;
-          isSigner: false;
-        },
-        {
-          name: "userTokenAccount";
-          isMut: true;
-          isSigner: false;
-        },
-        {
-          name: "zetaVault";
-          isMut: true;
-          isSigner: false;
-        },
-        {
-          name: "socializedLossAccount";
-          isMut: true;
-          isSigner: false;
-        },
-        {
-          name: "authority";
-          isMut: false;
-          isSigner: true;
-        },
-        {
-          name: "tokenProgram";
-          isMut: false;
-          isSigner: false;
-        }
-      ];
-      args: [
-        {
-          name: "amount";
-          type: "u64";
-        }
-      ];
-    },
-    {
-      name: "depositInsuranceVaultV2";
-      accounts: [
-        {
-          name: "state";
-          isMut: true;
-          isSigner: false;
-        },
-        {
-          name: "pricing";
-          isMut: true;
-          isSigner: false;
-        },
-        {
-          name: "insuranceVault";
-          isMut: true;
-          isSigner: false;
-        },
-        {
-          name: "insuranceDepositAccount";
-          isMut: true;
-          isSigner: false;
-        },
-        {
-          name: "userTokenAccount";
-          isMut: true;
-          isSigner: false;
-        },
-        {
-          name: "zetaVault";
-          isMut: true;
-          isSigner: false;
-        },
-        {
-          name: "socializedLossAccount";
-          isMut: true;
-          isSigner: false;
-        },
-        {
-          name: "authority";
-          isMut: false;
-          isSigner: true;
-        },
-        {
-          name: "tokenProgram";
-          isMut: false;
-          isSigner: false;
-        }
-      ];
-      args: [
-        {
-          name: "amount";
-          type: "u64";
-        }
-      ];
-    },
-    {
-      name: "withdraw";
-      accounts: [
-        {
-          name: "state";
-          isMut: false;
-          isSigner: false;
-        },
-        {
-          name: "zetaGroup";
-          isMut: false;
-          isSigner: false;
-        },
-        {
-          name: "vault";
-          isMut: true;
-          isSigner: false;
-        },
-        {
-          name: "marginAccount";
-          isMut: true;
-          isSigner: false;
-        },
-        {
-          name: "userTokenAccount";
-          isMut: true;
-          isSigner: false;
-        },
-        {
-          name: "tokenProgram";
-          isMut: false;
-          isSigner: false;
-        },
-        {
-          name: "authority";
-          isMut: false;
-          isSigner: true;
-        },
-        {
-          name: "greeks";
-          isMut: false;
-          isSigner: false;
-        },
-        {
-          name: "oracle";
-          isMut: false;
-          isSigner: false;
-        },
-        {
-          name: "oracleBackupFeed";
-          isMut: false;
-          isSigner: false;
-        },
-        {
-          name: "oracleBackupProgram";
-          isMut: false;
-          isSigner: false;
-        },
-        {
-          name: "socializedLossAccount";
-          isMut: true;
-          isSigner: false;
-        }
-      ];
-      args: [
-        {
-          name: "amount";
-          type: "u64";
-        }
-      ];
-    },
-    {
-      name: "withdrawV2";
-      accounts: [
-        {
-          name: "state";
-          isMut: false;
-          isSigner: false;
-        },
-        {
-          name: "pricing";
-          isMut: true;
-          isSigner: false;
-        },
-        {
-          name: "vault";
-          isMut: true;
-          isSigner: false;
-        },
-        {
-          name: "marginAccount";
-          isMut: true;
-          isSigner: false;
-        },
-        {
-          name: "userTokenAccount";
-          isMut: true;
-          isSigner: false;
-        },
-        {
-          name: "tokenProgram";
-          isMut: false;
-          isSigner: false;
-        },
-        {
-          name: "authority";
-          isMut: false;
-          isSigner: true;
-        },
-        {
-          name: "oracle";
-          isMut: false;
-          isSigner: false;
-        },
-        {
-          name: "oracleBackupFeed";
-          isMut: false;
-          isSigner: false;
-        },
-        {
-          name: "oracleBackupProgram";
-          isMut: false;
-          isSigner: false;
-        },
-        {
-          name: "socializedLossAccount";
-          isMut: true;
-          isSigner: false;
-        }
-      ];
-      args: [
-        {
-          name: "amount";
-          type: "u64";
-        }
-      ];
-    },
-    {
-      name: "withdrawInsuranceVault";
-      accounts: [
-        {
-          name: "state";
-          isMut: true;
-          isSigner: false;
-        },
-        {
-          name: "insuranceVault";
-          isMut: true;
-          isSigner: false;
-        },
-        {
-          name: "insuranceDepositAccount";
-          isMut: true;
-          isSigner: false;
-        },
-        {
-          name: "userTokenAccount";
-          isMut: true;
-          isSigner: false;
-        },
-        {
-          name: "authority";
-          isMut: false;
-          isSigner: true;
-        },
-        {
-          name: "tokenProgram";
-          isMut: false;
-          isSigner: false;
-        }
-      ];
-      args: [
-        {
-          name: "percentageAmount";
-          type: "u64";
-        }
-      ];
-    },
-    {
-      name: "withdrawInsuranceVaultV2";
-      accounts: [
-        {
-          name: "state";
-          isMut: true;
-          isSigner: false;
-        },
-        {
-          name: "pricing";
-          isMut: true;
-          isSigner: false;
-        },
-        {
-          name: "insuranceVault";
-          isMut: true;
-          isSigner: false;
-        },
-        {
-          name: "insuranceDepositAccount";
-          isMut: true;
-          isSigner: false;
-        },
-        {
-          name: "userTokenAccount";
-          isMut: true;
-          isSigner: false;
-        },
-        {
-          name: "authority";
-          isMut: false;
-          isSigner: true;
-        },
-        {
-          name: "tokenProgram";
-          isMut: false;
-          isSigner: false;
-        }
-      ];
-      args: [
-        {
-          name: "percentageAmount";
-          type: "u64";
-        }
-      ];
-    },
-    {
-      name: "initializeOpenOrders";
-      accounts: [
-        {
-          name: "state";
-          isMut: false;
-          isSigner: false;
-        },
-        {
-          name: "zetaGroup";
-          isMut: false;
-          isSigner: false;
-        },
-        {
-          name: "dexProgram";
-          isMut: false;
-          isSigner: false;
-        },
-        {
-          name: "systemProgram";
-          isMut: false;
-          isSigner: false;
-        },
-        {
-          name: "openOrders";
-          isMut: true;
-          isSigner: false;
-        },
-        {
-          name: "marginAccount";
-          isMut: true;
-          isSigner: false;
-        },
-        {
-          name: "authority";
-          isMut: false;
-          isSigner: true;
-        },
-        {
-          name: "payer";
-          isMut: true;
-          isSigner: true;
-        },
-        {
-          name: "market";
-          isMut: false;
-          isSigner: false;
-        },
-        {
-          name: "serumAuthority";
-          isMut: false;
-          isSigner: false;
-        },
-        {
-          name: "openOrdersMap";
-          isMut: true;
-          isSigner: false;
-        },
-        {
-          name: "rent";
-          isMut: false;
-          isSigner: false;
-        }
-      ];
-      args: [];
-    },
-    {
-      name: "closeOpenOrders";
-      accounts: [
-        {
-          name: "state";
-          isMut: false;
-          isSigner: false;
-        },
-        {
-          name: "zetaGroup";
-          isMut: false;
-          isSigner: false;
-        },
-        {
-          name: "dexProgram";
-          isMut: false;
-          isSigner: false;
-        },
-        {
-          name: "openOrders";
-          isMut: true;
-          isSigner: false;
-        },
-        {
-          name: "marginAccount";
-          isMut: true;
-          isSigner: false;
-        },
-        {
-          name: "authority";
-          isMut: true;
-          isSigner: true;
-        },
-        {
-          name: "market";
-          isMut: false;
-          isSigner: false;
-        },
-        {
-          name: "serumAuthority";
-          isMut: false;
-          isSigner: false;
-        },
-        {
-          name: "openOrdersMap";
-          isMut: true;
-          isSigner: false;
-        }
-      ];
-      args: [
-        {
-          name: "mapNonce";
-          type: "u8";
-        }
-      ];
-    },
-    {
-      name: "initializeWhitelistDepositAccount";
-      accounts: [
-        {
-          name: "whitelistDepositAccount";
-          isMut: true;
-          isSigner: false;
-        },
-        {
-          name: "admin";
-          isMut: true;
-          isSigner: true;
-        },
-        {
-          name: "user";
-          isMut: false;
-          isSigner: false;
-        },
-        {
-          name: "systemProgram";
-          isMut: false;
-          isSigner: false;
-        },
-        {
-          name: "state";
-          isMut: false;
-          isSigner: false;
-        }
-      ];
-      args: [
-        {
-          name: "nonce";
-          type: "u8";
-        }
-      ];
-    },
-    {
-      name: "initializeWhitelistInsuranceAccount";
-      accounts: [
-        {
-          name: "whitelistInsuranceAccount";
-          isMut: true;
-          isSigner: false;
-        },
-        {
-          name: "admin";
-          isMut: true;
-          isSigner: true;
-        },
-        {
-          name: "user";
-          isMut: false;
-          isSigner: false;
-        },
-        {
-          name: "systemProgram";
-          isMut: false;
-          isSigner: false;
-        },
-        {
-          name: "state";
-          isMut: false;
-          isSigner: false;
-        }
-      ];
-      args: [
-        {
-          name: "nonce";
-          type: "u8";
-        }
-      ];
-    },
-    {
-      name: "initializeWhitelistTradingFeesAccount";
-      accounts: [
-        {
-          name: "whitelistTradingFeesAccount";
-          isMut: true;
-          isSigner: false;
-        },
-        {
-          name: "admin";
-          isMut: true;
-          isSigner: true;
-        },
-        {
-          name: "user";
-          isMut: false;
-          isSigner: false;
-        },
-        {
-          name: "systemProgram";
-          isMut: false;
-          isSigner: false;
-        },
-        {
-          name: "state";
-          isMut: false;
-          isSigner: false;
-        }
-      ];
-      args: [
-        {
-          name: "nonce";
-          type: "u8";
-        }
-      ];
-    },
-    {
-      name: "initializeInsuranceDepositAccount";
-      accounts: [
-        {
-          name: "insuranceDepositAccount";
-          isMut: true;
-          isSigner: false;
-        },
-        {
-          name: "authority";
-          isMut: false;
-          isSigner: false;
-        },
-        {
-          name: "payer";
-          isMut: true;
-          isSigner: true;
-        },
-        {
-          name: "systemProgram";
-          isMut: false;
-          isSigner: false;
-        },
-        {
-          name: "whitelistInsuranceAccount";
-          isMut: false;
-          isSigner: false;
-        }
-      ];
-      args: [
-        {
-          name: "nonce";
-          type: "u8";
-        }
-      ];
-    },
-    {
-<<<<<<< HEAD
-      name: "initializeInsuranceDepositAccountOld";
-      accounts: [
-        {
-          name: "zetaGroup";
-          isMut: false;
-          isSigner: false;
-        },
-        {
-          name: "insuranceDepositAccount";
-          isMut: true;
-          isSigner: false;
-        },
-        {
-          name: "authority";
-          isMut: true;
-          isSigner: true;
-        },
-        {
-          name: "systemProgram";
-          isMut: false;
-          isSigner: false;
-        },
-        {
-          name: "whitelistInsuranceAccount";
-          isMut: false;
-          isSigner: false;
-        }
-      ];
-      args: [
-        {
-          name: "nonce";
-          type: "u8";
-        }
-      ];
-    },
-    {
-      name: "initializeCombinedInsuranceVault";
-      accounts: [
-=======
+        {
+          "name": "state",
+          "isMut": true,
+          "isSigner": false
+        },
+        {
+          "name": "insuranceVault",
+          "isMut": true,
+          "isSigner": false
+        },
+        {
+          "name": "insuranceDepositAccount",
+          "isMut": true,
+          "isSigner": false
+        },
+        {
+          "name": "userTokenAccount",
+          "isMut": true,
+          "isSigner": false
+        },
+        {
+          "name": "zetaVault",
+          "isMut": true,
+          "isSigner": false
+        },
+        {
+          "name": "socializedLossAccount",
+          "isMut": true,
+          "isSigner": false
+        },
+        {
+          "name": "authority",
+          "isMut": false,
+          "isSigner": true
+        },
+        {
+          "name": "tokenProgram",
+          "isMut": false,
+          "isSigner": false
+        }
+      ],
+      "args": [
+        {
+          "name": "amount",
+          "type": "u64"
+        }
+      ]
+    },
+    {
+      "name": "depositInsuranceVaultV2",
+      "accounts": [
+        {
+          "name": "state",
+          "isMut": true,
+          "isSigner": false
+        },
+        {
+          "name": "pricing",
+          "isMut": true,
+          "isSigner": false
+        },
+        {
+          "name": "insuranceVault",
+          "isMut": true,
+          "isSigner": false
+        },
+        {
+          "name": "insuranceDepositAccount",
+          "isMut": true,
+          "isSigner": false
+        },
+        {
+          "name": "userTokenAccount",
+          "isMut": true,
+          "isSigner": false
+        },
+        {
+          "name": "zetaVault",
+          "isMut": true,
+          "isSigner": false
+        },
+        {
+          "name": "socializedLossAccount",
+          "isMut": true,
+          "isSigner": false
+        },
+        {
+          "name": "authority",
+          "isMut": false,
+          "isSigner": true
+        },
+        {
+          "name": "tokenProgram",
+          "isMut": false,
+          "isSigner": false
+        }
+      ],
+      "args": [
+        {
+          "name": "amount",
+          "type": "u64"
+        }
+      ]
+    },
+    {
+      "name": "withdraw",
+      "accounts": [
+        {
+          "name": "state",
+          "isMut": false,
+          "isSigner": false
+        },
+        {
+          "name": "zetaGroup",
+          "isMut": false,
+          "isSigner": false
+        },
+        {
+          "name": "vault",
+          "isMut": true,
+          "isSigner": false
+        },
+        {
+          "name": "marginAccount",
+          "isMut": true,
+          "isSigner": false
+        },
+        {
+          "name": "userTokenAccount",
+          "isMut": true,
+          "isSigner": false
+        },
+        {
+          "name": "tokenProgram",
+          "isMut": false,
+          "isSigner": false
+        },
+        {
+          "name": "authority",
+          "isMut": false,
+          "isSigner": true
+        },
+        {
+          "name": "greeks",
+          "isMut": false,
+          "isSigner": false
+        },
+        {
+          "name": "oracle",
+          "isMut": false,
+          "isSigner": false
+        },
+        {
+          "name": "oracleBackupFeed",
+          "isMut": false,
+          "isSigner": false
+        },
+        {
+          "name": "oracleBackupProgram",
+          "isMut": false,
+          "isSigner": false
+        },
+        {
+          "name": "socializedLossAccount",
+          "isMut": true,
+          "isSigner": false
+        }
+      ],
+      "args": [
+        {
+          "name": "amount",
+          "type": "u64"
+        }
+      ]
+    },
+    {
+      "name": "withdrawV2",
+      "accounts": [
+        {
+          "name": "state",
+          "isMut": false,
+          "isSigner": false
+        },
+        {
+          "name": "pricing",
+          "isMut": true,
+          "isSigner": false
+        },
+        {
+          "name": "vault",
+          "isMut": true,
+          "isSigner": false
+        },
+        {
+          "name": "marginAccount",
+          "isMut": true,
+          "isSigner": false
+        },
+        {
+          "name": "userTokenAccount",
+          "isMut": true,
+          "isSigner": false
+        },
+        {
+          "name": "tokenProgram",
+          "isMut": false,
+          "isSigner": false
+        },
+        {
+          "name": "authority",
+          "isMut": false,
+          "isSigner": true
+        },
+        {
+          "name": "oracle",
+          "isMut": false,
+          "isSigner": false
+        },
+        {
+          "name": "oracleBackupFeed",
+          "isMut": false,
+          "isSigner": false
+        },
+        {
+          "name": "oracleBackupProgram",
+          "isMut": false,
+          "isSigner": false
+        },
+        {
+          "name": "socializedLossAccount",
+          "isMut": true,
+          "isSigner": false
+        }
+      ],
+      "args": [
+        {
+          "name": "amount",
+          "type": "u64"
+        }
+      ]
+    },
+    {
+      "name": "withdrawInsuranceVault",
+      "accounts": [
+        {
+          "name": "state",
+          "isMut": true,
+          "isSigner": false
+        },
+        {
+          "name": "insuranceVault",
+          "isMut": true,
+          "isSigner": false
+        },
+        {
+          "name": "insuranceDepositAccount",
+          "isMut": true,
+          "isSigner": false
+        },
+        {
+          "name": "userTokenAccount",
+          "isMut": true,
+          "isSigner": false
+        },
+        {
+          "name": "authority",
+          "isMut": false,
+          "isSigner": true
+        },
+        {
+          "name": "tokenProgram",
+          "isMut": false,
+          "isSigner": false
+        }
+      ],
+      "args": [
+        {
+          "name": "percentageAmount",
+          "type": "u64"
+        }
+      ]
+    },
+    {
+      "name": "withdrawInsuranceVaultV2",
+      "accounts": [
+        {
+          "name": "state",
+          "isMut": true,
+          "isSigner": false
+        },
+        {
+          "name": "pricing",
+          "isMut": true,
+          "isSigner": false
+        },
+        {
+          "name": "insuranceVault",
+          "isMut": true,
+          "isSigner": false
+        },
+        {
+          "name": "insuranceDepositAccount",
+          "isMut": true,
+          "isSigner": false
+        },
+        {
+          "name": "userTokenAccount",
+          "isMut": true,
+          "isSigner": false
+        },
+        {
+          "name": "authority",
+          "isMut": false,
+          "isSigner": true
+        },
+        {
+          "name": "tokenProgram",
+          "isMut": false,
+          "isSigner": false
+        }
+      ],
+      "args": [
+        {
+          "name": "percentageAmount",
+          "type": "u64"
+        }
+      ]
+    },
+    {
+      "name": "initializeOpenOrders",
+      "accounts": [
+        {
+          "name": "state",
+          "isMut": false,
+          "isSigner": false
+        },
+        {
+          "name": "zetaGroup",
+          "isMut": false,
+          "isSigner": false
+        },
+        {
+          "name": "dexProgram",
+          "isMut": false,
+          "isSigner": false
+        },
+        {
+          "name": "systemProgram",
+          "isMut": false,
+          "isSigner": false
+        },
+        {
+          "name": "openOrders",
+          "isMut": true,
+          "isSigner": false
+        },
+        {
+          "name": "marginAccount",
+          "isMut": true,
+          "isSigner": false
+        },
+        {
+          "name": "authority",
+          "isMut": false,
+          "isSigner": true
+        },
+        {
+          "name": "payer",
+          "isMut": true,
+          "isSigner": true
+        },
+        {
+          "name": "market",
+          "isMut": false,
+          "isSigner": false
+        },
+        {
+          "name": "serumAuthority",
+          "isMut": false,
+          "isSigner": false
+        },
+        {
+          "name": "openOrdersMap",
+          "isMut": true,
+          "isSigner": false
+        },
+        {
+          "name": "rent",
+          "isMut": false,
+          "isSigner": false
+        }
+      ],
+      "args": []
+    },
+    {
+      "name": "closeOpenOrders",
+      "accounts": [
+        {
+          "name": "state",
+          "isMut": false,
+          "isSigner": false
+        },
+        {
+          "name": "zetaGroup",
+          "isMut": false,
+          "isSigner": false
+        },
+        {
+          "name": "dexProgram",
+          "isMut": false,
+          "isSigner": false
+        },
+        {
+          "name": "openOrders",
+          "isMut": true,
+          "isSigner": false
+        },
+        {
+          "name": "marginAccount",
+          "isMut": true,
+          "isSigner": false
+        },
+        {
+          "name": "authority",
+          "isMut": true,
+          "isSigner": true
+        },
+        {
+          "name": "market",
+          "isMut": false,
+          "isSigner": false
+        },
+        {
+          "name": "serumAuthority",
+          "isMut": false,
+          "isSigner": false
+        },
+        {
+          "name": "openOrdersMap",
+          "isMut": true,
+          "isSigner": false
+        }
+      ],
+      "args": [
+        {
+          "name": "mapNonce",
+          "type": "u8"
+        }
+      ]
+    },
+    {
+      "name": "initializeWhitelistDepositAccount",
+      "accounts": [
+        {
+          "name": "whitelistDepositAccount",
+          "isMut": true,
+          "isSigner": false
+        },
+        {
+          "name": "admin",
+          "isMut": true,
+          "isSigner": true
+        },
+        {
+          "name": "user",
+          "isMut": false,
+          "isSigner": false
+        },
+        {
+          "name": "systemProgram",
+          "isMut": false,
+          "isSigner": false
+        },
+        {
+          "name": "state",
+          "isMut": false,
+          "isSigner": false
+        }
+      ],
+      "args": [
+        {
+          "name": "nonce",
+          "type": "u8"
+        }
+      ]
+    },
+    {
+      "name": "initializeWhitelistInsuranceAccount",
+      "accounts": [
+        {
+          "name": "whitelistInsuranceAccount",
+          "isMut": true,
+          "isSigner": false
+        },
+        {
+          "name": "admin",
+          "isMut": true,
+          "isSigner": true
+        },
+        {
+          "name": "user",
+          "isMut": false,
+          "isSigner": false
+        },
+        {
+          "name": "systemProgram",
+          "isMut": false,
+          "isSigner": false
+        },
+        {
+          "name": "state",
+          "isMut": false,
+          "isSigner": false
+        }
+      ],
+      "args": [
+        {
+          "name": "nonce",
+          "type": "u8"
+        }
+      ]
+    },
+    {
+      "name": "initializeWhitelistTradingFeesAccount",
+      "accounts": [
+        {
+          "name": "whitelistTradingFeesAccount",
+          "isMut": true,
+          "isSigner": false
+        },
+        {
+          "name": "admin",
+          "isMut": true,
+          "isSigner": true
+        },
+        {
+          "name": "user",
+          "isMut": false,
+          "isSigner": false
+        },
+        {
+          "name": "systemProgram",
+          "isMut": false,
+          "isSigner": false
+        },
+        {
+          "name": "state",
+          "isMut": false,
+          "isSigner": false
+        }
+      ],
+      "args": [
+        {
+          "name": "nonce",
+          "type": "u8"
+        }
+      ]
+    },
+    {
+      "name": "initializeInsuranceDepositAccount",
+      "accounts": [
+        {
+          "name": "insuranceDepositAccount",
+          "isMut": true,
+          "isSigner": false
+        },
+        {
+          "name": "authority",
+          "isMut": false,
+          "isSigner": false
+        },
+        {
+          "name": "payer",
+          "isMut": true,
+          "isSigner": true
+        },
+        {
+          "name": "systemProgram",
+          "isMut": false,
+          "isSigner": false
+        },
+        {
+          "name": "whitelistInsuranceAccount",
+          "isMut": false,
+          "isSigner": false
+        }
+      ],
+      "args": [
+        {
+          "name": "nonce",
+          "type": "u8"
+        }
+      ]
+    },
+    {
       "name": "initializeCombinedInsuranceVault",
       "accounts": [
->>>>>>> 8b07a7e8
-        {
-          name: "state";
-          isMut: true;
-          isSigner: false;
-        },
-        {
-          name: "insuranceVault";
-          isMut: true;
-          isSigner: false;
-        },
-        {
-          name: "tokenProgram";
-          isMut: false;
-          isSigner: false;
-        },
-        {
-          name: "usdcMint";
-          isMut: false;
-          isSigner: false;
-        },
-        {
-          name: "admin";
-          isMut: true;
-          isSigner: true;
-        },
-        {
-          name: "systemProgram";
-          isMut: false;
-          isSigner: false;
-        }
-      ];
-      args: [
-        {
-          name: "nonce";
-          type: "u8";
-        }
-      ];
-    },
-    {
-      name: "initializeCombinedVault";
-      accounts: [
-        {
-          name: "state";
-          isMut: true;
-          isSigner: false;
-        },
-        {
-          name: "vault";
-          isMut: true;
-          isSigner: false;
-        },
-        {
-          name: "tokenProgram";
-          isMut: false;
-          isSigner: false;
-        },
-        {
-          name: "usdcMint";
-          isMut: false;
-          isSigner: false;
-        },
-        {
-          name: "admin";
-          isMut: true;
-          isSigner: true;
-        },
-        {
-          name: "systemProgram";
-          isMut: false;
-          isSigner: false;
-        }
-      ];
-      args: [
-        {
-          name: "nonce";
-          type: "u8";
-        }
-      ];
-    },
-    {
-      name: "initializeCombinedSocializedLossAccount";
-      accounts: [
-        {
-          name: "state";
-          isMut: true;
-          isSigner: false;
-        },
-        {
-          name: "socializedLossAccount";
-          isMut: true;
-          isSigner: false;
-        },
-        {
-          name: "tokenProgram";
-          isMut: false;
-          isSigner: false;
-        },
-        {
-          name: "usdcMint";
-          isMut: false;
-          isSigner: false;
-        },
-        {
-          name: "admin";
-          isMut: true;
-          isSigner: true;
-        },
-        {
-          name: "systemProgram";
-          isMut: false;
-          isSigner: false;
-        }
-      ];
-      args: [
-        {
-          name: "nonce";
-          type: "u8";
-        }
-      ];
-    },
-    {
-      name: "placeOrder";
-      accounts: [
-        {
-          name: "state";
-          isMut: false;
-          isSigner: false;
-        },
-        {
-          name: "zetaGroup";
-          isMut: false;
-          isSigner: false;
-        },
-        {
-          name: "marginAccount";
-          isMut: true;
-          isSigner: false;
-        },
-        {
-          name: "authority";
-          isMut: false;
-          isSigner: true;
-        },
-        {
-          name: "dexProgram";
-          isMut: false;
-          isSigner: false;
-        },
-        {
-          name: "tokenProgram";
-          isMut: false;
-          isSigner: false;
-        },
-        {
-          name: "serumAuthority";
-          isMut: false;
-          isSigner: false;
-        },
-        {
-          name: "greeks";
-          isMut: false;
-          isSigner: false;
-        },
-        {
-          name: "openOrders";
-          isMut: true;
-          isSigner: false;
-        },
-        {
-          name: "rent";
-          isMut: false;
-          isSigner: false;
-        },
-        {
-          name: "marketAccounts";
-          accounts: [
-            {
-              name: "market";
-              isMut: true;
-              isSigner: false;
-            },
-            {
-              name: "requestQueue";
-              isMut: true;
-              isSigner: false;
-            },
-            {
-              name: "eventQueue";
-              isMut: true;
-              isSigner: false;
-            },
-            {
-              name: "bids";
-              isMut: true;
-              isSigner: false;
-            },
-            {
-              name: "asks";
-              isMut: true;
-              isSigner: false;
-            },
-            {
-              name: "orderPayerTokenAccount";
-              isMut: true;
-              isSigner: false;
-            },
-            {
-              name: "coinVault";
-              isMut: true;
-              isSigner: false;
-            },
-            {
-              name: "pcVault";
-              isMut: true;
-              isSigner: false;
-            },
-            {
-              name: "coinWallet";
-              isMut: true;
-              isSigner: false;
-            },
-            {
-              name: "pcWallet";
-              isMut: true;
-              isSigner: false;
-            }
-          ];
-        },
-        {
-          name: "oracle";
-          isMut: false;
-          isSigner: false;
-        },
-        {
-          name: "oracleBackupFeed";
-          isMut: false;
-          isSigner: false;
-        },
-        {
-          name: "oracleBackupProgram";
-          isMut: false;
-          isSigner: false;
-        },
-        {
-          name: "marketNode";
-          isMut: true;
-          isSigner: false;
-        },
-        {
-          name: "marketMint";
-          isMut: true;
-          isSigner: false;
-        },
-        {
-          name: "mintAuthority";
-          isMut: false;
-          isSigner: false;
-        }
-      ];
-      args: [
-        {
-          name: "price";
-          type: "u64";
-        },
-        {
-          name: "size";
-          type: "u64";
-        },
-        {
-          name: "side";
-          type: {
-            defined: "Side";
-          };
-        },
-        {
-          name: "clientOrderId";
-          type: {
-            option: "u64";
-          };
-        }
-      ];
-    },
-    {
-      name: "placeOrderV2";
-      accounts: [
-        {
-          name: "state";
-          isMut: false;
-          isSigner: false;
-        },
-        {
-          name: "zetaGroup";
-          isMut: false;
-          isSigner: false;
-        },
-        {
-          name: "marginAccount";
-          isMut: true;
-          isSigner: false;
-        },
-        {
-          name: "authority";
-          isMut: false;
-          isSigner: true;
-        },
-        {
-          name: "dexProgram";
-          isMut: false;
-          isSigner: false;
-        },
-        {
-          name: "tokenProgram";
-          isMut: false;
-          isSigner: false;
-        },
-        {
-          name: "serumAuthority";
-          isMut: false;
-          isSigner: false;
-        },
-        {
-          name: "greeks";
-          isMut: false;
-          isSigner: false;
-        },
-        {
-          name: "openOrders";
-          isMut: true;
-          isSigner: false;
-        },
-        {
-          name: "rent";
-          isMut: false;
-          isSigner: false;
-        },
-        {
-          name: "marketAccounts";
-          accounts: [
-            {
-              name: "market";
-              isMut: true;
-              isSigner: false;
-            },
-            {
-              name: "requestQueue";
-              isMut: true;
-              isSigner: false;
-            },
-            {
-              name: "eventQueue";
-              isMut: true;
-              isSigner: false;
-            },
-            {
-              name: "bids";
-              isMut: true;
-              isSigner: false;
-            },
-            {
-              name: "asks";
-              isMut: true;
-              isSigner: false;
-            },
-            {
-              name: "orderPayerTokenAccount";
-              isMut: true;
-              isSigner: false;
-            },
-            {
-              name: "coinVault";
-              isMut: true;
-              isSigner: false;
-            },
-            {
-              name: "pcVault";
-              isMut: true;
-              isSigner: false;
-            },
-            {
-              name: "coinWallet";
-              isMut: true;
-              isSigner: false;
-            },
-            {
-              name: "pcWallet";
-              isMut: true;
-              isSigner: false;
-            }
-          ];
-        },
-        {
-          name: "oracle";
-          isMut: false;
-          isSigner: false;
-        },
-        {
-          name: "oracleBackupFeed";
-          isMut: false;
-          isSigner: false;
-        },
-        {
-          name: "oracleBackupProgram";
-          isMut: false;
-          isSigner: false;
-        },
-        {
-          name: "marketNode";
-          isMut: true;
-          isSigner: false;
-        },
-        {
-          name: "marketMint";
-          isMut: true;
-          isSigner: false;
-        },
-        {
-          name: "mintAuthority";
-          isMut: false;
-          isSigner: false;
-        }
-      ];
-      args: [
-        {
-          name: "price";
-          type: "u64";
-        },
-        {
-          name: "size";
-          type: "u64";
-        },
-        {
-          name: "side";
-          type: {
-            defined: "Side";
-          };
-        },
-        {
-          name: "orderType";
-          type: {
-            defined: "OrderType";
-          };
-        },
-        {
-          name: "clientOrderId";
-          type: {
-            option: "u64";
-          };
-        }
-      ];
-    },
-    {
-      name: "placeOrderV3";
-      accounts: [
-        {
-          name: "state";
-          isMut: false;
-          isSigner: false;
-        },
-        {
-          name: "zetaGroup";
-          isMut: false;
-          isSigner: false;
-        },
-        {
-          name: "marginAccount";
-          isMut: true;
-          isSigner: false;
-        },
-        {
-          name: "authority";
-          isMut: false;
-          isSigner: true;
-        },
-        {
-          name: "dexProgram";
-          isMut: false;
-          isSigner: false;
-        },
-        {
-          name: "tokenProgram";
-          isMut: false;
-          isSigner: false;
-        },
-        {
-          name: "serumAuthority";
-          isMut: false;
-          isSigner: false;
-        },
-        {
-          name: "greeks";
-          isMut: false;
-          isSigner: false;
-        },
-        {
-          name: "openOrders";
-          isMut: true;
-          isSigner: false;
-        },
-        {
-          name: "rent";
-          isMut: false;
-          isSigner: false;
-        },
-        {
-          name: "marketAccounts";
-          accounts: [
-            {
-              name: "market";
-              isMut: true;
-              isSigner: false;
-            },
-            {
-              name: "requestQueue";
-              isMut: true;
-              isSigner: false;
-            },
-            {
-              name: "eventQueue";
-              isMut: true;
-              isSigner: false;
-            },
-            {
-              name: "bids";
-              isMut: true;
-              isSigner: false;
-            },
-            {
-              name: "asks";
-              isMut: true;
-              isSigner: false;
-            },
-            {
-              name: "orderPayerTokenAccount";
-              isMut: true;
-              isSigner: false;
-            },
-            {
-              name: "coinVault";
-              isMut: true;
-              isSigner: false;
-            },
-            {
-              name: "pcVault";
-              isMut: true;
-              isSigner: false;
-            },
-            {
-              name: "coinWallet";
-              isMut: true;
-              isSigner: false;
-            },
-            {
-              name: "pcWallet";
-              isMut: true;
-              isSigner: false;
-            }
-          ];
-        },
-        {
-          name: "oracle";
-          isMut: false;
-          isSigner: false;
-        },
-        {
-          name: "oracleBackupFeed";
-          isMut: false;
-          isSigner: false;
-        },
-        {
-          name: "oracleBackupProgram";
-          isMut: false;
-          isSigner: false;
-        },
-        {
-          name: "marketNode";
-          isMut: true;
-          isSigner: false;
-        },
-        {
-          name: "marketMint";
-          isMut: true;
-          isSigner: false;
-        },
-        {
-          name: "mintAuthority";
-          isMut: false;
-          isSigner: false;
-        }
-      ];
-      args: [
-        {
-          name: "price";
-          type: "u64";
-        },
-        {
-          name: "size";
-          type: "u64";
-        },
-        {
-          name: "side";
-          type: {
-            defined: "Side";
-          };
-        },
-        {
-          name: "orderType";
-          type: {
-            defined: "OrderType";
-          };
-        },
-        {
-          name: "clientOrderId";
-          type: {
-            option: "u64";
-          };
-        },
-        {
-          name: "tag";
-          type: {
-            option: "string";
-          };
-        }
-      ];
-    },
-    {
-      name: "placePerpOrder";
-      accounts: [
-        {
-          name: "state";
-          isMut: false;
-          isSigner: false;
-        },
-        {
-          name: "zetaGroup";
-          isMut: false;
-          isSigner: false;
-        },
-        {
-          name: "marginAccount";
-          isMut: true;
-          isSigner: false;
-        },
-        {
-          name: "authority";
-          isMut: false;
-          isSigner: true;
-        },
-        {
-          name: "dexProgram";
-          isMut: false;
-          isSigner: false;
-        },
-        {
-          name: "tokenProgram";
-          isMut: false;
-          isSigner: false;
-        },
-        {
-          name: "serumAuthority";
-          isMut: false;
-          isSigner: false;
-        },
-        {
-          name: "greeks";
-          isMut: false;
-          isSigner: false;
-        },
-        {
-          name: "openOrders";
-          isMut: true;
-          isSigner: false;
-        },
-        {
-          name: "rent";
-          isMut: false;
-          isSigner: false;
-        },
-        {
-          name: "marketAccounts";
-          accounts: [
-            {
-              name: "market";
-              isMut: true;
-              isSigner: false;
-            },
-            {
-              name: "requestQueue";
-              isMut: true;
-              isSigner: false;
-            },
-            {
-              name: "eventQueue";
-              isMut: true;
-              isSigner: false;
-            },
-            {
-              name: "bids";
-              isMut: true;
-              isSigner: false;
-            },
-            {
-              name: "asks";
-              isMut: true;
-              isSigner: false;
-            },
-            {
-              name: "orderPayerTokenAccount";
-              isMut: true;
-              isSigner: false;
-            },
-            {
-              name: "coinVault";
-              isMut: true;
-              isSigner: false;
-            },
-            {
-              name: "pcVault";
-              isMut: true;
-              isSigner: false;
-            },
-            {
-              name: "coinWallet";
-              isMut: true;
-              isSigner: false;
-            },
-            {
-              name: "pcWallet";
-              isMut: true;
-              isSigner: false;
-            }
-          ];
-        },
-        {
-          name: "oracle";
-          isMut: false;
-          isSigner: false;
-        },
-        {
-          name: "oracleBackupFeed";
-          isMut: false;
-          isSigner: false;
-        },
-        {
-          name: "oracleBackupProgram";
-          isMut: false;
-          isSigner: false;
-        },
-        {
-          name: "marketMint";
-          isMut: true;
-          isSigner: false;
-        },
-        {
-          name: "mintAuthority";
-          isMut: false;
-          isSigner: false;
-        },
-        {
-          name: "perpSyncQueue";
-          isMut: true;
-          isSigner: false;
-        }
-      ];
-      args: [
-        {
-          name: "price";
-          type: "u64";
-        },
-        {
-          name: "size";
-          type: "u64";
-        },
-        {
-          name: "side";
-          type: {
-            defined: "Side";
-          };
-        },
-        {
-          name: "orderType";
-          type: {
-            defined: "OrderType";
-          };
-        },
-        {
-          name: "clientOrderId";
-          type: {
-            option: "u64";
-          };
-        },
-        {
-          name: "tag";
-          type: {
-            option: "string";
-          };
-        }
-      ];
-    },
-    {
-      name: "placePerpOrderV2";
-      accounts: [
-        {
-          name: "state";
-          isMut: false;
-          isSigner: false;
-        },
-        {
-          name: "zetaGroup";
-          isMut: false;
-          isSigner: false;
-        },
-        {
-          name: "marginAccount";
-          isMut: true;
-          isSigner: false;
-        },
-        {
-          name: "authority";
-          isMut: false;
-          isSigner: true;
-        },
-        {
-          name: "dexProgram";
-          isMut: false;
-          isSigner: false;
-        },
-        {
-          name: "tokenProgram";
-          isMut: false;
-          isSigner: false;
-        },
-        {
-          name: "serumAuthority";
-          isMut: false;
-          isSigner: false;
-        },
-        {
-          name: "greeks";
-          isMut: false;
-          isSigner: false;
-        },
-        {
-          name: "openOrders";
-          isMut: true;
-          isSigner: false;
-        },
-        {
-          name: "rent";
-          isMut: false;
-          isSigner: false;
-        },
-        {
-          name: "marketAccounts";
-          accounts: [
-            {
-              name: "market";
-              isMut: true;
-              isSigner: false;
-            },
-            {
-              name: "requestQueue";
-              isMut: true;
-              isSigner: false;
-            },
-            {
-              name: "eventQueue";
-              isMut: true;
-              isSigner: false;
-            },
-            {
-              name: "bids";
-              isMut: true;
-              isSigner: false;
-            },
-            {
-              name: "asks";
-              isMut: true;
-              isSigner: false;
-            },
-            {
-              name: "orderPayerTokenAccount";
-              isMut: true;
-              isSigner: false;
-            },
-            {
-              name: "coinVault";
-              isMut: true;
-              isSigner: false;
-            },
-            {
-              name: "pcVault";
-              isMut: true;
-              isSigner: false;
-            },
-            {
-              name: "coinWallet";
-              isMut: true;
-              isSigner: false;
-            },
-            {
-              name: "pcWallet";
-              isMut: true;
-              isSigner: false;
-            }
-          ];
-        },
-        {
-          name: "oracle";
-          isMut: false;
-          isSigner: false;
-        },
-        {
-          name: "oracleBackupFeed";
-          isMut: false;
-          isSigner: false;
-        },
-        {
-          name: "oracleBackupProgram";
-          isMut: false;
-          isSigner: false;
-        },
-        {
-          name: "marketMint";
-          isMut: true;
-          isSigner: false;
-        },
-        {
-          name: "mintAuthority";
-          isMut: false;
-          isSigner: false;
-        },
-        {
-          name: "perpSyncQueue";
-          isMut: true;
-          isSigner: false;
-        }
-      ];
-      args: [
-        {
-          name: "price";
-          type: "u64";
-        },
-        {
-          name: "size";
-          type: "u64";
-        },
-        {
-          name: "side";
-          type: {
-            defined: "Side";
-          };
-        },
-        {
-          name: "orderType";
-          type: {
-            defined: "OrderType";
-          };
-        },
-        {
-          name: "clientOrderId";
-          type: {
-            option: "u64";
-          };
-        },
-        {
-          name: "tag";
-          type: {
-            option: "string";
-          };
-        },
-        {
-          name: "tifOffset";
-          type: {
-            option: "u16";
-          };
-        }
-      ];
-    },
-    {
-      name: "placeOrderV4";
-      accounts: [
-        {
-          name: "state";
-          isMut: false;
-          isSigner: false;
-        },
-        {
-          name: "zetaGroup";
-          isMut: false;
-          isSigner: false;
-        },
-        {
-          name: "marginAccount";
-          isMut: true;
-          isSigner: false;
-        },
-        {
-          name: "authority";
-          isMut: false;
-          isSigner: true;
-        },
-        {
-          name: "dexProgram";
-          isMut: false;
-          isSigner: false;
-        },
-        {
-          name: "tokenProgram";
-          isMut: false;
-          isSigner: false;
-        },
-        {
-          name: "serumAuthority";
-          isMut: false;
-          isSigner: false;
-        },
-        {
-          name: "greeks";
-          isMut: false;
-          isSigner: false;
-        },
-        {
-          name: "openOrders";
-          isMut: true;
-          isSigner: false;
-        },
-        {
-          name: "rent";
-          isMut: false;
-          isSigner: false;
-        },
-        {
-          name: "marketAccounts";
-          accounts: [
-            {
-              name: "market";
-              isMut: true;
-              isSigner: false;
-            },
-            {
-              name: "requestQueue";
-              isMut: true;
-              isSigner: false;
-            },
-            {
-              name: "eventQueue";
-              isMut: true;
-              isSigner: false;
-            },
-            {
-              name: "bids";
-              isMut: true;
-              isSigner: false;
-            },
-            {
-              name: "asks";
-              isMut: true;
-              isSigner: false;
-            },
-            {
-              name: "orderPayerTokenAccount";
-              isMut: true;
-              isSigner: false;
-            },
-            {
-              name: "coinVault";
-              isMut: true;
-              isSigner: false;
-            },
-            {
-              name: "pcVault";
-              isMut: true;
-              isSigner: false;
-            },
-            {
-              name: "coinWallet";
-              isMut: true;
-              isSigner: false;
-            },
-            {
-              name: "pcWallet";
-              isMut: true;
-              isSigner: false;
-            }
-          ];
-        },
-        {
-          name: "oracle";
-          isMut: false;
-          isSigner: false;
-        },
-        {
-          name: "oracleBackupFeed";
-          isMut: false;
-          isSigner: false;
-        },
-        {
-          name: "oracleBackupProgram";
-          isMut: false;
-          isSigner: false;
-        },
-        {
-          name: "marketNode";
-          isMut: true;
-          isSigner: false;
-        },
-        {
-          name: "marketMint";
-          isMut: true;
-          isSigner: false;
-        },
-        {
-          name: "mintAuthority";
-          isMut: false;
-          isSigner: false;
-        }
-      ];
-      args: [
-        {
-          name: "price";
-          type: "u64";
-        },
-        {
-          name: "size";
-          type: "u64";
-        },
-        {
-          name: "side";
-          type: {
-            defined: "Side";
-          };
-        },
-        {
-          name: "orderType";
-          type: {
-            defined: "OrderType";
-          };
-        },
-        {
-          name: "clientOrderId";
-          type: {
-            option: "u64";
-          };
-        },
-        {
-          name: "tag";
-          type: {
-            option: "string";
-          };
-        },
-        {
-          name: "tifOffset";
-          type: {
-            option: "u16";
-          };
-        }
-      ];
-    },
-    {
-      name: "placePerpOrderV3";
-      accounts: [
-        {
-          name: "state";
-          isMut: false;
-          isSigner: false;
-        },
-        {
-          name: "pricing";
-          isMut: false;
-          isSigner: false;
-        },
-        {
-          name: "marginAccount";
-          isMut: true;
-          isSigner: false;
-        },
-        {
-          name: "authority";
-          isMut: false;
-          isSigner: true;
-        },
-        {
-          name: "dexProgram";
-          isMut: false;
-          isSigner: false;
-        },
-        {
-          name: "tokenProgram";
-          isMut: false;
-          isSigner: false;
-        },
-        {
-          name: "serumAuthority";
-          isMut: false;
-          isSigner: false;
-        },
-        {
-          name: "openOrders";
-          isMut: true;
-          isSigner: false;
-        },
-        {
-          name: "rent";
-          isMut: false;
-          isSigner: false;
-        },
-        {
-          name: "marketAccounts";
-          accounts: [
-            {
-              name: "market";
-              isMut: true;
-              isSigner: false;
-            },
-            {
-              name: "requestQueue";
-              isMut: true;
-              isSigner: false;
-            },
-            {
-              name: "eventQueue";
-              isMut: true;
-              isSigner: false;
-            },
-            {
-              name: "bids";
-              isMut: true;
-              isSigner: false;
-            },
-            {
-              name: "asks";
-              isMut: true;
-              isSigner: false;
-            },
-            {
-              name: "orderPayerTokenAccount";
-              isMut: true;
-              isSigner: false;
-            },
-            {
-              name: "coinVault";
-              isMut: true;
-              isSigner: false;
-            },
-            {
-              name: "pcVault";
-              isMut: true;
-              isSigner: false;
-            },
-            {
-              name: "coinWallet";
-              isMut: true;
-              isSigner: false;
-            },
-            {
-              name: "pcWallet";
-              isMut: true;
-              isSigner: false;
-            }
-          ];
-        },
-        {
-          name: "oracle";
-          isMut: false;
-          isSigner: false;
-        },
-        {
-          name: "oracleBackupFeed";
-          isMut: false;
-          isSigner: false;
-        },
-        {
-          name: "oracleBackupProgram";
-          isMut: false;
-          isSigner: false;
-        },
-        {
-          name: "marketMint";
-          isMut: true;
-          isSigner: false;
-        },
-        {
-          name: "mintAuthority";
-          isMut: false;
-          isSigner: false;
-        },
-        {
-          name: "perpSyncQueue";
-          isMut: true;
-          isSigner: false;
-        }
-      ];
-      args: [
-        {
-          name: "price";
-          type: "u64";
-        },
-        {
-          name: "size";
-          type: "u64";
-        },
-        {
-          name: "side";
-          type: {
-            defined: "Side";
-          };
-        },
-        {
-          name: "orderType";
-          type: {
-            defined: "OrderType";
-          };
-        },
-        {
-          name: "clientOrderId";
-          type: {
-            option: "u64";
-          };
-        },
-        {
-          name: "tag";
-          type: {
-            option: "string";
-          };
-        },
-        {
-          name: "tifOffset";
-          type: {
-            option: "u16";
-          };
-        }
-      ];
-    },
-    {
-      name: "cancelOrderV2";
-      accounts: [
-        {
-          name: "market";
-          isMut: false;
-          isSigner: false;
-        },
-        {
-          name: "marketBids";
-          isMut: false;
-          isSigner: false;
-        },
-        {
-          name: "marketAsks";
-          isMut: false;
-          isSigner: false;
-        },
-        {
-          name: "openOrders";
-          isMut: false;
-          isSigner: false;
-        },
-        {
-          name: "openOrdersAuthority";
-          isMut: false;
-          isSigner: false;
-        },
-        {
-          name: "eventQueue";
-          isMut: false;
-          isSigner: false;
-        }
-      ];
-      args: [
-        {
-          name: "side";
-          type: {
-            defined: "Side";
-          };
-        },
-        {
-          name: "orderId";
-          type: "u128";
-        }
-      ];
-    },
-    {
-      name: "cancelOrder";
-      accounts: [
-        {
-          name: "authority";
-          isMut: false;
-          isSigner: true;
-        },
-        {
-          name: "cancelAccounts";
-          accounts: [
-            {
-              name: "zetaGroup";
-              isMut: false;
-              isSigner: false;
-            },
-            {
-              name: "state";
-              isMut: false;
-              isSigner: false;
-            },
-            {
-              name: "marginAccount";
-              isMut: true;
-              isSigner: false;
-            },
-            {
-              name: "dexProgram";
-              isMut: false;
-              isSigner: false;
-            },
-            {
-              name: "serumAuthority";
-              isMut: false;
-              isSigner: false;
-            },
-            {
-              name: "openOrders";
-              isMut: true;
-              isSigner: false;
-            },
-            {
-              name: "market";
-              isMut: true;
-              isSigner: false;
-            },
-            {
-              name: "bids";
-              isMut: true;
-              isSigner: false;
-            },
-            {
-              name: "asks";
-              isMut: true;
-              isSigner: false;
-            },
-            {
-              name: "eventQueue";
-              isMut: true;
-              isSigner: false;
-            }
-          ];
-        }
-      ];
-      args: [
-        {
-          name: "side";
-          type: {
-            defined: "Side";
-          };
-        },
-        {
-          name: "orderId";
-          type: "u128";
-        }
-      ];
-    },
-    {
-      name: "cancelOrderNoErrorV2";
-      accounts: [
-        {
-          name: "market";
-          isMut: false;
-          isSigner: false;
-        },
-        {
-          name: "marketBids";
-          isMut: false;
-          isSigner: false;
-        },
-        {
-          name: "marketAsks";
-          isMut: false;
-          isSigner: false;
-        },
-        {
-          name: "openOrders";
-          isMut: false;
-          isSigner: false;
-        },
-        {
-          name: "openOrdersAuthority";
-          isMut: false;
-          isSigner: false;
-        },
-        {
-          name: "eventQueue";
-          isMut: false;
-          isSigner: false;
-        }
-      ];
-      args: [
-        {
-          name: "side";
-          type: {
-            defined: "Side";
-          };
-        },
-        {
-          name: "orderId";
-          type: "u128";
-        }
-      ];
-    },
-    {
-      name: "cancelOrderNoError";
-      accounts: [
-        {
-          name: "authority";
-          isMut: false;
-          isSigner: true;
-        },
-        {
-          name: "cancelAccounts";
-          accounts: [
-            {
-              name: "zetaGroup";
-              isMut: false;
-              isSigner: false;
-            },
-            {
-              name: "state";
-              isMut: false;
-              isSigner: false;
-            },
-            {
-              name: "marginAccount";
-              isMut: true;
-              isSigner: false;
-            },
-            {
-              name: "dexProgram";
-              isMut: false;
-              isSigner: false;
-            },
-            {
-              name: "serumAuthority";
-              isMut: false;
-              isSigner: false;
-            },
-            {
-              name: "openOrders";
-              isMut: true;
-              isSigner: false;
-            },
-            {
-              name: "market";
-              isMut: true;
-              isSigner: false;
-            },
-            {
-              name: "bids";
-              isMut: true;
-              isSigner: false;
-            },
-            {
-              name: "asks";
-              isMut: true;
-              isSigner: false;
-            },
-            {
-              name: "eventQueue";
-              isMut: true;
-              isSigner: false;
-            }
-          ];
-        }
-      ];
-      args: [
-        {
-          name: "side";
-          type: {
-            defined: "Side";
-          };
-        },
-        {
-          name: "orderId";
-          type: "u128";
-        }
-      ];
-    },
-    {
-      name: "cancelAllMarketOrdersV2";
-      accounts: [
-        {
-          name: "market";
-          isMut: false;
-          isSigner: false;
-        },
-        {
-          name: "marketBids";
-          isMut: false;
-          isSigner: false;
-        },
-        {
-          name: "marketAsks";
-          isMut: false;
-          isSigner: false;
-        },
-        {
-          name: "openOrders";
-          isMut: false;
-          isSigner: false;
-        },
-        {
-          name: "openOrdersAuthority";
-          isMut: false;
-          isSigner: false;
-        },
-        {
-          name: "eventQueue";
-          isMut: false;
-          isSigner: false;
-        }
-      ];
-      args: [];
-    },
-    {
-      name: "cancelAllMarketOrders";
-      accounts: [
-        {
-          name: "authority";
-          isMut: false;
-          isSigner: true;
-        },
-        {
-          name: "cancelAccounts";
-          accounts: [
-            {
-              name: "zetaGroup";
-              isMut: false;
-              isSigner: false;
-            },
-            {
-              name: "state";
-              isMut: false;
-              isSigner: false;
-            },
-            {
-              name: "marginAccount";
-              isMut: true;
-              isSigner: false;
-            },
-            {
-              name: "dexProgram";
-              isMut: false;
-              isSigner: false;
-            },
-            {
-              name: "serumAuthority";
-              isMut: false;
-              isSigner: false;
-            },
-            {
-              name: "openOrders";
-              isMut: true;
-              isSigner: false;
-            },
-            {
-              name: "market";
-              isMut: true;
-              isSigner: false;
-            },
-            {
-              name: "bids";
-              isMut: true;
-              isSigner: false;
-            },
-            {
-              name: "asks";
-              isMut: true;
-              isSigner: false;
-            },
-            {
-              name: "eventQueue";
-              isMut: true;
-              isSigner: false;
-            }
-          ];
-        }
-      ];
-      args: [];
-    },
-    {
-      name: "cancelOrderHaltedV2";
-      accounts: [
-        {
-          name: "cancelAccounts";
-          accounts: [
-            {
-              name: "pricing";
-              isMut: false;
-              isSigner: false;
-            },
-            {
-              name: "state";
-              isMut: false;
-              isSigner: false;
-            },
-            {
-              name: "marginAccount";
-              isMut: true;
-              isSigner: false;
-            },
-            {
-              name: "dexProgram";
-              isMut: false;
-              isSigner: false;
-            },
-            {
-              name: "serumAuthority";
-              isMut: false;
-              isSigner: false;
-            },
-            {
-              name: "openOrders";
-              isMut: true;
-              isSigner: false;
-            },
-            {
-              name: "market";
-              isMut: true;
-              isSigner: false;
-            },
-            {
-              name: "bids";
-              isMut: true;
-              isSigner: false;
-            },
-            {
-              name: "asks";
-              isMut: true;
-              isSigner: false;
-            },
-            {
-              name: "eventQueue";
-              isMut: true;
-              isSigner: false;
-            }
-          ];
-        }
-      ];
-      args: [
-        {
-          name: "side";
-          type: {
-            defined: "Side";
-          };
-        },
-        {
-          name: "orderId";
-          type: "u128";
-        }
-      ];
-    },
-    {
-      name: "cancelOrderHalted";
-      accounts: [
-        {
-          name: "cancelAccounts";
-          accounts: [
-            {
-              name: "zetaGroup";
-              isMut: false;
-              isSigner: false;
-            },
-            {
-              name: "state";
-              isMut: false;
-              isSigner: false;
-            },
-            {
-              name: "marginAccount";
-              isMut: true;
-              isSigner: false;
-            },
-            {
-              name: "dexProgram";
-              isMut: false;
-              isSigner: false;
-            },
-            {
-              name: "serumAuthority";
-              isMut: false;
-              isSigner: false;
-            },
-            {
-              name: "openOrders";
-              isMut: true;
-              isSigner: false;
-            },
-            {
-              name: "market";
-              isMut: true;
-              isSigner: false;
-            },
-            {
-              name: "bids";
-              isMut: true;
-              isSigner: false;
-            },
-            {
-              name: "asks";
-              isMut: true;
-              isSigner: false;
-            },
-            {
-              name: "eventQueue";
-              isMut: true;
-              isSigner: false;
-            }
-          ];
-        }
-      ];
-      args: [
-        {
-          name: "side";
-          type: {
-            defined: "Side";
-          };
-        },
-        {
-          name: "orderId";
-          type: "u128";
-        }
-      ];
-    },
-    {
-      name: "cancelOrderByClientOrderIdV2";
-      accounts: [
-        {
-          name: "market";
-          isMut: false;
-          isSigner: false;
-        },
-        {
-          name: "marketBids";
-          isMut: false;
-          isSigner: false;
-        },
-        {
-          name: "marketAsks";
-          isMut: false;
-          isSigner: false;
-        },
-        {
-          name: "openOrders";
-          isMut: false;
-          isSigner: false;
-        },
-        {
-          name: "openOrdersAuthority";
-          isMut: false;
-          isSigner: false;
-        },
-        {
-          name: "eventQueue";
-          isMut: false;
-          isSigner: false;
-        }
-      ];
-      args: [
-        {
-          name: "clientOrderId";
-          type: "u64";
-        }
-      ];
-    },
-    {
-      name: "cancelOrderByClientOrderId";
-      accounts: [
-        {
-          name: "authority";
-          isMut: false;
-          isSigner: true;
-        },
-        {
-          name: "cancelAccounts";
-          accounts: [
-            {
-              name: "zetaGroup";
-              isMut: false;
-              isSigner: false;
-            },
-            {
-              name: "state";
-              isMut: false;
-              isSigner: false;
-            },
-            {
-              name: "marginAccount";
-              isMut: true;
-              isSigner: false;
-            },
-            {
-              name: "dexProgram";
-              isMut: false;
-              isSigner: false;
-            },
-            {
-              name: "serumAuthority";
-              isMut: false;
-              isSigner: false;
-            },
-            {
-              name: "openOrders";
-              isMut: true;
-              isSigner: false;
-            },
-            {
-              name: "market";
-              isMut: true;
-              isSigner: false;
-            },
-            {
-              name: "bids";
-              isMut: true;
-              isSigner: false;
-            },
-            {
-              name: "asks";
-              isMut: true;
-              isSigner: false;
-            },
-            {
-              name: "eventQueue";
-              isMut: true;
-              isSigner: false;
-            }
-          ];
-        }
-      ];
-      args: [
-        {
-          name: "clientOrderId";
-          type: "u64";
-        }
-      ];
-    },
-    {
-      name: "cancelOrderByClientOrderIdNoErrorV2";
-      accounts: [
-        {
-          name: "market";
-          isMut: false;
-          isSigner: false;
-        },
-        {
-          name: "marketBids";
-          isMut: false;
-          isSigner: false;
-        },
-        {
-          name: "marketAsks";
-          isMut: false;
-          isSigner: false;
-        },
-        {
-          name: "openOrders";
-          isMut: false;
-          isSigner: false;
-        },
-        {
-          name: "openOrdersAuthority";
-          isMut: false;
-          isSigner: false;
-        },
-        {
-          name: "eventQueue";
-          isMut: false;
-          isSigner: false;
-        }
-      ];
-      args: [
-        {
-          name: "clientOrderId";
-          type: "u64";
-        }
-      ];
-    },
-    {
-      name: "cancelOrderByClientOrderIdNoError";
-      accounts: [
-        {
-          name: "authority";
-          isMut: false;
-          isSigner: true;
-        },
-        {
-          name: "cancelAccounts";
-          accounts: [
-            {
-              name: "zetaGroup";
-              isMut: false;
-              isSigner: false;
-            },
-            {
-              name: "state";
-              isMut: false;
-              isSigner: false;
-            },
-            {
-              name: "marginAccount";
-              isMut: true;
-              isSigner: false;
-            },
-            {
-              name: "dexProgram";
-              isMut: false;
-              isSigner: false;
-            },
-            {
-              name: "serumAuthority";
-              isMut: false;
-              isSigner: false;
-            },
-            {
-              name: "openOrders";
-              isMut: true;
-              isSigner: false;
-            },
-            {
-              name: "market";
-              isMut: true;
-              isSigner: false;
-            },
-            {
-              name: "bids";
-              isMut: true;
-              isSigner: false;
-            },
-            {
-              name: "asks";
-              isMut: true;
-              isSigner: false;
-            },
-            {
-              name: "eventQueue";
-              isMut: true;
-              isSigner: false;
-            }
-          ];
-        }
-      ];
-      args: [
-        {
-          name: "clientOrderId";
-          type: "u64";
-        }
-      ];
-    },
-    {
-      name: "cancelExpiredOrder";
-      accounts: [
-        {
-          name: "cancelAccounts";
-          accounts: [
-            {
-              name: "zetaGroup";
-              isMut: false;
-              isSigner: false;
-            },
-            {
-              name: "state";
-              isMut: false;
-              isSigner: false;
-            },
-            {
-              name: "marginAccount";
-              isMut: true;
-              isSigner: false;
-            },
-            {
-              name: "dexProgram";
-              isMut: false;
-              isSigner: false;
-            },
-            {
-              name: "serumAuthority";
-              isMut: false;
-              isSigner: false;
-            },
-            {
-              name: "openOrders";
-              isMut: true;
-              isSigner: false;
-            },
-            {
-              name: "market";
-              isMut: true;
-              isSigner: false;
-            },
-            {
-              name: "bids";
-              isMut: true;
-              isSigner: false;
-            },
-            {
-              name: "asks";
-              isMut: true;
-              isSigner: false;
-            },
-            {
-              name: "eventQueue";
-              isMut: true;
-              isSigner: false;
-            }
-          ];
-        }
-      ];
-      args: [
-        {
-          name: "side";
-          type: {
-            defined: "Side";
-          };
-        },
-        {
-          name: "orderId";
-          type: "u128";
-        }
-      ];
-    },
-    {
-      name: "pruneExpiredTifOrders";
-      accounts: [
-        {
-          name: "dexProgram";
-          isMut: false;
-          isSigner: false;
-        },
-        {
-          name: "state";
-          isMut: false;
-          isSigner: false;
-        },
-        {
-          name: "serumAuthority";
-          isMut: false;
-          isSigner: false;
-        },
-        {
-          name: "market";
-          isMut: true;
-          isSigner: false;
-        },
-        {
-          name: "bids";
-          isMut: true;
-          isSigner: false;
-        },
-        {
-          name: "asks";
-          isMut: true;
-          isSigner: false;
-        },
-        {
-          name: "eventQueue";
-          isMut: true;
-          isSigner: false;
-        }
-      ];
-      args: [];
-    },
-    {
-      name: "forceCancelOrderByOrderIdV2";
-      accounts: [
-        {
-          name: "pricing";
-          isMut: false;
-          isSigner: false;
-        },
-        {
-          name: "oracle";
-          isMut: false;
-          isSigner: false;
-        },
-        {
-          name: "oracleBackupFeed";
-          isMut: false;
-          isSigner: false;
-        },
-        {
-          name: "oracleBackupProgram";
-          isMut: false;
-          isSigner: false;
-        },
-        {
-          name: "cancelAccounts";
-          accounts: [
-            {
-              name: "pricing";
-              isMut: false;
-              isSigner: false;
-            },
-            {
-              name: "state";
-              isMut: false;
-              isSigner: false;
-            },
-            {
-              name: "marginAccount";
-              isMut: true;
-              isSigner: false;
-            },
-            {
-              name: "dexProgram";
-              isMut: false;
-              isSigner: false;
-            },
-            {
-              name: "serumAuthority";
-              isMut: false;
-              isSigner: false;
-            },
-            {
-              name: "openOrders";
-              isMut: true;
-              isSigner: false;
-            },
-            {
-              name: "market";
-              isMut: true;
-              isSigner: false;
-            },
-            {
-              name: "bids";
-              isMut: true;
-              isSigner: false;
-            },
-            {
-              name: "asks";
-              isMut: true;
-              isSigner: false;
-            },
-            {
-              name: "eventQueue";
-              isMut: true;
-              isSigner: false;
-            }
-          ];
-        }
-      ];
-      args: [
-        {
-          name: "side";
-          type: {
-            defined: "Side";
-          };
-        },
-        {
-          name: "orderId";
-          type: "u128";
-        }
-      ];
-    },
-    {
-      name: "forceCancelOrderByOrderId";
-      accounts: [
-        {
-          name: "greeks";
-          isMut: false;
-          isSigner: false;
-        },
-        {
-          name: "oracle";
-          isMut: false;
-          isSigner: false;
-        },
-        {
-          name: "oracleBackupFeed";
-          isMut: false;
-          isSigner: false;
-        },
-        {
-          name: "oracleBackupProgram";
-          isMut: false;
-          isSigner: false;
-        },
-        {
-          name: "cancelAccounts";
-          accounts: [
-            {
-              name: "zetaGroup";
-              isMut: false;
-              isSigner: false;
-            },
-            {
-              name: "state";
-              isMut: false;
-              isSigner: false;
-            },
-            {
-              name: "marginAccount";
-              isMut: true;
-              isSigner: false;
-            },
-            {
-              name: "dexProgram";
-              isMut: false;
-              isSigner: false;
-            },
-            {
-              name: "serumAuthority";
-              isMut: false;
-              isSigner: false;
-            },
-            {
-              name: "openOrders";
-              isMut: true;
-              isSigner: false;
-            },
-            {
-              name: "market";
-              isMut: true;
-              isSigner: false;
-            },
-            {
-              name: "bids";
-              isMut: true;
-              isSigner: false;
-            },
-            {
-              name: "asks";
-              isMut: true;
-              isSigner: false;
-            },
-            {
-              name: "eventQueue";
-              isMut: true;
-              isSigner: false;
-            }
-          ];
-        }
-      ];
-      args: [
-        {
-          name: "side";
-          type: {
-            defined: "Side";
-          };
-        },
-        {
-          name: "orderId";
-          type: "u128";
-        }
-      ];
-    },
-    {
-<<<<<<< HEAD
-      name: "forceCancelOrdersV2";
-      accounts: [
-        {
-          name: "pricing";
-          isMut: false;
-          isSigner: false;
-        },
-        {
-          name: "oracle";
-          isMut: false;
-          isSigner: false;
-        },
-        {
-          name: "oracleBackupFeed";
-          isMut: false;
-          isSigner: false;
-        },
-        {
-          name: "oracleBackupProgram";
-          isMut: false;
-          isSigner: false;
-        },
-        {
-          name: "cancelAccounts";
-          accounts: [
-            {
-              name: "pricing";
-              isMut: false;
-              isSigner: false;
-            },
-            {
-              name: "state";
-              isMut: false;
-              isSigner: false;
-            },
-            {
-              name: "marginAccount";
-              isMut: true;
-              isSigner: false;
-            },
-            {
-              name: "dexProgram";
-              isMut: false;
-              isSigner: false;
-            },
-            {
-              name: "serumAuthority";
-              isMut: false;
-              isSigner: false;
-            },
-            {
-              name: "openOrders";
-              isMut: true;
-              isSigner: false;
-            },
-            {
-              name: "market";
-              isMut: true;
-              isSigner: false;
-            },
-            {
-              name: "bids";
-              isMut: true;
-              isSigner: false;
-            },
-            {
-              name: "asks";
-              isMut: true;
-              isSigner: false;
-            },
-            {
-              name: "eventQueue";
-              isMut: true;
-              isSigner: false;
-            }
-          ];
-        }
-      ];
-      args: [];
-    },
-    {
-      name: "forceCancelOrders";
-      accounts: [
-        {
-          name: "greeks";
-          isMut: false;
-          isSigner: false;
-        },
-        {
-          name: "oracle";
-          isMut: false;
-          isSigner: false;
-        },
-        {
-          name: "oracleBackupFeed";
-          isMut: false;
-          isSigner: false;
-        },
-        {
-          name: "oracleBackupProgram";
-          isMut: false;
-          isSigner: false;
-        },
-        {
-          name: "cancelAccounts";
-          accounts: [
-            {
-              name: "zetaGroup";
-              isMut: false;
-              isSigner: false;
-            },
-            {
-              name: "state";
-              isMut: false;
-              isSigner: false;
-            },
-            {
-              name: "marginAccount";
-              isMut: true;
-              isSigner: false;
-            },
-            {
-              name: "dexProgram";
-              isMut: false;
-              isSigner: false;
-            },
-            {
-              name: "serumAuthority";
-              isMut: false;
-              isSigner: false;
-            },
-            {
-              name: "openOrders";
-              isMut: true;
-              isSigner: false;
-            },
-            {
-              name: "market";
-              isMut: true;
-              isSigner: false;
-            },
-            {
-              name: "bids";
-              isMut: true;
-              isSigner: false;
-            },
-            {
-              name: "asks";
-              isMut: true;
-              isSigner: false;
-            },
-            {
-              name: "eventQueue";
-              isMut: true;
-              isSigner: false;
-            }
-          ];
-        }
-      ];
-      args: [];
-    },
-    {
-      name: "crankEventQueueV2";
-      docs: ["The only events that need to be cranked are maker fills."];
-      accounts: [
-=======
+        {
+          "name": "state",
+          "isMut": true,
+          "isSigner": false
+        },
+        {
+          "name": "insuranceVault",
+          "isMut": true,
+          "isSigner": false
+        },
+        {
+          "name": "tokenProgram",
+          "isMut": false,
+          "isSigner": false
+        },
+        {
+          "name": "usdcMint",
+          "isMut": false,
+          "isSigner": false
+        },
+        {
+          "name": "admin",
+          "isMut": true,
+          "isSigner": true
+        },
+        {
+          "name": "systemProgram",
+          "isMut": false,
+          "isSigner": false
+        }
+      ],
+      "args": [
+        {
+          "name": "nonce",
+          "type": "u8"
+        }
+      ]
+    },
+    {
+      "name": "initializeCombinedVault",
+      "accounts": [
+        {
+          "name": "state",
+          "isMut": true,
+          "isSigner": false
+        },
+        {
+          "name": "vault",
+          "isMut": true,
+          "isSigner": false
+        },
+        {
+          "name": "tokenProgram",
+          "isMut": false,
+          "isSigner": false
+        },
+        {
+          "name": "usdcMint",
+          "isMut": false,
+          "isSigner": false
+        },
+        {
+          "name": "admin",
+          "isMut": true,
+          "isSigner": true
+        },
+        {
+          "name": "systemProgram",
+          "isMut": false,
+          "isSigner": false
+        }
+      ],
+      "args": [
+        {
+          "name": "nonce",
+          "type": "u8"
+        }
+      ]
+    },
+    {
+      "name": "initializeCombinedSocializedLossAccount",
+      "accounts": [
+        {
+          "name": "state",
+          "isMut": true,
+          "isSigner": false
+        },
+        {
+          "name": "socializedLossAccount",
+          "isMut": true,
+          "isSigner": false
+        },
+        {
+          "name": "tokenProgram",
+          "isMut": false,
+          "isSigner": false
+        },
+        {
+          "name": "usdcMint",
+          "isMut": false,
+          "isSigner": false
+        },
+        {
+          "name": "admin",
+          "isMut": true,
+          "isSigner": true
+        },
+        {
+          "name": "systemProgram",
+          "isMut": false,
+          "isSigner": false
+        }
+      ],
+      "args": [
+        {
+          "name": "nonce",
+          "type": "u8"
+        }
+      ]
+    },
+    {
+      "name": "placeOrder",
+      "accounts": [
+        {
+          "name": "state",
+          "isMut": false,
+          "isSigner": false
+        },
+        {
+          "name": "zetaGroup",
+          "isMut": false,
+          "isSigner": false
+        },
+        {
+          "name": "marginAccount",
+          "isMut": true,
+          "isSigner": false
+        },
+        {
+          "name": "authority",
+          "isMut": false,
+          "isSigner": true
+        },
+        {
+          "name": "dexProgram",
+          "isMut": false,
+          "isSigner": false
+        },
+        {
+          "name": "tokenProgram",
+          "isMut": false,
+          "isSigner": false
+        },
+        {
+          "name": "serumAuthority",
+          "isMut": false,
+          "isSigner": false
+        },
+        {
+          "name": "greeks",
+          "isMut": false,
+          "isSigner": false
+        },
+        {
+          "name": "openOrders",
+          "isMut": true,
+          "isSigner": false
+        },
+        {
+          "name": "rent",
+          "isMut": false,
+          "isSigner": false
+        },
+        {
+          "name": "marketAccounts",
+          "accounts": [
+            {
+              "name": "market",
+              "isMut": true,
+              "isSigner": false
+            },
+            {
+              "name": "requestQueue",
+              "isMut": true,
+              "isSigner": false
+            },
+            {
+              "name": "eventQueue",
+              "isMut": true,
+              "isSigner": false
+            },
+            {
+              "name": "bids",
+              "isMut": true,
+              "isSigner": false
+            },
+            {
+              "name": "asks",
+              "isMut": true,
+              "isSigner": false
+            },
+            {
+              "name": "orderPayerTokenAccount",
+              "isMut": true,
+              "isSigner": false
+            },
+            {
+              "name": "coinVault",
+              "isMut": true,
+              "isSigner": false
+            },
+            {
+              "name": "pcVault",
+              "isMut": true,
+              "isSigner": false
+            },
+            {
+              "name": "coinWallet",
+              "isMut": true,
+              "isSigner": false
+            },
+            {
+              "name": "pcWallet",
+              "isMut": true,
+              "isSigner": false
+            }
+          ]
+        },
+        {
+          "name": "oracle",
+          "isMut": false,
+          "isSigner": false
+        },
+        {
+          "name": "oracleBackupFeed",
+          "isMut": false,
+          "isSigner": false
+        },
+        {
+          "name": "oracleBackupProgram",
+          "isMut": false,
+          "isSigner": false
+        },
+        {
+          "name": "marketNode",
+          "isMut": true,
+          "isSigner": false
+        },
+        {
+          "name": "marketMint",
+          "isMut": true,
+          "isSigner": false
+        },
+        {
+          "name": "mintAuthority",
+          "isMut": false,
+          "isSigner": false
+        }
+      ],
+      "args": [
+        {
+          "name": "price",
+          "type": "u64"
+        },
+        {
+          "name": "size",
+          "type": "u64"
+        },
+        {
+          "name": "side",
+          "type": {
+            "defined": "Side"
+          }
+        },
+        {
+          "name": "clientOrderId",
+          "type": {
+            "option": "u64"
+          }
+        }
+      ]
+    },
+    {
+      "name": "placeOrderV2",
+      "accounts": [
+        {
+          "name": "state",
+          "isMut": false,
+          "isSigner": false
+        },
+        {
+          "name": "zetaGroup",
+          "isMut": false,
+          "isSigner": false
+        },
+        {
+          "name": "marginAccount",
+          "isMut": true,
+          "isSigner": false
+        },
+        {
+          "name": "authority",
+          "isMut": false,
+          "isSigner": true
+        },
+        {
+          "name": "dexProgram",
+          "isMut": false,
+          "isSigner": false
+        },
+        {
+          "name": "tokenProgram",
+          "isMut": false,
+          "isSigner": false
+        },
+        {
+          "name": "serumAuthority",
+          "isMut": false,
+          "isSigner": false
+        },
+        {
+          "name": "greeks",
+          "isMut": false,
+          "isSigner": false
+        },
+        {
+          "name": "openOrders",
+          "isMut": true,
+          "isSigner": false
+        },
+        {
+          "name": "rent",
+          "isMut": false,
+          "isSigner": false
+        },
+        {
+          "name": "marketAccounts",
+          "accounts": [
+            {
+              "name": "market",
+              "isMut": true,
+              "isSigner": false
+            },
+            {
+              "name": "requestQueue",
+              "isMut": true,
+              "isSigner": false
+            },
+            {
+              "name": "eventQueue",
+              "isMut": true,
+              "isSigner": false
+            },
+            {
+              "name": "bids",
+              "isMut": true,
+              "isSigner": false
+            },
+            {
+              "name": "asks",
+              "isMut": true,
+              "isSigner": false
+            },
+            {
+              "name": "orderPayerTokenAccount",
+              "isMut": true,
+              "isSigner": false
+            },
+            {
+              "name": "coinVault",
+              "isMut": true,
+              "isSigner": false
+            },
+            {
+              "name": "pcVault",
+              "isMut": true,
+              "isSigner": false
+            },
+            {
+              "name": "coinWallet",
+              "isMut": true,
+              "isSigner": false
+            },
+            {
+              "name": "pcWallet",
+              "isMut": true,
+              "isSigner": false
+            }
+          ]
+        },
+        {
+          "name": "oracle",
+          "isMut": false,
+          "isSigner": false
+        },
+        {
+          "name": "oracleBackupFeed",
+          "isMut": false,
+          "isSigner": false
+        },
+        {
+          "name": "oracleBackupProgram",
+          "isMut": false,
+          "isSigner": false
+        },
+        {
+          "name": "marketNode",
+          "isMut": true,
+          "isSigner": false
+        },
+        {
+          "name": "marketMint",
+          "isMut": true,
+          "isSigner": false
+        },
+        {
+          "name": "mintAuthority",
+          "isMut": false,
+          "isSigner": false
+        }
+      ],
+      "args": [
+        {
+          "name": "price",
+          "type": "u64"
+        },
+        {
+          "name": "size",
+          "type": "u64"
+        },
+        {
+          "name": "side",
+          "type": {
+            "defined": "Side"
+          }
+        },
+        {
+          "name": "orderType",
+          "type": {
+            "defined": "OrderType"
+          }
+        },
+        {
+          "name": "clientOrderId",
+          "type": {
+            "option": "u64"
+          }
+        }
+      ]
+    },
+    {
+      "name": "placeOrderV3",
+      "accounts": [
+        {
+          "name": "state",
+          "isMut": false,
+          "isSigner": false
+        },
+        {
+          "name": "zetaGroup",
+          "isMut": false,
+          "isSigner": false
+        },
+        {
+          "name": "marginAccount",
+          "isMut": true,
+          "isSigner": false
+        },
+        {
+          "name": "authority",
+          "isMut": false,
+          "isSigner": true
+        },
+        {
+          "name": "dexProgram",
+          "isMut": false,
+          "isSigner": false
+        },
+        {
+          "name": "tokenProgram",
+          "isMut": false,
+          "isSigner": false
+        },
+        {
+          "name": "serumAuthority",
+          "isMut": false,
+          "isSigner": false
+        },
+        {
+          "name": "greeks",
+          "isMut": false,
+          "isSigner": false
+        },
+        {
+          "name": "openOrders",
+          "isMut": true,
+          "isSigner": false
+        },
+        {
+          "name": "rent",
+          "isMut": false,
+          "isSigner": false
+        },
+        {
+          "name": "marketAccounts",
+          "accounts": [
+            {
+              "name": "market",
+              "isMut": true,
+              "isSigner": false
+            },
+            {
+              "name": "requestQueue",
+              "isMut": true,
+              "isSigner": false
+            },
+            {
+              "name": "eventQueue",
+              "isMut": true,
+              "isSigner": false
+            },
+            {
+              "name": "bids",
+              "isMut": true,
+              "isSigner": false
+            },
+            {
+              "name": "asks",
+              "isMut": true,
+              "isSigner": false
+            },
+            {
+              "name": "orderPayerTokenAccount",
+              "isMut": true,
+              "isSigner": false
+            },
+            {
+              "name": "coinVault",
+              "isMut": true,
+              "isSigner": false
+            },
+            {
+              "name": "pcVault",
+              "isMut": true,
+              "isSigner": false
+            },
+            {
+              "name": "coinWallet",
+              "isMut": true,
+              "isSigner": false
+            },
+            {
+              "name": "pcWallet",
+              "isMut": true,
+              "isSigner": false
+            }
+          ]
+        },
+        {
+          "name": "oracle",
+          "isMut": false,
+          "isSigner": false
+        },
+        {
+          "name": "oracleBackupFeed",
+          "isMut": false,
+          "isSigner": false
+        },
+        {
+          "name": "oracleBackupProgram",
+          "isMut": false,
+          "isSigner": false
+        },
+        {
+          "name": "marketNode",
+          "isMut": true,
+          "isSigner": false
+        },
+        {
+          "name": "marketMint",
+          "isMut": true,
+          "isSigner": false
+        },
+        {
+          "name": "mintAuthority",
+          "isMut": false,
+          "isSigner": false
+        }
+      ],
+      "args": [
+        {
+          "name": "price",
+          "type": "u64"
+        },
+        {
+          "name": "size",
+          "type": "u64"
+        },
+        {
+          "name": "side",
+          "type": {
+            "defined": "Side"
+          }
+        },
+        {
+          "name": "orderType",
+          "type": {
+            "defined": "OrderType"
+          }
+        },
+        {
+          "name": "clientOrderId",
+          "type": {
+            "option": "u64"
+          }
+        },
+        {
+          "name": "tag",
+          "type": {
+            "option": "string"
+          }
+        }
+      ]
+    },
+    {
+      "name": "placePerpOrder",
+      "accounts": [
+        {
+          "name": "state",
+          "isMut": false,
+          "isSigner": false
+        },
+        {
+          "name": "zetaGroup",
+          "isMut": false,
+          "isSigner": false
+        },
+        {
+          "name": "marginAccount",
+          "isMut": true,
+          "isSigner": false
+        },
+        {
+          "name": "authority",
+          "isMut": false,
+          "isSigner": true
+        },
+        {
+          "name": "dexProgram",
+          "isMut": false,
+          "isSigner": false
+        },
+        {
+          "name": "tokenProgram",
+          "isMut": false,
+          "isSigner": false
+        },
+        {
+          "name": "serumAuthority",
+          "isMut": false,
+          "isSigner": false
+        },
+        {
+          "name": "greeks",
+          "isMut": false,
+          "isSigner": false
+        },
+        {
+          "name": "openOrders",
+          "isMut": true,
+          "isSigner": false
+        },
+        {
+          "name": "rent",
+          "isMut": false,
+          "isSigner": false
+        },
+        {
+          "name": "marketAccounts",
+          "accounts": [
+            {
+              "name": "market",
+              "isMut": true,
+              "isSigner": false
+            },
+            {
+              "name": "requestQueue",
+              "isMut": true,
+              "isSigner": false
+            },
+            {
+              "name": "eventQueue",
+              "isMut": true,
+              "isSigner": false
+            },
+            {
+              "name": "bids",
+              "isMut": true,
+              "isSigner": false
+            },
+            {
+              "name": "asks",
+              "isMut": true,
+              "isSigner": false
+            },
+            {
+              "name": "orderPayerTokenAccount",
+              "isMut": true,
+              "isSigner": false
+            },
+            {
+              "name": "coinVault",
+              "isMut": true,
+              "isSigner": false
+            },
+            {
+              "name": "pcVault",
+              "isMut": true,
+              "isSigner": false
+            },
+            {
+              "name": "coinWallet",
+              "isMut": true,
+              "isSigner": false
+            },
+            {
+              "name": "pcWallet",
+              "isMut": true,
+              "isSigner": false
+            }
+          ]
+        },
+        {
+          "name": "oracle",
+          "isMut": false,
+          "isSigner": false
+        },
+        {
+          "name": "oracleBackupFeed",
+          "isMut": false,
+          "isSigner": false
+        },
+        {
+          "name": "oracleBackupProgram",
+          "isMut": false,
+          "isSigner": false
+        },
+        {
+          "name": "marketMint",
+          "isMut": true,
+          "isSigner": false
+        },
+        {
+          "name": "mintAuthority",
+          "isMut": false,
+          "isSigner": false
+        },
+        {
+          "name": "perpSyncQueue",
+          "isMut": true,
+          "isSigner": false
+        }
+      ],
+      "args": [
+        {
+          "name": "price",
+          "type": "u64"
+        },
+        {
+          "name": "size",
+          "type": "u64"
+        },
+        {
+          "name": "side",
+          "type": {
+            "defined": "Side"
+          }
+        },
+        {
+          "name": "orderType",
+          "type": {
+            "defined": "OrderType"
+          }
+        },
+        {
+          "name": "clientOrderId",
+          "type": {
+            "option": "u64"
+          }
+        },
+        {
+          "name": "tag",
+          "type": {
+            "option": "string"
+          }
+        }
+      ]
+    },
+    {
+      "name": "placePerpOrderV2",
+      "accounts": [
+        {
+          "name": "state",
+          "isMut": false,
+          "isSigner": false
+        },
+        {
+          "name": "zetaGroup",
+          "isMut": false,
+          "isSigner": false
+        },
+        {
+          "name": "marginAccount",
+          "isMut": true,
+          "isSigner": false
+        },
+        {
+          "name": "authority",
+          "isMut": false,
+          "isSigner": true
+        },
+        {
+          "name": "dexProgram",
+          "isMut": false,
+          "isSigner": false
+        },
+        {
+          "name": "tokenProgram",
+          "isMut": false,
+          "isSigner": false
+        },
+        {
+          "name": "serumAuthority",
+          "isMut": false,
+          "isSigner": false
+        },
+        {
+          "name": "greeks",
+          "isMut": false,
+          "isSigner": false
+        },
+        {
+          "name": "openOrders",
+          "isMut": true,
+          "isSigner": false
+        },
+        {
+          "name": "rent",
+          "isMut": false,
+          "isSigner": false
+        },
+        {
+          "name": "marketAccounts",
+          "accounts": [
+            {
+              "name": "market",
+              "isMut": true,
+              "isSigner": false
+            },
+            {
+              "name": "requestQueue",
+              "isMut": true,
+              "isSigner": false
+            },
+            {
+              "name": "eventQueue",
+              "isMut": true,
+              "isSigner": false
+            },
+            {
+              "name": "bids",
+              "isMut": true,
+              "isSigner": false
+            },
+            {
+              "name": "asks",
+              "isMut": true,
+              "isSigner": false
+            },
+            {
+              "name": "orderPayerTokenAccount",
+              "isMut": true,
+              "isSigner": false
+            },
+            {
+              "name": "coinVault",
+              "isMut": true,
+              "isSigner": false
+            },
+            {
+              "name": "pcVault",
+              "isMut": true,
+              "isSigner": false
+            },
+            {
+              "name": "coinWallet",
+              "isMut": true,
+              "isSigner": false
+            },
+            {
+              "name": "pcWallet",
+              "isMut": true,
+              "isSigner": false
+            }
+          ]
+        },
+        {
+          "name": "oracle",
+          "isMut": false,
+          "isSigner": false
+        },
+        {
+          "name": "oracleBackupFeed",
+          "isMut": false,
+          "isSigner": false
+        },
+        {
+          "name": "oracleBackupProgram",
+          "isMut": false,
+          "isSigner": false
+        },
+        {
+          "name": "marketMint",
+          "isMut": true,
+          "isSigner": false
+        },
+        {
+          "name": "mintAuthority",
+          "isMut": false,
+          "isSigner": false
+        },
+        {
+          "name": "perpSyncQueue",
+          "isMut": true,
+          "isSigner": false
+        }
+      ],
+      "args": [
+        {
+          "name": "price",
+          "type": "u64"
+        },
+        {
+          "name": "size",
+          "type": "u64"
+        },
+        {
+          "name": "side",
+          "type": {
+            "defined": "Side"
+          }
+        },
+        {
+          "name": "orderType",
+          "type": {
+            "defined": "OrderType"
+          }
+        },
+        {
+          "name": "clientOrderId",
+          "type": {
+            "option": "u64"
+          }
+        },
+        {
+          "name": "tag",
+          "type": {
+            "option": "string"
+          }
+        },
+        {
+          "name": "tifOffset",
+          "type": {
+            "option": "u16"
+          }
+        }
+      ]
+    },
+    {
+      "name": "placeOrderV4",
+      "accounts": [
+        {
+          "name": "state",
+          "isMut": false,
+          "isSigner": false
+        },
+        {
+          "name": "zetaGroup",
+          "isMut": false,
+          "isSigner": false
+        },
+        {
+          "name": "marginAccount",
+          "isMut": true,
+          "isSigner": false
+        },
+        {
+          "name": "authority",
+          "isMut": false,
+          "isSigner": true
+        },
+        {
+          "name": "dexProgram",
+          "isMut": false,
+          "isSigner": false
+        },
+        {
+          "name": "tokenProgram",
+          "isMut": false,
+          "isSigner": false
+        },
+        {
+          "name": "serumAuthority",
+          "isMut": false,
+          "isSigner": false
+        },
+        {
+          "name": "greeks",
+          "isMut": false,
+          "isSigner": false
+        },
+        {
+          "name": "openOrders",
+          "isMut": true,
+          "isSigner": false
+        },
+        {
+          "name": "rent",
+          "isMut": false,
+          "isSigner": false
+        },
+        {
+          "name": "marketAccounts",
+          "accounts": [
+            {
+              "name": "market",
+              "isMut": true,
+              "isSigner": false
+            },
+            {
+              "name": "requestQueue",
+              "isMut": true,
+              "isSigner": false
+            },
+            {
+              "name": "eventQueue",
+              "isMut": true,
+              "isSigner": false
+            },
+            {
+              "name": "bids",
+              "isMut": true,
+              "isSigner": false
+            },
+            {
+              "name": "asks",
+              "isMut": true,
+              "isSigner": false
+            },
+            {
+              "name": "orderPayerTokenAccount",
+              "isMut": true,
+              "isSigner": false
+            },
+            {
+              "name": "coinVault",
+              "isMut": true,
+              "isSigner": false
+            },
+            {
+              "name": "pcVault",
+              "isMut": true,
+              "isSigner": false
+            },
+            {
+              "name": "coinWallet",
+              "isMut": true,
+              "isSigner": false
+            },
+            {
+              "name": "pcWallet",
+              "isMut": true,
+              "isSigner": false
+            }
+          ]
+        },
+        {
+          "name": "oracle",
+          "isMut": false,
+          "isSigner": false
+        },
+        {
+          "name": "oracleBackupFeed",
+          "isMut": false,
+          "isSigner": false
+        },
+        {
+          "name": "oracleBackupProgram",
+          "isMut": false,
+          "isSigner": false
+        },
+        {
+          "name": "marketNode",
+          "isMut": true,
+          "isSigner": false
+        },
+        {
+          "name": "marketMint",
+          "isMut": true,
+          "isSigner": false
+        },
+        {
+          "name": "mintAuthority",
+          "isMut": false,
+          "isSigner": false
+        }
+      ],
+      "args": [
+        {
+          "name": "price",
+          "type": "u64"
+        },
+        {
+          "name": "size",
+          "type": "u64"
+        },
+        {
+          "name": "side",
+          "type": {
+            "defined": "Side"
+          }
+        },
+        {
+          "name": "orderType",
+          "type": {
+            "defined": "OrderType"
+          }
+        },
+        {
+          "name": "clientOrderId",
+          "type": {
+            "option": "u64"
+          }
+        },
+        {
+          "name": "tag",
+          "type": {
+            "option": "string"
+          }
+        },
+        {
+          "name": "tifOffset",
+          "type": {
+            "option": "u16"
+          }
+        }
+      ]
+    },
+    {
+      "name": "placePerpOrderV3",
+      "accounts": [
+        {
+          "name": "state",
+          "isMut": false,
+          "isSigner": false
+        },
+        {
+          "name": "pricing",
+          "isMut": false,
+          "isSigner": false
+        },
+        {
+          "name": "marginAccount",
+          "isMut": true,
+          "isSigner": false
+        },
+        {
+          "name": "authority",
+          "isMut": false,
+          "isSigner": true
+        },
+        {
+          "name": "dexProgram",
+          "isMut": false,
+          "isSigner": false
+        },
+        {
+          "name": "tokenProgram",
+          "isMut": false,
+          "isSigner": false
+        },
+        {
+          "name": "serumAuthority",
+          "isMut": false,
+          "isSigner": false
+        },
+        {
+          "name": "openOrders",
+          "isMut": true,
+          "isSigner": false
+        },
+        {
+          "name": "rent",
+          "isMut": false,
+          "isSigner": false
+        },
+        {
+          "name": "marketAccounts",
+          "accounts": [
+            {
+              "name": "market",
+              "isMut": true,
+              "isSigner": false
+            },
+            {
+              "name": "requestQueue",
+              "isMut": true,
+              "isSigner": false
+            },
+            {
+              "name": "eventQueue",
+              "isMut": true,
+              "isSigner": false
+            },
+            {
+              "name": "bids",
+              "isMut": true,
+              "isSigner": false
+            },
+            {
+              "name": "asks",
+              "isMut": true,
+              "isSigner": false
+            },
+            {
+              "name": "orderPayerTokenAccount",
+              "isMut": true,
+              "isSigner": false
+            },
+            {
+              "name": "coinVault",
+              "isMut": true,
+              "isSigner": false
+            },
+            {
+              "name": "pcVault",
+              "isMut": true,
+              "isSigner": false
+            },
+            {
+              "name": "coinWallet",
+              "isMut": true,
+              "isSigner": false
+            },
+            {
+              "name": "pcWallet",
+              "isMut": true,
+              "isSigner": false
+            }
+          ]
+        },
+        {
+          "name": "oracle",
+          "isMut": false,
+          "isSigner": false
+        },
+        {
+          "name": "oracleBackupFeed",
+          "isMut": false,
+          "isSigner": false
+        },
+        {
+          "name": "oracleBackupProgram",
+          "isMut": false,
+          "isSigner": false
+        },
+        {
+          "name": "marketMint",
+          "isMut": true,
+          "isSigner": false
+        },
+        {
+          "name": "mintAuthority",
+          "isMut": false,
+          "isSigner": false
+        },
+        {
+          "name": "perpSyncQueue",
+          "isMut": true,
+          "isSigner": false
+        }
+      ],
+      "args": [
+        {
+          "name": "price",
+          "type": "u64"
+        },
+        {
+          "name": "size",
+          "type": "u64"
+        },
+        {
+          "name": "side",
+          "type": {
+            "defined": "Side"
+          }
+        },
+        {
+          "name": "orderType",
+          "type": {
+            "defined": "OrderType"
+          }
+        },
+        {
+          "name": "clientOrderId",
+          "type": {
+            "option": "u64"
+          }
+        },
+        {
+          "name": "tag",
+          "type": {
+            "option": "string"
+          }
+        },
+        {
+          "name": "tifOffset",
+          "type": {
+            "option": "u16"
+          }
+        }
+      ]
+    },
+    {
+      "name": "cancelOrderV2",
+      "accounts": [
+        {
+          "name": "market",
+          "isMut": false,
+          "isSigner": false
+        },
+        {
+          "name": "marketBids",
+          "isMut": false,
+          "isSigner": false
+        },
+        {
+          "name": "marketAsks",
+          "isMut": false,
+          "isSigner": false
+        },
+        {
+          "name": "openOrders",
+          "isMut": false,
+          "isSigner": false
+        },
+        {
+          "name": "openOrdersAuthority",
+          "isMut": false,
+          "isSigner": false
+        },
+        {
+          "name": "eventQueue",
+          "isMut": false,
+          "isSigner": false
+        }
+      ],
+      "args": [
+        {
+          "name": "side",
+          "type": {
+            "defined": "Side"
+          }
+        },
+        {
+          "name": "orderId",
+          "type": "u128"
+        }
+      ]
+    },
+    {
+      "name": "cancelOrder",
+      "accounts": [
+        {
+          "name": "authority",
+          "isMut": false,
+          "isSigner": true
+        },
+        {
+          "name": "cancelAccounts",
+          "accounts": [
+            {
+              "name": "zetaGroup",
+              "isMut": false,
+              "isSigner": false
+            },
+            {
+              "name": "state",
+              "isMut": false,
+              "isSigner": false
+            },
+            {
+              "name": "marginAccount",
+              "isMut": true,
+              "isSigner": false
+            },
+            {
+              "name": "dexProgram",
+              "isMut": false,
+              "isSigner": false
+            },
+            {
+              "name": "serumAuthority",
+              "isMut": false,
+              "isSigner": false
+            },
+            {
+              "name": "openOrders",
+              "isMut": true,
+              "isSigner": false
+            },
+            {
+              "name": "market",
+              "isMut": true,
+              "isSigner": false
+            },
+            {
+              "name": "bids",
+              "isMut": true,
+              "isSigner": false
+            },
+            {
+              "name": "asks",
+              "isMut": true,
+              "isSigner": false
+            },
+            {
+              "name": "eventQueue",
+              "isMut": true,
+              "isSigner": false
+            }
+          ]
+        }
+      ],
+      "args": [
+        {
+          "name": "side",
+          "type": {
+            "defined": "Side"
+          }
+        },
+        {
+          "name": "orderId",
+          "type": "u128"
+        }
+      ]
+    },
+    {
+      "name": "cancelOrderNoErrorV2",
+      "accounts": [
+        {
+          "name": "market",
+          "isMut": false,
+          "isSigner": false
+        },
+        {
+          "name": "marketBids",
+          "isMut": false,
+          "isSigner": false
+        },
+        {
+          "name": "marketAsks",
+          "isMut": false,
+          "isSigner": false
+        },
+        {
+          "name": "openOrders",
+          "isMut": false,
+          "isSigner": false
+        },
+        {
+          "name": "openOrdersAuthority",
+          "isMut": false,
+          "isSigner": false
+        },
+        {
+          "name": "eventQueue",
+          "isMut": false,
+          "isSigner": false
+        }
+      ],
+      "args": [
+        {
+          "name": "side",
+          "type": {
+            "defined": "Side"
+          }
+        },
+        {
+          "name": "orderId",
+          "type": "u128"
+        }
+      ]
+    },
+    {
+      "name": "cancelOrderNoError",
+      "accounts": [
+        {
+          "name": "authority",
+          "isMut": false,
+          "isSigner": true
+        },
+        {
+          "name": "cancelAccounts",
+          "accounts": [
+            {
+              "name": "zetaGroup",
+              "isMut": false,
+              "isSigner": false
+            },
+            {
+              "name": "state",
+              "isMut": false,
+              "isSigner": false
+            },
+            {
+              "name": "marginAccount",
+              "isMut": true,
+              "isSigner": false
+            },
+            {
+              "name": "dexProgram",
+              "isMut": false,
+              "isSigner": false
+            },
+            {
+              "name": "serumAuthority",
+              "isMut": false,
+              "isSigner": false
+            },
+            {
+              "name": "openOrders",
+              "isMut": true,
+              "isSigner": false
+            },
+            {
+              "name": "market",
+              "isMut": true,
+              "isSigner": false
+            },
+            {
+              "name": "bids",
+              "isMut": true,
+              "isSigner": false
+            },
+            {
+              "name": "asks",
+              "isMut": true,
+              "isSigner": false
+            },
+            {
+              "name": "eventQueue",
+              "isMut": true,
+              "isSigner": false
+            }
+          ]
+        }
+      ],
+      "args": [
+        {
+          "name": "side",
+          "type": {
+            "defined": "Side"
+          }
+        },
+        {
+          "name": "orderId",
+          "type": "u128"
+        }
+      ]
+    },
+    {
+      "name": "cancelAllMarketOrdersV2",
+      "accounts": [
+        {
+          "name": "market",
+          "isMut": false,
+          "isSigner": false
+        },
+        {
+          "name": "marketBids",
+          "isMut": false,
+          "isSigner": false
+        },
+        {
+          "name": "marketAsks",
+          "isMut": false,
+          "isSigner": false
+        },
+        {
+          "name": "openOrders",
+          "isMut": false,
+          "isSigner": false
+        },
+        {
+          "name": "openOrdersAuthority",
+          "isMut": false,
+          "isSigner": false
+        },
+        {
+          "name": "eventQueue",
+          "isMut": false,
+          "isSigner": false
+        }
+      ],
+      "args": []
+    },
+    {
+      "name": "cancelAllMarketOrders",
+      "accounts": [
+        {
+          "name": "authority",
+          "isMut": false,
+          "isSigner": true
+        },
+        {
+          "name": "cancelAccounts",
+          "accounts": [
+            {
+              "name": "zetaGroup",
+              "isMut": false,
+              "isSigner": false
+            },
+            {
+              "name": "state",
+              "isMut": false,
+              "isSigner": false
+            },
+            {
+              "name": "marginAccount",
+              "isMut": true,
+              "isSigner": false
+            },
+            {
+              "name": "dexProgram",
+              "isMut": false,
+              "isSigner": false
+            },
+            {
+              "name": "serumAuthority",
+              "isMut": false,
+              "isSigner": false
+            },
+            {
+              "name": "openOrders",
+              "isMut": true,
+              "isSigner": false
+            },
+            {
+              "name": "market",
+              "isMut": true,
+              "isSigner": false
+            },
+            {
+              "name": "bids",
+              "isMut": true,
+              "isSigner": false
+            },
+            {
+              "name": "asks",
+              "isMut": true,
+              "isSigner": false
+            },
+            {
+              "name": "eventQueue",
+              "isMut": true,
+              "isSigner": false
+            }
+          ]
+        }
+      ],
+      "args": []
+    },
+    {
+      "name": "cancelOrderHaltedV2",
+      "accounts": [
+        {
+          "name": "cancelAccounts",
+          "accounts": [
+            {
+              "name": "pricing",
+              "isMut": false,
+              "isSigner": false
+            },
+            {
+              "name": "state",
+              "isMut": false,
+              "isSigner": false
+            },
+            {
+              "name": "marginAccount",
+              "isMut": true,
+              "isSigner": false
+            },
+            {
+              "name": "dexProgram",
+              "isMut": false,
+              "isSigner": false
+            },
+            {
+              "name": "serumAuthority",
+              "isMut": false,
+              "isSigner": false
+            },
+            {
+              "name": "openOrders",
+              "isMut": true,
+              "isSigner": false
+            },
+            {
+              "name": "market",
+              "isMut": true,
+              "isSigner": false
+            },
+            {
+              "name": "bids",
+              "isMut": true,
+              "isSigner": false
+            },
+            {
+              "name": "asks",
+              "isMut": true,
+              "isSigner": false
+            },
+            {
+              "name": "eventQueue",
+              "isMut": true,
+              "isSigner": false
+            }
+          ]
+        }
+      ],
+      "args": [
+        {
+          "name": "side",
+          "type": {
+            "defined": "Side"
+          }
+        },
+        {
+          "name": "orderId",
+          "type": "u128"
+        }
+      ]
+    },
+    {
+      "name": "cancelOrderHalted",
+      "accounts": [
+        {
+          "name": "cancelAccounts",
+          "accounts": [
+            {
+              "name": "zetaGroup",
+              "isMut": false,
+              "isSigner": false
+            },
+            {
+              "name": "state",
+              "isMut": false,
+              "isSigner": false
+            },
+            {
+              "name": "marginAccount",
+              "isMut": true,
+              "isSigner": false
+            },
+            {
+              "name": "dexProgram",
+              "isMut": false,
+              "isSigner": false
+            },
+            {
+              "name": "serumAuthority",
+              "isMut": false,
+              "isSigner": false
+            },
+            {
+              "name": "openOrders",
+              "isMut": true,
+              "isSigner": false
+            },
+            {
+              "name": "market",
+              "isMut": true,
+              "isSigner": false
+            },
+            {
+              "name": "bids",
+              "isMut": true,
+              "isSigner": false
+            },
+            {
+              "name": "asks",
+              "isMut": true,
+              "isSigner": false
+            },
+            {
+              "name": "eventQueue",
+              "isMut": true,
+              "isSigner": false
+            }
+          ]
+        }
+      ],
+      "args": [
+        {
+          "name": "side",
+          "type": {
+            "defined": "Side"
+          }
+        },
+        {
+          "name": "orderId",
+          "type": "u128"
+        }
+      ]
+    },
+    {
+      "name": "cancelOrderByClientOrderIdV2",
+      "accounts": [
+        {
+          "name": "market",
+          "isMut": false,
+          "isSigner": false
+        },
+        {
+          "name": "marketBids",
+          "isMut": false,
+          "isSigner": false
+        },
+        {
+          "name": "marketAsks",
+          "isMut": false,
+          "isSigner": false
+        },
+        {
+          "name": "openOrders",
+          "isMut": false,
+          "isSigner": false
+        },
+        {
+          "name": "openOrdersAuthority",
+          "isMut": false,
+          "isSigner": false
+        },
+        {
+          "name": "eventQueue",
+          "isMut": false,
+          "isSigner": false
+        }
+      ],
+      "args": [
+        {
+          "name": "clientOrderId",
+          "type": "u64"
+        }
+      ]
+    },
+    {
+      "name": "cancelOrderByClientOrderId",
+      "accounts": [
+        {
+          "name": "authority",
+          "isMut": false,
+          "isSigner": true
+        },
+        {
+          "name": "cancelAccounts",
+          "accounts": [
+            {
+              "name": "zetaGroup",
+              "isMut": false,
+              "isSigner": false
+            },
+            {
+              "name": "state",
+              "isMut": false,
+              "isSigner": false
+            },
+            {
+              "name": "marginAccount",
+              "isMut": true,
+              "isSigner": false
+            },
+            {
+              "name": "dexProgram",
+              "isMut": false,
+              "isSigner": false
+            },
+            {
+              "name": "serumAuthority",
+              "isMut": false,
+              "isSigner": false
+            },
+            {
+              "name": "openOrders",
+              "isMut": true,
+              "isSigner": false
+            },
+            {
+              "name": "market",
+              "isMut": true,
+              "isSigner": false
+            },
+            {
+              "name": "bids",
+              "isMut": true,
+              "isSigner": false
+            },
+            {
+              "name": "asks",
+              "isMut": true,
+              "isSigner": false
+            },
+            {
+              "name": "eventQueue",
+              "isMut": true,
+              "isSigner": false
+            }
+          ]
+        }
+      ],
+      "args": [
+        {
+          "name": "clientOrderId",
+          "type": "u64"
+        }
+      ]
+    },
+    {
+      "name": "cancelOrderByClientOrderIdNoErrorV2",
+      "accounts": [
+        {
+          "name": "market",
+          "isMut": false,
+          "isSigner": false
+        },
+        {
+          "name": "marketBids",
+          "isMut": false,
+          "isSigner": false
+        },
+        {
+          "name": "marketAsks",
+          "isMut": false,
+          "isSigner": false
+        },
+        {
+          "name": "openOrders",
+          "isMut": false,
+          "isSigner": false
+        },
+        {
+          "name": "openOrdersAuthority",
+          "isMut": false,
+          "isSigner": false
+        },
+        {
+          "name": "eventQueue",
+          "isMut": false,
+          "isSigner": false
+        }
+      ],
+      "args": [
+        {
+          "name": "clientOrderId",
+          "type": "u64"
+        }
+      ]
+    },
+    {
+      "name": "cancelOrderByClientOrderIdNoError",
+      "accounts": [
+        {
+          "name": "authority",
+          "isMut": false,
+          "isSigner": true
+        },
+        {
+          "name": "cancelAccounts",
+          "accounts": [
+            {
+              "name": "zetaGroup",
+              "isMut": false,
+              "isSigner": false
+            },
+            {
+              "name": "state",
+              "isMut": false,
+              "isSigner": false
+            },
+            {
+              "name": "marginAccount",
+              "isMut": true,
+              "isSigner": false
+            },
+            {
+              "name": "dexProgram",
+              "isMut": false,
+              "isSigner": false
+            },
+            {
+              "name": "serumAuthority",
+              "isMut": false,
+              "isSigner": false
+            },
+            {
+              "name": "openOrders",
+              "isMut": true,
+              "isSigner": false
+            },
+            {
+              "name": "market",
+              "isMut": true,
+              "isSigner": false
+            },
+            {
+              "name": "bids",
+              "isMut": true,
+              "isSigner": false
+            },
+            {
+              "name": "asks",
+              "isMut": true,
+              "isSigner": false
+            },
+            {
+              "name": "eventQueue",
+              "isMut": true,
+              "isSigner": false
+            }
+          ]
+        }
+      ],
+      "args": [
+        {
+          "name": "clientOrderId",
+          "type": "u64"
+        }
+      ]
+    },
+    {
+      "name": "cancelExpiredOrder",
+      "accounts": [
+        {
+          "name": "cancelAccounts",
+          "accounts": [
+            {
+              "name": "zetaGroup",
+              "isMut": false,
+              "isSigner": false
+            },
+            {
+              "name": "state",
+              "isMut": false,
+              "isSigner": false
+            },
+            {
+              "name": "marginAccount",
+              "isMut": true,
+              "isSigner": false
+            },
+            {
+              "name": "dexProgram",
+              "isMut": false,
+              "isSigner": false
+            },
+            {
+              "name": "serumAuthority",
+              "isMut": false,
+              "isSigner": false
+            },
+            {
+              "name": "openOrders",
+              "isMut": true,
+              "isSigner": false
+            },
+            {
+              "name": "market",
+              "isMut": true,
+              "isSigner": false
+            },
+            {
+              "name": "bids",
+              "isMut": true,
+              "isSigner": false
+            },
+            {
+              "name": "asks",
+              "isMut": true,
+              "isSigner": false
+            },
+            {
+              "name": "eventQueue",
+              "isMut": true,
+              "isSigner": false
+            }
+          ]
+        }
+      ],
+      "args": [
+        {
+          "name": "side",
+          "type": {
+            "defined": "Side"
+          }
+        },
+        {
+          "name": "orderId",
+          "type": "u128"
+        }
+      ]
+    },
+    {
+      "name": "pruneExpiredTifOrders",
+      "accounts": [
+        {
+          "name": "dexProgram",
+          "isMut": false,
+          "isSigner": false
+        },
+        {
+          "name": "state",
+          "isMut": false,
+          "isSigner": false
+        },
+        {
+          "name": "serumAuthority",
+          "isMut": false,
+          "isSigner": false
+        },
+        {
+          "name": "market",
+          "isMut": true,
+          "isSigner": false
+        },
+        {
+          "name": "bids",
+          "isMut": true,
+          "isSigner": false
+        },
+        {
+          "name": "asks",
+          "isMut": true,
+          "isSigner": false
+        },
+        {
+          "name": "eventQueue",
+          "isMut": true,
+          "isSigner": false
+        }
+      ],
+      "args": []
+    },
+    {
+      "name": "forceCancelOrderByOrderIdV2",
+      "accounts": [
+        {
+          "name": "pricing",
+          "isMut": false,
+          "isSigner": false
+        },
+        {
+          "name": "oracle",
+          "isMut": false,
+          "isSigner": false
+        },
+        {
+          "name": "oracleBackupFeed",
+          "isMut": false,
+          "isSigner": false
+        },
+        {
+          "name": "oracleBackupProgram",
+          "isMut": false,
+          "isSigner": false
+        },
+        {
+          "name": "cancelAccounts",
+          "accounts": [
+            {
+              "name": "pricing",
+              "isMut": false,
+              "isSigner": false
+            },
+            {
+              "name": "state",
+              "isMut": false,
+              "isSigner": false
+            },
+            {
+              "name": "marginAccount",
+              "isMut": true,
+              "isSigner": false
+            },
+            {
+              "name": "dexProgram",
+              "isMut": false,
+              "isSigner": false
+            },
+            {
+              "name": "serumAuthority",
+              "isMut": false,
+              "isSigner": false
+            },
+            {
+              "name": "openOrders",
+              "isMut": true,
+              "isSigner": false
+            },
+            {
+              "name": "market",
+              "isMut": true,
+              "isSigner": false
+            },
+            {
+              "name": "bids",
+              "isMut": true,
+              "isSigner": false
+            },
+            {
+              "name": "asks",
+              "isMut": true,
+              "isSigner": false
+            },
+            {
+              "name": "eventQueue",
+              "isMut": true,
+              "isSigner": false
+            }
+          ]
+        }
+      ],
+      "args": [
+        {
+          "name": "side",
+          "type": {
+            "defined": "Side"
+          }
+        },
+        {
+          "name": "orderId",
+          "type": "u128"
+        }
+      ]
+    },
+    {
+      "name": "forceCancelOrderByOrderId",
+      "accounts": [
+        {
+          "name": "greeks",
+          "isMut": false,
+          "isSigner": false
+        },
+        {
+          "name": "oracle",
+          "isMut": false,
+          "isSigner": false
+        },
+        {
+          "name": "oracleBackupFeed",
+          "isMut": false,
+          "isSigner": false
+        },
+        {
+          "name": "oracleBackupProgram",
+          "isMut": false,
+          "isSigner": false
+        },
+        {
+          "name": "cancelAccounts",
+          "accounts": [
+            {
+              "name": "zetaGroup",
+              "isMut": false,
+              "isSigner": false
+            },
+            {
+              "name": "state",
+              "isMut": false,
+              "isSigner": false
+            },
+            {
+              "name": "marginAccount",
+              "isMut": true,
+              "isSigner": false
+            },
+            {
+              "name": "dexProgram",
+              "isMut": false,
+              "isSigner": false
+            },
+            {
+              "name": "serumAuthority",
+              "isMut": false,
+              "isSigner": false
+            },
+            {
+              "name": "openOrders",
+              "isMut": true,
+              "isSigner": false
+            },
+            {
+              "name": "market",
+              "isMut": true,
+              "isSigner": false
+            },
+            {
+              "name": "bids",
+              "isMut": true,
+              "isSigner": false
+            },
+            {
+              "name": "asks",
+              "isMut": true,
+              "isSigner": false
+            },
+            {
+              "name": "eventQueue",
+              "isMut": true,
+              "isSigner": false
+            }
+          ]
+        }
+      ],
+      "args": [
+        {
+          "name": "side",
+          "type": {
+            "defined": "Side"
+          }
+        },
+        {
+          "name": "orderId",
+          "type": "u128"
+        }
+      ]
+    },
+    {
+      "name": "forceCancelOrdersV2",
+      "accounts": [
+        {
+          "name": "pricing",
+          "isMut": false,
+          "isSigner": false
+        },
+        {
+          "name": "oracle",
+          "isMut": false,
+          "isSigner": false
+        },
+        {
+          "name": "oracleBackupFeed",
+          "isMut": false,
+          "isSigner": false
+        },
+        {
+          "name": "oracleBackupProgram",
+          "isMut": false,
+          "isSigner": false
+        },
+        {
+          "name": "cancelAccounts",
+          "accounts": [
+            {
+              "name": "pricing",
+              "isMut": false,
+              "isSigner": false
+            },
+            {
+              "name": "state",
+              "isMut": false,
+              "isSigner": false
+            },
+            {
+              "name": "marginAccount",
+              "isMut": true,
+              "isSigner": false
+            },
+            {
+              "name": "dexProgram",
+              "isMut": false,
+              "isSigner": false
+            },
+            {
+              "name": "serumAuthority",
+              "isMut": false,
+              "isSigner": false
+            },
+            {
+              "name": "openOrders",
+              "isMut": true,
+              "isSigner": false
+            },
+            {
+              "name": "market",
+              "isMut": true,
+              "isSigner": false
+            },
+            {
+              "name": "bids",
+              "isMut": true,
+              "isSigner": false
+            },
+            {
+              "name": "asks",
+              "isMut": true,
+              "isSigner": false
+            },
+            {
+              "name": "eventQueue",
+              "isMut": true,
+              "isSigner": false
+            }
+          ]
+        }
+      ],
+      "args": []
+    },
+    {
+      "name": "forceCancelOrders",
+      "accounts": [
+        {
+          "name": "greeks",
+          "isMut": false,
+          "isSigner": false
+        },
+        {
+          "name": "oracle",
+          "isMut": false,
+          "isSigner": false
+        },
+        {
+          "name": "oracleBackupFeed",
+          "isMut": false,
+          "isSigner": false
+        },
+        {
+          "name": "oracleBackupProgram",
+          "isMut": false,
+          "isSigner": false
+        },
+        {
+          "name": "cancelAccounts",
+          "accounts": [
+            {
+              "name": "zetaGroup",
+              "isMut": false,
+              "isSigner": false
+            },
+            {
+              "name": "state",
+              "isMut": false,
+              "isSigner": false
+            },
+            {
+              "name": "marginAccount",
+              "isMut": true,
+              "isSigner": false
+            },
+            {
+              "name": "dexProgram",
+              "isMut": false,
+              "isSigner": false
+            },
+            {
+              "name": "serumAuthority",
+              "isMut": false,
+              "isSigner": false
+            },
+            {
+              "name": "openOrders",
+              "isMut": true,
+              "isSigner": false
+            },
+            {
+              "name": "market",
+              "isMut": true,
+              "isSigner": false
+            },
+            {
+              "name": "bids",
+              "isMut": true,
+              "isSigner": false
+            },
+            {
+              "name": "asks",
+              "isMut": true,
+              "isSigner": false
+            },
+            {
+              "name": "eventQueue",
+              "isMut": true,
+              "isSigner": false
+            }
+          ]
+        }
+      ],
+      "args": []
+    },
+    {
+      "name": "crankEventQueueV2",
+      "docs": [
+        "The only events that need to be cranked are maker fills."
+      ],
+      "accounts": [
+        {
+          "name": "state",
+          "isMut": false,
+          "isSigner": false
+        },
+        {
+          "name": "pricing",
+          "isMut": false,
+          "isSigner": false
+        },
+        {
+          "name": "market",
+          "isMut": true,
+          "isSigner": false
+        },
+        {
+          "name": "eventQueue",
+          "isMut": true,
+          "isSigner": false
+        },
+        {
+          "name": "dexProgram",
+          "isMut": false,
+          "isSigner": false
+        },
+        {
+          "name": "serumAuthority",
+          "isMut": false,
+          "isSigner": false
+        },
+        {
+          "name": "perpSyncQueue",
+          "isMut": true,
+          "isSigner": false
+        }
+      ],
+      "args": [
+        {
+          "name": "asset",
+          "type": {
+            "defined": "Asset"
+          }
+        }
+      ]
+    },
+    {
+      "name": "crankEventQueue",
+      "docs": [
+        "The only events that need to be cranked are maker fills."
+      ],
+      "accounts": [
+        {
+          "name": "state",
+          "isMut": false,
+          "isSigner": false
+        },
+        {
+          "name": "zetaGroup",
+          "isMut": false,
+          "isSigner": false
+        },
+        {
+          "name": "market",
+          "isMut": true,
+          "isSigner": false
+        },
+        {
+          "name": "eventQueue",
+          "isMut": true,
+          "isSigner": false
+        },
+        {
+          "name": "dexProgram",
+          "isMut": false,
+          "isSigner": false
+        },
+        {
+          "name": "serumAuthority",
+          "isMut": false,
+          "isSigner": false
+        }
+      ],
+      "args": []
+    },
+    {
+      "name": "collectTreasuryFunds",
+      "accounts": [
+        {
+          "name": "state",
+          "isMut": false,
+          "isSigner": false
+        },
+        {
+          "name": "treasuryWallet",
+          "isMut": true,
+          "isSigner": false
+        },
+        {
+          "name": "collectionTokenAccount",
+          "isMut": true,
+          "isSigner": false
+        },
+        {
+          "name": "tokenProgram",
+          "isMut": false,
+          "isSigner": false
+        },
+        {
+          "name": "admin",
+          "isMut": false,
+          "isSigner": true
+        }
+      ],
+      "args": [
+        {
+          "name": "amount",
+          "type": "u64"
+        }
+      ]
+    },
+    {
+      "name": "treasuryMovement",
+      "accounts": [
+        {
+          "name": "state",
+          "isMut": false,
+          "isSigner": false
+        },
+        {
+          "name": "insuranceVault",
+          "isMut": true,
+          "isSigner": false
+        },
+        {
+          "name": "treasuryWallet",
+          "isMut": true,
+          "isSigner": false
+        },
+        {
+          "name": "referralsRewardsWallet",
+          "isMut": true,
+          "isSigner": false
+        },
+        {
+          "name": "tokenProgram",
+          "isMut": false,
+          "isSigner": false
+        },
+        {
+          "name": "admin",
+          "isMut": false,
+          "isSigner": true
+        }
+      ],
+      "args": [
+        {
+          "name": "treasuryMovementType",
+          "type": {
+            "defined": "TreasuryMovementType"
+          }
+        },
+        {
+          "name": "amount",
+          "type": "u64"
+        }
+      ]
+    },
+    {
+      "name": "rebalanceInsuranceVaultV2",
+      "accounts": [
+        {
+          "name": "state",
+          "isMut": false,
+          "isSigner": false
+        },
+        {
+          "name": "pricing",
+          "isMut": false,
+          "isSigner": false
+        },
+        {
+          "name": "zetaVault",
+          "isMut": true,
+          "isSigner": false
+        },
+        {
+          "name": "insuranceVault",
+          "isMut": true,
+          "isSigner": false
+        },
+        {
+          "name": "treasuryWallet",
+          "isMut": true,
+          "isSigner": false
+        },
+        {
+          "name": "socializedLossAccount",
+          "isMut": true,
+          "isSigner": false
+        },
+        {
+          "name": "tokenProgram",
+          "isMut": false,
+          "isSigner": false
+        }
+      ],
+      "args": []
+    },
+    {
       "name": "rebalanceInsuranceVault",
       "accounts": [
->>>>>>> 8b07a7e8
-        {
-          name: "state";
-          isMut: false;
-          isSigner: false;
-        },
-        {
-          name: "pricing";
-          isMut: false;
-          isSigner: false;
-        },
-        {
-          name: "market";
-          isMut: true;
-          isSigner: false;
-        },
-        {
-          name: "eventQueue";
-          isMut: true;
-          isSigner: false;
-        },
-        {
-          name: "dexProgram";
-          isMut: false;
-          isSigner: false;
-        },
-        {
-          name: "serumAuthority";
-          isMut: false;
-          isSigner: false;
-        },
-        {
-          name: "perpSyncQueue";
-          isMut: true;
-          isSigner: false;
-        }
-      ];
-      args: [
-        {
-          name: "asset";
-          type: {
-            defined: "Asset";
-          };
-        }
-      ];
-    },
-    {
-      name: "crankEventQueue";
-      docs: ["The only events that need to be cranked are maker fills."];
-      accounts: [
-        {
-          name: "state";
-          isMut: false;
-          isSigner: false;
-        },
-        {
-          name: "zetaGroup";
-          isMut: false;
-          isSigner: false;
-        },
-        {
-          name: "market";
-          isMut: true;
-          isSigner: false;
-        },
-        {
-          name: "eventQueue";
-          isMut: true;
-          isSigner: false;
-        },
-        {
-          name: "dexProgram";
-          isMut: false;
-          isSigner: false;
-        },
-        {
-          name: "serumAuthority";
-          isMut: false;
-          isSigner: false;
-        }
-      ];
-      args: [];
-    },
-    {
-      name: "collectTreasuryFunds";
-      accounts: [
-        {
-          name: "state";
-          isMut: false;
-          isSigner: false;
-        },
-        {
-          name: "treasuryWallet";
-          isMut: true;
-          isSigner: false;
-        },
-        {
-          name: "collectionTokenAccount";
-          isMut: true;
-          isSigner: false;
-        },
-        {
-          name: "tokenProgram";
-          isMut: false;
-          isSigner: false;
-        },
-        {
-          name: "admin";
-          isMut: false;
-          isSigner: true;
-        }
-      ];
-      args: [
-        {
-          name: "amount";
-          type: "u64";
-        }
-      ];
-    },
-    {
-      name: "treasuryMovement";
-      accounts: [
-        {
-          name: "state";
-          isMut: false;
-          isSigner: false;
-        },
-        {
-          name: "insuranceVault";
-          isMut: true;
-          isSigner: false;
-        },
-        {
-          name: "treasuryWallet";
-          isMut: true;
-          isSigner: false;
-        },
-        {
-          name: "referralsRewardsWallet";
-          isMut: true;
-          isSigner: false;
-        },
-        {
-          name: "tokenProgram";
-          isMut: false;
-          isSigner: false;
-        },
-        {
-          name: "admin";
-          isMut: false;
-          isSigner: true;
-        }
-      ];
-      args: [
-        {
-          name: "treasuryMovementType";
-          type: {
-            defined: "TreasuryMovementType";
-          };
-        },
-        {
-          name: "amount";
-          type: "u64";
-        }
-      ];
-    },
-    {
-      name: "rebalanceInsuranceVaultOld";
-      accounts: [
-        {
-          name: "state";
-          isMut: false;
-          isSigner: false;
-        },
-        {
-          name: "zetaGroup";
-          isMut: false;
-          isSigner: false;
-        },
-        {
-          name: "zetaVault";
-          isMut: true;
-          isSigner: false;
-        },
-        {
-          name: "insuranceVault";
-          isMut: true;
-          isSigner: false;
-        },
-        {
-          name: "treasuryWallet";
-          isMut: true;
-          isSigner: false;
-        },
-        {
-          name: "socializedLossAccount";
-          isMut: true;
-          isSigner: false;
-        },
-        {
-          name: "tokenProgram";
-          isMut: false;
-          isSigner: false;
-        }
-      ];
-      args: [];
-    },
-    {
-      name: "rebalanceInsuranceVaultV2";
-      accounts: [
-        {
-          name: "state";
-          isMut: false;
-          isSigner: false;
-        },
-        {
-          name: "pricing";
-          isMut: false;
-          isSigner: false;
-        },
-        {
-          name: "zetaVault";
-          isMut: true;
-          isSigner: false;
-        },
-        {
-          name: "insuranceVault";
-          isMut: true;
-          isSigner: false;
-        },
-        {
-          name: "treasuryWallet";
-          isMut: true;
-          isSigner: false;
-        },
-        {
-          name: "socializedLossAccount";
-          isMut: true;
-          isSigner: false;
-        },
-        {
-          name: "tokenProgram";
-          isMut: false;
-          isSigner: false;
-        }
-      ];
-      args: [];
-    },
-    {
-      name: "rebalanceInsuranceVault";
-      accounts: [
-        {
-          name: "state";
-          isMut: false;
-          isSigner: false;
-        },
-        {
-          name: "zetaGroup";
-          isMut: false;
-          isSigner: false;
-        },
-        {
-          name: "zetaVault";
-          isMut: true;
-          isSigner: false;
-        },
-        {
-          name: "insuranceVault";
-          isMut: true;
-          isSigner: false;
-        },
-        {
-          name: "treasuryWallet";
-          isMut: true;
-          isSigner: false;
-        },
-        {
-          name: "socializedLossAccount";
-          isMut: true;
-          isSigner: false;
-        },
-        {
-          name: "tokenProgram";
-          isMut: false;
-          isSigner: false;
-        }
-      ];
-      args: [];
-    },
-    {
-      name: "liquidateV2";
-      accounts: [
-        {
-          name: "state";
-          isMut: false;
-          isSigner: false;
-        },
-        {
-          name: "liquidator";
-          isMut: false;
-          isSigner: true;
-        },
-        {
-          name: "liquidatorMarginAccount";
-          isMut: true;
-          isSigner: false;
-        },
-        {
-          name: "pricing";
-          isMut: false;
-          isSigner: false;
-        },
-        {
-          name: "oracle";
-          isMut: false;
-          isSigner: false;
-        },
-        {
-          name: "oracleBackupFeed";
-          isMut: false;
-          isSigner: false;
-        },
-        {
-          name: "oracleBackupProgram";
-          isMut: false;
-          isSigner: false;
-        },
-        {
-          name: "market";
-          isMut: false;
-          isSigner: false;
-        },
-        {
-          name: "liquidatedMarginAccount";
-          isMut: true;
-          isSigner: false;
-        }
-      ];
-      args: [
-        {
-          name: "size";
-          type: "u64";
-        }
-      ];
-    },
-    {
-      name: "liquidate";
-      accounts: [
-        {
-          name: "state";
-          isMut: false;
-          isSigner: false;
-        },
-        {
-          name: "liquidator";
-          isMut: false;
-          isSigner: true;
-        },
-        {
-          name: "liquidatorMarginAccount";
-          isMut: true;
-          isSigner: false;
-        },
-        {
-          name: "greeks";
-          isMut: false;
-          isSigner: false;
-        },
-        {
-          name: "oracle";
-          isMut: false;
-          isSigner: false;
-        },
-        {
-          name: "oracleBackupFeed";
-          isMut: false;
-          isSigner: false;
-        },
-        {
-          name: "oracleBackupProgram";
-          isMut: false;
-          isSigner: false;
-        },
-        {
-          name: "market";
-          isMut: false;
-          isSigner: false;
-        },
-        {
-          name: "zetaGroup";
-          isMut: false;
-          isSigner: false;
-        },
-        {
-          name: "liquidatedMarginAccount";
-          isMut: true;
-          isSigner: false;
-        }
-      ];
-      args: [
-        {
-          name: "size";
-          type: "u64";
-        }
-      ];
-    },
-    {
-      name: "burnVaultTokens";
-      accounts: [
-        {
-          name: "state";
-          isMut: false;
-          isSigner: false;
-        },
-        {
-          name: "mint";
-          isMut: true;
-          isSigner: false;
-        },
-        {
-          name: "vault";
-          isMut: true;
-          isSigner: false;
-        },
-        {
-          name: "serumAuthority";
-          isMut: false;
-          isSigner: false;
-        },
-        {
-          name: "tokenProgram";
-          isMut: false;
-          isSigner: false;
-        }
-      ];
-      args: [];
-    },
-    {
-      name: "settleDexFunds";
-      accounts: [
-        {
-          name: "state";
-          isMut: false;
-          isSigner: false;
-        },
-        {
-          name: "market";
-          isMut: true;
-          isSigner: false;
-        },
-        {
-          name: "zetaBaseVault";
-          isMut: true;
-          isSigner: false;
-        },
-        {
-          name: "zetaQuoteVault";
-          isMut: true;
-          isSigner: false;
-        },
-        {
-          name: "dexBaseVault";
-          isMut: true;
-          isSigner: false;
-        },
-        {
-          name: "dexQuoteVault";
-          isMut: true;
-          isSigner: false;
-        },
-        {
-          name: "vaultOwner";
-          isMut: false;
-          isSigner: false;
-        },
-        {
-          name: "mintAuthority";
-          isMut: false;
-          isSigner: false;
-        },
-        {
-          name: "serumAuthority";
-          isMut: false;
-          isSigner: false;
-        },
-        {
-          name: "dexProgram";
-          isMut: false;
-          isSigner: false;
-        },
-        {
-          name: "tokenProgram";
-          isMut: false;
-          isSigner: false;
-        }
-      ];
-      args: [];
-    },
-    {
-      name: "positionMovement";
-      accounts: [
-        {
-          name: "state";
-          isMut: false;
-          isSigner: false;
-        },
-        {
-          name: "zetaGroup";
-          isMut: false;
-          isSigner: false;
-        },
-        {
-          name: "marginAccount";
-          isMut: true;
-          isSigner: false;
-        },
-        {
-          name: "spreadAccount";
-          isMut: true;
-          isSigner: false;
-        },
-        {
-          name: "authority";
-          isMut: false;
-          isSigner: true;
-        },
-        {
-          name: "greeks";
-          isMut: false;
-          isSigner: false;
-        },
-        {
-          name: "oracle";
-          isMut: false;
-          isSigner: false;
-        },
-        {
-          name: "oracleBackupFeed";
-          isMut: false;
-          isSigner: false;
-        },
-        {
-          name: "oracleBackupProgram";
-          isMut: false;
-          isSigner: false;
-        }
-      ];
-      args: [
-        {
-          name: "movementType";
-          type: {
-            defined: "MovementType";
-          };
-        },
-        {
-          name: "movements";
-          type: {
-            vec: {
-              defined: "PositionMovementArg";
-            };
-          };
-        }
-      ];
-    },
-    {
-      name: "transferExcessSpreadBalance";
-      accounts: [
-        {
-          name: "zetaGroup";
-          isMut: false;
-          isSigner: false;
-        },
-        {
-          name: "marginAccount";
-          isMut: true;
-          isSigner: false;
-        },
-        {
-          name: "spreadAccount";
-          isMut: true;
-          isSigner: false;
-        },
-        {
-          name: "authority";
-          isMut: false;
-          isSigner: true;
-        }
-      ];
-      args: [];
-    },
-    {
-      name: "toggleMarketMaker";
-      accounts: [
-        {
-          name: "state";
-          isMut: false;
-          isSigner: false;
-        },
-        {
-          name: "admin";
-          isMut: false;
-          isSigner: true;
-        },
-        {
-          name: "marginAccount";
-          isMut: true;
-          isSigner: false;
-        }
-      ];
-      args: [
-        {
-          name: "isMarketMaker";
-          type: "bool";
-        }
-      ];
-    },
-    {
-      name: "initializeReferrerAccount";
-      accounts: [
-        {
-          name: "referrer";
-          isMut: true;
-          isSigner: true;
-        },
-        {
-          name: "referrerAccount";
-          isMut: true;
-          isSigner: false;
-        },
-        {
-          name: "systemProgram";
-          isMut: false;
-          isSigner: false;
-        }
-      ];
-      args: [];
-    },
-    {
-      name: "referUser";
-      accounts: [
-        {
-          name: "user";
-          isMut: true;
-          isSigner: true;
-        },
-        {
-          name: "referrerAccount";
-          isMut: false;
-          isSigner: false;
-        },
-        {
-          name: "referralAccount";
-          isMut: true;
-          isSigner: false;
-        },
-        {
-          name: "systemProgram";
-          isMut: false;
-          isSigner: false;
-        }
-      ];
-      args: [];
-    },
-    {
-      name: "initializeReferrerAlias";
-      accounts: [
-        {
-          name: "referrer";
-          isMut: true;
-          isSigner: true;
-        },
-        {
-          name: "referrerAlias";
-          isMut: true;
-          isSigner: false;
-        },
-        {
-          name: "referrerAccount";
-          isMut: true;
-          isSigner: false;
-        },
-        {
-          name: "systemProgram";
-          isMut: false;
-          isSigner: false;
-        }
-      ];
-      args: [
-        {
-          name: "alias";
-          type: "string";
-        }
-      ];
-    },
-    {
-      name: "setReferralsRewards";
-      accounts: [
-        {
-          name: "state";
-          isMut: false;
-          isSigner: false;
-        },
-        {
-          name: "referralsAdmin";
-          isMut: false;
-          isSigner: true;
-        }
-      ];
-      args: [
-        {
-          name: "args";
-          type: {
-            vec: {
-              defined: "SetReferralsRewardsArgs";
-            };
-          };
-        }
-      ];
-    },
-    {
-      name: "claimReferralsRewards";
-      accounts: [
-        {
-          name: "state";
-          isMut: false;
-          isSigner: false;
-        },
-        {
-          name: "referralsRewardsWallet";
-          isMut: true;
-          isSigner: false;
-        },
-        {
-          name: "userReferralsAccount";
-          isMut: true;
-          isSigner: false;
-        },
-        {
-          name: "userTokenAccount";
-          isMut: true;
-          isSigner: false;
-        },
-        {
-          name: "tokenProgram";
-          isMut: false;
-          isSigner: false;
-        },
-        {
-          name: "user";
-          isMut: false;
-          isSigner: true;
-        }
-      ];
-      args: [];
-    },
-    {
-      name: "editDelegatedPubkey";
-      accounts: [
-        {
-          name: "state";
-          isMut: false;
-          isSigner: false;
-        },
-        {
-          name: "zetaGroup";
-          isMut: false;
-          isSigner: false;
-        },
-        {
-          name: "marginAccount";
-          isMut: true;
-          isSigner: false;
-        },
-        {
-          name: "tokenProgram";
-          isMut: false;
-          isSigner: false;
-        },
-        {
-          name: "authority";
-          isMut: false;
-          isSigner: true;
-        }
-      ];
-      args: [
-        {
-          name: "newKey";
-          type: "publicKey";
-        }
-      ];
-    },
-    {
-      name: "modifyAsset";
-      accounts: [
-        {
-          name: "state";
-          isMut: false;
-          isSigner: false;
-        },
-        {
-          name: "zetaGroup";
-          isMut: true;
-          isSigner: false;
-        },
-        {
-          name: "admin";
-          isMut: false;
-          isSigner: true;
-        },
-        {
-          name: "newOracle";
-          isMut: false;
-          isSigner: false;
-        },
-        {
-          name: "newBackupOracle";
-          isMut: false;
-          isSigner: false;
-        },
-        {
-          name: "oracleBackupProgram";
-          isMut: false;
-          isSigner: false;
-        }
-      ];
-      args: [
-        {
-          name: "newAsset";
-          type: {
-            defined: "Asset";
-          };
-        }
-      ];
-    },
-    {
-      name: "resetNumFlexUnderlyings";
-      accounts: [
-        {
-          name: "state";
-          isMut: true;
-          isSigner: false;
-        },
-        {
-          name: "admin";
-          isMut: false;
-          isSigner: true;
-        }
-      ];
-      args: [];
+        {
+          "name": "state",
+          "isMut": false,
+          "isSigner": false
+        },
+        {
+          "name": "zetaGroup",
+          "isMut": false,
+          "isSigner": false
+        },
+        {
+          "name": "zetaVault",
+          "isMut": true,
+          "isSigner": false
+        },
+        {
+          "name": "insuranceVault",
+          "isMut": true,
+          "isSigner": false
+        },
+        {
+          "name": "treasuryWallet",
+          "isMut": true,
+          "isSigner": false
+        },
+        {
+          "name": "socializedLossAccount",
+          "isMut": true,
+          "isSigner": false
+        },
+        {
+          "name": "tokenProgram",
+          "isMut": false,
+          "isSigner": false
+        }
+      ],
+      "args": []
+    },
+    {
+      "name": "liquidateV2",
+      "accounts": [
+        {
+          "name": "state",
+          "isMut": false,
+          "isSigner": false
+        },
+        {
+          "name": "liquidator",
+          "isMut": false,
+          "isSigner": true
+        },
+        {
+          "name": "liquidatorMarginAccount",
+          "isMut": true,
+          "isSigner": false
+        },
+        {
+          "name": "pricing",
+          "isMut": false,
+          "isSigner": false
+        },
+        {
+          "name": "oracle",
+          "isMut": false,
+          "isSigner": false
+        },
+        {
+          "name": "oracleBackupFeed",
+          "isMut": false,
+          "isSigner": false
+        },
+        {
+          "name": "oracleBackupProgram",
+          "isMut": false,
+          "isSigner": false
+        },
+        {
+          "name": "market",
+          "isMut": false,
+          "isSigner": false
+        },
+        {
+          "name": "liquidatedMarginAccount",
+          "isMut": true,
+          "isSigner": false
+        }
+      ],
+      "args": [
+        {
+          "name": "size",
+          "type": "u64"
+        }
+      ]
+    },
+    {
+      "name": "liquidate",
+      "accounts": [
+        {
+          "name": "state",
+          "isMut": false,
+          "isSigner": false
+        },
+        {
+          "name": "liquidator",
+          "isMut": false,
+          "isSigner": true
+        },
+        {
+          "name": "liquidatorMarginAccount",
+          "isMut": true,
+          "isSigner": false
+        },
+        {
+          "name": "greeks",
+          "isMut": false,
+          "isSigner": false
+        },
+        {
+          "name": "oracle",
+          "isMut": false,
+          "isSigner": false
+        },
+        {
+          "name": "oracleBackupFeed",
+          "isMut": false,
+          "isSigner": false
+        },
+        {
+          "name": "oracleBackupProgram",
+          "isMut": false,
+          "isSigner": false
+        },
+        {
+          "name": "market",
+          "isMut": false,
+          "isSigner": false
+        },
+        {
+          "name": "zetaGroup",
+          "isMut": false,
+          "isSigner": false
+        },
+        {
+          "name": "liquidatedMarginAccount",
+          "isMut": true,
+          "isSigner": false
+        }
+      ],
+      "args": [
+        {
+          "name": "size",
+          "type": "u64"
+        }
+      ]
+    },
+    {
+      "name": "burnVaultTokens",
+      "accounts": [
+        {
+          "name": "state",
+          "isMut": false,
+          "isSigner": false
+        },
+        {
+          "name": "mint",
+          "isMut": true,
+          "isSigner": false
+        },
+        {
+          "name": "vault",
+          "isMut": true,
+          "isSigner": false
+        },
+        {
+          "name": "serumAuthority",
+          "isMut": false,
+          "isSigner": false
+        },
+        {
+          "name": "tokenProgram",
+          "isMut": false,
+          "isSigner": false
+        }
+      ],
+      "args": []
+    },
+    {
+      "name": "settleDexFunds",
+      "accounts": [
+        {
+          "name": "state",
+          "isMut": false,
+          "isSigner": false
+        },
+        {
+          "name": "market",
+          "isMut": true,
+          "isSigner": false
+        },
+        {
+          "name": "zetaBaseVault",
+          "isMut": true,
+          "isSigner": false
+        },
+        {
+          "name": "zetaQuoteVault",
+          "isMut": true,
+          "isSigner": false
+        },
+        {
+          "name": "dexBaseVault",
+          "isMut": true,
+          "isSigner": false
+        },
+        {
+          "name": "dexQuoteVault",
+          "isMut": true,
+          "isSigner": false
+        },
+        {
+          "name": "vaultOwner",
+          "isMut": false,
+          "isSigner": false
+        },
+        {
+          "name": "mintAuthority",
+          "isMut": false,
+          "isSigner": false
+        },
+        {
+          "name": "serumAuthority",
+          "isMut": false,
+          "isSigner": false
+        },
+        {
+          "name": "dexProgram",
+          "isMut": false,
+          "isSigner": false
+        },
+        {
+          "name": "tokenProgram",
+          "isMut": false,
+          "isSigner": false
+        }
+      ],
+      "args": []
+    },
+    {
+      "name": "positionMovement",
+      "accounts": [
+        {
+          "name": "state",
+          "isMut": false,
+          "isSigner": false
+        },
+        {
+          "name": "zetaGroup",
+          "isMut": false,
+          "isSigner": false
+        },
+        {
+          "name": "marginAccount",
+          "isMut": true,
+          "isSigner": false
+        },
+        {
+          "name": "spreadAccount",
+          "isMut": true,
+          "isSigner": false
+        },
+        {
+          "name": "authority",
+          "isMut": false,
+          "isSigner": true
+        },
+        {
+          "name": "greeks",
+          "isMut": false,
+          "isSigner": false
+        },
+        {
+          "name": "oracle",
+          "isMut": false,
+          "isSigner": false
+        },
+        {
+          "name": "oracleBackupFeed",
+          "isMut": false,
+          "isSigner": false
+        },
+        {
+          "name": "oracleBackupProgram",
+          "isMut": false,
+          "isSigner": false
+        }
+      ],
+      "args": [
+        {
+          "name": "movementType",
+          "type": {
+            "defined": "MovementType"
+          }
+        },
+        {
+          "name": "movements",
+          "type": {
+            "vec": {
+              "defined": "PositionMovementArg"
+            }
+          }
+        }
+      ]
+    },
+    {
+      "name": "transferExcessSpreadBalance",
+      "accounts": [
+        {
+          "name": "zetaGroup",
+          "isMut": false,
+          "isSigner": false
+        },
+        {
+          "name": "marginAccount",
+          "isMut": true,
+          "isSigner": false
+        },
+        {
+          "name": "spreadAccount",
+          "isMut": true,
+          "isSigner": false
+        },
+        {
+          "name": "authority",
+          "isMut": false,
+          "isSigner": true
+        }
+      ],
+      "args": []
+    },
+    {
+      "name": "toggleMarketMaker",
+      "accounts": [
+        {
+          "name": "state",
+          "isMut": false,
+          "isSigner": false
+        },
+        {
+          "name": "admin",
+          "isMut": false,
+          "isSigner": true
+        },
+        {
+          "name": "marginAccount",
+          "isMut": true,
+          "isSigner": false
+        }
+      ],
+      "args": [
+        {
+          "name": "isMarketMaker",
+          "type": "bool"
+        }
+      ]
+    },
+    {
+      "name": "initializeReferrerAccount",
+      "accounts": [
+        {
+          "name": "referrer",
+          "isMut": true,
+          "isSigner": true
+        },
+        {
+          "name": "referrerAccount",
+          "isMut": true,
+          "isSigner": false
+        },
+        {
+          "name": "systemProgram",
+          "isMut": false,
+          "isSigner": false
+        }
+      ],
+      "args": []
+    },
+    {
+      "name": "referUser",
+      "accounts": [
+        {
+          "name": "user",
+          "isMut": true,
+          "isSigner": true
+        },
+        {
+          "name": "referrerAccount",
+          "isMut": false,
+          "isSigner": false
+        },
+        {
+          "name": "referralAccount",
+          "isMut": true,
+          "isSigner": false
+        },
+        {
+          "name": "systemProgram",
+          "isMut": false,
+          "isSigner": false
+        }
+      ],
+      "args": []
+    },
+    {
+      "name": "initializeReferrerAlias",
+      "accounts": [
+        {
+          "name": "referrer",
+          "isMut": true,
+          "isSigner": true
+        },
+        {
+          "name": "referrerAlias",
+          "isMut": true,
+          "isSigner": false
+        },
+        {
+          "name": "referrerAccount",
+          "isMut": true,
+          "isSigner": false
+        },
+        {
+          "name": "systemProgram",
+          "isMut": false,
+          "isSigner": false
+        }
+      ],
+      "args": [
+        {
+          "name": "alias",
+          "type": "string"
+        }
+      ]
+    },
+    {
+      "name": "setReferralsRewards",
+      "accounts": [
+        {
+          "name": "state",
+          "isMut": false,
+          "isSigner": false
+        },
+        {
+          "name": "referralsAdmin",
+          "isMut": false,
+          "isSigner": true
+        }
+      ],
+      "args": [
+        {
+          "name": "args",
+          "type": {
+            "vec": {
+              "defined": "SetReferralsRewardsArgs"
+            }
+          }
+        }
+      ]
+    },
+    {
+      "name": "claimReferralsRewards",
+      "accounts": [
+        {
+          "name": "state",
+          "isMut": false,
+          "isSigner": false
+        },
+        {
+          "name": "referralsRewardsWallet",
+          "isMut": true,
+          "isSigner": false
+        },
+        {
+          "name": "userReferralsAccount",
+          "isMut": true,
+          "isSigner": false
+        },
+        {
+          "name": "userTokenAccount",
+          "isMut": true,
+          "isSigner": false
+        },
+        {
+          "name": "tokenProgram",
+          "isMut": false,
+          "isSigner": false
+        },
+        {
+          "name": "user",
+          "isMut": false,
+          "isSigner": true
+        }
+      ],
+      "args": []
+    },
+    {
+      "name": "editDelegatedPubkey",
+      "accounts": [
+        {
+          "name": "state",
+          "isMut": false,
+          "isSigner": false
+        },
+        {
+          "name": "zetaGroup",
+          "isMut": false,
+          "isSigner": false
+        },
+        {
+          "name": "marginAccount",
+          "isMut": true,
+          "isSigner": false
+        },
+        {
+          "name": "tokenProgram",
+          "isMut": false,
+          "isSigner": false
+        },
+        {
+          "name": "authority",
+          "isMut": false,
+          "isSigner": true
+        }
+      ],
+      "args": [
+        {
+          "name": "newKey",
+          "type": "publicKey"
+        }
+      ]
+    },
+    {
+      "name": "modifyAsset",
+      "accounts": [
+        {
+          "name": "state",
+          "isMut": false,
+          "isSigner": false
+        },
+        {
+          "name": "zetaGroup",
+          "isMut": true,
+          "isSigner": false
+        },
+        {
+          "name": "admin",
+          "isMut": false,
+          "isSigner": true
+        },
+        {
+          "name": "newOracle",
+          "isMut": false,
+          "isSigner": false
+        },
+        {
+          "name": "newBackupOracle",
+          "isMut": false,
+          "isSigner": false
+        },
+        {
+          "name": "oracleBackupProgram",
+          "isMut": false,
+          "isSigner": false
+        }
+      ],
+      "args": [
+        {
+          "name": "newAsset",
+          "type": {
+            "defined": "Asset"
+          }
+        }
+      ]
+    },
+    {
+      "name": "resetNumFlexUnderlyings",
+      "accounts": [
+        {
+          "name": "state",
+          "isMut": true,
+          "isSigner": false
+        },
+        {
+          "name": "admin",
+          "isMut": false,
+          "isSigner": true
+        }
+      ],
+      "args": []
     }
-  ];
-  accounts: [
-    {
-      name: "pricing";
-      type: {
-        kind: "struct";
-        fields: [
-          {
-            name: "nonce";
-            type: "u8";
-          },
-          {
-            name: "markPrices";
-            type: {
-              array: ["u64", 5];
-            };
-          },
-          {
-            name: "markPricesPadding";
-            type: {
-              array: ["u64", 20];
-            };
-          },
-          {
-            name: "updateTimestamps";
-            type: {
-              array: ["u64", 5];
-            };
-          },
-          {
-            name: "updateTimestampsPadding";
-            type: {
-              array: ["u64", 20];
-            };
-          },
-          {
-            name: "fundingDeltas";
-            type: {
-              array: [
+  ],
+  "accounts": [
+    {
+      "name": "pricing",
+      "type": {
+        "kind": "struct",
+        "fields": [
+          {
+            "name": "nonce",
+            "type": "u8"
+          },
+          {
+            "name": "markPrices",
+            "type": {
+              "array": [
+                "u64",
+                5
+              ]
+            }
+          },
+          {
+            "name": "markPricesPadding",
+            "type": {
+              "array": [
+                "u64",
+                20
+              ]
+            }
+          },
+          {
+            "name": "updateTimestamps",
+            "type": {
+              "array": [
+                "u64",
+                5
+              ]
+            }
+          },
+          {
+            "name": "updateTimestampsPadding",
+            "type": {
+              "array": [
+                "u64",
+                20
+              ]
+            }
+          },
+          {
+            "name": "fundingDeltas",
+            "type": {
+              "array": [
                 {
-                  defined: "AnchorDecimal";
+                  "defined": "AnchorDecimal"
                 },
                 5
-              ];
-            };
-          },
-          {
-            name: "fundingDeltasPadding";
-            type: {
-              array: [
+              ]
+            }
+          },
+          {
+            "name": "fundingDeltasPadding",
+            "type": {
+              "array": [
                 {
-                  defined: "AnchorDecimal";
+                  "defined": "AnchorDecimal"
                 },
                 20
-              ];
-            };
-          },
-          {
-            name: "latestFundingRates";
-            type: {
-              array: [
+              ]
+            }
+          },
+          {
+            "name": "latestFundingRates",
+            "type": {
+              "array": [
                 {
-                  defined: "AnchorDecimal";
+                  "defined": "AnchorDecimal"
                 },
                 5
-              ];
-            };
-          },
-          {
-            name: "latestFundingRatesPadding";
-            type: {
-              array: [
+              ]
+            }
+          },
+          {
+            "name": "latestFundingRatesPadding",
+            "type": {
+              "array": [
                 {
-                  defined: "AnchorDecimal";
+                  "defined": "AnchorDecimal"
                 },
                 20
-              ];
-            };
-          },
-          {
-            name: "latestMidpoints";
-            type: {
-              array: ["u64", 5];
-            };
-          },
-          {
-            name: "latestMidpointsPadding";
-            type: {
-              array: ["u64", 20];
-            };
-          },
-          {
-            name: "oracles";
-            type: {
-              array: ["publicKey", 5];
-            };
-          },
-          {
-            name: "oraclesPadding";
-            type: {
-              array: ["publicKey", 20];
-            };
-          },
-          {
-            name: "oracleBackupFeeds";
-            type: {
-              array: ["publicKey", 5];
-            };
-          },
-          {
-            name: "oracleBackupFeedsPadding";
-            type: {
-              array: ["publicKey", 20];
-            };
-          },
-          {
-            name: "markets";
-            type: {
-              array: ["publicKey", 5];
-            };
-          },
-          {
-            name: "marketsPadding";
-            type: {
-              array: ["publicKey", 20];
-            };
-          },
-          {
-            name: "perpSyncQueues";
-            type: {
-              array: ["publicKey", 5];
-            };
-          },
-          {
-            name: "perpSyncQueuesPadding";
-            type: {
-              array: ["publicKey", 20];
-            };
-          },
-          {
-            name: "perpParameters";
-            type: {
-              array: [
+              ]
+            }
+          },
+          {
+            "name": "latestMidpoints",
+            "type": {
+              "array": [
+                "u64",
+                5
+              ]
+            }
+          },
+          {
+            "name": "latestMidpointsPadding",
+            "type": {
+              "array": [
+                "u64",
+                20
+              ]
+            }
+          },
+          {
+            "name": "oracles",
+            "type": {
+              "array": [
+                "publicKey",
+                5
+              ]
+            }
+          },
+          {
+            "name": "oraclesPadding",
+            "type": {
+              "array": [
+                "publicKey",
+                20
+              ]
+            }
+          },
+          {
+            "name": "oracleBackupFeeds",
+            "type": {
+              "array": [
+                "publicKey",
+                5
+              ]
+            }
+          },
+          {
+            "name": "oracleBackupFeedsPadding",
+            "type": {
+              "array": [
+                "publicKey",
+                20
+              ]
+            }
+          },
+          {
+            "name": "markets",
+            "type": {
+              "array": [
+                "publicKey",
+                5
+              ]
+            }
+          },
+          {
+            "name": "marketsPadding",
+            "type": {
+              "array": [
+                "publicKey",
+                20
+              ]
+            }
+          },
+          {
+            "name": "perpSyncQueues",
+            "type": {
+              "array": [
+                "publicKey",
+                5
+              ]
+            }
+          },
+          {
+            "name": "perpSyncQueuesPadding",
+            "type": {
+              "array": [
+                "publicKey",
+                20
+              ]
+            }
+          },
+          {
+            "name": "perpParameters",
+            "type": {
+              "array": [
                 {
-                  defined: "PerpParameters";
+                  "defined": "PerpParameters"
                 },
                 5
-              ];
-            };
-          },
-          {
-            name: "perpParametersPadding";
-            type: {
-              array: [
+              ]
+            }
+          },
+          {
+            "name": "perpParametersPadding",
+            "type": {
+              "array": [
                 {
-                  defined: "PerpParameters";
+                  "defined": "PerpParameters"
                 },
                 20
-              ];
-            };
-          },
-          {
-            name: "marginParameters";
-            type: {
-              array: [
+              ]
+            }
+          },
+          {
+            "name": "marginParameters",
+            "type": {
+              "array": [
                 {
-                  defined: "MarginParameters";
+                  "defined": "MarginParameters"
                 },
                 5
-              ];
-            };
-          },
-          {
-            name: "marginParametersPadding";
-            type: {
-              array: [
+              ]
+            }
+          },
+          {
+            "name": "marginParametersPadding",
+            "type": {
+              "array": [
                 {
-                  defined: "MarginParameters";
+                  "defined": "MarginParameters"
                 },
                 20
-              ];
-            };
-          },
-          {
-            name: "products";
-            type: {
-              array: [
+              ]
+            }
+          },
+          {
+            "name": "products",
+            "type": {
+              "array": [
                 {
-                  defined: "Product";
+                  "defined": "Product"
                 },
                 5
-              ];
-            };
-          },
-          {
-            name: "productsPadding";
-            type: {
-              array: [
+              ]
+            }
+          },
+          {
+            "name": "productsPadding",
+            "type": {
+              "array": [
                 {
-                  defined: "Product";
+                  "defined": "Product"
                 },
                 20
-              ];
-            };
-          },
-          {
-            name: "zetaGroupKeys";
-            type: {
-              array: ["publicKey", 5];
-            };
-          },
-          {
-            name: "zetaGroupKeysPadding";
-            type: {
-              array: ["publicKey", 20];
-            };
-          },
-          {
-            name: "totalInsuranceVaultDeposits";
-            type: "u64";
-          },
-          {
-            name: "lastWithdrawTimestamp";
-            type: "u64";
-          },
-          {
-            name: "netOutflowSum";
-            type: "i64";
-          },
-          {
-            name: "padding";
-            type: {
-              array: ["u8", 2732];
-            };
-          }
-        ];
-      };
-    },
-    {
-      name: "greeks";
-      type: {
-        kind: "struct";
-        fields: [
-          {
-            name: "nonce";
-            type: "u8";
-          },
-          {
-            name: "markPrices";
-            type: {
-              array: ["u64", 46];
-            };
-          },
-          {
-            name: "markPricesPadding";
-            type: {
-              array: ["u64", 91];
-            };
-          },
-          {
-            name: "perpMarkPrice";
-            type: "u64";
-          },
-          {
-            name: "productGreeks";
-            type: {
-              array: [
+              ]
+            }
+          },
+          {
+            "name": "zetaGroupKeys",
+            "type": {
+              "array": [
+                "publicKey",
+                5
+              ]
+            }
+          },
+          {
+            "name": "zetaGroupKeysPadding",
+            "type": {
+              "array": [
+                "publicKey",
+                20
+              ]
+            }
+          },
+          {
+            "name": "totalInsuranceVaultDeposits",
+            "type": "u64"
+          },
+          {
+            "name": "lastWithdrawTimestamp",
+            "type": "u64"
+          },
+          {
+            "name": "netOutflowSum",
+            "type": "i64"
+          },
+          {
+            "name": "padding",
+            "type": {
+              "array": [
+                "u8",
+                2732
+              ]
+            }
+          }
+        ]
+      }
+    },
+    {
+      "name": "greeks",
+      "type": {
+        "kind": "struct",
+        "fields": [
+          {
+            "name": "nonce",
+            "type": "u8"
+          },
+          {
+            "name": "markPrices",
+            "type": {
+              "array": [
+                "u64",
+                46
+              ]
+            }
+          },
+          {
+            "name": "markPricesPadding",
+            "type": {
+              "array": [
+                "u64",
+                91
+              ]
+            }
+          },
+          {
+            "name": "perpMarkPrice",
+            "type": "u64"
+          },
+          {
+            "name": "productGreeks",
+            "type": {
+              "array": [
                 {
-                  defined: "ProductGreeks";
+                  "defined": "ProductGreeks"
                 },
                 22
-              ];
-            };
-          },
-          {
-            name: "productGreeksPadding";
-            type: {
-              array: [
+              ]
+            }
+          },
+          {
+            "name": "productGreeksPadding",
+            "type": {
+              "array": [
                 {
-                  defined: "ProductGreeks";
+                  "defined": "ProductGreeks"
                 },
                 44
-              ];
-            };
-          },
-          {
-            name: "updateTimestamp";
-            type: {
-              array: ["u64", 2];
-            };
-          },
-          {
-            name: "updateTimestampPadding";
-            type: {
-              array: ["u64", 4];
-            };
-          },
-          {
-            name: "retreatExpirationTimestamp";
-            type: {
-              array: ["u64", 2];
-            };
-          },
-          {
-            name: "retreatExpirationTimestampPadding";
-            type: {
-              array: ["u64", 4];
-            };
-          },
-          {
-            name: "interestRate";
-            type: {
-              array: ["i64", 2];
-            };
-          },
-          {
-            name: "interestRatePadding";
-            type: {
-              array: ["i64", 4];
-            };
-          },
-          {
-            name: "nodes";
-            type: {
-              array: ["u64", 5];
-            };
-          },
-          {
-            name: "volatility";
-            type: {
-              array: ["u64", 10];
-            };
-          },
-          {
-            name: "volatilityPadding";
-            type: {
-              array: ["u64", 20];
-            };
-          },
-          {
-            name: "nodeKeys";
-            type: {
-              array: ["publicKey", 138];
-            };
-          },
-          {
-            name: "haltForcePricing";
-            type: {
-              array: ["bool", 6];
-            };
-          },
-          {
-            name: "perpUpdateTimestamp";
-            type: "u64";
-          },
-          {
-            name: "perpFundingDelta";
-            type: {
-              defined: "AnchorDecimal";
-            };
-          },
-          {
-            name: "perpLatestFundingRate";
-            type: {
-              defined: "AnchorDecimal";
-            };
-          },
-          {
-            name: "perpLatestMidpoint";
-            type: "u64";
-          },
-          {
-            name: "padding";
-            type: {
-              array: ["u8", 1593];
-            };
-          }
-        ];
-      };
-    },
-    {
-      name: "marketIndexes";
-      type: {
-        kind: "struct";
-        fields: [
-          {
-            name: "nonce";
-            type: "u8";
-          },
-          {
-            name: "initialized";
-            type: "bool";
-          },
-          {
-            name: "indexes";
-            type: {
-              array: ["u8", 138];
-            };
-          }
-        ];
-      };
-    },
-    {
-      name: "openOrdersMap";
-      type: {
-        kind: "struct";
-        fields: [
-          {
-            name: "userKey";
-            type: "publicKey";
-          }
-        ];
-      };
-    },
-    {
-      name: "state";
-      type: {
-        kind: "struct";
-        fields: [
-          {
-            name: "admin";
-            type: "publicKey";
-          },
-          {
-            name: "stateNonce";
-            type: "u8";
-          },
-          {
-            name: "serumNonce";
-            type: "u8";
-          },
-          {
-            name: "mintAuthNonce";
-            type: "u8";
-          },
-          {
-            name: "numUnderlyings";
-            type: "u8";
-          },
-          {
-            name: "numFlexUnderlyings";
-            type: "u8";
-          },
-          {
-            name: "null";
-            type: {
-              array: ["u8", 7];
-            };
-          },
-          {
-            name: "strikeInitializationThresholdSeconds";
-            type: "u32";
-          },
-          {
-            name: "pricingFrequencySeconds";
-            type: "u32";
-          },
-          {
-            name: "liquidatorLiquidationPercentage";
-            type: "u32";
-          },
-          {
-            name: "insuranceVaultLiquidationPercentage";
-            type: "u32";
-          },
-          {
-            name: "nativeD1TradeFeePercentage";
-            type: "u64";
-          },
-          {
-            name: "nativeD1UnderlyingFeePercentage";
-            type: "u64";
-          },
-          {
-            name: "nativeWhitelistUnderlyingFeePercentage";
-            type: "u64";
-          },
-          {
-            name: "nativeDepositLimit";
-            type: "u64";
-          },
-          {
-            name: "expirationThresholdSeconds";
-            type: "u32";
-          },
-          {
-            name: "positionMovementFeeBps";
-            type: "u8";
-          },
-          {
-            name: "marginConcessionPercentage";
-            type: "u8";
-          },
-          {
-            name: "treasuryWalletNonce";
-            type: "u8";
-          },
-          {
-            name: "nativeOptionTradeFeePercentage";
-            type: "u64";
-          },
-          {
-            name: "nativeOptionUnderlyingFeePercentage";
-            type: "u64";
-          },
-          {
-            name: "referralsAdmin";
-            type: "publicKey";
-          },
-          {
-            name: "referralsRewardsWalletNonce";
-            type: "u8";
-          },
-          {
-            name: "maxPerpDeltaAge";
-            type: "u16";
-          },
-          {
-            name: "secondaryAdmin";
-            type: "publicKey";
-          },
-          {
-            name: "vaultNonce";
-            type: "u8";
-          },
-          {
-            name: "insuranceVaultNonce";
-            type: "u8";
-          },
-          {
-            name: "nativeWithdrawLimit";
-            type: "u64";
-          },
-          {
-            name: "withdrawLimitEpochSeconds";
-            type: "u32";
-          },
-          {
-            name: "nativeOpenInterestLimit";
-            type: "u64";
-          },
-          {
-            name: "haltState";
-            type: {
-              defined: "HaltStateV2";
-            };
-          },
-          {
-<<<<<<< HEAD
-            name: "padding";
-            type: {
-              array: ["u8", 552];
-            };
-=======
+              ]
+            }
+          },
+          {
+            "name": "updateTimestamp",
+            "type": {
+              "array": [
+                "u64",
+                2
+              ]
+            }
+          },
+          {
+            "name": "updateTimestampPadding",
+            "type": {
+              "array": [
+                "u64",
+                4
+              ]
+            }
+          },
+          {
+            "name": "retreatExpirationTimestamp",
+            "type": {
+              "array": [
+                "u64",
+                2
+              ]
+            }
+          },
+          {
+            "name": "retreatExpirationTimestampPadding",
+            "type": {
+              "array": [
+                "u64",
+                4
+              ]
+            }
+          },
+          {
+            "name": "interestRate",
+            "type": {
+              "array": [
+                "i64",
+                2
+              ]
+            }
+          },
+          {
+            "name": "interestRatePadding",
+            "type": {
+              "array": [
+                "i64",
+                4
+              ]
+            }
+          },
+          {
+            "name": "nodes",
+            "type": {
+              "array": [
+                "u64",
+                5
+              ]
+            }
+          },
+          {
+            "name": "volatility",
+            "type": {
+              "array": [
+                "u64",
+                10
+              ]
+            }
+          },
+          {
+            "name": "volatilityPadding",
+            "type": {
+              "array": [
+                "u64",
+                20
+              ]
+            }
+          },
+          {
+            "name": "nodeKeys",
+            "type": {
+              "array": [
+                "publicKey",
+                138
+              ]
+            }
+          },
+          {
+            "name": "haltForcePricing",
+            "type": {
+              "array": [
+                "bool",
+                6
+              ]
+            }
+          },
+          {
+            "name": "perpUpdateTimestamp",
+            "type": "u64"
+          },
+          {
+            "name": "perpFundingDelta",
+            "type": {
+              "defined": "AnchorDecimal"
+            }
+          },
+          {
+            "name": "perpLatestFundingRate",
+            "type": {
+              "defined": "AnchorDecimal"
+            }
+          },
+          {
+            "name": "perpLatestMidpoint",
+            "type": "u64"
+          },
+          {
+            "name": "padding",
+            "type": {
+              "array": [
+                "u8",
+                1593
+              ]
+            }
+          }
+        ]
+      }
+    },
+    {
+      "name": "marketIndexes",
+      "type": {
+        "kind": "struct",
+        "fields": [
+          {
+            "name": "nonce",
+            "type": "u8"
+          },
+          {
+            "name": "initialized",
+            "type": "bool"
+          },
+          {
+            "name": "indexes",
+            "type": {
+              "array": [
+                "u8",
+                138
+              ]
+            }
+          }
+        ]
+      }
+    },
+    {
+      "name": "openOrdersMap",
+      "type": {
+        "kind": "struct",
+        "fields": [
+          {
+            "name": "userKey",
+            "type": "publicKey"
+          }
+        ]
+      }
+    },
+    {
+      "name": "state",
+      "type": {
+        "kind": "struct",
+        "fields": [
+          {
+            "name": "admin",
+            "type": "publicKey"
+          },
+          {
+            "name": "stateNonce",
+            "type": "u8"
+          },
+          {
+            "name": "serumNonce",
+            "type": "u8"
+          },
+          {
+            "name": "mintAuthNonce",
+            "type": "u8"
+          },
+          {
+            "name": "numUnderlyings",
+            "type": "u8"
+          },
+          {
+            "name": "numFlexUnderlyings",
+            "type": "u8"
+          },
+          {
+            "name": "null",
+            "type": {
+              "array": [
+                "u8",
+                7
+              ]
+            }
+          },
+          {
+            "name": "strikeInitializationThresholdSeconds",
+            "type": "u32"
+          },
+          {
+            "name": "pricingFrequencySeconds",
+            "type": "u32"
+          },
+          {
+            "name": "liquidatorLiquidationPercentage",
+            "type": "u32"
+          },
+          {
+            "name": "insuranceVaultLiquidationPercentage",
+            "type": "u32"
+          },
+          {
+            "name": "nativeD1TradeFeePercentage",
+            "type": "u64"
+          },
+          {
+            "name": "nativeD1UnderlyingFeePercentage",
+            "type": "u64"
+          },
+          {
+            "name": "nativeWhitelistUnderlyingFeePercentage",
+            "type": "u64"
+          },
+          {
+            "name": "nativeDepositLimit",
+            "type": "u64"
+          },
+          {
+            "name": "expirationThresholdSeconds",
+            "type": "u32"
+          },
+          {
+            "name": "positionMovementFeeBps",
+            "type": "u8"
+          },
+          {
+            "name": "marginConcessionPercentage",
+            "type": "u8"
+          },
+          {
+            "name": "treasuryWalletNonce",
+            "type": "u8"
+          },
+          {
+            "name": "nativeOptionTradeFeePercentage",
+            "type": "u64"
+          },
+          {
+            "name": "nativeOptionUnderlyingFeePercentage",
+            "type": "u64"
+          },
+          {
+            "name": "referralsAdmin",
+            "type": "publicKey"
+          },
+          {
+            "name": "referralsRewardsWalletNonce",
+            "type": "u8"
+          },
+          {
+            "name": "maxPerpDeltaAge",
+            "type": "u16"
+          },
+          {
+            "name": "secondaryAdmin",
+            "type": "publicKey"
+          },
+          {
+            "name": "vaultNonce",
+            "type": "u8"
+          },
+          {
+            "name": "insuranceVaultNonce",
+            "type": "u8"
+          },
+          {
+            "name": "nativeWithdrawLimit",
+            "type": "u64"
+          },
+          {
+            "name": "withdrawLimitEpochSeconds",
+            "type": "u32"
+          },
+          {
+            "name": "nativeOpenInterestLimit",
+            "type": "u64"
+          },
+          {
+            "name": "haltState",
+            "type": {
+              "defined": "HaltStateV2"
+            }
+          },
+          {
             "name": "padding",
             "type": {
               "array": [
@@ -6680,90 +6571,84 @@
                 562
               ]
             }
->>>>>>> 8b07a7e8
-          }
-        ];
-      };
-    },
-    {
-      name: "underlying";
-      type: {
-        kind: "struct";
-        fields: [
-          {
-            name: "mint";
-            type: "publicKey";
-          }
-        ];
-      };
-    },
-    {
-      name: "settlementAccount";
-      type: {
-        kind: "struct";
-        fields: [
-          {
-            name: "settlementPrice";
-            type: "u64";
-          },
-          {
-            name: "strikes";
-            type: {
-              array: ["u64", 23];
-            };
-          }
-        ];
-      };
-    },
-    {
-      name: "perpSyncQueue";
-      type: {
-        kind: "struct";
-        fields: [
-          {
-            name: "nonce";
-            type: "u8";
-          },
-          {
-            name: "head";
-            type: "u16";
-          },
-          {
-            name: "length";
-            type: "u16";
-          },
-          {
-            name: "queue";
-            type: {
-              array: [
+          }
+        ]
+      }
+    },
+    {
+      "name": "underlying",
+      "type": {
+        "kind": "struct",
+        "fields": [
+          {
+            "name": "mint",
+            "type": "publicKey"
+          }
+        ]
+      }
+    },
+    {
+      "name": "settlementAccount",
+      "type": {
+        "kind": "struct",
+        "fields": [
+          {
+            "name": "settlementPrice",
+            "type": "u64"
+          },
+          {
+            "name": "strikes",
+            "type": {
+              "array": [
+                "u64",
+                23
+              ]
+            }
+          }
+        ]
+      }
+    },
+    {
+      "name": "perpSyncQueue",
+      "type": {
+        "kind": "struct",
+        "fields": [
+          {
+            "name": "nonce",
+            "type": "u8"
+          },
+          {
+            "name": "head",
+            "type": "u16"
+          },
+          {
+            "name": "length",
+            "type": "u16"
+          },
+          {
+            "name": "queue",
+            "type": {
+              "array": [
                 {
-                  defined: "AnchorDecimal";
+                  "defined": "AnchorDecimal"
                 },
                 600
-              ];
-            };
-          }
-        ];
-      };
-    },
-    {
-      name: "zetaGroup";
-      type: {
-        kind: "struct";
-        fields: [
-          {
-            name: "nonce";
-            type: "u8";
-          },
-          {
-<<<<<<< HEAD
-            name: "vaultNonce";
-            type: "u8";
-          },
-          {
-            name: "insuranceVaultNonce";
-            type: "u8";
-=======
+              ]
+            }
+          }
+        ]
+      }
+    },
+    {
+      "name": "zetaGroup",
+      "type": {
+        "kind": "struct",
+        "fields": [
+          {
+            "name": "nonce",
+            "type": "u8"
+          },
+          {
             "name": "noncePadding",
             "type": {
               "array": [
@@ -6771,103 +6656,101 @@
                 2
               ]
             }
->>>>>>> 8b07a7e8
-          },
-          {
-            name: "frontExpiryIndex";
-            type: "u8";
-          },
-          {
-            name: "haltState";
-            type: {
-              defined: "HaltState";
-            };
-          },
-          {
-            name: "underlyingMint";
-            type: "publicKey";
-          },
-          {
-            name: "oracle";
-            type: "publicKey";
-          },
-          {
-            name: "greeks";
-            type: "publicKey";
-          },
-          {
-            name: "pricingParameters";
-            type: {
-              defined: "PricingParameters";
-            };
-          },
-          {
-            name: "marginParameters";
-            type: {
-              defined: "MarginParameters";
-            };
-          },
-          {
-            name: "marginParametersPadding";
-            type: {
-              array: ["u8", 104];
-            };
-          },
-          {
-            name: "products";
-            type: {
-              array: [
+          },
+          {
+            "name": "frontExpiryIndex",
+            "type": "u8"
+          },
+          {
+            "name": "haltState",
+            "type": {
+              "defined": "HaltState"
+            }
+          },
+          {
+            "name": "underlyingMint",
+            "type": "publicKey"
+          },
+          {
+            "name": "oracle",
+            "type": "publicKey"
+          },
+          {
+            "name": "greeks",
+            "type": "publicKey"
+          },
+          {
+            "name": "pricingParameters",
+            "type": {
+              "defined": "PricingParameters"
+            }
+          },
+          {
+            "name": "marginParameters",
+            "type": {
+              "defined": "MarginParameters"
+            }
+          },
+          {
+            "name": "marginParametersPadding",
+            "type": {
+              "array": [
+                "u8",
+                104
+              ]
+            }
+          },
+          {
+            "name": "products",
+            "type": {
+              "array": [
                 {
-                  defined: "Product";
+                  "defined": "Product"
                 },
                 46
-              ];
-            };
-          },
-          {
-            name: "productsPadding";
-            type: {
-              array: [
+              ]
+            }
+          },
+          {
+            "name": "productsPadding",
+            "type": {
+              "array": [
                 {
-                  defined: "Product";
+                  "defined": "Product"
                 },
                 91
-              ];
-            };
-          },
-          {
-            name: "perp";
-            type: {
-              defined: "Product";
-            };
-          },
-          {
-            name: "expirySeries";
-            type: {
-              array: [
+              ]
+            }
+          },
+          {
+            "name": "perp",
+            "type": {
+              "defined": "Product"
+            }
+          },
+          {
+            "name": "expirySeries",
+            "type": {
+              "array": [
                 {
-                  defined: "ExpirySeries";
+                  "defined": "ExpirySeries"
                 },
                 2
-              ];
-            };
-          },
-          {
-            name: "expirySeriesPadding";
-            type: {
-              array: [
+              ]
+            }
+          },
+          {
+            "name": "expirySeriesPadding",
+            "type": {
+              "array": [
                 {
-                  defined: "ExpirySeries";
+                  "defined": "ExpirySeries"
                 },
                 4
-              ];
-            };
-          },
-          {
-<<<<<<< HEAD
-            name: "deprecatedTotalInsuranceVaultDeposits";
-            type: "u64";
-=======
+              ]
+            }
+          },
+          {
             "name": "deprecatedPadding",
             "type": {
               "array": [
@@ -6875,3419 +6758,3490 @@
                 8
               ]
             }
->>>>>>> 8b07a7e8
-          },
-          {
-            name: "asset";
-            type: {
-              defined: "Asset";
-            };
-          },
-          {
-            name: "expiryIntervalSeconds";
-            type: "u32";
-          },
-          {
-            name: "newExpiryThresholdSeconds";
-            type: "u32";
-          },
-          {
-            name: "perpParameters";
-            type: {
-              defined: "PerpParameters";
-            };
-          },
-          {
-            name: "perpSyncQueue";
-            type: "publicKey";
-          },
-          {
-            name: "oracleBackupFeed";
-            type: "publicKey";
-          },
-          {
-            name: "perpsOnly";
-            type: "bool";
-          },
-          {
-            name: "flexUnderlying";
-            type: "bool";
-          },
-          {
-            name: "padding";
-            type: {
-              array: ["u8", 964];
-            };
-          }
-        ];
-      };
-    },
-    {
-      name: "marketNode";
-      type: {
-        kind: "struct";
-        fields: [
-          {
-            name: "index";
-            type: "u8";
-          },
-          {
-            name: "nonce";
-            type: "u8";
-          },
-          {
-            name: "nodeUpdates";
-            type: {
-              array: ["i64", 5];
-            };
-          },
-          {
-            name: "interestUpdate";
-            type: "i64";
-          }
-        ];
-      };
-    },
-    {
-      name: "spreadAccount";
-      type: {
-        kind: "struct";
-        fields: [
-          {
-            name: "authority";
-            type: "publicKey";
-          },
-          {
-            name: "nonce";
-            type: "u8";
-          },
-          {
-            name: "balance";
-            type: "u64";
-          },
-          {
-            name: "seriesExpiry";
-            type: {
-              array: ["u64", 5];
-            };
-          },
-          {
-            name: "seriesExpiryPadding";
-            type: "u64";
-          },
-          {
-            name: "positions";
-            type: {
-              array: [
+          },
+          {
+            "name": "asset",
+            "type": {
+              "defined": "Asset"
+            }
+          },
+          {
+            "name": "expiryIntervalSeconds",
+            "type": "u32"
+          },
+          {
+            "name": "newExpiryThresholdSeconds",
+            "type": "u32"
+          },
+          {
+            "name": "perpParameters",
+            "type": {
+              "defined": "PerpParameters"
+            }
+          },
+          {
+            "name": "perpSyncQueue",
+            "type": "publicKey"
+          },
+          {
+            "name": "oracleBackupFeed",
+            "type": "publicKey"
+          },
+          {
+            "name": "perpsOnly",
+            "type": "bool"
+          },
+          {
+            "name": "flexUnderlying",
+            "type": "bool"
+          },
+          {
+            "name": "padding",
+            "type": {
+              "array": [
+                "u8",
+                964
+              ]
+            }
+          }
+        ]
+      }
+    },
+    {
+      "name": "marketNode",
+      "type": {
+        "kind": "struct",
+        "fields": [
+          {
+            "name": "index",
+            "type": "u8"
+          },
+          {
+            "name": "nonce",
+            "type": "u8"
+          },
+          {
+            "name": "nodeUpdates",
+            "type": {
+              "array": [
+                "i64",
+                5
+              ]
+            }
+          },
+          {
+            "name": "interestUpdate",
+            "type": "i64"
+          }
+        ]
+      }
+    },
+    {
+      "name": "spreadAccount",
+      "type": {
+        "kind": "struct",
+        "fields": [
+          {
+            "name": "authority",
+            "type": "publicKey"
+          },
+          {
+            "name": "nonce",
+            "type": "u8"
+          },
+          {
+            "name": "balance",
+            "type": "u64"
+          },
+          {
+            "name": "seriesExpiry",
+            "type": {
+              "array": [
+                "u64",
+                5
+              ]
+            }
+          },
+          {
+            "name": "seriesExpiryPadding",
+            "type": "u64"
+          },
+          {
+            "name": "positions",
+            "type": {
+              "array": [
                 {
-                  defined: "Position";
+                  "defined": "Position"
                 },
                 46
-              ];
-            };
-          },
-          {
-            name: "positionsPadding";
-            type: {
-              array: [
+              ]
+            }
+          },
+          {
+            "name": "positionsPadding",
+            "type": {
+              "array": [
                 {
-                  defined: "Position";
+                  "defined": "Position"
                 },
                 92
-              ];
-            };
-          },
-          {
-            name: "asset";
-            type: {
-              defined: "Asset";
-            };
-          },
-          {
-            name: "padding";
-            type: {
-              array: ["u8", 262];
-            };
-          }
-        ];
-      };
-    },
-    {
-      name: "marginAccount";
-      type: {
-        kind: "struct";
-        fields: [
-          {
-            name: "authority";
-            type: "publicKey";
-          },
-          {
-            name: "nonce";
-            type: "u8";
-          },
-          {
-            name: "balance";
-            type: "u64";
-          },
-          {
-            name: "forceCancelFlag";
-            type: "bool";
-          },
-          {
-            name: "openOrdersNonce";
-            type: {
-              array: ["u8", 138];
-            };
-          },
-          {
-            name: "seriesExpiry";
-            type: {
-              array: ["u64", 5];
-            };
-          },
-          {
-            name: "seriesExpiryPadding";
-            type: "u64";
-          },
-          {
-            name: "productLedgers";
-            type: {
-              array: [
+              ]
+            }
+          },
+          {
+            "name": "asset",
+            "type": {
+              "defined": "Asset"
+            }
+          },
+          {
+            "name": "padding",
+            "type": {
+              "array": [
+                "u8",
+                262
+              ]
+            }
+          }
+        ]
+      }
+    },
+    {
+      "name": "marginAccount",
+      "type": {
+        "kind": "struct",
+        "fields": [
+          {
+            "name": "authority",
+            "type": "publicKey"
+          },
+          {
+            "name": "nonce",
+            "type": "u8"
+          },
+          {
+            "name": "balance",
+            "type": "u64"
+          },
+          {
+            "name": "forceCancelFlag",
+            "type": "bool"
+          },
+          {
+            "name": "openOrdersNonce",
+            "type": {
+              "array": [
+                "u8",
+                138
+              ]
+            }
+          },
+          {
+            "name": "seriesExpiry",
+            "type": {
+              "array": [
+                "u64",
+                5
+              ]
+            }
+          },
+          {
+            "name": "seriesExpiryPadding",
+            "type": "u64"
+          },
+          {
+            "name": "productLedgers",
+            "type": {
+              "array": [
                 {
-                  defined: "ProductLedger";
+                  "defined": "ProductLedger"
                 },
                 46
-              ];
-            };
-          },
-          {
-            name: "productLedgersPadding";
-            type: {
-              array: [
+              ]
+            }
+          },
+          {
+            "name": "productLedgersPadding",
+            "type": {
+              "array": [
                 {
-                  defined: "ProductLedger";
+                  "defined": "ProductLedger"
                 },
                 91
-              ];
-            };
-          },
-          {
-            name: "perpProductLedger";
-            type: {
-              defined: "ProductLedger";
-            };
-          },
-          {
-            name: "rebalanceAmount";
-            type: "i64";
-          },
-          {
-            name: "asset";
-            type: {
-              defined: "Asset";
-            };
-          },
-          {
-            name: "accountType";
-            type: {
-              defined: "MarginAccountType";
-            };
-          },
-          {
-            name: "lastFundingDelta";
-            type: {
-              defined: "AnchorDecimal";
-            };
-          },
-          {
-            name: "delegatedPubkey";
-            type: "publicKey";
-          },
-          {
-            name: "padding";
-            type: {
-              array: ["u8", 338];
-            };
-          }
-        ];
-      };
-    },
-    {
-      name: "socializedLossAccount";
-      type: {
-        kind: "struct";
-        fields: [
-          {
-            name: "nonce";
-            type: "u8";
-          },
-          {
-            name: "overbankruptAmount";
-            type: "u64";
-          }
-        ];
-      };
-    },
-    {
-      name: "whitelistDepositAccount";
-      type: {
-        kind: "struct";
-        fields: [
-          {
-            name: "nonce";
-            type: "u8";
-          },
-          {
-            name: "userKey";
-            type: "publicKey";
-          }
-        ];
-      };
-    },
-    {
-      name: "whitelistInsuranceAccount";
-      type: {
-        kind: "struct";
-        fields: [
-          {
-            name: "nonce";
-            type: "u8";
-          },
-          {
-            name: "userKey";
-            type: "publicKey";
-          }
-        ];
-      };
-    },
-    {
-      name: "insuranceDepositAccount";
-      type: {
-        kind: "struct";
-        fields: [
-          {
-            name: "nonce";
-            type: "u8";
-          },
-          {
-            name: "amount";
-            type: "u64";
-          }
-        ];
-      };
-    },
-    {
-      name: "whitelistTradingFeesAccount";
-      type: {
-        kind: "struct";
-        fields: [
-          {
-            name: "nonce";
-            type: "u8";
-          },
-          {
-            name: "userKey";
-            type: "publicKey";
-          }
-        ];
-      };
-    },
-    {
-      name: "referrerAccount";
-      type: {
-        kind: "struct";
-        fields: [
-          {
-            name: "nonce";
-            type: "u8";
-          },
-          {
-            name: "hasAlias";
-            type: "bool";
-          },
-          {
-            name: "referrer";
-            type: "publicKey";
-          },
-          {
-            name: "pendingRewards";
-            type: "u64";
-          },
-          {
-            name: "claimedRewards";
-            type: "u64";
-          }
-        ];
-      };
-    },
-    {
-      name: "referralAccount";
-      type: {
-        kind: "struct";
-        fields: [
-          {
-            name: "nonce";
-            type: "u8";
-          },
-          {
-            name: "referrer";
-            type: "publicKey";
-          },
-          {
-            name: "user";
-            type: "publicKey";
-          },
-          {
-            name: "timestamp";
-            type: "u64";
-          },
-          {
-            name: "pendingRewards";
-            type: "u64";
-          },
-          {
-            name: "claimedRewards";
-            type: "u64";
-          }
-        ];
-      };
-    },
-    {
-      name: "referrerAlias";
-      type: {
-        kind: "struct";
-        fields: [
-          {
-            name: "nonce";
-            type: "u8";
-          },
-          {
-            name: "alias";
-            type: {
-              array: ["u8", 15];
-            };
-          },
-          {
-            name: "referrer";
-            type: "publicKey";
-          }
-        ];
-      };
+              ]
+            }
+          },
+          {
+            "name": "perpProductLedger",
+            "type": {
+              "defined": "ProductLedger"
+            }
+          },
+          {
+            "name": "rebalanceAmount",
+            "type": "i64"
+          },
+          {
+            "name": "asset",
+            "type": {
+              "defined": "Asset"
+            }
+          },
+          {
+            "name": "accountType",
+            "type": {
+              "defined": "MarginAccountType"
+            }
+          },
+          {
+            "name": "lastFundingDelta",
+            "type": {
+              "defined": "AnchorDecimal"
+            }
+          },
+          {
+            "name": "delegatedPubkey",
+            "type": "publicKey"
+          },
+          {
+            "name": "padding",
+            "type": {
+              "array": [
+                "u8",
+                338
+              ]
+            }
+          }
+        ]
+      }
+    },
+    {
+      "name": "socializedLossAccount",
+      "type": {
+        "kind": "struct",
+        "fields": [
+          {
+            "name": "nonce",
+            "type": "u8"
+          },
+          {
+            "name": "overbankruptAmount",
+            "type": "u64"
+          }
+        ]
+      }
+    },
+    {
+      "name": "whitelistDepositAccount",
+      "type": {
+        "kind": "struct",
+        "fields": [
+          {
+            "name": "nonce",
+            "type": "u8"
+          },
+          {
+            "name": "userKey",
+            "type": "publicKey"
+          }
+        ]
+      }
+    },
+    {
+      "name": "whitelistInsuranceAccount",
+      "type": {
+        "kind": "struct",
+        "fields": [
+          {
+            "name": "nonce",
+            "type": "u8"
+          },
+          {
+            "name": "userKey",
+            "type": "publicKey"
+          }
+        ]
+      }
+    },
+    {
+      "name": "insuranceDepositAccount",
+      "type": {
+        "kind": "struct",
+        "fields": [
+          {
+            "name": "nonce",
+            "type": "u8"
+          },
+          {
+            "name": "amount",
+            "type": "u64"
+          }
+        ]
+      }
+    },
+    {
+      "name": "whitelistTradingFeesAccount",
+      "type": {
+        "kind": "struct",
+        "fields": [
+          {
+            "name": "nonce",
+            "type": "u8"
+          },
+          {
+            "name": "userKey",
+            "type": "publicKey"
+          }
+        ]
+      }
+    },
+    {
+      "name": "referrerAccount",
+      "type": {
+        "kind": "struct",
+        "fields": [
+          {
+            "name": "nonce",
+            "type": "u8"
+          },
+          {
+            "name": "hasAlias",
+            "type": "bool"
+          },
+          {
+            "name": "referrer",
+            "type": "publicKey"
+          },
+          {
+            "name": "pendingRewards",
+            "type": "u64"
+          },
+          {
+            "name": "claimedRewards",
+            "type": "u64"
+          }
+        ]
+      }
+    },
+    {
+      "name": "referralAccount",
+      "type": {
+        "kind": "struct",
+        "fields": [
+          {
+            "name": "nonce",
+            "type": "u8"
+          },
+          {
+            "name": "referrer",
+            "type": "publicKey"
+          },
+          {
+            "name": "user",
+            "type": "publicKey"
+          },
+          {
+            "name": "timestamp",
+            "type": "u64"
+          },
+          {
+            "name": "pendingRewards",
+            "type": "u64"
+          },
+          {
+            "name": "claimedRewards",
+            "type": "u64"
+          }
+        ]
+      }
+    },
+    {
+      "name": "referrerAlias",
+      "type": {
+        "kind": "struct",
+        "fields": [
+          {
+            "name": "nonce",
+            "type": "u8"
+          },
+          {
+            "name": "alias",
+            "type": {
+              "array": [
+                "u8",
+                15
+              ]
+            }
+          },
+          {
+            "name": "referrer",
+            "type": "publicKey"
+          }
+        ]
+      }
     }
-  ];
-  types: [
-    {
-      name: "ProductGreeks";
-      type: {
-        kind: "struct";
-        fields: [
-          {
-            name: "delta";
-            type: "u64";
-          },
-          {
-            name: "vega";
-            type: {
-              defined: "AnchorDecimal";
-            };
-          },
-          {
-            name: "volatility";
-            type: {
-              defined: "AnchorDecimal";
-            };
-          }
-        ];
-      };
-    },
-    {
-      name: "AnchorDecimal";
-      type: {
-        kind: "struct";
-        fields: [
-          {
-            name: "flags";
-            type: "u32";
-          },
-          {
-            name: "hi";
-            type: "u32";
-          },
-          {
-            name: "lo";
-            type: "u32";
-          },
-          {
-            name: "mid";
-            type: "u32";
-          }
-        ];
-      };
-    },
-    {
-      name: "HaltStateV2";
-      type: {
-        kind: "struct";
-        fields: [
-          {
-            name: "halted";
-            type: "bool";
-          },
-          {
-            name: "timestamp";
-            type: "u64";
-          },
-          {
-            name: "spotPrices";
-            type: {
-              array: ["u64", 5];
-            };
-          },
-          {
-            name: "spotPricesPadding";
-            type: {
-              array: ["u64", 20];
-            };
-          },
-          {
-            name: "marketCleaned";
-            type: {
-              array: ["bool", 5];
-            };
-          },
-          {
-            name: "marketCleanedPadding";
-            type: {
-              array: ["bool", 20];
-            };
-          }
-        ];
-      };
-    },
-    {
-      name: "HaltState";
-      type: {
-        kind: "struct";
-        fields: [
-          {
-            name: "halted";
-            type: "bool";
-          },
-          {
-            name: "spotPrice";
-            type: "u64";
-          },
-          {
-            name: "timestamp";
-            type: "u64";
-          },
-          {
-            name: "markPricesSet";
-            type: {
-              array: ["bool", 2];
-            };
-          },
-          {
-            name: "markPricesSetPadding";
-            type: {
-              array: ["bool", 3];
-            };
-          },
-          {
-            name: "perpMarkPriceSet";
-            type: "bool";
-          },
-          {
-            name: "marketNodesCleaned";
-            type: {
-              array: ["bool", 2];
-            };
-          },
-          {
-            name: "marketNodesCleanedPadding";
-            type: {
-              array: ["bool", 4];
-            };
-          },
-          {
-            name: "marketCleaned";
-            type: {
-              array: ["bool", 46];
-            };
-          },
-          {
-            name: "marketCleanedPadding";
-            type: {
-              array: ["bool", 91];
-            };
-          },
-          {
-            name: "perpMarketCleaned";
-            type: "bool";
-          }
-        ];
-      };
-    },
-    {
-      name: "PricingParameters";
-      type: {
-        kind: "struct";
-        fields: [
-          {
-            name: "optionTradeNormalizer";
-            type: {
-              defined: "AnchorDecimal";
-            };
-          },
-          {
-            name: "futureTradeNormalizer";
-            type: {
-              defined: "AnchorDecimal";
-            };
-          },
-          {
-            name: "maxVolatilityRetreat";
-            type: {
-              defined: "AnchorDecimal";
-            };
-          },
-          {
-            name: "maxInterestRetreat";
-            type: {
-              defined: "AnchorDecimal";
-            };
-          },
-          {
-            name: "maxDelta";
-            type: "u64";
-          },
-          {
-            name: "minDelta";
-            type: "u64";
-          },
-          {
-            name: "minVolatility";
-            type: "u64";
-          },
-          {
-            name: "maxVolatility";
-            type: "u64";
-          },
-          {
-            name: "minInterestRate";
-            type: "i64";
-          },
-          {
-            name: "maxInterestRate";
-            type: "i64";
-          }
-        ];
-      };
-    },
-    {
-      name: "MarginParameters";
-      type: {
-        kind: "struct";
-        fields: [
-          {
-            name: "futureMarginInitial";
-            type: "u64";
-          },
-          {
-            name: "futureMarginMaintenance";
-            type: "u64";
-          }
-        ];
-      };
-    },
-    {
-      name: "PerpParameters";
-      type: {
-        kind: "struct";
-        fields: [
-          {
-            name: "minFundingRatePercent";
-            type: "i64";
-          },
-          {
-            name: "maxFundingRatePercent";
-            type: "i64";
-          },
-          {
-            name: "impactCashDelta";
-            type: "u64";
-          }
-        ];
-      };
-    },
-    {
-      name: "ExpirySeries";
-      type: {
-        kind: "struct";
-        fields: [
-          {
-            name: "activeTs";
-            type: "u64";
-          },
-          {
-            name: "expiryTs";
-            type: "u64";
-          },
-          {
-            name: "dirty";
-            type: "bool";
-          },
-          {
-            name: "padding";
-            type: {
-              array: ["u8", 15];
-            };
-          }
-        ];
-      };
-    },
-    {
-      name: "Strike";
-      type: {
-        kind: "struct";
-        fields: [
-          {
-            name: "isSet";
-            type: "bool";
-          },
-          {
-            name: "value";
-            type: "u64";
-          }
-        ];
-      };
-    },
-    {
-      name: "Product";
-      type: {
-        kind: "struct";
-        fields: [
-          {
-            name: "market";
-            type: "publicKey";
-          },
-          {
-            name: "strike";
-            type: {
-              defined: "Strike";
-            };
-          },
-          {
-            name: "dirty";
-            type: "bool";
-          },
-          {
-            name: "kind";
-            type: {
-              defined: "Kind";
-            };
-          }
-        ];
-      };
-    },
-    {
-      name: "Position";
-      type: {
-        kind: "struct";
-        fields: [
-          {
-            name: "size";
-            type: "i64";
-          },
-          {
-            name: "costOfTrades";
-            type: "u64";
-          }
-        ];
-      };
-    },
-    {
-      name: "OrderState";
-      type: {
-        kind: "struct";
-        fields: [
-          {
-            name: "closingOrders";
-            type: "u64";
-          },
-          {
-            name: "openingOrders";
-            type: {
-              array: ["u64", 2];
-            };
-          }
-        ];
-      };
-    },
-    {
-      name: "ProductLedger";
-      type: {
-        kind: "struct";
-        fields: [
-          {
-            name: "position";
-            type: {
-              defined: "Position";
-            };
-          },
-          {
-            name: "orderState";
-            type: {
-              defined: "OrderState";
-            };
-          }
-        ];
-      };
-    },
-    {
-      name: "HaltZetaGroupArgs";
-      type: {
-        kind: "struct";
-        fields: [
-          {
-            name: "spotPrice";
-            type: "u64";
-          },
-          {
-            name: "timestamp";
-            type: "u64";
-          }
-        ];
-      };
-    },
-    {
-      name: "HaltStateArgs";
-      type: {
-        kind: "struct";
-        fields: [
-          {
-            name: "spotPrices";
-            type: {
-              array: ["u64", 5];
-            };
-          },
-          {
-            name: "timestamp";
-            type: "u64";
-          }
-        ];
-      };
-    },
-    {
-      name: "GlobalHaltArgs";
-      type: {
-        kind: "struct";
-        fields: [
-          {
-            name: "spotPrices";
-            type: {
-              array: ["u64", 5];
-            };
-          },
-          {
-            name: "timestamp";
-            type: "u64";
-          }
-        ];
-      };
-    },
-    {
-      name: "UpdateVolatilityArgs";
-      type: {
-        kind: "struct";
-        fields: [
-          {
-            name: "expiryIndex";
-            type: "u8";
-          },
-          {
-            name: "volatility";
-            type: {
-              array: ["u64", 5];
-            };
-          }
-        ];
-      };
-    },
-    {
-      name: "UpdateInterestRateArgs";
-      type: {
-        kind: "struct";
-        fields: [
-          {
-            name: "expiryIndex";
-            type: "u8";
-          },
-          {
-            name: "interestRate";
-            type: "i64";
-          }
-        ];
-      };
-    },
-    {
-      name: "SetReferralsRewardsArgs";
-      type: {
-        kind: "struct";
-        fields: [
-          {
-            name: "referralsAccountKey";
-            type: "publicKey";
-          },
-          {
-            name: "pendingRewards";
-            type: "u64";
-          },
-          {
-            name: "overwrite";
-            type: "bool";
-          }
-        ];
-      };
-    },
-    {
-      name: "ExpireSeriesOverrideArgs";
-      type: {
-        kind: "struct";
-        fields: [
-          {
-            name: "settlementNonce";
-            type: "u8";
-          },
-          {
-            name: "settlementPrice";
-            type: "u64";
-          }
-        ];
-      };
-    },
-    {
-      name: "InitializeMarketArgs";
-      type: {
-        kind: "struct";
-        fields: [
-          {
-            name: "index";
-            type: "u8";
-          },
-          {
-            name: "marketNonce";
-            type: "u8";
-          },
-          {
-            name: "baseMintNonce";
-            type: "u8";
-          },
-          {
-            name: "quoteMintNonce";
-            type: "u8";
-          },
-          {
-            name: "zetaBaseVaultNonce";
-            type: "u8";
-          },
-          {
-            name: "zetaQuoteVaultNonce";
-            type: "u8";
-          },
-          {
-            name: "dexBaseVaultNonce";
-            type: "u8";
-          },
-          {
-            name: "dexQuoteVaultNonce";
-            type: "u8";
-          },
-          {
-            name: "vaultSignerNonce";
-            type: "u64";
-          }
-        ];
-      };
-    },
-    {
-      name: "InitializeStateArgs";
-      type: {
-        kind: "struct";
-        fields: [
-          {
-            name: "stateNonce";
-            type: "u8";
-          },
-          {
-            name: "serumNonce";
-            type: "u8";
-          },
-          {
-            name: "mintAuthNonce";
-            type: "u8";
-          },
-          {
-            name: "strikeInitializationThresholdSeconds";
-            type: "u32";
-          },
-          {
-            name: "pricingFrequencySeconds";
-            type: "u32";
-          },
-          {
-            name: "liquidatorLiquidationPercentage";
-            type: "u32";
-          },
-          {
-            name: "insuranceVaultLiquidationPercentage";
-            type: "u32";
-          },
-          {
-            name: "nativeD1TradeFeePercentage";
-            type: "u64";
-          },
-          {
-            name: "nativeD1UnderlyingFeePercentage";
-            type: "u64";
-          },
-          {
-            name: "nativeOptionTradeFeePercentage";
-            type: "u64";
-          },
-          {
-            name: "nativeOptionUnderlyingFeePercentage";
-            type: "u64";
-          },
-          {
-            name: "nativeWhitelistUnderlyingFeePercentage";
-            type: "u64";
-          },
-          {
-            name: "nativeDepositLimit";
-            type: "u64";
-          },
-          {
-            name: "expirationThresholdSeconds";
-            type: "u32";
-          },
-          {
-            name: "positionMovementFeeBps";
-            type: "u8";
-          },
-          {
-            name: "marginConcessionPercentage";
-            type: "u8";
-          },
-          {
-            name: "maxPerpDeltaAgeSeconds";
-            type: "u16";
-          },
-          {
-            name: "nativeWithdrawLimit";
-            type: "u64";
-          },
-          {
-            name: "withdrawLimitEpochSeconds";
-            type: "u32";
-          },
-          {
-            name: "nativeOpenInterestLimit";
-            type: "u64";
-          }
-        ];
-      };
-    },
-    {
-      name: "InitializeMarketNodeArgs";
-      type: {
-        kind: "struct";
-        fields: [
-          {
-            name: "nonce";
-            type: "u8";
-          },
-          {
-            name: "index";
-            type: "u8";
-          }
-        ];
-      };
-    },
-    {
-      name: "OverrideExpiryArgs";
-      type: {
-        kind: "struct";
-        fields: [
-          {
-            name: "expiryIndex";
-            type: "u8";
-          },
-          {
-            name: "activeTs";
-            type: "u64";
-          },
-          {
-            name: "expiryTs";
-            type: "u64";
-          }
-        ];
-      };
-    },
-    {
-      name: "UpdateStateArgs";
-      type: {
-        kind: "struct";
-        fields: [
-          {
-            name: "strikeInitializationThresholdSeconds";
-            type: "u32";
-          },
-          {
-            name: "pricingFrequencySeconds";
-            type: "u32";
-          },
-          {
-            name: "liquidatorLiquidationPercentage";
-            type: "u32";
-          },
-          {
-            name: "insuranceVaultLiquidationPercentage";
-            type: "u32";
-          },
-          {
-            name: "nativeD1TradeFeePercentage";
-            type: "u64";
-          },
-          {
-            name: "nativeD1UnderlyingFeePercentage";
-            type: "u64";
-          },
-          {
-            name: "nativeOptionTradeFeePercentage";
-            type: "u64";
-          },
-          {
-            name: "nativeOptionUnderlyingFeePercentage";
-            type: "u64";
-          },
-          {
-            name: "nativeWhitelistUnderlyingFeePercentage";
-            type: "u64";
-          },
-          {
-            name: "nativeDepositLimit";
-            type: "u64";
-          },
-          {
-            name: "expirationThresholdSeconds";
-            type: "u32";
-          },
-          {
-            name: "positionMovementFeeBps";
-            type: "u8";
-          },
-          {
-            name: "marginConcessionPercentage";
-            type: "u8";
-          },
-          {
-            name: "maxPerpDeltaAgeSeconds";
-            type: "u16";
-          },
-          {
-            name: "nativeWithdrawLimit";
-            type: "u64";
-          },
-          {
-            name: "withdrawLimitEpochSeconds";
-            type: "u32";
-          },
-          {
-            name: "nativeOpenInterestLimit";
-            type: "u64";
-          }
-        ];
-      };
-    },
-    {
-      name: "UpdatePricingParametersArgs";
-      type: {
-        kind: "struct";
-        fields: [
-          {
-            name: "optionTradeNormalizer";
-            type: "u64";
-          },
-          {
-            name: "futureTradeNormalizer";
-            type: "u64";
-          },
-          {
-            name: "maxVolatilityRetreat";
-            type: "u64";
-          },
-          {
-            name: "maxInterestRetreat";
-            type: "u64";
-          },
-          {
-            name: "minDelta";
-            type: "u64";
-          },
-          {
-            name: "maxDelta";
-            type: "u64";
-          },
-          {
-            name: "minInterestRate";
-            type: "i64";
-          },
-          {
-            name: "maxInterestRate";
-            type: "i64";
-          },
-          {
-            name: "minVolatility";
-            type: "u64";
-          },
-          {
-            name: "maxVolatility";
-            type: "u64";
-          }
-        ];
-      };
-    },
-    {
-      name: "UpdateMarginParametersArgs";
-      type: {
-        kind: "struct";
-        fields: [
-          {
-            name: "futureMarginInitial";
-            type: "u64";
-          },
-          {
-            name: "futureMarginMaintenance";
-            type: "u64";
-          }
-        ];
-      };
-    },
-    {
-      name: "UpdatePerpParametersArgs";
-      type: {
-        kind: "struct";
-        fields: [
-          {
-            name: "minFundingRatePercent";
-            type: "i64";
-          },
-          {
-            name: "maxFundingRatePercent";
-            type: "i64";
-          },
-          {
-            name: "perpImpactCashDelta";
-            type: "u64";
-          }
-        ];
-      };
-    },
-    {
-      name: "InitializeZetaGroupArgs";
-      type: {
-        kind: "struct";
-        fields: [
-          {
-            name: "perpsOnly";
-            type: "bool";
-          },
-          {
-            name: "flexUnderlying";
-            type: "bool";
-          },
-          {
-            name: "assetOverride";
-            type: {
-              option: {
-                defined: "Asset";
-              };
-            };
-          },
-          {
-            name: "zetaGroupNonce";
-            type: "u8";
-          },
-          {
-            name: "underlyingNonce";
-            type: "u8";
-          },
-          {
-            name: "greeksNonce";
-            type: "u8";
-          },
-          {
-            name: "vaultNonce";
-            type: "u8";
-          },
-          {
-            name: "insuranceVaultNonce";
-            type: "u8";
-          },
-          {
-            name: "socializedLossAccountNonce";
-            type: "u8";
-          },
-          {
-            name: "perpSyncQueueNonce";
-            type: "u8";
-          },
-          {
-            name: "interestRate";
-            type: "i64";
-          },
-          {
-            name: "volatility";
-            type: {
-              array: ["u64", 5];
-            };
-          },
-          {
-            name: "optionTradeNormalizer";
-            type: "u64";
-          },
-          {
-            name: "futureTradeNormalizer";
-            type: "u64";
-          },
-          {
-            name: "maxVolatilityRetreat";
-            type: "u64";
-          },
-          {
-            name: "maxInterestRetreat";
-            type: "u64";
-          },
-          {
-            name: "maxDelta";
-            type: "u64";
-          },
-          {
-            name: "minDelta";
-            type: "u64";
-          },
-          {
-            name: "minInterestRate";
-            type: "i64";
-          },
-          {
-            name: "maxInterestRate";
-            type: "i64";
-          },
-          {
-            name: "minVolatility";
-            type: "u64";
-          },
-          {
-            name: "maxVolatility";
-            type: "u64";
-          },
-          {
-            name: "futureMarginInitial";
-            type: "u64";
-          },
-          {
-            name: "futureMarginMaintenance";
-            type: "u64";
-          },
-          {
-            name: "expiryIntervalSeconds";
-            type: "u32";
-          },
-          {
-            name: "newExpiryThresholdSeconds";
-            type: "u32";
-          },
-          {
-            name: "minFundingRatePercent";
-            type: "i64";
-          },
-          {
-            name: "maxFundingRatePercent";
-            type: "i64";
-          },
-          {
-            name: "perpImpactCashDelta";
-            type: "u64";
-          }
-        ];
-      };
-    },
-    {
-      name: "UpdateZetaGroupExpiryArgs";
-      type: {
-        kind: "struct";
-        fields: [
-          {
-            name: "expiryIntervalSeconds";
-            type: "u32";
-          },
-          {
-            name: "newExpiryThresholdSeconds";
-            type: "u32";
-          }
-        ];
-      };
-    },
-    {
-      name: "UpdateGreeksArgs";
-      type: {
-        kind: "struct";
-        fields: [
-          {
-            name: "index";
-            type: "u8";
-          },
-          {
-            name: "theo";
-            type: "u64";
-          },
-          {
-            name: "delta";
-            type: "u32";
-          },
-          {
-            name: "gamma";
-            type: "u32";
-          },
-          {
-            name: "volatility";
-            type: "u32";
-          }
-        ];
-      };
-    },
-    {
-      name: "PositionMovementArg";
-      type: {
-        kind: "struct";
-        fields: [
-          {
-            name: "index";
-            type: "u8";
-          },
-          {
-            name: "size";
-            type: "i64";
-          }
-        ];
-      };
-    },
-    {
-      name: "UpdateZetaPricingPubkeysArgs";
-      type: {
-        kind: "struct";
-        fields: [
-          {
-            name: "asset";
-            type: {
-              defined: "Asset";
-            };
-          },
-          {
-            name: "oracle";
-            type: "publicKey";
-          },
-          {
-            name: "oracleBackupFeed";
-            type: "publicKey";
-          },
-          {
-            name: "market";
-            type: "publicKey";
-          },
-          {
-            name: "perpSyncQueue";
-            type: "publicKey";
-          },
-          {
-            name: "zetaGroupKey";
-            type: "publicKey";
-          }
-        ];
-      };
-    },
-    {
-      name: "InitializeZetaPricingArgs";
-      type: {
-        kind: "struct";
-        fields: [
-          {
-            name: "minFundingRatePercent";
-            type: "i64";
-          },
-          {
-            name: "maxFundingRatePercent";
-            type: "i64";
-          },
-          {
-            name: "perpImpactCashDelta";
-            type: "u64";
-          },
-          {
-            name: "marginInitial";
-            type: "u64";
-          },
-          {
-            name: "marginMaintenance";
-            type: "u64";
-          }
-        ];
-      };
-    },
-    {
-      name: "ExpirySeriesStatus";
-      type: {
-        kind: "enum";
-        variants: [
-          {
-            name: "Uninitialized";
-          },
-          {
-            name: "Initialized";
-          },
-          {
-            name: "Live";
-          },
-          {
-            name: "Expired";
-          },
-          {
-            name: "ExpiredDirty";
-          }
-        ];
-      };
-    },
-    {
-      name: "Kind";
-      type: {
-        kind: "enum";
-        variants: [
-          {
-            name: "Uninitialized";
-          },
-          {
-            name: "Call";
-          },
-          {
-            name: "Put";
-          },
-          {
-            name: "Future";
-          },
-          {
-            name: "Perp";
-          }
-        ];
-      };
-    },
-    {
-      name: "OrderType";
-      type: {
-        kind: "enum";
-        variants: [
-          {
-            name: "Limit";
-          },
-          {
-            name: "PostOnly";
-          },
-          {
-            name: "FillOrKill";
-          },
-          {
-            name: "ImmediateOrCancel";
-          },
-          {
-            name: "PostOnlySlide";
-          }
-        ];
-      };
-    },
-    {
-      name: "Side";
-      type: {
-        kind: "enum";
-        variants: [
-          {
-            name: "Uninitialized";
-          },
-          {
-            name: "Bid";
-          },
-          {
-            name: "Ask";
-          }
-        ];
-      };
-    },
-    {
-      name: "Asset";
-      type: {
-        kind: "enum";
-        variants: [
-          {
-            name: "SOL";
-          },
-          {
-            name: "BTC";
-          },
-          {
-            name: "ETH";
-          },
-          {
-            name: "APT";
-          },
-          {
-            name: "ARB";
-          },
-          {
-            name: "UNDEFINED";
-          }
-        ];
-      };
-    },
-    {
-      name: "MovementType";
-      type: {
-        kind: "enum";
-        variants: [
-          {
-            name: "Undefined";
-          },
-          {
-            name: "Lock";
-          },
-          {
-            name: "Unlock";
-          }
-        ];
-      };
-    },
-    {
-      name: "TreasuryMovementType";
-      type: {
-        kind: "enum";
-        variants: [
-          {
-            name: "Undefined";
-          },
-          {
-            name: "ToTreasuryFromInsurance";
-          },
-          {
-            name: "ToInsuranceFromTreasury";
-          },
-          {
-            name: "ToTreasuryFromReferralsRewards";
-          },
-          {
-            name: "ToReferralsRewardsFromTreasury";
-          }
-        ];
-      };
-    },
-    {
-      name: "OrderCompleteType";
-      type: {
-        kind: "enum";
-        variants: [
-          {
-            name: "Cancel";
-          },
-          {
-            name: "Fill";
-          },
-          {
-            name: "Booted";
-          }
-        ];
-      };
-    },
-    {
-      name: "MarginRequirement";
-      type: {
-        kind: "enum";
-        variants: [
-          {
-            name: "Initial";
-          },
-          {
-            name: "Maintenance";
-          },
-          {
-            name: "MaintenanceIncludingOrders";
-          },
-          {
-            name: "MarketMakerConcession";
-          }
-        ];
-      };
-    },
-    {
-      name: "MarginAccountType";
-      type: {
-        kind: "enum";
-        variants: [
-          {
-            name: "Normal";
-          },
-          {
-            name: "MarketMaker";
-          }
-        ];
-      };
-    },
-    {
-      name: "PlaceOrderType";
-      type: {
-        kind: "enum";
-        variants: [
-          {
-            name: "PlaceOrder";
-          },
-          {
-            name: "PlacePerpOrder";
-          }
-        ];
-      };
-    },
-    {
-      name: "ValidationType";
-      type: {
-        kind: "enum";
-        variants: [
-          {
-            name: "Place";
-          },
-          {
-            name: "Cancel";
-          },
-          {
-            name: "OpenOrders";
-          }
-        ];
-      };
+  ],
+  "types": [
+    {
+      "name": "ProductGreeks",
+      "type": {
+        "kind": "struct",
+        "fields": [
+          {
+            "name": "delta",
+            "type": "u64"
+          },
+          {
+            "name": "vega",
+            "type": {
+              "defined": "AnchorDecimal"
+            }
+          },
+          {
+            "name": "volatility",
+            "type": {
+              "defined": "AnchorDecimal"
+            }
+          }
+        ]
+      }
+    },
+    {
+      "name": "AnchorDecimal",
+      "type": {
+        "kind": "struct",
+        "fields": [
+          {
+            "name": "flags",
+            "type": "u32"
+          },
+          {
+            "name": "hi",
+            "type": "u32"
+          },
+          {
+            "name": "lo",
+            "type": "u32"
+          },
+          {
+            "name": "mid",
+            "type": "u32"
+          }
+        ]
+      }
+    },
+    {
+      "name": "HaltStateV2",
+      "type": {
+        "kind": "struct",
+        "fields": [
+          {
+            "name": "halted",
+            "type": "bool"
+          },
+          {
+            "name": "timestamp",
+            "type": "u64"
+          },
+          {
+            "name": "spotPrices",
+            "type": {
+              "array": [
+                "u64",
+                5
+              ]
+            }
+          },
+          {
+            "name": "spotPricesPadding",
+            "type": {
+              "array": [
+                "u64",
+                20
+              ]
+            }
+          },
+          {
+            "name": "marketCleaned",
+            "type": {
+              "array": [
+                "bool",
+                5
+              ]
+            }
+          },
+          {
+            "name": "marketCleanedPadding",
+            "type": {
+              "array": [
+                "bool",
+                20
+              ]
+            }
+          }
+        ]
+      }
+    },
+    {
+      "name": "HaltState",
+      "type": {
+        "kind": "struct",
+        "fields": [
+          {
+            "name": "halted",
+            "type": "bool"
+          },
+          {
+            "name": "spotPrice",
+            "type": "u64"
+          },
+          {
+            "name": "timestamp",
+            "type": "u64"
+          },
+          {
+            "name": "markPricesSet",
+            "type": {
+              "array": [
+                "bool",
+                2
+              ]
+            }
+          },
+          {
+            "name": "markPricesSetPadding",
+            "type": {
+              "array": [
+                "bool",
+                3
+              ]
+            }
+          },
+          {
+            "name": "perpMarkPriceSet",
+            "type": "bool"
+          },
+          {
+            "name": "marketNodesCleaned",
+            "type": {
+              "array": [
+                "bool",
+                2
+              ]
+            }
+          },
+          {
+            "name": "marketNodesCleanedPadding",
+            "type": {
+              "array": [
+                "bool",
+                4
+              ]
+            }
+          },
+          {
+            "name": "marketCleaned",
+            "type": {
+              "array": [
+                "bool",
+                46
+              ]
+            }
+          },
+          {
+            "name": "marketCleanedPadding",
+            "type": {
+              "array": [
+                "bool",
+                91
+              ]
+            }
+          },
+          {
+            "name": "perpMarketCleaned",
+            "type": "bool"
+          }
+        ]
+      }
+    },
+    {
+      "name": "PricingParameters",
+      "type": {
+        "kind": "struct",
+        "fields": [
+          {
+            "name": "optionTradeNormalizer",
+            "type": {
+              "defined": "AnchorDecimal"
+            }
+          },
+          {
+            "name": "futureTradeNormalizer",
+            "type": {
+              "defined": "AnchorDecimal"
+            }
+          },
+          {
+            "name": "maxVolatilityRetreat",
+            "type": {
+              "defined": "AnchorDecimal"
+            }
+          },
+          {
+            "name": "maxInterestRetreat",
+            "type": {
+              "defined": "AnchorDecimal"
+            }
+          },
+          {
+            "name": "maxDelta",
+            "type": "u64"
+          },
+          {
+            "name": "minDelta",
+            "type": "u64"
+          },
+          {
+            "name": "minVolatility",
+            "type": "u64"
+          },
+          {
+            "name": "maxVolatility",
+            "type": "u64"
+          },
+          {
+            "name": "minInterestRate",
+            "type": "i64"
+          },
+          {
+            "name": "maxInterestRate",
+            "type": "i64"
+          }
+        ]
+      }
+    },
+    {
+      "name": "MarginParameters",
+      "type": {
+        "kind": "struct",
+        "fields": [
+          {
+            "name": "futureMarginInitial",
+            "type": "u64"
+          },
+          {
+            "name": "futureMarginMaintenance",
+            "type": "u64"
+          }
+        ]
+      }
+    },
+    {
+      "name": "PerpParameters",
+      "type": {
+        "kind": "struct",
+        "fields": [
+          {
+            "name": "minFundingRatePercent",
+            "type": "i64"
+          },
+          {
+            "name": "maxFundingRatePercent",
+            "type": "i64"
+          },
+          {
+            "name": "impactCashDelta",
+            "type": "u64"
+          }
+        ]
+      }
+    },
+    {
+      "name": "ExpirySeries",
+      "type": {
+        "kind": "struct",
+        "fields": [
+          {
+            "name": "activeTs",
+            "type": "u64"
+          },
+          {
+            "name": "expiryTs",
+            "type": "u64"
+          },
+          {
+            "name": "dirty",
+            "type": "bool"
+          },
+          {
+            "name": "padding",
+            "type": {
+              "array": [
+                "u8",
+                15
+              ]
+            }
+          }
+        ]
+      }
+    },
+    {
+      "name": "Strike",
+      "type": {
+        "kind": "struct",
+        "fields": [
+          {
+            "name": "isSet",
+            "type": "bool"
+          },
+          {
+            "name": "value",
+            "type": "u64"
+          }
+        ]
+      }
+    },
+    {
+      "name": "Product",
+      "type": {
+        "kind": "struct",
+        "fields": [
+          {
+            "name": "market",
+            "type": "publicKey"
+          },
+          {
+            "name": "strike",
+            "type": {
+              "defined": "Strike"
+            }
+          },
+          {
+            "name": "dirty",
+            "type": "bool"
+          },
+          {
+            "name": "kind",
+            "type": {
+              "defined": "Kind"
+            }
+          }
+        ]
+      }
+    },
+    {
+      "name": "Position",
+      "type": {
+        "kind": "struct",
+        "fields": [
+          {
+            "name": "size",
+            "type": "i64"
+          },
+          {
+            "name": "costOfTrades",
+            "type": "u64"
+          }
+        ]
+      }
+    },
+    {
+      "name": "OrderState",
+      "type": {
+        "kind": "struct",
+        "fields": [
+          {
+            "name": "closingOrders",
+            "type": "u64"
+          },
+          {
+            "name": "openingOrders",
+            "type": {
+              "array": [
+                "u64",
+                2
+              ]
+            }
+          }
+        ]
+      }
+    },
+    {
+      "name": "ProductLedger",
+      "type": {
+        "kind": "struct",
+        "fields": [
+          {
+            "name": "position",
+            "type": {
+              "defined": "Position"
+            }
+          },
+          {
+            "name": "orderState",
+            "type": {
+              "defined": "OrderState"
+            }
+          }
+        ]
+      }
+    },
+    {
+      "name": "HaltZetaGroupArgs",
+      "type": {
+        "kind": "struct",
+        "fields": [
+          {
+            "name": "spotPrice",
+            "type": "u64"
+          },
+          {
+            "name": "timestamp",
+            "type": "u64"
+          }
+        ]
+      }
+    },
+    {
+      "name": "HaltStateArgs",
+      "type": {
+        "kind": "struct",
+        "fields": [
+          {
+            "name": "spotPrices",
+            "type": {
+              "array": [
+                "u64",
+                5
+              ]
+            }
+          },
+          {
+            "name": "timestamp",
+            "type": "u64"
+          }
+        ]
+      }
+    },
+    {
+      "name": "GlobalHaltArgs",
+      "type": {
+        "kind": "struct",
+        "fields": [
+          {
+            "name": "spotPrices",
+            "type": {
+              "array": [
+                "u64",
+                5
+              ]
+            }
+          },
+          {
+            "name": "timestamp",
+            "type": "u64"
+          }
+        ]
+      }
+    },
+    {
+      "name": "UpdateVolatilityArgs",
+      "type": {
+        "kind": "struct",
+        "fields": [
+          {
+            "name": "expiryIndex",
+            "type": "u8"
+          },
+          {
+            "name": "volatility",
+            "type": {
+              "array": [
+                "u64",
+                5
+              ]
+            }
+          }
+        ]
+      }
+    },
+    {
+      "name": "UpdateInterestRateArgs",
+      "type": {
+        "kind": "struct",
+        "fields": [
+          {
+            "name": "expiryIndex",
+            "type": "u8"
+          },
+          {
+            "name": "interestRate",
+            "type": "i64"
+          }
+        ]
+      }
+    },
+    {
+      "name": "SetReferralsRewardsArgs",
+      "type": {
+        "kind": "struct",
+        "fields": [
+          {
+            "name": "referralsAccountKey",
+            "type": "publicKey"
+          },
+          {
+            "name": "pendingRewards",
+            "type": "u64"
+          },
+          {
+            "name": "overwrite",
+            "type": "bool"
+          }
+        ]
+      }
+    },
+    {
+      "name": "ExpireSeriesOverrideArgs",
+      "type": {
+        "kind": "struct",
+        "fields": [
+          {
+            "name": "settlementNonce",
+            "type": "u8"
+          },
+          {
+            "name": "settlementPrice",
+            "type": "u64"
+          }
+        ]
+      }
+    },
+    {
+      "name": "InitializeMarketArgs",
+      "type": {
+        "kind": "struct",
+        "fields": [
+          {
+            "name": "index",
+            "type": "u8"
+          },
+          {
+            "name": "marketNonce",
+            "type": "u8"
+          },
+          {
+            "name": "baseMintNonce",
+            "type": "u8"
+          },
+          {
+            "name": "quoteMintNonce",
+            "type": "u8"
+          },
+          {
+            "name": "zetaBaseVaultNonce",
+            "type": "u8"
+          },
+          {
+            "name": "zetaQuoteVaultNonce",
+            "type": "u8"
+          },
+          {
+            "name": "dexBaseVaultNonce",
+            "type": "u8"
+          },
+          {
+            "name": "dexQuoteVaultNonce",
+            "type": "u8"
+          },
+          {
+            "name": "vaultSignerNonce",
+            "type": "u64"
+          }
+        ]
+      }
+    },
+    {
+      "name": "InitializeStateArgs",
+      "type": {
+        "kind": "struct",
+        "fields": [
+          {
+            "name": "stateNonce",
+            "type": "u8"
+          },
+          {
+            "name": "serumNonce",
+            "type": "u8"
+          },
+          {
+            "name": "mintAuthNonce",
+            "type": "u8"
+          },
+          {
+            "name": "strikeInitializationThresholdSeconds",
+            "type": "u32"
+          },
+          {
+            "name": "pricingFrequencySeconds",
+            "type": "u32"
+          },
+          {
+            "name": "liquidatorLiquidationPercentage",
+            "type": "u32"
+          },
+          {
+            "name": "insuranceVaultLiquidationPercentage",
+            "type": "u32"
+          },
+          {
+            "name": "nativeD1TradeFeePercentage",
+            "type": "u64"
+          },
+          {
+            "name": "nativeD1UnderlyingFeePercentage",
+            "type": "u64"
+          },
+          {
+            "name": "nativeOptionTradeFeePercentage",
+            "type": "u64"
+          },
+          {
+            "name": "nativeOptionUnderlyingFeePercentage",
+            "type": "u64"
+          },
+          {
+            "name": "nativeWhitelistUnderlyingFeePercentage",
+            "type": "u64"
+          },
+          {
+            "name": "nativeDepositLimit",
+            "type": "u64"
+          },
+          {
+            "name": "expirationThresholdSeconds",
+            "type": "u32"
+          },
+          {
+            "name": "positionMovementFeeBps",
+            "type": "u8"
+          },
+          {
+            "name": "marginConcessionPercentage",
+            "type": "u8"
+          },
+          {
+            "name": "maxPerpDeltaAgeSeconds",
+            "type": "u16"
+          },
+          {
+            "name": "nativeWithdrawLimit",
+            "type": "u64"
+          },
+          {
+            "name": "withdrawLimitEpochSeconds",
+            "type": "u32"
+          },
+          {
+            "name": "nativeOpenInterestLimit",
+            "type": "u64"
+          }
+        ]
+      }
+    },
+    {
+      "name": "InitializeMarketNodeArgs",
+      "type": {
+        "kind": "struct",
+        "fields": [
+          {
+            "name": "nonce",
+            "type": "u8"
+          },
+          {
+            "name": "index",
+            "type": "u8"
+          }
+        ]
+      }
+    },
+    {
+      "name": "OverrideExpiryArgs",
+      "type": {
+        "kind": "struct",
+        "fields": [
+          {
+            "name": "expiryIndex",
+            "type": "u8"
+          },
+          {
+            "name": "activeTs",
+            "type": "u64"
+          },
+          {
+            "name": "expiryTs",
+            "type": "u64"
+          }
+        ]
+      }
+    },
+    {
+      "name": "UpdateStateArgs",
+      "type": {
+        "kind": "struct",
+        "fields": [
+          {
+            "name": "strikeInitializationThresholdSeconds",
+            "type": "u32"
+          },
+          {
+            "name": "pricingFrequencySeconds",
+            "type": "u32"
+          },
+          {
+            "name": "liquidatorLiquidationPercentage",
+            "type": "u32"
+          },
+          {
+            "name": "insuranceVaultLiquidationPercentage",
+            "type": "u32"
+          },
+          {
+            "name": "nativeD1TradeFeePercentage",
+            "type": "u64"
+          },
+          {
+            "name": "nativeD1UnderlyingFeePercentage",
+            "type": "u64"
+          },
+          {
+            "name": "nativeOptionTradeFeePercentage",
+            "type": "u64"
+          },
+          {
+            "name": "nativeOptionUnderlyingFeePercentage",
+            "type": "u64"
+          },
+          {
+            "name": "nativeWhitelistUnderlyingFeePercentage",
+            "type": "u64"
+          },
+          {
+            "name": "nativeDepositLimit",
+            "type": "u64"
+          },
+          {
+            "name": "expirationThresholdSeconds",
+            "type": "u32"
+          },
+          {
+            "name": "positionMovementFeeBps",
+            "type": "u8"
+          },
+          {
+            "name": "marginConcessionPercentage",
+            "type": "u8"
+          },
+          {
+            "name": "maxPerpDeltaAgeSeconds",
+            "type": "u16"
+          },
+          {
+            "name": "nativeWithdrawLimit",
+            "type": "u64"
+          },
+          {
+            "name": "withdrawLimitEpochSeconds",
+            "type": "u32"
+          },
+          {
+            "name": "nativeOpenInterestLimit",
+            "type": "u64"
+          }
+        ]
+      }
+    },
+    {
+      "name": "UpdatePricingParametersArgs",
+      "type": {
+        "kind": "struct",
+        "fields": [
+          {
+            "name": "optionTradeNormalizer",
+            "type": "u64"
+          },
+          {
+            "name": "futureTradeNormalizer",
+            "type": "u64"
+          },
+          {
+            "name": "maxVolatilityRetreat",
+            "type": "u64"
+          },
+          {
+            "name": "maxInterestRetreat",
+            "type": "u64"
+          },
+          {
+            "name": "minDelta",
+            "type": "u64"
+          },
+          {
+            "name": "maxDelta",
+            "type": "u64"
+          },
+          {
+            "name": "minInterestRate",
+            "type": "i64"
+          },
+          {
+            "name": "maxInterestRate",
+            "type": "i64"
+          },
+          {
+            "name": "minVolatility",
+            "type": "u64"
+          },
+          {
+            "name": "maxVolatility",
+            "type": "u64"
+          }
+        ]
+      }
+    },
+    {
+      "name": "UpdateMarginParametersArgs",
+      "type": {
+        "kind": "struct",
+        "fields": [
+          {
+            "name": "futureMarginInitial",
+            "type": "u64"
+          },
+          {
+            "name": "futureMarginMaintenance",
+            "type": "u64"
+          }
+        ]
+      }
+    },
+    {
+      "name": "UpdatePerpParametersArgs",
+      "type": {
+        "kind": "struct",
+        "fields": [
+          {
+            "name": "minFundingRatePercent",
+            "type": "i64"
+          },
+          {
+            "name": "maxFundingRatePercent",
+            "type": "i64"
+          },
+          {
+            "name": "perpImpactCashDelta",
+            "type": "u64"
+          }
+        ]
+      }
+    },
+    {
+      "name": "InitializeZetaGroupArgs",
+      "type": {
+        "kind": "struct",
+        "fields": [
+          {
+            "name": "perpsOnly",
+            "type": "bool"
+          },
+          {
+            "name": "flexUnderlying",
+            "type": "bool"
+          },
+          {
+            "name": "assetOverride",
+            "type": {
+              "option": {
+                "defined": "Asset"
+              }
+            }
+          },
+          {
+            "name": "zetaGroupNonce",
+            "type": "u8"
+          },
+          {
+            "name": "underlyingNonce",
+            "type": "u8"
+          },
+          {
+            "name": "greeksNonce",
+            "type": "u8"
+          },
+          {
+            "name": "vaultNonce",
+            "type": "u8"
+          },
+          {
+            "name": "insuranceVaultNonce",
+            "type": "u8"
+          },
+          {
+            "name": "socializedLossAccountNonce",
+            "type": "u8"
+          },
+          {
+            "name": "perpSyncQueueNonce",
+            "type": "u8"
+          },
+          {
+            "name": "interestRate",
+            "type": "i64"
+          },
+          {
+            "name": "volatility",
+            "type": {
+              "array": [
+                "u64",
+                5
+              ]
+            }
+          },
+          {
+            "name": "optionTradeNormalizer",
+            "type": "u64"
+          },
+          {
+            "name": "futureTradeNormalizer",
+            "type": "u64"
+          },
+          {
+            "name": "maxVolatilityRetreat",
+            "type": "u64"
+          },
+          {
+            "name": "maxInterestRetreat",
+            "type": "u64"
+          },
+          {
+            "name": "maxDelta",
+            "type": "u64"
+          },
+          {
+            "name": "minDelta",
+            "type": "u64"
+          },
+          {
+            "name": "minInterestRate",
+            "type": "i64"
+          },
+          {
+            "name": "maxInterestRate",
+            "type": "i64"
+          },
+          {
+            "name": "minVolatility",
+            "type": "u64"
+          },
+          {
+            "name": "maxVolatility",
+            "type": "u64"
+          },
+          {
+            "name": "futureMarginInitial",
+            "type": "u64"
+          },
+          {
+            "name": "futureMarginMaintenance",
+            "type": "u64"
+          },
+          {
+            "name": "expiryIntervalSeconds",
+            "type": "u32"
+          },
+          {
+            "name": "newExpiryThresholdSeconds",
+            "type": "u32"
+          },
+          {
+            "name": "minFundingRatePercent",
+            "type": "i64"
+          },
+          {
+            "name": "maxFundingRatePercent",
+            "type": "i64"
+          },
+          {
+            "name": "perpImpactCashDelta",
+            "type": "u64"
+          }
+        ]
+      }
+    },
+    {
+      "name": "UpdateZetaGroupExpiryArgs",
+      "type": {
+        "kind": "struct",
+        "fields": [
+          {
+            "name": "expiryIntervalSeconds",
+            "type": "u32"
+          },
+          {
+            "name": "newExpiryThresholdSeconds",
+            "type": "u32"
+          }
+        ]
+      }
+    },
+    {
+      "name": "UpdateGreeksArgs",
+      "type": {
+        "kind": "struct",
+        "fields": [
+          {
+            "name": "index",
+            "type": "u8"
+          },
+          {
+            "name": "theo",
+            "type": "u64"
+          },
+          {
+            "name": "delta",
+            "type": "u32"
+          },
+          {
+            "name": "gamma",
+            "type": "u32"
+          },
+          {
+            "name": "volatility",
+            "type": "u32"
+          }
+        ]
+      }
+    },
+    {
+      "name": "PositionMovementArg",
+      "type": {
+        "kind": "struct",
+        "fields": [
+          {
+            "name": "index",
+            "type": "u8"
+          },
+          {
+            "name": "size",
+            "type": "i64"
+          }
+        ]
+      }
+    },
+    {
+      "name": "UpdateZetaPricingPubkeysArgs",
+      "type": {
+        "kind": "struct",
+        "fields": [
+          {
+            "name": "asset",
+            "type": {
+              "defined": "Asset"
+            }
+          },
+          {
+            "name": "oracle",
+            "type": "publicKey"
+          },
+          {
+            "name": "oracleBackupFeed",
+            "type": "publicKey"
+          },
+          {
+            "name": "market",
+            "type": "publicKey"
+          },
+          {
+            "name": "perpSyncQueue",
+            "type": "publicKey"
+          },
+          {
+            "name": "zetaGroupKey",
+            "type": "publicKey"
+          }
+        ]
+      }
+    },
+    {
+      "name": "InitializeZetaPricingArgs",
+      "type": {
+        "kind": "struct",
+        "fields": [
+          {
+            "name": "minFundingRatePercent",
+            "type": "i64"
+          },
+          {
+            "name": "maxFundingRatePercent",
+            "type": "i64"
+          },
+          {
+            "name": "perpImpactCashDelta",
+            "type": "u64"
+          },
+          {
+            "name": "marginInitial",
+            "type": "u64"
+          },
+          {
+            "name": "marginMaintenance",
+            "type": "u64"
+          }
+        ]
+      }
+    },
+    {
+      "name": "ExpirySeriesStatus",
+      "type": {
+        "kind": "enum",
+        "variants": [
+          {
+            "name": "Uninitialized"
+          },
+          {
+            "name": "Initialized"
+          },
+          {
+            "name": "Live"
+          },
+          {
+            "name": "Expired"
+          },
+          {
+            "name": "ExpiredDirty"
+          }
+        ]
+      }
+    },
+    {
+      "name": "Kind",
+      "type": {
+        "kind": "enum",
+        "variants": [
+          {
+            "name": "Uninitialized"
+          },
+          {
+            "name": "Call"
+          },
+          {
+            "name": "Put"
+          },
+          {
+            "name": "Future"
+          },
+          {
+            "name": "Perp"
+          }
+        ]
+      }
+    },
+    {
+      "name": "OrderType",
+      "type": {
+        "kind": "enum",
+        "variants": [
+          {
+            "name": "Limit"
+          },
+          {
+            "name": "PostOnly"
+          },
+          {
+            "name": "FillOrKill"
+          },
+          {
+            "name": "ImmediateOrCancel"
+          },
+          {
+            "name": "PostOnlySlide"
+          }
+        ]
+      }
+    },
+    {
+      "name": "Side",
+      "type": {
+        "kind": "enum",
+        "variants": [
+          {
+            "name": "Uninitialized"
+          },
+          {
+            "name": "Bid"
+          },
+          {
+            "name": "Ask"
+          }
+        ]
+      }
+    },
+    {
+      "name": "Asset",
+      "type": {
+        "kind": "enum",
+        "variants": [
+          {
+            "name": "SOL"
+          },
+          {
+            "name": "BTC"
+          },
+          {
+            "name": "ETH"
+          },
+          {
+            "name": "APT"
+          },
+          {
+            "name": "ARB"
+          },
+          {
+            "name": "UNDEFINED"
+          }
+        ]
+      }
+    },
+    {
+      "name": "MovementType",
+      "type": {
+        "kind": "enum",
+        "variants": [
+          {
+            "name": "Undefined"
+          },
+          {
+            "name": "Lock"
+          },
+          {
+            "name": "Unlock"
+          }
+        ]
+      }
+    },
+    {
+      "name": "TreasuryMovementType",
+      "type": {
+        "kind": "enum",
+        "variants": [
+          {
+            "name": "Undefined"
+          },
+          {
+            "name": "ToTreasuryFromInsurance"
+          },
+          {
+            "name": "ToInsuranceFromTreasury"
+          },
+          {
+            "name": "ToTreasuryFromReferralsRewards"
+          },
+          {
+            "name": "ToReferralsRewardsFromTreasury"
+          }
+        ]
+      }
+    },
+    {
+      "name": "OrderCompleteType",
+      "type": {
+        "kind": "enum",
+        "variants": [
+          {
+            "name": "Cancel"
+          },
+          {
+            "name": "Fill"
+          },
+          {
+            "name": "Booted"
+          }
+        ]
+      }
+    },
+    {
+      "name": "MarginRequirement",
+      "type": {
+        "kind": "enum",
+        "variants": [
+          {
+            "name": "Initial"
+          },
+          {
+            "name": "Maintenance"
+          },
+          {
+            "name": "MaintenanceIncludingOrders"
+          },
+          {
+            "name": "MarketMakerConcession"
+          }
+        ]
+      }
+    },
+    {
+      "name": "MarginAccountType",
+      "type": {
+        "kind": "enum",
+        "variants": [
+          {
+            "name": "Normal"
+          },
+          {
+            "name": "MarketMaker"
+          }
+        ]
+      }
+    },
+    {
+      "name": "PlaceOrderType",
+      "type": {
+        "kind": "enum",
+        "variants": [
+          {
+            "name": "PlaceOrder"
+          },
+          {
+            "name": "PlacePerpOrder"
+          }
+        ]
+      }
+    },
+    {
+      "name": "ValidationType",
+      "type": {
+        "kind": "enum",
+        "variants": [
+          {
+            "name": "Place"
+          },
+          {
+            "name": "Cancel"
+          },
+          {
+            "name": "OpenOrders"
+          }
+        ]
+      }
     }
-  ];
-  events: [
-    {
-      name: "TradeEvent";
-      fields: [
-        {
-          name: "marginAccount";
-          type: "publicKey";
-          index: false;
-        },
-        {
-          name: "index";
-          type: "u8";
-          index: false;
-        },
-        {
-          name: "size";
-          type: "u64";
-          index: false;
-        },
-        {
-          name: "costOfTrades";
-          type: "u64";
-          index: false;
-        },
-        {
-          name: "isBid";
-          type: "bool";
-          index: false;
-        },
-        {
-          name: "clientOrderId";
-          type: "u64";
-          index: false;
-        },
-        {
-          name: "orderId";
-          type: "u128";
-          index: false;
-        }
-      ];
-    },
-    {
-      name: "TradeEventV2";
-      fields: [
-        {
-          name: "marginAccount";
-          type: "publicKey";
-          index: false;
-        },
-        {
-          name: "index";
-          type: "u8";
-          index: false;
-        },
-        {
-          name: "size";
-          type: "u64";
-          index: false;
-        },
-        {
-          name: "costOfTrades";
-          type: "u64";
-          index: false;
-        },
-        {
-          name: "isBid";
-          type: "bool";
-          index: false;
-        },
-        {
-          name: "clientOrderId";
-          type: "u64";
-          index: false;
-        },
-        {
-          name: "orderId";
-          type: "u128";
-          index: false;
-        },
-        {
-          name: "asset";
-          type: "u8";
-          index: false;
-        },
-        {
-          name: "user";
-          type: "publicKey";
-          index: false;
-        },
-        {
-          name: "isTaker";
-          type: "bool";
-          index: false;
-        },
-        {
-          name: "sequenceNumber";
-          type: "u64";
-          index: false;
-        }
-      ];
-    },
-    {
-      name: "TradeEventV3";
-      fields: [
-        {
-          name: "marginAccount";
-          type: "publicKey";
-          index: false;
-        },
-        {
-          name: "index";
-          type: "u8";
-          index: false;
-        },
-        {
-          name: "size";
-          type: "u64";
-          index: false;
-        },
-        {
-          name: "costOfTrades";
-          type: "u64";
-          index: false;
-        },
-        {
-          name: "isBid";
-          type: "bool";
-          index: false;
-        },
-        {
-          name: "clientOrderId";
-          type: "u64";
-          index: false;
-        },
-        {
-          name: "orderId";
-          type: "u128";
-          index: false;
-        },
-        {
-          name: "asset";
-          type: {
-            defined: "Asset";
-          };
-          index: false;
-        },
-        {
-          name: "user";
-          type: "publicKey";
-          index: false;
-        },
-        {
-          name: "isTaker";
-          type: "bool";
-          index: false;
-        },
-        {
-          name: "sequenceNumber";
-          type: "u64";
-          index: false;
-        }
-      ];
-    },
-    {
-      name: "PositionMovementEvent";
-      fields: [
-        {
-          name: "netBalanceTransfer";
-          type: "i64";
-          index: false;
-        },
-        {
-          name: "marginAccountBalance";
-          type: "u64";
-          index: false;
-        },
-        {
-          name: "spreadAccountBalance";
-          type: "u64";
-          index: false;
-        },
-        {
-          name: "movementFees";
-          type: "u64";
-          index: false;
-        }
-      ];
-    },
-    {
-      name: "PlaceOrderEvent";
-      fields: [
-        {
-          name: "fee";
-          type: "u64";
-          index: false;
-        },
-        {
-          name: "oraclePrice";
-          type: "u64";
-          index: false;
-        },
-        {
-          name: "orderId";
-          type: "u128";
-          index: false;
-        },
-        {
-          name: "expiryTs";
-          type: "u64";
-          index: false;
-        }
-      ];
-    },
-    {
-      name: "LiquidationEvent";
-      fields: [
-        {
-          name: "liquidatorReward";
-          type: "u64";
-          index: false;
-        },
-        {
-          name: "insuranceReward";
-          type: "u64";
-          index: false;
-        },
-        {
-          name: "costOfTrades";
-          type: "u64";
-          index: false;
-        },
-        {
-          name: "size";
-          type: "i64";
-          index: false;
-        },
-        {
-          name: "remainingLiquidateeBalance";
-          type: "u64";
-          index: false;
-        },
-        {
-          name: "remainingLiquidatorBalance";
-          type: "u64";
-          index: false;
-        },
-        {
-          name: "markPrice";
-          type: "u64";
-          index: false;
-        },
-        {
-          name: "underlyingPrice";
-          type: "u64";
-          index: false;
-        },
-        {
-          name: "liquidatee";
-          type: "publicKey";
-          index: false;
-        },
-        {
-          name: "liquidator";
-          type: "publicKey";
-          index: false;
-        },
-        {
-          name: "asset";
-          type: {
-            defined: "Asset";
-          };
-          index: false;
-        }
-      ];
-    },
-    {
-      name: "OrderCompleteEvent";
-      fields: [
-        {
-          name: "marginAccount";
-          type: "publicKey";
-          index: false;
-        },
-        {
-          name: "user";
-          type: "publicKey";
-          index: false;
-        },
-        {
-          name: "asset";
-          type: {
-            defined: "Asset";
-          };
-          index: false;
-        },
-        {
-          name: "marketIndex";
-          type: "u8";
-          index: false;
-        },
-        {
-          name: "side";
-          type: {
-            defined: "Side";
-          };
-          index: false;
-        },
-        {
-          name: "unfilledSize";
-          type: "u64";
-          index: false;
-        },
-        {
-          name: "orderId";
-          type: "u128";
-          index: false;
-        },
-        {
-          name: "clientOrderId";
-          type: "u64";
-          index: false;
-        },
-        {
-          name: "orderCompleteType";
-          type: {
-            defined: "OrderCompleteType";
-          };
-          index: false;
-        }
-      ];
-    },
-    {
-      name: "ApplyFundingEvent";
-      fields: [
-        {
-          name: "marginAccount";
-          type: "publicKey";
-          index: false;
-        },
-        {
-          name: "user";
-          type: "publicKey";
-          index: false;
-        },
-        {
-          name: "asset";
-          type: {
-            defined: "Asset";
-          };
-          index: false;
-        },
-        {
-          name: "balanceChange";
-          type: "i64";
-          index: false;
-        },
-        {
-          name: "remainingBalance";
-          type: "u64";
-          index: false;
-        },
-        {
-          name: "fundingRate";
-          type: "i64";
-          index: false;
-        },
-        {
-          name: "oraclePrice";
-          type: "u64";
-          index: false;
-        }
-      ];
+  ],
+  "events": [
+    {
+      "name": "TradeEvent",
+      "fields": [
+        {
+          "name": "marginAccount",
+          "type": "publicKey",
+          "index": false
+        },
+        {
+          "name": "index",
+          "type": "u8",
+          "index": false
+        },
+        {
+          "name": "size",
+          "type": "u64",
+          "index": false
+        },
+        {
+          "name": "costOfTrades",
+          "type": "u64",
+          "index": false
+        },
+        {
+          "name": "isBid",
+          "type": "bool",
+          "index": false
+        },
+        {
+          "name": "clientOrderId",
+          "type": "u64",
+          "index": false
+        },
+        {
+          "name": "orderId",
+          "type": "u128",
+          "index": false
+        }
+      ]
+    },
+    {
+      "name": "TradeEventV2",
+      "fields": [
+        {
+          "name": "marginAccount",
+          "type": "publicKey",
+          "index": false
+        },
+        {
+          "name": "index",
+          "type": "u8",
+          "index": false
+        },
+        {
+          "name": "size",
+          "type": "u64",
+          "index": false
+        },
+        {
+          "name": "costOfTrades",
+          "type": "u64",
+          "index": false
+        },
+        {
+          "name": "isBid",
+          "type": "bool",
+          "index": false
+        },
+        {
+          "name": "clientOrderId",
+          "type": "u64",
+          "index": false
+        },
+        {
+          "name": "orderId",
+          "type": "u128",
+          "index": false
+        },
+        {
+          "name": "asset",
+          "type": "u8",
+          "index": false
+        },
+        {
+          "name": "user",
+          "type": "publicKey",
+          "index": false
+        },
+        {
+          "name": "isTaker",
+          "type": "bool",
+          "index": false
+        },
+        {
+          "name": "sequenceNumber",
+          "type": "u64",
+          "index": false
+        }
+      ]
+    },
+    {
+      "name": "TradeEventV3",
+      "fields": [
+        {
+          "name": "marginAccount",
+          "type": "publicKey",
+          "index": false
+        },
+        {
+          "name": "index",
+          "type": "u8",
+          "index": false
+        },
+        {
+          "name": "size",
+          "type": "u64",
+          "index": false
+        },
+        {
+          "name": "costOfTrades",
+          "type": "u64",
+          "index": false
+        },
+        {
+          "name": "isBid",
+          "type": "bool",
+          "index": false
+        },
+        {
+          "name": "clientOrderId",
+          "type": "u64",
+          "index": false
+        },
+        {
+          "name": "orderId",
+          "type": "u128",
+          "index": false
+        },
+        {
+          "name": "asset",
+          "type": {
+            "defined": "Asset"
+          },
+          "index": false
+        },
+        {
+          "name": "user",
+          "type": "publicKey",
+          "index": false
+        },
+        {
+          "name": "isTaker",
+          "type": "bool",
+          "index": false
+        },
+        {
+          "name": "sequenceNumber",
+          "type": "u64",
+          "index": false
+        }
+      ]
+    },
+    {
+      "name": "PositionMovementEvent",
+      "fields": [
+        {
+          "name": "netBalanceTransfer",
+          "type": "i64",
+          "index": false
+        },
+        {
+          "name": "marginAccountBalance",
+          "type": "u64",
+          "index": false
+        },
+        {
+          "name": "spreadAccountBalance",
+          "type": "u64",
+          "index": false
+        },
+        {
+          "name": "movementFees",
+          "type": "u64",
+          "index": false
+        }
+      ]
+    },
+    {
+      "name": "PlaceOrderEvent",
+      "fields": [
+        {
+          "name": "fee",
+          "type": "u64",
+          "index": false
+        },
+        {
+          "name": "oraclePrice",
+          "type": "u64",
+          "index": false
+        },
+        {
+          "name": "orderId",
+          "type": "u128",
+          "index": false
+        },
+        {
+          "name": "expiryTs",
+          "type": "u64",
+          "index": false
+        }
+      ]
+    },
+    {
+      "name": "LiquidationEvent",
+      "fields": [
+        {
+          "name": "liquidatorReward",
+          "type": "u64",
+          "index": false
+        },
+        {
+          "name": "insuranceReward",
+          "type": "u64",
+          "index": false
+        },
+        {
+          "name": "costOfTrades",
+          "type": "u64",
+          "index": false
+        },
+        {
+          "name": "size",
+          "type": "i64",
+          "index": false
+        },
+        {
+          "name": "remainingLiquidateeBalance",
+          "type": "u64",
+          "index": false
+        },
+        {
+          "name": "remainingLiquidatorBalance",
+          "type": "u64",
+          "index": false
+        },
+        {
+          "name": "markPrice",
+          "type": "u64",
+          "index": false
+        },
+        {
+          "name": "underlyingPrice",
+          "type": "u64",
+          "index": false
+        },
+        {
+          "name": "liquidatee",
+          "type": "publicKey",
+          "index": false
+        },
+        {
+          "name": "liquidator",
+          "type": "publicKey",
+          "index": false
+        },
+        {
+          "name": "asset",
+          "type": {
+            "defined": "Asset"
+          },
+          "index": false
+        }
+      ]
+    },
+    {
+      "name": "OrderCompleteEvent",
+      "fields": [
+        {
+          "name": "marginAccount",
+          "type": "publicKey",
+          "index": false
+        },
+        {
+          "name": "user",
+          "type": "publicKey",
+          "index": false
+        },
+        {
+          "name": "asset",
+          "type": {
+            "defined": "Asset"
+          },
+          "index": false
+        },
+        {
+          "name": "marketIndex",
+          "type": "u8",
+          "index": false
+        },
+        {
+          "name": "side",
+          "type": {
+            "defined": "Side"
+          },
+          "index": false
+        },
+        {
+          "name": "unfilledSize",
+          "type": "u64",
+          "index": false
+        },
+        {
+          "name": "orderId",
+          "type": "u128",
+          "index": false
+        },
+        {
+          "name": "clientOrderId",
+          "type": "u64",
+          "index": false
+        },
+        {
+          "name": "orderCompleteType",
+          "type": {
+            "defined": "OrderCompleteType"
+          },
+          "index": false
+        }
+      ]
+    },
+    {
+      "name": "ApplyFundingEvent",
+      "fields": [
+        {
+          "name": "marginAccount",
+          "type": "publicKey",
+          "index": false
+        },
+        {
+          "name": "user",
+          "type": "publicKey",
+          "index": false
+        },
+        {
+          "name": "asset",
+          "type": {
+            "defined": "Asset"
+          },
+          "index": false
+        },
+        {
+          "name": "balanceChange",
+          "type": "i64",
+          "index": false
+        },
+        {
+          "name": "remainingBalance",
+          "type": "u64",
+          "index": false
+        },
+        {
+          "name": "fundingRate",
+          "type": "i64",
+          "index": false
+        },
+        {
+          "name": "oraclePrice",
+          "type": "u64",
+          "index": false
+        }
+      ]
     }
-  ];
-  errors: [
-    {
-      code: 6000;
-      name: "DepositOverflow";
-      msg: "Deposit overflow";
-    },
-    {
-      code: 6001;
-      name: "Unreachable";
-      msg: "Unreachable";
-    },
-    {
-      code: 6002;
-      name: "FailedInitialMarginRequirement";
-      msg: "Failed initial margin requirement";
-    },
-    {
-      code: 6003;
-      name: "LiquidatorFailedMarginRequirement";
-      msg: "Liquidator failed margin requirement";
-    },
-    {
-      code: 6004;
-      name: "CannotLiquidateOwnAccount";
-      msg: "Cannot liquidate own account";
-    },
-    {
-      code: 6005;
-      name: "CrankInvalidRemainingAccounts";
-      msg: "Invalid cranking remaining accounts";
-    },
-    {
-      code: 6006;
-      name: "IncorrectTickSize";
-      msg: "Incorrect tick size";
-    },
-    {
-      code: 6007;
-      name: "ZeroPrice";
-      msg: "ZeroPrice";
-    },
-    {
-      code: 6008;
-      name: "ZeroSize";
-      msg: "ZeroSize";
-    },
-    {
-      code: 6009;
-      name: "ZeroWithdrawableBalance";
-      msg: "Zero withdrawable balance";
-    },
-    {
-      code: 6010;
-      name: "DepositAmountExceeded";
-      msg: "Deposit amount exceeds limit and user is not whitelisted";
-    },
-    {
-      code: 6011;
-      name: "WithdrawalAmountExceedsWithdrawableBalance";
-      msg: "Withdrawal amount exceeds withdrawable balance";
-    },
-    {
-      code: 6012;
-      name: "AccountHasSufficientMarginPostCancels";
-      msg: "Account has sufficient margin post cancels";
-    },
-    {
-      code: 6013;
-      name: "OverBankrupt";
-      msg: "Over bankrupt";
-    },
-    {
-      code: 6014;
-      name: "AccountHasSufficientMargin";
-      msg: "Account has sufficient margin";
-    },
-    {
-      code: 6015;
-      name: "UserHasNoActiveOrders";
-      msg: "User has no active orders";
-    },
-    {
-      code: 6016;
-      name: "InvalidExpirationInterval";
-      msg: "Invalid expiration interval";
-    },
-    {
-      code: 6017;
-      name: "ProductMarketsAlreadyInitialized";
-      msg: "Product markets already initialized";
-    },
-    {
-      code: 6018;
-      name: "InvalidProductMarketKey";
-      msg: "Invalid product market key";
-    },
-    {
-      code: 6019;
-      name: "MarketNotLive";
-      msg: "Market not live";
-    },
-    {
-      code: 6020;
-      name: "MarketPricingNotReady";
-      msg: "Market pricing not ready";
-    },
-    {
-      code: 6021;
-      name: "UserHasRemainingOrdersOnExpiredMarket";
-      msg: "User has remaining orders on expired market";
-    },
-    {
-      code: 6022;
-      name: "InvalidSeriesExpiration";
-      msg: "Invalid series expiration";
-    },
-    {
-      code: 6023;
-      name: "InvalidExpiredOrderCancel";
-      msg: "Invalid expired order cancel";
-    },
-    {
-      code: 6024;
-      name: "NoMarketsToAdd";
-      msg: "No markets to add";
-    },
-    {
-      code: 6025;
-      name: "UserHasUnsettledPositions";
-      msg: "User has unsettled positions";
-    },
-    {
-      code: 6026;
-      name: "NoMarginAccountsToSettle";
-      msg: "No margin accounts to settle";
-    },
-    {
-      code: 6027;
-      name: "CannotSettleUserWithActiveOrders";
-      msg: "Cannot settle users with active orders";
-    },
-    {
-      code: 6028;
-      name: "OrderbookNotEmpty";
-      msg: "Orderbook not empty";
-    },
-    {
-      code: 6029;
-      name: "InvalidNumberOfAccounts";
-      msg: "Invalid number of accounts";
-    },
-    {
-      code: 6030;
-      name: "InvalidMarketAccounts";
-      msg: "Bids or Asks don't match the Market";
-    },
-    {
-      code: 6031;
-      name: "ProductStrikeUninitialized";
-      msg: "Product strike uninitialized";
-    },
-    {
-      code: 6032;
-      name: "PricingNotUpToDate";
-      msg: "Pricing not up to date";
-    },
-    {
-      code: 6033;
-      name: "RetreatsAreStale";
-      msg: "Retreats are stale";
-    },
-    {
-      code: 6034;
-      name: "ProductDirty";
-      msg: "Product dirty";
-    },
-    {
-      code: 6035;
-      name: "ProductStrikesInitialized";
-      msg: "Product strikes initialized";
-    },
-    {
-      code: 6036;
-      name: "StrikeInitializationNotReady";
-      msg: "Strike initialization not ready";
-    },
-    {
-      code: 6037;
-      name: "UnsupportedKind";
-      msg: "Unsupported kind";
-    },
-    {
-      code: 6038;
-      name: "InvalidZetaGroup";
-      msg: "Invalid zeta group";
-    },
-    {
-      code: 6039;
-      name: "InvalidMarginAccount";
-      msg: "Invalid margin account";
-    },
-    {
-      code: 6040;
-      name: "InvalidGreeksAccount";
-      msg: "Invalid greeks account";
-    },
-    {
-      code: 6041;
-      name: "InvalidSettlementAccount";
-      msg: "Invalid settlement account";
-    },
-    {
-      code: 6042;
-      name: "InvalidCancelAuthority";
-      msg: "Invalid cancel authority";
-    },
-    {
-      code: 6043;
-      name: "CannotUpdatePricingAfterExpiry";
-      msg: "Cannot update pricing after expiry";
-    },
-    {
-      code: 6044;
-      name: "LoadAccountDiscriminatorAlreadySet";
-      msg: "Account discriminator already set";
-    },
-    {
-      code: 6045;
-      name: "AccountAlreadyInitialized";
-      msg: "Account already initialized";
-    },
-    {
-      code: 6046;
-      name: "GreeksAccountSeedsMismatch";
-      msg: "Greeks account seeds mismatch";
-    },
-    {
-      code: 6047;
-      name: "ZetaGroupAccountSeedsMismatch";
-      msg: "Zeta group account seeds mismatch";
-    },
-    {
-      code: 6048;
-      name: "MarginAccountSeedsMismatch";
-      msg: "Margin account seeds mismatch";
-    },
-    {
-      code: 6049;
-      name: "OpenOrdersAccountSeedsMismatch";
-      msg: "Open orders account seeds mismatch";
-    },
-    {
-      code: 6050;
-      name: "MarketNodeAccountSeedsMismatch";
-      msg: "Market node seeds mismatch";
-    },
-    {
-      code: 6051;
-      name: "UserTradingFeeWhitelistAccountSeedsMismatch";
-      msg: "User trading fee whitelist account seeds mismatch";
-    },
-    {
-      code: 6052;
-      name: "UserDepositWhitelistAccountSeedsMismatch";
-      msg: "User deposit whitelist account seeds mismatch";
-    },
-    {
-      code: 6053;
-      name: "MarketIndexesUninitialized";
-      msg: "Market indexes uninitialized";
-    },
-    {
-      code: 6054;
-      name: "MarketIndexesAlreadyInitialized";
-      msg: "Market indexes already initialized";
-    },
-    {
-      code: 6055;
-      name: "CannotGetUnsetStrike";
-      msg: "Cannot get unset strike";
-    },
-    {
-      code: 6056;
-      name: "CannotSetInitializedStrike";
-      msg: "Cannot set initialized strike";
-    },
-    {
-      code: 6057;
-      name: "CannotResetUninitializedStrike";
-      msg: "Cannot set initialized strike";
-    },
-    {
-      code: 6058;
-      name: "CrankMarginAccountNotMutable";
-      msg: "CrankMarginAccountNotMutable";
-    },
-    {
-      code: 6059;
-      name: "InvalidAdminSigner";
-      msg: "InvalidAdminSigner";
-    },
-    {
-      code: 6060;
-      name: "UserHasActiveOrders";
-      msg: "User still has active orders";
-    },
-    {
-      code: 6061;
-      name: "UserForceCancelInProgress";
-      msg: "User has a force cancel in progress";
-    },
-    {
-      code: 6062;
-      name: "FailedPriceBandCheck";
-      msg: "Failed price band check";
-    },
-    {
-      code: 6063;
-      name: "UnsortedOpenOrdersAccounts";
-      msg: "Unsorted open orders accounts";
-    },
-    {
-      code: 6064;
-      name: "AccountNotMutable";
-      msg: "Account not mutable";
-    },
-    {
-      code: 6065;
-      name: "AccountDiscriminatorMismatch";
-      msg: "Account discriminator mismatch";
-    },
-    {
-      code: 6066;
-      name: "InvalidMarketNodeIndex";
-      msg: "Invalid market node index";
-    },
-    {
-      code: 6067;
-      name: "InvalidMarketNode";
-      msg: "Invalid market node";
-    },
-    {
-      code: 6068;
-      name: "LUTOutOfBounds";
-      msg: "Lut out of bounds";
-    },
-    {
-      code: 6069;
-      name: "RebalanceInsuranceInvalidRemainingAccounts";
-      msg: "Rebalance insurance vault with no margin accounts";
-    },
-    {
-      code: 6070;
-      name: "InvalidMintDecimals";
-      msg: "Invalid mint decimals";
-    },
-    {
-      code: 6071;
-      name: "InvalidZetaGroupOracle";
-      msg: "Invalid oracle for this zeta group";
-    },
-    {
-      code: 6072;
-      name: "InvalidZetaGroupDepositMint";
-      msg: "Invalid zeta group deposit mint";
-    },
-    {
-      code: 6073;
-      name: "InvalidZetaGroupRebalanceMint";
-      msg: "Invalid zeta group rebalance insurance vault mint";
-    },
-    {
-      code: 6074;
-      name: "InvalidDepositAmount";
-      msg: "Invalid deposit amount";
-    },
-    {
-      code: 6075;
-      name: "InvalidTokenAccountOwner";
-      msg: "Invalid token account owner";
-    },
-    {
-      code: 6076;
-      name: "InvalidWithdrawAmount";
-      msg: "Invalid withdraw amount";
-    },
-    {
-      code: 6077;
-      name: "InvalidDepositRemainingAccounts";
-      msg: "Invalid number of remaining accounts in deposit";
-    },
-    {
-      code: 6078;
-      name: "InvalidPlaceOrderRemainingAccounts";
-      msg: "Invalid number of remaining accounts in place order";
-    },
-    {
-      code: 6079;
-      name: "ClientOrderIdCannotBeZero";
-      msg: "ClientOrderIdCannotBeZero";
-    },
-    {
-      code: 6080;
-      name: "ZetaGroupHalted";
-      msg: "Zeta group halted";
-    },
-    {
-      code: 6081;
-      name: "ZetaGroupNotHalted";
-      msg: "Zeta group not halted";
-    },
-    {
-      code: 6082;
-      name: "HaltMarkPriceNotSet";
-      msg: "Halt mark price not set";
-    },
-    {
-      code: 6083;
-      name: "HaltMarketsNotCleaned";
-      msg: "Halt markets not cleaned";
-    },
-    {
-      code: 6084;
-      name: "HaltMarketNodesNotCleaned";
-      msg: "Halt market nodes not cleaned";
-    },
-    {
-      code: 6085;
-      name: "CannotExpireOptionsAfterExpirationThreshold";
-      msg: "Cannot expire options after expiration threshold";
-    },
-    {
-      code: 6086;
-      name: "PostOnlyInCross";
-      msg: "Post only order in cross";
-    },
-    {
-      code: 6087;
-      name: "FillOrKillNotFullSize";
-      msg: "Fill or kill order was not filled for full size";
-    },
-    {
-      code: 6088;
-      name: "InvalidOpenOrdersMapOwner";
-      msg: "Invalid open orders map owner";
-    },
-    {
-      code: 6089;
-      name: "AccountDidNotSerialize";
-      msg: "Failed to serialize the account";
-    },
-    {
-      code: 6090;
-      name: "OpenOrdersWithNonEmptyPositions";
-      msg: "Cannot close open orders account with non empty positions";
-    },
-    {
-      code: 6091;
-      name: "CannotCloseNonEmptyMarginAccount";
-      msg: "Cannot close margin account that is not empty";
-    },
-    {
-      code: 6092;
-      name: "InvalidTagLength";
-      msg: "Invalid tag length";
-    },
-    {
-      code: 6093;
-      name: "NakedShortCallIsNotAllowed";
-      msg: "Naked short call is not allowed";
-    },
-    {
-      code: 6094;
-      name: "InvalidSpreadAccount";
-      msg: "Invalid spread account";
-    },
-    {
-      code: 6095;
-      name: "CannotCloseNonEmptySpreadAccount";
-      msg: "Cannot close non empty spread account";
-    },
-    {
-      code: 6096;
-      name: "SpreadAccountSeedsMismatch";
-      msg: "Spread account seeds mismatch";
-    },
-    {
-      code: 6097;
-      name: "SpreadAccountHasUnsettledPositions";
-      msg: "Spread account seeds mismatch";
-    },
-    {
-      code: 6098;
-      name: "SpreadAccountInvalidExpirySeriesState";
-      msg: "Spread account invalid expiry series state";
-    },
-    {
-      code: 6099;
-      name: "InsufficientFundsToCollateralizeSpreadAccount";
-      msg: "Insufficient funds to collateralize spread account";
-    },
-    {
-      code: 6100;
-      name: "FailedMaintenanceMarginRequirement";
-      msg: "Failed maintenance margin requirement";
-    },
-    {
-      code: 6101;
-      name: "InvalidMovement";
-      msg: "Invalid movement";
-    },
-    {
-      code: 6102;
-      name: "MovementOnExpiredSeries";
-      msg: "Movement on expired series";
-    },
-    {
-      code: 6103;
-      name: "InvalidMovementSize";
-      msg: "Invalid movement size";
-    },
-    {
-      code: 6104;
-      name: "ExceededMaxPositionMovements";
-      msg: "Exceeded max position movements";
-    },
-    {
-      code: 6105;
-      name: "ExceededMaxSpreadAccountContracts";
-      msg: "Exceeded max spread account contracts";
-    },
-    {
-      code: 6106;
-      name: "OraclePriceIsInvalid";
-      msg: "Fetched oracle price is invalid";
-    },
-    {
-      code: 6107;
-      name: "InvalidUnderlyingMint";
-      msg: "Provided underlying mint address is invalid";
-    },
-    {
-      code: 6108;
-      name: "InvalidReferrerAlias";
-      msg: "Invalid referrer alias - Invalid length";
-    },
-    {
-      code: 6109;
-      name: "ReferrerAlreadyHasAlias";
-      msg: "Referrer already has alias";
-    },
-    {
-      code: 6110;
-      name: "InvalidTreasuryMovementAmount";
-      msg: "Invalid treasury movement amount";
-    },
-    {
-      code: 6111;
-      name: "InvalidReferralsAdminSigner";
-      msg: "Invalid referrals admin signer";
-    },
-    {
-      code: 6112;
-      name: "InvalidSetReferralsRewardsRemainingAccounts";
-      msg: "Invalid set referrals rewards remaining accounts";
-    },
-    {
-      code: 6113;
-      name: "SetReferralsRewardsAccountNotMutable";
-      msg: "Referrals account not mutable";
-    },
-    {
-      code: 6114;
-      name: "InvalidClaimReferralsRewardsAmount";
-      msg: "Invalid claim referrals rewards: not enough in refererals rewards wallet";
-    },
-    {
-      code: 6115;
-      name: "InvalidClaimReferralsRewardsAccount";
-      msg: "Invalid claim referrals rewards: referrals account is not a referral or referrer account";
-    },
-    {
-      code: 6116;
-      name: "ReferralAccountSeedsMismatch";
-      msg: "Referral account seeds mismatch";
-    },
-    {
-      code: 6117;
-      name: "ReferrerAccountSeedsMismatch";
-      msg: "Referrer account seeds mismatch";
-    },
-    {
-      code: 6118;
-      name: "ProtectedMmMarginAccount";
-      msg: "Market maker accounts are protected from liquidation";
-    },
-    {
-      code: 6119;
-      name: "CannotWithdrawWithOpenOrders";
-      msg: "Cannot withdraw with open orders";
-    },
-    {
-      code: 6120;
-      name: "FundingRateNotUpToDate";
-      msg: "Perp funding rate not up to date";
-    },
-    {
-      code: 6121;
-      name: "PerpSyncQueueFull";
-      msg: "Perp taker/maker sync queue is full";
-    },
-    {
-      code: 6122;
-      name: "PerpSyncQueueAccountSeedsMismatch";
-      msg: "PerpSyncQueue account seeds mismatch";
-    },
-    {
-      code: 6123;
-      name: "PerpSyncQueueEmpty";
-      msg: "Program tried to pop from an empty perpSyncQueue";
-    },
-    {
-      code: 6124;
-      name: "InvalidNonPerpMarket";
-      msg: "Perp product index given in placeOrder, use placePerpOrder";
-    },
-    {
-      code: 6125;
-      name: "InvalidPerpMarket";
-      msg: "Non-perp product index given in placePerpOrder, use placeOrder";
-    },
-    {
-      code: 6126;
-      name: "CannotInitializePerpMarketNode";
-      msg: "Not allowed to initialize market node for a perp market";
-    },
-    {
-      code: 6127;
-      name: "DeprecatedInstruction";
-      msg: "Instruction is deprecated, please use the newer version";
-    },
-    {
-      code: 6128;
-      name: "ForceCancelExpiredTIFOrdersOnly";
-      msg: "Can only force cancel expired TIF orders";
-    },
-    {
-      code: 6129;
-      name: "InvalidPlaceOrderAuthority";
-      msg: "Invalid place order authority";
-    },
-    {
-      code: 6130;
-      name: "InvalidOpenOrdersAuthority";
-      msg: "Invalid open orders authority";
-    },
-    {
-      code: 6131;
-      name: "InsuranceVaultSeedsMismatch";
-      msg: "Insurance vault seeds mismatch";
-    },
-    {
-      code: 6132;
-      name: "OpenInterestLimitBreach";
-      msg: "Open interest limit breach, decrease your position";
-    },
-    {
-      code: 6133;
-      name: "WithdrawLimitBreach";
-      msg: "Withdraw limit breach, wait to withdraw more";
-    },
-    {
-      code: 6134;
-      name: "InvalidPricingOracle";
-      msg: "Invalid oracle for this pricing account";
-    },
-    {
-      code: 6135;
-      name: "PricingAccountSeedsMismatch";
-      msg: "Pricing account seeds mismatch";
+  ],
+  "errors": [
+    {
+      "code": 6000,
+      "name": "DepositOverflow",
+      "msg": "Deposit overflow"
+    },
+    {
+      "code": 6001,
+      "name": "Unreachable",
+      "msg": "Unreachable"
+    },
+    {
+      "code": 6002,
+      "name": "FailedInitialMarginRequirement",
+      "msg": "Failed initial margin requirement"
+    },
+    {
+      "code": 6003,
+      "name": "LiquidatorFailedMarginRequirement",
+      "msg": "Liquidator failed margin requirement"
+    },
+    {
+      "code": 6004,
+      "name": "CannotLiquidateOwnAccount",
+      "msg": "Cannot liquidate own account"
+    },
+    {
+      "code": 6005,
+      "name": "CrankInvalidRemainingAccounts",
+      "msg": "Invalid cranking remaining accounts"
+    },
+    {
+      "code": 6006,
+      "name": "IncorrectTickSize",
+      "msg": "Incorrect tick size"
+    },
+    {
+      "code": 6007,
+      "name": "ZeroPrice",
+      "msg": "ZeroPrice"
+    },
+    {
+      "code": 6008,
+      "name": "ZeroSize",
+      "msg": "ZeroSize"
+    },
+    {
+      "code": 6009,
+      "name": "ZeroWithdrawableBalance",
+      "msg": "Zero withdrawable balance"
+    },
+    {
+      "code": 6010,
+      "name": "DepositAmountExceeded",
+      "msg": "Deposit amount exceeds limit and user is not whitelisted"
+    },
+    {
+      "code": 6011,
+      "name": "WithdrawalAmountExceedsWithdrawableBalance",
+      "msg": "Withdrawal amount exceeds withdrawable balance"
+    },
+    {
+      "code": 6012,
+      "name": "AccountHasSufficientMarginPostCancels",
+      "msg": "Account has sufficient margin post cancels"
+    },
+    {
+      "code": 6013,
+      "name": "OverBankrupt",
+      "msg": "Over bankrupt"
+    },
+    {
+      "code": 6014,
+      "name": "AccountHasSufficientMargin",
+      "msg": "Account has sufficient margin"
+    },
+    {
+      "code": 6015,
+      "name": "UserHasNoActiveOrders",
+      "msg": "User has no active orders"
+    },
+    {
+      "code": 6016,
+      "name": "InvalidExpirationInterval",
+      "msg": "Invalid expiration interval"
+    },
+    {
+      "code": 6017,
+      "name": "ProductMarketsAlreadyInitialized",
+      "msg": "Product markets already initialized"
+    },
+    {
+      "code": 6018,
+      "name": "InvalidProductMarketKey",
+      "msg": "Invalid product market key"
+    },
+    {
+      "code": 6019,
+      "name": "MarketNotLive",
+      "msg": "Market not live"
+    },
+    {
+      "code": 6020,
+      "name": "MarketPricingNotReady",
+      "msg": "Market pricing not ready"
+    },
+    {
+      "code": 6021,
+      "name": "UserHasRemainingOrdersOnExpiredMarket",
+      "msg": "User has remaining orders on expired market"
+    },
+    {
+      "code": 6022,
+      "name": "InvalidSeriesExpiration",
+      "msg": "Invalid series expiration"
+    },
+    {
+      "code": 6023,
+      "name": "InvalidExpiredOrderCancel",
+      "msg": "Invalid expired order cancel"
+    },
+    {
+      "code": 6024,
+      "name": "NoMarketsToAdd",
+      "msg": "No markets to add"
+    },
+    {
+      "code": 6025,
+      "name": "UserHasUnsettledPositions",
+      "msg": "User has unsettled positions"
+    },
+    {
+      "code": 6026,
+      "name": "NoMarginAccountsToSettle",
+      "msg": "No margin accounts to settle"
+    },
+    {
+      "code": 6027,
+      "name": "CannotSettleUserWithActiveOrders",
+      "msg": "Cannot settle users with active orders"
+    },
+    {
+      "code": 6028,
+      "name": "OrderbookNotEmpty",
+      "msg": "Orderbook not empty"
+    },
+    {
+      "code": 6029,
+      "name": "InvalidNumberOfAccounts",
+      "msg": "Invalid number of accounts"
+    },
+    {
+      "code": 6030,
+      "name": "InvalidMarketAccounts",
+      "msg": "Bids or Asks don't match the Market"
+    },
+    {
+      "code": 6031,
+      "name": "ProductStrikeUninitialized",
+      "msg": "Product strike uninitialized"
+    },
+    {
+      "code": 6032,
+      "name": "PricingNotUpToDate",
+      "msg": "Pricing not up to date"
+    },
+    {
+      "code": 6033,
+      "name": "RetreatsAreStale",
+      "msg": "Retreats are stale"
+    },
+    {
+      "code": 6034,
+      "name": "ProductDirty",
+      "msg": "Product dirty"
+    },
+    {
+      "code": 6035,
+      "name": "ProductStrikesInitialized",
+      "msg": "Product strikes initialized"
+    },
+    {
+      "code": 6036,
+      "name": "StrikeInitializationNotReady",
+      "msg": "Strike initialization not ready"
+    },
+    {
+      "code": 6037,
+      "name": "UnsupportedKind",
+      "msg": "Unsupported kind"
+    },
+    {
+      "code": 6038,
+      "name": "InvalidZetaGroup",
+      "msg": "Invalid zeta group"
+    },
+    {
+      "code": 6039,
+      "name": "InvalidMarginAccount",
+      "msg": "Invalid margin account"
+    },
+    {
+      "code": 6040,
+      "name": "InvalidGreeksAccount",
+      "msg": "Invalid greeks account"
+    },
+    {
+      "code": 6041,
+      "name": "InvalidSettlementAccount",
+      "msg": "Invalid settlement account"
+    },
+    {
+      "code": 6042,
+      "name": "InvalidCancelAuthority",
+      "msg": "Invalid cancel authority"
+    },
+    {
+      "code": 6043,
+      "name": "CannotUpdatePricingAfterExpiry",
+      "msg": "Cannot update pricing after expiry"
+    },
+    {
+      "code": 6044,
+      "name": "LoadAccountDiscriminatorAlreadySet",
+      "msg": "Account discriminator already set"
+    },
+    {
+      "code": 6045,
+      "name": "AccountAlreadyInitialized",
+      "msg": "Account already initialized"
+    },
+    {
+      "code": 6046,
+      "name": "GreeksAccountSeedsMismatch",
+      "msg": "Greeks account seeds mismatch"
+    },
+    {
+      "code": 6047,
+      "name": "ZetaGroupAccountSeedsMismatch",
+      "msg": "Zeta group account seeds mismatch"
+    },
+    {
+      "code": 6048,
+      "name": "MarginAccountSeedsMismatch",
+      "msg": "Margin account seeds mismatch"
+    },
+    {
+      "code": 6049,
+      "name": "OpenOrdersAccountSeedsMismatch",
+      "msg": "Open orders account seeds mismatch"
+    },
+    {
+      "code": 6050,
+      "name": "MarketNodeAccountSeedsMismatch",
+      "msg": "Market node seeds mismatch"
+    },
+    {
+      "code": 6051,
+      "name": "UserTradingFeeWhitelistAccountSeedsMismatch",
+      "msg": "User trading fee whitelist account seeds mismatch"
+    },
+    {
+      "code": 6052,
+      "name": "UserDepositWhitelistAccountSeedsMismatch",
+      "msg": "User deposit whitelist account seeds mismatch"
+    },
+    {
+      "code": 6053,
+      "name": "MarketIndexesUninitialized",
+      "msg": "Market indexes uninitialized"
+    },
+    {
+      "code": 6054,
+      "name": "MarketIndexesAlreadyInitialized",
+      "msg": "Market indexes already initialized"
+    },
+    {
+      "code": 6055,
+      "name": "CannotGetUnsetStrike",
+      "msg": "Cannot get unset strike"
+    },
+    {
+      "code": 6056,
+      "name": "CannotSetInitializedStrike",
+      "msg": "Cannot set initialized strike"
+    },
+    {
+      "code": 6057,
+      "name": "CannotResetUninitializedStrike",
+      "msg": "Cannot set initialized strike"
+    },
+    {
+      "code": 6058,
+      "name": "CrankMarginAccountNotMutable",
+      "msg": "CrankMarginAccountNotMutable"
+    },
+    {
+      "code": 6059,
+      "name": "InvalidAdminSigner",
+      "msg": "InvalidAdminSigner"
+    },
+    {
+      "code": 6060,
+      "name": "UserHasActiveOrders",
+      "msg": "User still has active orders"
+    },
+    {
+      "code": 6061,
+      "name": "UserForceCancelInProgress",
+      "msg": "User has a force cancel in progress"
+    },
+    {
+      "code": 6062,
+      "name": "FailedPriceBandCheck",
+      "msg": "Failed price band check"
+    },
+    {
+      "code": 6063,
+      "name": "UnsortedOpenOrdersAccounts",
+      "msg": "Unsorted open orders accounts"
+    },
+    {
+      "code": 6064,
+      "name": "AccountNotMutable",
+      "msg": "Account not mutable"
+    },
+    {
+      "code": 6065,
+      "name": "AccountDiscriminatorMismatch",
+      "msg": "Account discriminator mismatch"
+    },
+    {
+      "code": 6066,
+      "name": "InvalidMarketNodeIndex",
+      "msg": "Invalid market node index"
+    },
+    {
+      "code": 6067,
+      "name": "InvalidMarketNode",
+      "msg": "Invalid market node"
+    },
+    {
+      "code": 6068,
+      "name": "LUTOutOfBounds",
+      "msg": "Lut out of bounds"
+    },
+    {
+      "code": 6069,
+      "name": "RebalanceInsuranceInvalidRemainingAccounts",
+      "msg": "Rebalance insurance vault with no margin accounts"
+    },
+    {
+      "code": 6070,
+      "name": "InvalidMintDecimals",
+      "msg": "Invalid mint decimals"
+    },
+    {
+      "code": 6071,
+      "name": "InvalidZetaGroupOracle",
+      "msg": "Invalid oracle for this zeta group"
+    },
+    {
+      "code": 6072,
+      "name": "InvalidZetaGroupDepositMint",
+      "msg": "Invalid zeta group deposit mint"
+    },
+    {
+      "code": 6073,
+      "name": "InvalidZetaGroupRebalanceMint",
+      "msg": "Invalid zeta group rebalance insurance vault mint"
+    },
+    {
+      "code": 6074,
+      "name": "InvalidDepositAmount",
+      "msg": "Invalid deposit amount"
+    },
+    {
+      "code": 6075,
+      "name": "InvalidTokenAccountOwner",
+      "msg": "Invalid token account owner"
+    },
+    {
+      "code": 6076,
+      "name": "InvalidWithdrawAmount",
+      "msg": "Invalid withdraw amount"
+    },
+    {
+      "code": 6077,
+      "name": "InvalidDepositRemainingAccounts",
+      "msg": "Invalid number of remaining accounts in deposit"
+    },
+    {
+      "code": 6078,
+      "name": "InvalidPlaceOrderRemainingAccounts",
+      "msg": "Invalid number of remaining accounts in place order"
+    },
+    {
+      "code": 6079,
+      "name": "ClientOrderIdCannotBeZero",
+      "msg": "ClientOrderIdCannotBeZero"
+    },
+    {
+      "code": 6080,
+      "name": "ZetaGroupHalted",
+      "msg": "Zeta group halted"
+    },
+    {
+      "code": 6081,
+      "name": "ZetaGroupNotHalted",
+      "msg": "Zeta group not halted"
+    },
+    {
+      "code": 6082,
+      "name": "HaltMarkPriceNotSet",
+      "msg": "Halt mark price not set"
+    },
+    {
+      "code": 6083,
+      "name": "HaltMarketsNotCleaned",
+      "msg": "Halt markets not cleaned"
+    },
+    {
+      "code": 6084,
+      "name": "HaltMarketNodesNotCleaned",
+      "msg": "Halt market nodes not cleaned"
+    },
+    {
+      "code": 6085,
+      "name": "CannotExpireOptionsAfterExpirationThreshold",
+      "msg": "Cannot expire options after expiration threshold"
+    },
+    {
+      "code": 6086,
+      "name": "PostOnlyInCross",
+      "msg": "Post only order in cross"
+    },
+    {
+      "code": 6087,
+      "name": "FillOrKillNotFullSize",
+      "msg": "Fill or kill order was not filled for full size"
+    },
+    {
+      "code": 6088,
+      "name": "InvalidOpenOrdersMapOwner",
+      "msg": "Invalid open orders map owner"
+    },
+    {
+      "code": 6089,
+      "name": "AccountDidNotSerialize",
+      "msg": "Failed to serialize the account"
+    },
+    {
+      "code": 6090,
+      "name": "OpenOrdersWithNonEmptyPositions",
+      "msg": "Cannot close open orders account with non empty positions"
+    },
+    {
+      "code": 6091,
+      "name": "CannotCloseNonEmptyMarginAccount",
+      "msg": "Cannot close margin account that is not empty"
+    },
+    {
+      "code": 6092,
+      "name": "InvalidTagLength",
+      "msg": "Invalid tag length"
+    },
+    {
+      "code": 6093,
+      "name": "NakedShortCallIsNotAllowed",
+      "msg": "Naked short call is not allowed"
+    },
+    {
+      "code": 6094,
+      "name": "InvalidSpreadAccount",
+      "msg": "Invalid spread account"
+    },
+    {
+      "code": 6095,
+      "name": "CannotCloseNonEmptySpreadAccount",
+      "msg": "Cannot close non empty spread account"
+    },
+    {
+      "code": 6096,
+      "name": "SpreadAccountSeedsMismatch",
+      "msg": "Spread account seeds mismatch"
+    },
+    {
+      "code": 6097,
+      "name": "SpreadAccountHasUnsettledPositions",
+      "msg": "Spread account seeds mismatch"
+    },
+    {
+      "code": 6098,
+      "name": "SpreadAccountInvalidExpirySeriesState",
+      "msg": "Spread account invalid expiry series state"
+    },
+    {
+      "code": 6099,
+      "name": "InsufficientFundsToCollateralizeSpreadAccount",
+      "msg": "Insufficient funds to collateralize spread account"
+    },
+    {
+      "code": 6100,
+      "name": "FailedMaintenanceMarginRequirement",
+      "msg": "Failed maintenance margin requirement"
+    },
+    {
+      "code": 6101,
+      "name": "InvalidMovement",
+      "msg": "Invalid movement"
+    },
+    {
+      "code": 6102,
+      "name": "MovementOnExpiredSeries",
+      "msg": "Movement on expired series"
+    },
+    {
+      "code": 6103,
+      "name": "InvalidMovementSize",
+      "msg": "Invalid movement size"
+    },
+    {
+      "code": 6104,
+      "name": "ExceededMaxPositionMovements",
+      "msg": "Exceeded max position movements"
+    },
+    {
+      "code": 6105,
+      "name": "ExceededMaxSpreadAccountContracts",
+      "msg": "Exceeded max spread account contracts"
+    },
+    {
+      "code": 6106,
+      "name": "OraclePriceIsInvalid",
+      "msg": "Fetched oracle price is invalid"
+    },
+    {
+      "code": 6107,
+      "name": "InvalidUnderlyingMint",
+      "msg": "Provided underlying mint address is invalid"
+    },
+    {
+      "code": 6108,
+      "name": "InvalidReferrerAlias",
+      "msg": "Invalid referrer alias - Invalid length"
+    },
+    {
+      "code": 6109,
+      "name": "ReferrerAlreadyHasAlias",
+      "msg": "Referrer already has alias"
+    },
+    {
+      "code": 6110,
+      "name": "InvalidTreasuryMovementAmount",
+      "msg": "Invalid treasury movement amount"
+    },
+    {
+      "code": 6111,
+      "name": "InvalidReferralsAdminSigner",
+      "msg": "Invalid referrals admin signer"
+    },
+    {
+      "code": 6112,
+      "name": "InvalidSetReferralsRewardsRemainingAccounts",
+      "msg": "Invalid set referrals rewards remaining accounts"
+    },
+    {
+      "code": 6113,
+      "name": "SetReferralsRewardsAccountNotMutable",
+      "msg": "Referrals account not mutable"
+    },
+    {
+      "code": 6114,
+      "name": "InvalidClaimReferralsRewardsAmount",
+      "msg": "Invalid claim referrals rewards: not enough in refererals rewards wallet"
+    },
+    {
+      "code": 6115,
+      "name": "InvalidClaimReferralsRewardsAccount",
+      "msg": "Invalid claim referrals rewards: referrals account is not a referral or referrer account"
+    },
+    {
+      "code": 6116,
+      "name": "ReferralAccountSeedsMismatch",
+      "msg": "Referral account seeds mismatch"
+    },
+    {
+      "code": 6117,
+      "name": "ReferrerAccountSeedsMismatch",
+      "msg": "Referrer account seeds mismatch"
+    },
+    {
+      "code": 6118,
+      "name": "ProtectedMmMarginAccount",
+      "msg": "Market maker accounts are protected from liquidation"
+    },
+    {
+      "code": 6119,
+      "name": "CannotWithdrawWithOpenOrders",
+      "msg": "Cannot withdraw with open orders"
+    },
+    {
+      "code": 6120,
+      "name": "FundingRateNotUpToDate",
+      "msg": "Perp funding rate not up to date"
+    },
+    {
+      "code": 6121,
+      "name": "PerpSyncQueueFull",
+      "msg": "Perp taker/maker sync queue is full"
+    },
+    {
+      "code": 6122,
+      "name": "PerpSyncQueueAccountSeedsMismatch",
+      "msg": "PerpSyncQueue account seeds mismatch"
+    },
+    {
+      "code": 6123,
+      "name": "PerpSyncQueueEmpty",
+      "msg": "Program tried to pop from an empty perpSyncQueue"
+    },
+    {
+      "code": 6124,
+      "name": "InvalidNonPerpMarket",
+      "msg": "Perp product index given in placeOrder, use placePerpOrder"
+    },
+    {
+      "code": 6125,
+      "name": "InvalidPerpMarket",
+      "msg": "Non-perp product index given in placePerpOrder, use placeOrder"
+    },
+    {
+      "code": 6126,
+      "name": "CannotInitializePerpMarketNode",
+      "msg": "Not allowed to initialize market node for a perp market"
+    },
+    {
+      "code": 6127,
+      "name": "DeprecatedInstruction",
+      "msg": "Instruction is deprecated, please use the newer version"
+    },
+    {
+      "code": 6128,
+      "name": "ForceCancelExpiredTIFOrdersOnly",
+      "msg": "Can only force cancel expired TIF orders"
+    },
+    {
+      "code": 6129,
+      "name": "InvalidPlaceOrderAuthority",
+      "msg": "Invalid place order authority"
+    },
+    {
+      "code": 6130,
+      "name": "InvalidOpenOrdersAuthority",
+      "msg": "Invalid open orders authority"
+    },
+    {
+      "code": 6131,
+      "name": "InsuranceVaultSeedsMismatch",
+      "msg": "Insurance vault seeds mismatch"
+    },
+    {
+      "code": 6132,
+      "name": "OpenInterestLimitBreach",
+      "msg": "Open interest limit breach, decrease your position"
+    },
+    {
+      "code": 6133,
+      "name": "WithdrawLimitBreach",
+      "msg": "Withdraw limit breach, wait to withdraw more"
+    },
+    {
+      "code": 6134,
+      "name": "InvalidPricingOracle",
+      "msg": "Invalid oracle for this pricing account"
+    },
+    {
+      "code": 6135,
+      "name": "PricingAccountSeedsMismatch",
+      "msg": "Pricing account seeds mismatch"
     }
-  ];
+  ]
 };
 
 export const IDL: Zeta = {
-  version: "0.1.0",
-  name: "zeta",
-  instructions: [
-    {
-      name: "initializeZetaPricing",
-      accounts: [
-        {
-          name: "state",
-          isMut: true,
-          isSigner: false,
-        },
-        {
-          name: "pricing",
-          isMut: true,
-          isSigner: false,
-        },
-        {
-          name: "rent",
-          isMut: false,
-          isSigner: false,
-        },
-        {
-          name: "systemProgram",
-          isMut: false,
-          isSigner: false,
-        },
-        {
-          name: "tokenProgram",
-          isMut: false,
-          isSigner: false,
-        },
-        {
-          name: "admin",
-          isMut: true,
-          isSigner: true,
-        },
-      ],
-      args: [
-        {
-          name: "args",
-          type: {
-            defined: "InitializeZetaPricingArgs",
-          },
-        },
-      ],
-    },
-    {
-      name: "updateZetaPricingPubkeys",
-      accounts: [
-        {
-          name: "state",
-          isMut: false,
-          isSigner: false,
-        },
-        {
-          name: "pricing",
-          isMut: true,
-          isSigner: false,
-        },
-        {
-          name: "admin",
-          isMut: false,
-          isSigner: true,
-        },
-      ],
-      args: [
-        {
-          name: "args",
-          type: {
-            defined: "UpdateZetaPricingPubkeysArgs",
-          },
-        },
-      ],
-    },
-    {
-      name: "initializeZetaGroup",
-      accounts: [
-        {
-          name: "state",
-          isMut: true,
-          isSigner: false,
-        },
-        {
-          name: "admin",
-          isMut: true,
-          isSigner: true,
-        },
-        {
-          name: "systemProgram",
-          isMut: false,
-          isSigner: false,
-        },
-        {
-          name: "underlyingMint",
-          isMut: false,
-          isSigner: false,
-        },
-        {
-          name: "zetaProgram",
-          isMut: false,
-          isSigner: false,
-        },
-        {
-          name: "oracle",
-          isMut: false,
-          isSigner: false,
-        },
-        {
-          name: "oracleBackupFeed",
-          isMut: false,
-          isSigner: false,
-        },
-        {
-          name: "oracleBackupProgram",
-          isMut: false,
-          isSigner: false,
-        },
-        {
-          name: "zetaGroup",
-          isMut: true,
-          isSigner: false,
-        },
-        {
-          name: "greeks",
-          isMut: true,
-          isSigner: false,
-        },
-        {
-          name: "perpSyncQueue",
-          isMut: true,
-          isSigner: false,
-        },
-        {
-          name: "underlying",
-          isMut: true,
-          isSigner: false,
-        },
-        {
-          name: "vault",
-          isMut: true,
-          isSigner: false,
-        },
-        {
-          name: "insuranceVault",
-          isMut: true,
-          isSigner: false,
-        },
-        {
-          name: "socializedLossAccount",
-          isMut: true,
-          isSigner: false,
-        },
-        {
-          name: "tokenProgram",
-          isMut: false,
-          isSigner: false,
-        },
-        {
-          name: "usdcMint",
-          isMut: false,
-          isSigner: false,
-        },
-        {
-          name: "rent",
-          isMut: false,
-          isSigner: false,
-        },
-      ],
-      args: [
-        {
-          name: "args",
-          type: {
-            defined: "InitializeZetaGroupArgs",
-          },
-        },
-      ],
-    },
-    {
-      name: "overrideExpiry",
-      accounts: [
-        {
-          name: "state",
-          isMut: false,
-          isSigner: false,
-        },
-        {
-          name: "admin",
-          isMut: false,
-          isSigner: true,
-        },
-        {
-          name: "zetaGroup",
-          isMut: true,
-          isSigner: false,
-        },
-      ],
-      args: [
-        {
-          name: "args",
-          type: {
-            defined: "OverrideExpiryArgs",
-          },
-        },
-      ],
-    },
-    {
-      name: "initializeMarginAccount",
-      accounts: [
-        {
-          name: "marginAccount",
-          isMut: true,
-          isSigner: false,
-        },
-        {
-          name: "authority",
-          isMut: false,
-          isSigner: true,
-        },
-        {
-          name: "payer",
-          isMut: true,
-          isSigner: true,
-        },
-        {
-          name: "zetaProgram",
-          isMut: false,
-          isSigner: false,
-        },
-        {
-          name: "systemProgram",
-          isMut: false,
-          isSigner: false,
-        },
-        {
-          name: "zetaGroup",
-          isMut: false,
-          isSigner: false,
-        },
-      ],
-      args: [],
-    },
-    {
-      name: "initializeSpreadAccount",
-      accounts: [
-        {
-          name: "spreadAccount",
-          isMut: true,
-          isSigner: false,
-        },
-        {
-          name: "authority",
-          isMut: false,
-          isSigner: true,
-        },
-        {
-          name: "payer",
-          isMut: true,
-          isSigner: true,
-        },
-        {
-          name: "zetaProgram",
-          isMut: false,
-          isSigner: false,
-        },
-        {
-          name: "systemProgram",
-          isMut: false,
-          isSigner: false,
-        },
-        {
-          name: "zetaGroup",
-          isMut: false,
-          isSigner: false,
-        },
-      ],
-      args: [],
-    },
-    {
-      name: "closeMarginAccount",
-      accounts: [
-        {
-          name: "marginAccount",
-          isMut: true,
-          isSigner: false,
-        },
-        {
-          name: "authority",
-          isMut: true,
-          isSigner: true,
-        },
-        {
-          name: "zetaGroup",
-          isMut: false,
-          isSigner: false,
-        },
-      ],
-      args: [],
-    },
-    {
-      name: "closeSpreadAccount",
-      accounts: [
-        {
-          name: "spreadAccount",
-          isMut: true,
-          isSigner: false,
-        },
-        {
-          name: "authority",
-          isMut: true,
-          isSigner: true,
-        },
-        {
-          name: "zetaGroup",
-          isMut: false,
-          isSigner: false,
-        },
-      ],
-      args: [],
-    },
-    {
-      name: "initializePerpSyncQueue",
-      accounts: [
-        {
-          name: "admin",
-          isMut: false,
-          isSigner: true,
-        },
-        {
-          name: "zetaProgram",
-          isMut: false,
-          isSigner: false,
-        },
-        {
-          name: "state",
-          isMut: false,
-          isSigner: false,
-        },
-        {
-          name: "perpSyncQueue",
-          isMut: true,
-          isSigner: false,
-        },
-        {
-          name: "zetaGroup",
-          isMut: true,
-          isSigner: false,
-        },
-        {
-          name: "systemProgram",
-          isMut: false,
-          isSigner: false,
-        },
-      ],
-      args: [
-        {
-          name: "nonce",
-          type: "u8",
-        },
-      ],
-    },
-    {
-      name: "initializeMarketIndexes",
-      accounts: [
-        {
-          name: "state",
-          isMut: false,
-          isSigner: false,
-        },
-        {
-          name: "marketIndexes",
-          isMut: true,
-          isSigner: false,
-        },
-        {
-          name: "admin",
-          isMut: true,
-          isSigner: true,
-        },
-        {
-          name: "systemProgram",
-          isMut: false,
-          isSigner: false,
-        },
-        {
-          name: "zetaGroup",
-          isMut: false,
-          isSigner: false,
-        },
-      ],
-      args: [
-        {
-          name: "nonce",
-          type: "u8",
-        },
-      ],
-    },
-    {
-      name: "initializeMarketNode",
-      accounts: [
-        {
-          name: "zetaGroup",
-          isMut: false,
-          isSigner: false,
-        },
-        {
-          name: "marketNode",
-          isMut: true,
-          isSigner: false,
-        },
-        {
-          name: "greeks",
-          isMut: true,
-          isSigner: false,
-        },
-        {
-          name: "payer",
-          isMut: true,
-          isSigner: true,
-        },
-        {
-          name: "systemProgram",
-          isMut: false,
-          isSigner: false,
-        },
-      ],
-      args: [
-        {
-          name: "args",
-          type: {
-            defined: "InitializeMarketNodeArgs",
-          },
-        },
-      ],
-    },
-    {
-      name: "haltZetaGroup",
-      accounts: [
-        {
-          name: "state",
-          isMut: false,
-          isSigner: false,
-        },
-        {
-          name: "zetaGroup",
-          isMut: true,
-          isSigner: false,
-        },
-        {
-          name: "greeks",
-          isMut: true,
-          isSigner: false,
-        },
-        {
-          name: "admin",
-          isMut: false,
-          isSigner: true,
-        },
-      ],
-      args: [],
-    },
-    {
-      name: "globalHalt",
-      accounts: [
-        {
-          name: "state",
-          isMut: true,
-          isSigner: false,
-        },
-        {
-          name: "admin",
-          isMut: false,
-          isSigner: true,
-        },
-      ],
-      args: [],
-    },
-    {
-      name: "globalUnhalt",
-      accounts: [
-        {
-          name: "state",
-          isMut: true,
-          isSigner: false,
-        },
-        {
-          name: "pricing",
-          isMut: true,
-          isSigner: false,
-        },
-        {
-          name: "admin",
-          isMut: false,
-          isSigner: true,
-        },
-      ],
-      args: [],
-    },
-    {
-      name: "updateHaltStateV2",
-      accounts: [
-        {
-          name: "state",
-          isMut: true,
-          isSigner: false,
-        },
-        {
-          name: "zetaGroup",
-          isMut: true,
-          isSigner: false,
-        },
-        {
-          name: "admin",
-          isMut: false,
-          isSigner: true,
-        },
-      ],
-      args: [
-        {
-          name: "args",
-          type: {
-            defined: "HaltStateArgs",
-          },
-        },
-      ],
-    },
-    {
-      name: "unhaltZetaGroup",
-      accounts: [
-        {
-          name: "state",
-          isMut: false,
-          isSigner: false,
-        },
-        {
-          name: "zetaGroup",
-          isMut: true,
-          isSigner: false,
-        },
-        {
-          name: "admin",
-          isMut: false,
-          isSigner: true,
-        },
-        {
-          name: "greeks",
-          isMut: true,
-          isSigner: false,
-        },
-      ],
-      args: [],
-    },
-    {
-      name: "updateHaltState",
-      accounts: [
-        {
-          name: "state",
-          isMut: false,
-          isSigner: false,
-        },
-        {
-          name: "zetaGroup",
-          isMut: true,
-          isSigner: false,
-        },
-        {
-          name: "admin",
-          isMut: false,
-          isSigner: true,
-        },
-      ],
-      args: [
-        {
-          name: "args",
-          type: {
-            defined: "HaltZetaGroupArgs",
-          },
-        },
-      ],
-    },
-    {
-      name: "updateVolatility",
-      accounts: [
-        {
-          name: "state",
-          isMut: false,
-          isSigner: false,
-        },
-        {
-          name: "greeks",
-          isMut: true,
-          isSigner: false,
-        },
-        {
-          name: "zetaGroup",
-          isMut: false,
-          isSigner: false,
-        },
-        {
-          name: "admin",
-          isMut: false,
-          isSigner: true,
-        },
-      ],
-      args: [
-        {
-          name: "args",
-          type: {
-            defined: "UpdateVolatilityArgs",
-          },
-        },
-      ],
-    },
-    {
-      name: "updateInterestRate",
-      accounts: [
-        {
-          name: "state",
-          isMut: false,
-          isSigner: false,
-        },
-        {
-          name: "greeks",
-          isMut: true,
-          isSigner: false,
-        },
-        {
-          name: "zetaGroup",
-          isMut: true,
-          isSigner: false,
-        },
-        {
-          name: "admin",
-          isMut: false,
-          isSigner: true,
-        },
-      ],
-      args: [
-        {
-          name: "args",
-          type: {
-            defined: "UpdateInterestRateArgs",
-          },
-        },
-      ],
-    },
-    {
-      name: "addMarketIndexes",
-      docs: [
+  "version": "0.1.0",
+  "name": "zeta",
+  "instructions": [
+    {
+      "name": "initializeZetaPricing",
+      "accounts": [
+        {
+          "name": "state",
+          "isMut": true,
+          "isSigner": false
+        },
+        {
+          "name": "pricing",
+          "isMut": true,
+          "isSigner": false
+        },
+        {
+          "name": "rent",
+          "isMut": false,
+          "isSigner": false
+        },
+        {
+          "name": "systemProgram",
+          "isMut": false,
+          "isSigner": false
+        },
+        {
+          "name": "tokenProgram",
+          "isMut": false,
+          "isSigner": false
+        },
+        {
+          "name": "admin",
+          "isMut": true,
+          "isSigner": true
+        }
+      ],
+      "args": [
+        {
+          "name": "args",
+          "type": {
+            "defined": "InitializeZetaPricingArgs"
+          }
+        }
+      ]
+    },
+    {
+      "name": "updateZetaPricingPubkeys",
+      "accounts": [
+        {
+          "name": "state",
+          "isMut": false,
+          "isSigner": false
+        },
+        {
+          "name": "pricing",
+          "isMut": true,
+          "isSigner": false
+        },
+        {
+          "name": "admin",
+          "isMut": false,
+          "isSigner": true
+        }
+      ],
+      "args": [
+        {
+          "name": "args",
+          "type": {
+            "defined": "UpdateZetaPricingPubkeysArgs"
+          }
+        }
+      ]
+    },
+    {
+      "name": "initializeZetaGroup",
+      "accounts": [
+        {
+          "name": "state",
+          "isMut": true,
+          "isSigner": false
+        },
+        {
+          "name": "admin",
+          "isMut": true,
+          "isSigner": true
+        },
+        {
+          "name": "systemProgram",
+          "isMut": false,
+          "isSigner": false
+        },
+        {
+          "name": "underlyingMint",
+          "isMut": false,
+          "isSigner": false
+        },
+        {
+          "name": "zetaProgram",
+          "isMut": false,
+          "isSigner": false
+        },
+        {
+          "name": "oracle",
+          "isMut": false,
+          "isSigner": false
+        },
+        {
+          "name": "oracleBackupFeed",
+          "isMut": false,
+          "isSigner": false
+        },
+        {
+          "name": "oracleBackupProgram",
+          "isMut": false,
+          "isSigner": false
+        },
+        {
+          "name": "zetaGroup",
+          "isMut": true,
+          "isSigner": false
+        },
+        {
+          "name": "greeks",
+          "isMut": true,
+          "isSigner": false
+        },
+        {
+          "name": "perpSyncQueue",
+          "isMut": true,
+          "isSigner": false
+        },
+        {
+          "name": "underlying",
+          "isMut": true,
+          "isSigner": false
+        },
+        {
+          "name": "vault",
+          "isMut": true,
+          "isSigner": false
+        },
+        {
+          "name": "insuranceVault",
+          "isMut": true,
+          "isSigner": false
+        },
+        {
+          "name": "socializedLossAccount",
+          "isMut": true,
+          "isSigner": false
+        },
+        {
+          "name": "tokenProgram",
+          "isMut": false,
+          "isSigner": false
+        },
+        {
+          "name": "usdcMint",
+          "isMut": false,
+          "isSigner": false
+        },
+        {
+          "name": "rent",
+          "isMut": false,
+          "isSigner": false
+        }
+      ],
+      "args": [
+        {
+          "name": "args",
+          "type": {
+            "defined": "InitializeZetaGroupArgs"
+          }
+        }
+      ]
+    },
+    {
+      "name": "overrideExpiry",
+      "accounts": [
+        {
+          "name": "state",
+          "isMut": false,
+          "isSigner": false
+        },
+        {
+          "name": "admin",
+          "isMut": false,
+          "isSigner": true
+        },
+        {
+          "name": "zetaGroup",
+          "isMut": true,
+          "isSigner": false
+        }
+      ],
+      "args": [
+        {
+          "name": "args",
+          "type": {
+            "defined": "OverrideExpiryArgs"
+          }
+        }
+      ]
+    },
+    {
+      "name": "initializeMarginAccount",
+      "accounts": [
+        {
+          "name": "marginAccount",
+          "isMut": true,
+          "isSigner": false
+        },
+        {
+          "name": "authority",
+          "isMut": false,
+          "isSigner": true
+        },
+        {
+          "name": "payer",
+          "isMut": true,
+          "isSigner": true
+        },
+        {
+          "name": "zetaProgram",
+          "isMut": false,
+          "isSigner": false
+        },
+        {
+          "name": "systemProgram",
+          "isMut": false,
+          "isSigner": false
+        },
+        {
+          "name": "zetaGroup",
+          "isMut": false,
+          "isSigner": false
+        }
+      ],
+      "args": []
+    },
+    {
+      "name": "initializeSpreadAccount",
+      "accounts": [
+        {
+          "name": "spreadAccount",
+          "isMut": true,
+          "isSigner": false
+        },
+        {
+          "name": "authority",
+          "isMut": false,
+          "isSigner": true
+        },
+        {
+          "name": "payer",
+          "isMut": true,
+          "isSigner": true
+        },
+        {
+          "name": "zetaProgram",
+          "isMut": false,
+          "isSigner": false
+        },
+        {
+          "name": "systemProgram",
+          "isMut": false,
+          "isSigner": false
+        },
+        {
+          "name": "zetaGroup",
+          "isMut": false,
+          "isSigner": false
+        }
+      ],
+      "args": []
+    },
+    {
+      "name": "closeMarginAccount",
+      "accounts": [
+        {
+          "name": "marginAccount",
+          "isMut": true,
+          "isSigner": false
+        },
+        {
+          "name": "authority",
+          "isMut": true,
+          "isSigner": true
+        },
+        {
+          "name": "zetaGroup",
+          "isMut": false,
+          "isSigner": false
+        }
+      ],
+      "args": []
+    },
+    {
+      "name": "closeSpreadAccount",
+      "accounts": [
+        {
+          "name": "spreadAccount",
+          "isMut": true,
+          "isSigner": false
+        },
+        {
+          "name": "authority",
+          "isMut": true,
+          "isSigner": true
+        },
+        {
+          "name": "zetaGroup",
+          "isMut": false,
+          "isSigner": false
+        }
+      ],
+      "args": []
+    },
+    {
+      "name": "initializePerpSyncQueue",
+      "accounts": [
+        {
+          "name": "admin",
+          "isMut": false,
+          "isSigner": true
+        },
+        {
+          "name": "zetaProgram",
+          "isMut": false,
+          "isSigner": false
+        },
+        {
+          "name": "state",
+          "isMut": false,
+          "isSigner": false
+        },
+        {
+          "name": "perpSyncQueue",
+          "isMut": true,
+          "isSigner": false
+        },
+        {
+          "name": "zetaGroup",
+          "isMut": true,
+          "isSigner": false
+        },
+        {
+          "name": "systemProgram",
+          "isMut": false,
+          "isSigner": false
+        }
+      ],
+      "args": [
+        {
+          "name": "nonce",
+          "type": "u8"
+        }
+      ]
+    },
+    {
+      "name": "initializeMarketIndexes",
+      "accounts": [
+        {
+          "name": "state",
+          "isMut": false,
+          "isSigner": false
+        },
+        {
+          "name": "marketIndexes",
+          "isMut": true,
+          "isSigner": false
+        },
+        {
+          "name": "admin",
+          "isMut": true,
+          "isSigner": true
+        },
+        {
+          "name": "systemProgram",
+          "isMut": false,
+          "isSigner": false
+        },
+        {
+          "name": "zetaGroup",
+          "isMut": false,
+          "isSigner": false
+        }
+      ],
+      "args": [
+        {
+          "name": "nonce",
+          "type": "u8"
+        }
+      ]
+    },
+    {
+      "name": "initializeMarketNode",
+      "accounts": [
+        {
+          "name": "zetaGroup",
+          "isMut": false,
+          "isSigner": false
+        },
+        {
+          "name": "marketNode",
+          "isMut": true,
+          "isSigner": false
+        },
+        {
+          "name": "greeks",
+          "isMut": true,
+          "isSigner": false
+        },
+        {
+          "name": "payer",
+          "isMut": true,
+          "isSigner": true
+        },
+        {
+          "name": "systemProgram",
+          "isMut": false,
+          "isSigner": false
+        }
+      ],
+      "args": [
+        {
+          "name": "args",
+          "type": {
+            "defined": "InitializeMarketNodeArgs"
+          }
+        }
+      ]
+    },
+    {
+      "name": "haltZetaGroup",
+      "accounts": [
+        {
+          "name": "state",
+          "isMut": false,
+          "isSigner": false
+        },
+        {
+          "name": "zetaGroup",
+          "isMut": true,
+          "isSigner": false
+        },
+        {
+          "name": "greeks",
+          "isMut": true,
+          "isSigner": false
+        },
+        {
+          "name": "admin",
+          "isMut": false,
+          "isSigner": true
+        }
+      ],
+      "args": []
+    },
+    {
+      "name": "globalHalt",
+      "accounts": [
+        {
+          "name": "state",
+          "isMut": true,
+          "isSigner": false
+        },
+        {
+          "name": "admin",
+          "isMut": false,
+          "isSigner": true
+        }
+      ],
+      "args": []
+    },
+    {
+      "name": "globalUnhalt",
+      "accounts": [
+        {
+          "name": "state",
+          "isMut": true,
+          "isSigner": false
+        },
+        {
+          "name": "pricing",
+          "isMut": true,
+          "isSigner": false
+        },
+        {
+          "name": "admin",
+          "isMut": false,
+          "isSigner": true
+        }
+      ],
+      "args": []
+    },
+    {
+      "name": "updateHaltStateV2",
+      "accounts": [
+        {
+          "name": "state",
+          "isMut": true,
+          "isSigner": false
+        },
+        {
+          "name": "zetaGroup",
+          "isMut": true,
+          "isSigner": false
+        },
+        {
+          "name": "admin",
+          "isMut": false,
+          "isSigner": true
+        }
+      ],
+      "args": [
+        {
+          "name": "args",
+          "type": {
+            "defined": "HaltStateArgs"
+          }
+        }
+      ]
+    },
+    {
+      "name": "unhaltZetaGroup",
+      "accounts": [
+        {
+          "name": "state",
+          "isMut": false,
+          "isSigner": false
+        },
+        {
+          "name": "zetaGroup",
+          "isMut": true,
+          "isSigner": false
+        },
+        {
+          "name": "admin",
+          "isMut": false,
+          "isSigner": true
+        },
+        {
+          "name": "greeks",
+          "isMut": true,
+          "isSigner": false
+        }
+      ],
+      "args": []
+    },
+    {
+      "name": "updateHaltState",
+      "accounts": [
+        {
+          "name": "state",
+          "isMut": false,
+          "isSigner": false
+        },
+        {
+          "name": "zetaGroup",
+          "isMut": true,
+          "isSigner": false
+        },
+        {
+          "name": "admin",
+          "isMut": false,
+          "isSigner": true
+        }
+      ],
+      "args": [
+        {
+          "name": "args",
+          "type": {
+            "defined": "HaltZetaGroupArgs"
+          }
+        }
+      ]
+    },
+    {
+      "name": "updateVolatility",
+      "accounts": [
+        {
+          "name": "state",
+          "isMut": false,
+          "isSigner": false
+        },
+        {
+          "name": "greeks",
+          "isMut": true,
+          "isSigner": false
+        },
+        {
+          "name": "zetaGroup",
+          "isMut": false,
+          "isSigner": false
+        },
+        {
+          "name": "admin",
+          "isMut": false,
+          "isSigner": true
+        }
+      ],
+      "args": [
+        {
+          "name": "args",
+          "type": {
+            "defined": "UpdateVolatilityArgs"
+          }
+        }
+      ]
+    },
+    {
+      "name": "updateInterestRate",
+      "accounts": [
+        {
+          "name": "state",
+          "isMut": false,
+          "isSigner": false
+        },
+        {
+          "name": "greeks",
+          "isMut": true,
+          "isSigner": false
+        },
+        {
+          "name": "zetaGroup",
+          "isMut": true,
+          "isSigner": false
+        },
+        {
+          "name": "admin",
+          "isMut": false,
+          "isSigner": true
+        }
+      ],
+      "args": [
+        {
+          "name": "args",
+          "type": {
+            "defined": "UpdateInterestRateArgs"
+          }
+        }
+      ]
+    },
+    {
+      "name": "addMarketIndexes",
+      "docs": [
         "This instruction allows us to generate the market PDA index seed we require",
         "to initialize markets in an order that remains sorted.",
         "Future unlisted markets can still retain this sorted property.",
@@ -10296,6031 +10250,5915 @@
         "1. Generating the market pdas that use their respective index as seed 0..TOTAL_MARKETS -1",
         "and populating the keys inside zeta_group. These will be set back to default.",
         "2. Sorting the generated market pdas and storing their respective index seed within",
-        "market indexes.",
-      ],
-      accounts: [
-        {
-          name: "marketIndexes",
-          isMut: true,
-          isSigner: false,
-        },
-        {
-          name: "zetaGroup",
-          isMut: true,
-          isSigner: false,
-        },
-      ],
-      args: [],
-    },
-    {
-      name: "initializeZetaState",
-      accounts: [
-        {
-          name: "state",
-          isMut: true,
-          isSigner: false,
-        },
-        {
-          name: "mintAuthority",
-          isMut: false,
-          isSigner: false,
-        },
-        {
-          name: "serumAuthority",
-          isMut: false,
-          isSigner: false,
-        },
-        {
-          name: "treasuryWallet",
-          isMut: true,
-          isSigner: false,
-        },
-        {
-          name: "referralsAdmin",
-          isMut: false,
-          isSigner: false,
-        },
-        {
-          name: "referralsRewardsWallet",
-          isMut: true,
-          isSigner: false,
-        },
-        {
-          name: "rent",
-          isMut: false,
-          isSigner: false,
-        },
-        {
-          name: "systemProgram",
-          isMut: false,
-          isSigner: false,
-        },
-        {
-          name: "tokenProgram",
-          isMut: false,
-          isSigner: false,
-        },
-        {
-          name: "usdcMint",
-          isMut: false,
-          isSigner: false,
-        },
-        {
-          name: "admin",
-          isMut: true,
-          isSigner: true,
-        },
-        {
-          name: "secondaryAdmin",
-          isMut: false,
-          isSigner: false,
-        },
-      ],
-      args: [
-        {
-          name: "args",
-          type: {
-            defined: "InitializeStateArgs",
-          },
-        },
-      ],
-    },
-    {
-      name: "initializeZetaTreasuryWallet",
-      accounts: [
-        {
-          name: "state",
-          isMut: true,
-          isSigner: false,
-        },
-        {
-          name: "treasuryWallet",
-          isMut: true,
-          isSigner: false,
-        },
-        {
-          name: "rent",
-          isMut: false,
-          isSigner: false,
-        },
-        {
-          name: "systemProgram",
-          isMut: false,
-          isSigner: false,
-        },
-        {
-          name: "tokenProgram",
-          isMut: false,
-          isSigner: false,
-        },
-        {
-          name: "usdcMint",
-          isMut: false,
-          isSigner: false,
-        },
-        {
-          name: "admin",
-          isMut: true,
-          isSigner: true,
-        },
-      ],
-      args: [],
-    },
-    {
-      name: "initializeZetaReferralsRewardsWallet",
-      accounts: [
-        {
-          name: "state",
-          isMut: true,
-          isSigner: false,
-        },
-        {
-          name: "referralsRewardsWallet",
-          isMut: true,
-          isSigner: false,
-        },
-        {
-          name: "rent",
-          isMut: false,
-          isSigner: false,
-        },
-        {
-          name: "systemProgram",
-          isMut: false,
-          isSigner: false,
-        },
-        {
-          name: "tokenProgram",
-          isMut: false,
-          isSigner: false,
-        },
-        {
-          name: "usdcMint",
-          isMut: false,
-          isSigner: false,
-        },
-        {
-          name: "admin",
-          isMut: true,
-          isSigner: true,
-        },
-      ],
-      args: [],
-    },
-    {
-      name: "updateAdmin",
-      accounts: [
-        {
-          name: "state",
-          isMut: true,
-          isSigner: false,
-        },
-        {
-          name: "admin",
-          isMut: false,
-          isSigner: true,
-        },
-        {
-          name: "newAdmin",
-          isMut: true,
-          isSigner: true,
-        },
-      ],
-      args: [],
-    },
-    {
-      name: "updateSecondaryAdmin",
-      accounts: [
-        {
-          name: "state",
-          isMut: true,
-          isSigner: false,
-        },
-        {
-          name: "admin",
-          isMut: false,
-          isSigner: true,
-        },
-        {
-          name: "newAdmin",
-          isMut: true,
-          isSigner: true,
-        },
-      ],
-      args: [],
-    },
-    {
-      name: "updateReferralsAdmin",
-      accounts: [
-        {
-          name: "state",
-          isMut: true,
-          isSigner: false,
-        },
-        {
-          name: "admin",
-          isMut: false,
-          isSigner: true,
-        },
-        {
-          name: "newAdmin",
-          isMut: true,
-          isSigner: true,
-        },
-      ],
-      args: [],
-    },
-    {
-      name: "updateZetaState",
-      accounts: [
-        {
-          name: "state",
-          isMut: true,
-          isSigner: false,
-        },
-        {
-          name: "admin",
-          isMut: false,
-          isSigner: true,
-        },
-      ],
-      args: [
-        {
-          name: "args",
-          type: {
-            defined: "UpdateStateArgs",
-          },
-        },
-      ],
-    },
-    {
-      name: "updateOracle",
-      accounts: [
-        {
-          name: "state",
-          isMut: false,
-          isSigner: false,
-        },
-        {
-          name: "zetaGroup",
-          isMut: true,
-          isSigner: false,
-        },
-        {
-          name: "admin",
-          isMut: false,
-          isSigner: true,
-        },
-        {
-          name: "oracle",
-          isMut: false,
-          isSigner: false,
-        },
-      ],
-      args: [],
-    },
-    {
-      name: "updateOracleBackupFeed",
-      accounts: [
-        {
-          name: "state",
-          isMut: false,
-          isSigner: false,
-        },
-        {
-          name: "zetaGroup",
-          isMut: true,
-          isSigner: false,
-        },
-        {
-          name: "admin",
-          isMut: false,
-          isSigner: true,
-        },
-        {
-          name: "oracle",
-          isMut: false,
-          isSigner: false,
-        },
-      ],
-      args: [],
-    },
-    {
-      name: "updatePricingParameters",
-      accounts: [
-        {
-          name: "state",
-          isMut: false,
-          isSigner: false,
-        },
-        {
-          name: "zetaGroup",
-          isMut: true,
-          isSigner: false,
-        },
-        {
-          name: "admin",
-          isMut: false,
-          isSigner: true,
-        },
-      ],
-      args: [
-        {
-          name: "args",
-          type: {
-            defined: "UpdatePricingParametersArgs",
-          },
-        },
-      ],
-    },
-    {
-      name: "updateMarginParameters",
-      accounts: [
-        {
-          name: "state",
-          isMut: false,
-          isSigner: false,
-        },
-        {
-          name: "pricing",
-          isMut: true,
-          isSigner: false,
-        },
-        {
-          name: "admin",
-          isMut: false,
-          isSigner: true,
-        },
-      ],
-      args: [
-        {
-          name: "args",
-          type: {
-            defined: "UpdateMarginParametersArgs",
-          },
-        },
-        {
-          name: "asset",
-          type: {
-            defined: "Asset",
-          },
-        },
-      ],
-    },
-    {
-      name: "updateZetaGroupMarginParameters",
-      accounts: [
-        {
-          name: "state",
-          isMut: false,
-          isSigner: false,
-        },
-        {
-          name: "zetaGroup",
-          isMut: true,
-          isSigner: false,
-        },
-        {
-          name: "admin",
-          isMut: false,
-          isSigner: true,
-        },
-      ],
-      args: [
-        {
-          name: "args",
-          type: {
-            defined: "UpdateMarginParametersArgs",
-          },
-        },
-      ],
-    },
-    {
-      name: "updatePerpParameters",
-      accounts: [
-        {
-          name: "state",
-          isMut: false,
-          isSigner: false,
-        },
-        {
-          name: "pricing",
-          isMut: true,
-          isSigner: false,
-        },
-        {
-          name: "admin",
-          isMut: false,
-          isSigner: true,
-        },
-      ],
-      args: [
-        {
-          name: "args",
-          type: {
-            defined: "UpdatePerpParametersArgs",
-          },
-        },
-        {
-          name: "asset",
-          type: {
-            defined: "Asset",
-          },
-        },
-      ],
-    },
-    {
-      name: "updateZetaGroupPerpParameters",
-      accounts: [
-        {
-          name: "state",
-          isMut: false,
-          isSigner: false,
-        },
-        {
-          name: "zetaGroup",
-          isMut: true,
-          isSigner: false,
-        },
-        {
-          name: "admin",
-          isMut: false,
-          isSigner: true,
-        },
-      ],
-      args: [
-        {
-          name: "args",
-          type: {
-            defined: "UpdatePerpParametersArgs",
-          },
-        },
-      ],
-    },
-    {
-      name: "updateZetaGroupExpiryParameters",
-      accounts: [
-        {
-          name: "state",
-          isMut: false,
-          isSigner: false,
-        },
-        {
-          name: "zetaGroup",
-          isMut: true,
-          isSigner: false,
-        },
-        {
-          name: "admin",
-          isMut: false,
-          isSigner: true,
-        },
-      ],
-      args: [
-        {
-          name: "args",
-          type: {
-            defined: "UpdateZetaGroupExpiryArgs",
-          },
-        },
-      ],
-    },
-    {
-      name: "toggleZetaGroupPerpsOnly",
-      accounts: [
-        {
-          name: "state",
-          isMut: false,
-          isSigner: false,
-        },
-        {
-          name: "zetaGroup",
-          isMut: true,
-          isSigner: false,
-        },
-        {
-          name: "admin",
-          isMut: false,
-          isSigner: true,
-        },
-      ],
-      args: [],
-    },
-    {
-      name: "cleanZetaMarkets",
-      accounts: [
-        {
-          name: "state",
-          isMut: false,
-          isSigner: false,
-        },
-        {
-          name: "zetaGroup",
-          isMut: true,
-          isSigner: false,
-        },
-      ],
-      args: [],
-    },
-    {
-      name: "cleanZetaMarketsHalted",
-      accounts: [
-        {
-          name: "state",
-          isMut: false,
-          isSigner: false,
-        },
-        {
-          name: "zetaGroup",
-          isMut: true,
-          isSigner: false,
-        },
-      ],
-      args: [],
-    },
-    {
-      name: "cleanZetaMarketsHaltedV2",
-      accounts: [
-        {
-          name: "state",
-          isMut: true,
-          isSigner: false,
-        },
-      ],
-      args: [],
-    },
-    {
-      name: "settlePositions",
-      accounts: [
-        {
-          name: "zetaGroup",
-          isMut: false,
-          isSigner: false,
-        },
-        {
-          name: "settlementAccount",
-          isMut: false,
-          isSigner: false,
-        },
-      ],
-      args: [
-        {
-          name: "expiryTs",
-          type: "u64",
-        },
-        {
-          name: "settlementNonce",
-          type: "u8",
-        },
-      ],
-    },
-    {
-      name: "settlePositionsHaltedV2",
-      accounts: [
-        {
-          name: "state",
-          isMut: false,
-          isSigner: false,
-        },
-        {
-          name: "pricing",
-          isMut: false,
-          isSigner: false,
-        },
-        {
-          name: "admin",
-          isMut: false,
-          isSigner: true,
-        },
-      ],
-      args: [],
-    },
-    {
-      name: "settlePositionsHalted",
-      accounts: [
-        {
-          name: "state",
-          isMut: false,
-          isSigner: false,
-        },
-        {
-          name: "zetaGroup",
-          isMut: false,
-          isSigner: false,
-        },
-        {
-          name: "greeks",
-          isMut: false,
-          isSigner: false,
-        },
-        {
-          name: "admin",
-          isMut: false,
-          isSigner: true,
-        },
-      ],
-      args: [],
-    },
-    {
-      name: "settleSpreadPositions",
-      accounts: [
-        {
-          name: "zetaGroup",
-          isMut: false,
-          isSigner: false,
-        },
-        {
-          name: "settlementAccount",
-          isMut: false,
-          isSigner: false,
-        },
-      ],
-      args: [
-        {
-          name: "expiryTs",
-          type: "u64",
-        },
-        {
-          name: "settlementNonce",
-          type: "u8",
-        },
-      ],
-    },
-    {
-      name: "settleSpreadPositionsHalted",
-      accounts: [
-        {
-          name: "state",
-          isMut: false,
-          isSigner: false,
-        },
-        {
-          name: "zetaGroup",
-          isMut: false,
-          isSigner: false,
-        },
-        {
-          name: "greeks",
-          isMut: false,
-          isSigner: false,
-        },
-        {
-          name: "admin",
-          isMut: false,
-          isSigner: true,
-        },
-      ],
-      args: [],
-    },
-    {
-      name: "initializeMarketStrikes",
-      accounts: [
-        {
-          name: "state",
-          isMut: false,
-          isSigner: false,
-        },
-        {
-          name: "zetaGroup",
-          isMut: true,
-          isSigner: false,
-        },
-        {
-          name: "oracle",
-          isMut: false,
-          isSigner: false,
-        },
-        {
-          name: "oracleBackupFeed",
-          isMut: false,
-          isSigner: false,
-        },
-        {
-          name: "oracleBackupProgram",
-          isMut: false,
-          isSigner: false,
-        },
-      ],
-      args: [],
-    },
-    {
-      name: "expireSeriesOverride",
-      accounts: [
-        {
-          name: "state",
-          isMut: false,
-          isSigner: false,
-        },
-        {
-          name: "zetaGroup",
-          isMut: true,
-          isSigner: false,
-        },
-        {
-          name: "settlementAccount",
-          isMut: true,
-          isSigner: false,
-        },
-        {
-          name: "admin",
-          isMut: true,
-          isSigner: true,
-        },
-        {
-          name: "systemProgram",
-          isMut: false,
-          isSigner: false,
-        },
-        {
-          name: "greeks",
-          isMut: true,
-          isSigner: false,
-        },
-      ],
-      args: [
-        {
-          name: "args",
-          type: {
-            defined: "ExpireSeriesOverrideArgs",
-          },
-        },
-      ],
-    },
-    {
-      name: "expireSeries",
-      accounts: [
-        {
-          name: "state",
-          isMut: false,
-          isSigner: false,
-        },
-        {
-          name: "zetaGroup",
-          isMut: true,
-          isSigner: false,
-        },
-        {
-          name: "oracle",
-          isMut: false,
-          isSigner: false,
-        },
-        {
-          name: "oracleBackupFeed",
-          isMut: false,
-          isSigner: false,
-        },
-        {
-          name: "oracleBackupProgram",
-          isMut: false,
-          isSigner: false,
-        },
-        {
-          name: "settlementAccount",
-          isMut: true,
-          isSigner: false,
-        },
-        {
-          name: "payer",
-          isMut: true,
-          isSigner: true,
-        },
-        {
-          name: "systemProgram",
-          isMut: false,
-          isSigner: false,
-        },
-        {
-          name: "greeks",
-          isMut: true,
-          isSigner: false,
-        },
-      ],
-      args: [
-        {
-          name: "settlementNonce",
-          type: "u8",
-        },
-      ],
-    },
-    {
-      name: "initializeZetaMarket",
-      accounts: [
-        {
-          name: "state",
-          isMut: false,
-          isSigner: false,
-        },
-        {
-          name: "marketIndexes",
-          isMut: false,
-          isSigner: false,
-        },
-        {
-          name: "zetaGroup",
-          isMut: true,
-          isSigner: false,
-        },
-        {
-          name: "admin",
-          isMut: true,
-          isSigner: true,
-        },
-        {
-          name: "market",
-          isMut: true,
-          isSigner: false,
-        },
-        {
-          name: "requestQueue",
-          isMut: true,
-          isSigner: false,
-        },
-        {
-          name: "eventQueue",
-          isMut: true,
-          isSigner: false,
-        },
-        {
-          name: "bids",
-          isMut: true,
-          isSigner: false,
-        },
-        {
-          name: "asks",
-          isMut: true,
-          isSigner: false,
-        },
-        {
-          name: "baseMint",
-          isMut: true,
-          isSigner: false,
-        },
-        {
-          name: "quoteMint",
-          isMut: true,
-          isSigner: false,
-        },
-        {
-          name: "zetaBaseVault",
-          isMut: true,
-          isSigner: false,
-        },
-        {
-          name: "zetaQuoteVault",
-          isMut: true,
-          isSigner: false,
-        },
-        {
-          name: "dexBaseVault",
-          isMut: true,
-          isSigner: false,
-        },
-        {
-          name: "dexQuoteVault",
-          isMut: true,
-          isSigner: false,
-        },
-        {
-          name: "vaultOwner",
-          isMut: false,
-          isSigner: false,
-        },
-        {
-          name: "mintAuthority",
-          isMut: false,
-          isSigner: false,
-        },
-        {
-          name: "serumAuthority",
-          isMut: false,
-          isSigner: false,
-        },
-        {
-          name: "dexProgram",
-          isMut: false,
-          isSigner: false,
-        },
-        {
-          name: "systemProgram",
-          isMut: false,
-          isSigner: false,
-        },
-        {
-          name: "tokenProgram",
-          isMut: false,
-          isSigner: false,
-        },
-        {
-          name: "rent",
-          isMut: false,
-          isSigner: false,
-        },
-      ],
-      args: [
-        {
-          name: "args",
-          type: {
-            defined: "InitializeMarketArgs",
-          },
-        },
-      ],
-    },
-    {
-      name: "initializeMarketTifEpochCycle",
-      accounts: [
-        {
-          name: "state",
-          isMut: false,
-          isSigner: false,
-        },
-        {
-          name: "admin",
-          isMut: true,
-          isSigner: true,
-        },
-        {
-          name: "market",
-          isMut: true,
-          isSigner: false,
-        },
-        {
-          name: "serumAuthority",
-          isMut: false,
-          isSigner: false,
-        },
-        {
-          name: "dexProgram",
-          isMut: false,
-          isSigner: false,
-        },
-      ],
-      args: [
-        {
-          name: "epochLength",
-          type: "u16",
-        },
-      ],
-    },
-    {
-      name: "retreatMarketNodes",
-      accounts: [
-        {
-          name: "zetaGroup",
-          isMut: false,
-          isSigner: false,
-        },
-        {
-          name: "greeks",
-          isMut: true,
-          isSigner: false,
-        },
-        {
-          name: "oracle",
-          isMut: false,
-          isSigner: false,
-        },
-        {
-          name: "oracleBackupFeed",
-          isMut: false,
-          isSigner: false,
-        },
-        {
-          name: "oracleBackupProgram",
-          isMut: false,
-          isSigner: false,
-        },
-      ],
-      args: [
-        {
-          name: "expiryIndex",
-          type: "u8",
-        },
-      ],
-    },
-    {
-      name: "cleanMarketNodes",
-      accounts: [
-        {
-          name: "zetaGroup",
-          isMut: true,
-          isSigner: false,
-        },
-        {
-          name: "greeks",
-          isMut: true,
-          isSigner: false,
-        },
-      ],
-      args: [
-        {
-          name: "expiryIndex",
-          type: "u8",
-        },
-      ],
-    },
-    {
-      name: "updateVolatilityNodes",
-      accounts: [
-        {
-          name: "state",
-          isMut: false,
-          isSigner: false,
-        },
-        {
-          name: "zetaGroup",
-          isMut: false,
-          isSigner: false,
-        },
-        {
-          name: "greeks",
-          isMut: true,
-          isSigner: false,
-        },
-        {
-          name: "admin",
-          isMut: false,
-          isSigner: true,
-        },
-      ],
-      args: [
-        {
-          name: "nodes",
-          type: {
-            array: ["u64", 5],
-          },
-        },
-      ],
-    },
-    {
-      name: "updatePricing",
-      accounts: [
-        {
-          name: "state",
-          isMut: false,
-          isSigner: false,
-        },
-        {
-          name: "zetaGroup",
-          isMut: false,
-          isSigner: false,
-        },
-        {
-          name: "greeks",
-          isMut: true,
-          isSigner: false,
-        },
-        {
-          name: "oracle",
-          isMut: false,
-          isSigner: false,
-        },
-        {
-          name: "oracleBackupFeed",
-          isMut: false,
-          isSigner: false,
-        },
-        {
-          name: "oracleBackupProgram",
-          isMut: false,
-          isSigner: false,
-        },
-        {
-          name: "perpMarket",
-          isMut: false,
-          isSigner: false,
-        },
-        {
-          name: "perpBids",
-          isMut: false,
-          isSigner: false,
-        },
-        {
-          name: "perpAsks",
-          isMut: false,
-          isSigner: false,
-        },
-      ],
-      args: [
-        {
-          name: "expiryIndex",
-          type: "u8",
-        },
-      ],
-    },
-    {
-      name: "updatePricingV2",
-      accounts: [
-        {
-          name: "state",
-          isMut: false,
-          isSigner: false,
-        },
-        {
-          name: "pricing",
-          isMut: true,
-          isSigner: false,
-        },
-        {
-          name: "oracle",
-          isMut: false,
-          isSigner: false,
-        },
-        {
-          name: "oracleBackupFeed",
-          isMut: false,
-          isSigner: false,
-        },
-        {
-          name: "oracleBackupProgram",
-          isMut: false,
-          isSigner: false,
-        },
-        {
-          name: "perpMarket",
-          isMut: false,
-          isSigner: false,
-        },
-        {
-          name: "perpBids",
-          isMut: false,
-          isSigner: false,
-        },
-        {
-          name: "perpAsks",
-          isMut: false,
-          isSigner: false,
-        },
-      ],
-      args: [
-        {
-          name: "asset",
-          type: {
-            defined: "Asset",
-          },
-        },
-      ],
-    },
-    {
-      name: "applyPerpFunding",
-      accounts: [
-        {
-          name: "zetaGroup",
-          isMut: false,
-          isSigner: false,
-        },
-        {
-          name: "greeks",
-          isMut: false,
-          isSigner: false,
-        },
-      ],
-      args: [],
-    },
-    {
-      name: "updatePricingHalted",
-      accounts: [
-        {
-          name: "state",
-          isMut: false,
-          isSigner: false,
-        },
-        {
-          name: "zetaGroup",
-          isMut: true,
-          isSigner: false,
-        },
-        {
-          name: "greeks",
-          isMut: true,
-          isSigner: false,
-        },
-        {
-          name: "admin",
-          isMut: false,
-          isSigner: true,
-        },
-        {
-          name: "perpMarket",
-          isMut: false,
-          isSigner: false,
-        },
-        {
-          name: "perpBids",
-          isMut: false,
-          isSigner: false,
-        },
-        {
-          name: "perpAsks",
-          isMut: false,
-          isSigner: false,
-        },
-      ],
-      args: [
-        {
-          name: "expiryIndex",
-          type: "u8",
-        },
-      ],
-    },
-    {
-      name: "depositOld",
-      accounts: [
-        {
-          name: "zetaGroup",
-          isMut: false,
-          isSigner: false,
-        },
-        {
-          name: "marginAccount",
-          isMut: true,
-          isSigner: false,
-        },
-        {
-          name: "vault",
-          isMut: true,
-          isSigner: false,
-        },
-        {
-          name: "userTokenAccount",
-          isMut: true,
-          isSigner: false,
-        },
-        {
-          name: "socializedLossAccount",
-          isMut: true,
-          isSigner: false,
-        },
-        {
-          name: "authority",
-          isMut: false,
-          isSigner: true,
-        },
-        {
-          name: "tokenProgram",
-          isMut: false,
-          isSigner: false,
-        },
-        {
-          name: "state",
-          isMut: false,
-          isSigner: false,
-        },
-        {
-          name: "greeks",
-          isMut: false,
-          isSigner: false,
-        },
-      ],
-      args: [
-        {
-          name: "amount",
-          type: "u64",
-        },
-      ],
-    },
-    {
-      name: "deposit",
-      accounts: [
-        {
-          name: "zetaGroup",
-          isMut: false,
-          isSigner: false,
-        },
-        {
-          name: "marginAccount",
-          isMut: true,
-          isSigner: false,
-        },
-        {
-          name: "vault",
-          isMut: true,
-          isSigner: false,
-        },
-        {
-          name: "userTokenAccount",
-          isMut: true,
-          isSigner: false,
-        },
-        {
-          name: "socializedLossAccount",
-          isMut: true,
-          isSigner: false,
-        },
-        {
-          name: "authority",
-          isMut: false,
-          isSigner: true,
-        },
-        {
-          name: "tokenProgram",
-          isMut: false,
-          isSigner: false,
-        },
-        {
-          name: "state",
-          isMut: false,
-          isSigner: false,
-        },
-        {
-          name: "greeks",
-          isMut: false,
-          isSigner: false,
-        },
-      ],
-      args: [
-        {
-          name: "amount",
-          type: "u64",
-        },
-      ],
-    },
-    {
-      name: "depositV2",
-      accounts: [
-        {
-          name: "marginAccount",
-          isMut: true,
-          isSigner: false,
-        },
-        {
-          name: "vault",
-          isMut: true,
-          isSigner: false,
-        },
-        {
-          name: "userTokenAccount",
-          isMut: true,
-          isSigner: false,
-        },
-        {
-          name: "socializedLossAccount",
-          isMut: true,
-          isSigner: false,
-        },
-        {
-          name: "authority",
-          isMut: false,
-          isSigner: true,
-        },
-        {
-          name: "tokenProgram",
-          isMut: false,
-          isSigner: false,
-        },
-        {
-          name: "state",
-          isMut: false,
-          isSigner: false,
-        },
-        {
-          name: "pricing",
-          isMut: true,
-          isSigner: false,
-        },
-      ],
-      args: [
-        {
-          name: "amount",
-          type: "u64",
-        },
-      ],
-    },
-    {
-      name: "depositInsuranceVaultOld",
-      accounts: [
-        {
-          name: "state",
-          isMut: false,
-          isSigner: false,
-        },
-        {
-          name: "zetaGroup",
-          isMut: true,
-          isSigner: false,
-        },
-        {
-          name: "insuranceVault",
-          isMut: true,
-          isSigner: false,
-        },
-        {
-          name: "insuranceDepositAccount",
-          isMut: true,
-          isSigner: false,
-        },
-        {
-          name: "userTokenAccount",
-          isMut: true,
-          isSigner: false,
-        },
-        {
-          name: "zetaVault",
-          isMut: true,
-          isSigner: false,
-        },
-        {
-          name: "socializedLossAccount",
-          isMut: true,
-          isSigner: false,
-        },
-        {
-          name: "authority",
-          isMut: false,
-          isSigner: true,
-        },
-        {
-          name: "tokenProgram",
-          isMut: false,
-          isSigner: false,
-        },
-      ],
-      args: [
-        {
-          name: "amount",
-          type: "u64",
-        },
-      ],
-    },
-    {
-      name: "depositInsuranceVault",
-      accounts: [
-        {
-          name: "state",
-          isMut: true,
-          isSigner: false,
-        },
-        {
-          name: "insuranceVault",
-          isMut: true,
-          isSigner: false,
-        },
-        {
-          name: "insuranceDepositAccount",
-          isMut: true,
-          isSigner: false,
-        },
-        {
-          name: "userTokenAccount",
-          isMut: true,
-          isSigner: false,
-        },
-        {
-          name: "zetaVault",
-          isMut: true,
-          isSigner: false,
-        },
-        {
-          name: "socializedLossAccount",
-          isMut: true,
-          isSigner: false,
-        },
-        {
-          name: "authority",
-          isMut: false,
-          isSigner: true,
-        },
-        {
-          name: "tokenProgram",
-          isMut: false,
-          isSigner: false,
-        },
-      ],
-      args: [
-        {
-          name: "amount",
-          type: "u64",
-        },
-      ],
-    },
-    {
-      name: "depositInsuranceVaultV2",
-      accounts: [
-        {
-          name: "state",
-          isMut: true,
-          isSigner: false,
-        },
-        {
-          name: "pricing",
-          isMut: true,
-          isSigner: false,
-        },
-        {
-          name: "insuranceVault",
-          isMut: true,
-          isSigner: false,
-        },
-        {
-          name: "insuranceDepositAccount",
-          isMut: true,
-          isSigner: false,
-        },
-        {
-          name: "userTokenAccount",
-          isMut: true,
-          isSigner: false,
-        },
-        {
-          name: "zetaVault",
-          isMut: true,
-          isSigner: false,
-        },
-        {
-          name: "socializedLossAccount",
-          isMut: true,
-          isSigner: false,
-        },
-        {
-          name: "authority",
-          isMut: false,
-          isSigner: true,
-        },
-        {
-          name: "tokenProgram",
-          isMut: false,
-          isSigner: false,
-        },
-      ],
-      args: [
-        {
-          name: "amount",
-          type: "u64",
-        },
-      ],
-    },
-    {
-<<<<<<< HEAD
-      name: "withdraw",
-      accounts: [
-        {
-          name: "state",
-          isMut: false,
-          isSigner: false,
-        },
-        {
-          name: "zetaGroup",
-          isMut: false,
-          isSigner: false,
-        },
-        {
-          name: "vault",
-          isMut: true,
-          isSigner: false,
-        },
-        {
-          name: "marginAccount",
-          isMut: true,
-          isSigner: false,
-        },
-        {
-          name: "userTokenAccount",
-          isMut: true,
-          isSigner: false,
-        },
-        {
-          name: "tokenProgram",
-          isMut: false,
-          isSigner: false,
-        },
-        {
-          name: "authority",
-          isMut: false,
-          isSigner: true,
-        },
-        {
-          name: "greeks",
-          isMut: false,
-          isSigner: false,
-        },
-        {
-          name: "oracle",
-          isMut: false,
-          isSigner: false,
-        },
-        {
-          name: "oracleBackupFeed",
-          isMut: false,
-          isSigner: false,
-        },
-        {
-          name: "oracleBackupProgram",
-          isMut: false,
-          isSigner: false,
-        },
-        {
-          name: "socializedLossAccount",
-          isMut: true,
-          isSigner: false,
-        },
-      ],
-      args: [
-        {
-          name: "amount",
-          type: "u64",
-        },
-      ],
-    },
-    {
-      name: "withdrawV2",
-      accounts: [
-=======
+        "market indexes."
+      ],
+      "accounts": [
+        {
+          "name": "marketIndexes",
+          "isMut": true,
+          "isSigner": false
+        },
+        {
+          "name": "zetaGroup",
+          "isMut": true,
+          "isSigner": false
+        }
+      ],
+      "args": []
+    },
+    {
+      "name": "initializeZetaState",
+      "accounts": [
+        {
+          "name": "state",
+          "isMut": true,
+          "isSigner": false
+        },
+        {
+          "name": "mintAuthority",
+          "isMut": false,
+          "isSigner": false
+        },
+        {
+          "name": "serumAuthority",
+          "isMut": false,
+          "isSigner": false
+        },
+        {
+          "name": "treasuryWallet",
+          "isMut": true,
+          "isSigner": false
+        },
+        {
+          "name": "referralsAdmin",
+          "isMut": false,
+          "isSigner": false
+        },
+        {
+          "name": "referralsRewardsWallet",
+          "isMut": true,
+          "isSigner": false
+        },
+        {
+          "name": "rent",
+          "isMut": false,
+          "isSigner": false
+        },
+        {
+          "name": "systemProgram",
+          "isMut": false,
+          "isSigner": false
+        },
+        {
+          "name": "tokenProgram",
+          "isMut": false,
+          "isSigner": false
+        },
+        {
+          "name": "usdcMint",
+          "isMut": false,
+          "isSigner": false
+        },
+        {
+          "name": "admin",
+          "isMut": true,
+          "isSigner": true
+        },
+        {
+          "name": "secondaryAdmin",
+          "isMut": false,
+          "isSigner": false
+        }
+      ],
+      "args": [
+        {
+          "name": "args",
+          "type": {
+            "defined": "InitializeStateArgs"
+          }
+        }
+      ]
+    },
+    {
+      "name": "initializeZetaTreasuryWallet",
+      "accounts": [
+        {
+          "name": "state",
+          "isMut": true,
+          "isSigner": false
+        },
+        {
+          "name": "treasuryWallet",
+          "isMut": true,
+          "isSigner": false
+        },
+        {
+          "name": "rent",
+          "isMut": false,
+          "isSigner": false
+        },
+        {
+          "name": "systemProgram",
+          "isMut": false,
+          "isSigner": false
+        },
+        {
+          "name": "tokenProgram",
+          "isMut": false,
+          "isSigner": false
+        },
+        {
+          "name": "usdcMint",
+          "isMut": false,
+          "isSigner": false
+        },
+        {
+          "name": "admin",
+          "isMut": true,
+          "isSigner": true
+        }
+      ],
+      "args": []
+    },
+    {
+      "name": "initializeZetaReferralsRewardsWallet",
+      "accounts": [
+        {
+          "name": "state",
+          "isMut": true,
+          "isSigner": false
+        },
+        {
+          "name": "referralsRewardsWallet",
+          "isMut": true,
+          "isSigner": false
+        },
+        {
+          "name": "rent",
+          "isMut": false,
+          "isSigner": false
+        },
+        {
+          "name": "systemProgram",
+          "isMut": false,
+          "isSigner": false
+        },
+        {
+          "name": "tokenProgram",
+          "isMut": false,
+          "isSigner": false
+        },
+        {
+          "name": "usdcMint",
+          "isMut": false,
+          "isSigner": false
+        },
+        {
+          "name": "admin",
+          "isMut": true,
+          "isSigner": true
+        }
+      ],
+      "args": []
+    },
+    {
+      "name": "updateAdmin",
+      "accounts": [
+        {
+          "name": "state",
+          "isMut": true,
+          "isSigner": false
+        },
+        {
+          "name": "admin",
+          "isMut": false,
+          "isSigner": true
+        },
+        {
+          "name": "newAdmin",
+          "isMut": true,
+          "isSigner": true
+        }
+      ],
+      "args": []
+    },
+    {
+      "name": "updateSecondaryAdmin",
+      "accounts": [
+        {
+          "name": "state",
+          "isMut": true,
+          "isSigner": false
+        },
+        {
+          "name": "admin",
+          "isMut": false,
+          "isSigner": true
+        },
+        {
+          "name": "newAdmin",
+          "isMut": true,
+          "isSigner": true
+        }
+      ],
+      "args": []
+    },
+    {
+      "name": "updateReferralsAdmin",
+      "accounts": [
+        {
+          "name": "state",
+          "isMut": true,
+          "isSigner": false
+        },
+        {
+          "name": "admin",
+          "isMut": false,
+          "isSigner": true
+        },
+        {
+          "name": "newAdmin",
+          "isMut": true,
+          "isSigner": true
+        }
+      ],
+      "args": []
+    },
+    {
+      "name": "updateZetaState",
+      "accounts": [
+        {
+          "name": "state",
+          "isMut": true,
+          "isSigner": false
+        },
+        {
+          "name": "admin",
+          "isMut": false,
+          "isSigner": true
+        }
+      ],
+      "args": [
+        {
+          "name": "args",
+          "type": {
+            "defined": "UpdateStateArgs"
+          }
+        }
+      ]
+    },
+    {
+      "name": "updateOracle",
+      "accounts": [
+        {
+          "name": "state",
+          "isMut": false,
+          "isSigner": false
+        },
+        {
+          "name": "zetaGroup",
+          "isMut": true,
+          "isSigner": false
+        },
+        {
+          "name": "admin",
+          "isMut": false,
+          "isSigner": true
+        },
+        {
+          "name": "oracle",
+          "isMut": false,
+          "isSigner": false
+        }
+      ],
+      "args": []
+    },
+    {
+      "name": "updateOracleBackupFeed",
+      "accounts": [
+        {
+          "name": "state",
+          "isMut": false,
+          "isSigner": false
+        },
+        {
+          "name": "zetaGroup",
+          "isMut": true,
+          "isSigner": false
+        },
+        {
+          "name": "admin",
+          "isMut": false,
+          "isSigner": true
+        },
+        {
+          "name": "oracle",
+          "isMut": false,
+          "isSigner": false
+        }
+      ],
+      "args": []
+    },
+    {
+      "name": "updatePricingParameters",
+      "accounts": [
+        {
+          "name": "state",
+          "isMut": false,
+          "isSigner": false
+        },
+        {
+          "name": "zetaGroup",
+          "isMut": true,
+          "isSigner": false
+        },
+        {
+          "name": "admin",
+          "isMut": false,
+          "isSigner": true
+        }
+      ],
+      "args": [
+        {
+          "name": "args",
+          "type": {
+            "defined": "UpdatePricingParametersArgs"
+          }
+        }
+      ]
+    },
+    {
+      "name": "updateMarginParameters",
+      "accounts": [
+        {
+          "name": "state",
+          "isMut": false,
+          "isSigner": false
+        },
+        {
+          "name": "pricing",
+          "isMut": true,
+          "isSigner": false
+        },
+        {
+          "name": "admin",
+          "isMut": false,
+          "isSigner": true
+        }
+      ],
+      "args": [
+        {
+          "name": "args",
+          "type": {
+            "defined": "UpdateMarginParametersArgs"
+          }
+        },
+        {
+          "name": "asset",
+          "type": {
+            "defined": "Asset"
+          }
+        }
+      ]
+    },
+    {
+      "name": "updateZetaGroupMarginParameters",
+      "accounts": [
+        {
+          "name": "state",
+          "isMut": false,
+          "isSigner": false
+        },
+        {
+          "name": "zetaGroup",
+          "isMut": true,
+          "isSigner": false
+        },
+        {
+          "name": "admin",
+          "isMut": false,
+          "isSigner": true
+        }
+      ],
+      "args": [
+        {
+          "name": "args",
+          "type": {
+            "defined": "UpdateMarginParametersArgs"
+          }
+        }
+      ]
+    },
+    {
+      "name": "updatePerpParameters",
+      "accounts": [
+        {
+          "name": "state",
+          "isMut": false,
+          "isSigner": false
+        },
+        {
+          "name": "pricing",
+          "isMut": true,
+          "isSigner": false
+        },
+        {
+          "name": "admin",
+          "isMut": false,
+          "isSigner": true
+        }
+      ],
+      "args": [
+        {
+          "name": "args",
+          "type": {
+            "defined": "UpdatePerpParametersArgs"
+          }
+        },
+        {
+          "name": "asset",
+          "type": {
+            "defined": "Asset"
+          }
+        }
+      ]
+    },
+    {
+      "name": "updateZetaGroupPerpParameters",
+      "accounts": [
+        {
+          "name": "state",
+          "isMut": false,
+          "isSigner": false
+        },
+        {
+          "name": "zetaGroup",
+          "isMut": true,
+          "isSigner": false
+        },
+        {
+          "name": "admin",
+          "isMut": false,
+          "isSigner": true
+        }
+      ],
+      "args": [
+        {
+          "name": "args",
+          "type": {
+            "defined": "UpdatePerpParametersArgs"
+          }
+        }
+      ]
+    },
+    {
+      "name": "updateZetaGroupExpiryParameters",
+      "accounts": [
+        {
+          "name": "state",
+          "isMut": false,
+          "isSigner": false
+        },
+        {
+          "name": "zetaGroup",
+          "isMut": true,
+          "isSigner": false
+        },
+        {
+          "name": "admin",
+          "isMut": false,
+          "isSigner": true
+        }
+      ],
+      "args": [
+        {
+          "name": "args",
+          "type": {
+            "defined": "UpdateZetaGroupExpiryArgs"
+          }
+        }
+      ]
+    },
+    {
+      "name": "toggleZetaGroupPerpsOnly",
+      "accounts": [
+        {
+          "name": "state",
+          "isMut": false,
+          "isSigner": false
+        },
+        {
+          "name": "zetaGroup",
+          "isMut": true,
+          "isSigner": false
+        },
+        {
+          "name": "admin",
+          "isMut": false,
+          "isSigner": true
+        }
+      ],
+      "args": []
+    },
+    {
+      "name": "cleanZetaMarkets",
+      "accounts": [
+        {
+          "name": "state",
+          "isMut": false,
+          "isSigner": false
+        },
+        {
+          "name": "zetaGroup",
+          "isMut": true,
+          "isSigner": false
+        }
+      ],
+      "args": []
+    },
+    {
+      "name": "cleanZetaMarketsHalted",
+      "accounts": [
+        {
+          "name": "state",
+          "isMut": false,
+          "isSigner": false
+        },
+        {
+          "name": "zetaGroup",
+          "isMut": true,
+          "isSigner": false
+        }
+      ],
+      "args": []
+    },
+    {
+      "name": "cleanZetaMarketsHaltedV2",
+      "accounts": [
+        {
+          "name": "state",
+          "isMut": true,
+          "isSigner": false
+        }
+      ],
+      "args": []
+    },
+    {
+      "name": "settlePositions",
+      "accounts": [
+        {
+          "name": "zetaGroup",
+          "isMut": false,
+          "isSigner": false
+        },
+        {
+          "name": "settlementAccount",
+          "isMut": false,
+          "isSigner": false
+        }
+      ],
+      "args": [
+        {
+          "name": "expiryTs",
+          "type": "u64"
+        },
+        {
+          "name": "settlementNonce",
+          "type": "u8"
+        }
+      ]
+    },
+    {
+      "name": "settlePositionsHaltedV2",
+      "accounts": [
+        {
+          "name": "state",
+          "isMut": false,
+          "isSigner": false
+        },
+        {
+          "name": "pricing",
+          "isMut": false,
+          "isSigner": false
+        },
+        {
+          "name": "admin",
+          "isMut": false,
+          "isSigner": true
+        }
+      ],
+      "args": []
+    },
+    {
+      "name": "settlePositionsHalted",
+      "accounts": [
+        {
+          "name": "state",
+          "isMut": false,
+          "isSigner": false
+        },
+        {
+          "name": "zetaGroup",
+          "isMut": false,
+          "isSigner": false
+        },
+        {
+          "name": "greeks",
+          "isMut": false,
+          "isSigner": false
+        },
+        {
+          "name": "admin",
+          "isMut": false,
+          "isSigner": true
+        }
+      ],
+      "args": []
+    },
+    {
+      "name": "settleSpreadPositions",
+      "accounts": [
+        {
+          "name": "zetaGroup",
+          "isMut": false,
+          "isSigner": false
+        },
+        {
+          "name": "settlementAccount",
+          "isMut": false,
+          "isSigner": false
+        }
+      ],
+      "args": [
+        {
+          "name": "expiryTs",
+          "type": "u64"
+        },
+        {
+          "name": "settlementNonce",
+          "type": "u8"
+        }
+      ]
+    },
+    {
+      "name": "settleSpreadPositionsHalted",
+      "accounts": [
+        {
+          "name": "state",
+          "isMut": false,
+          "isSigner": false
+        },
+        {
+          "name": "zetaGroup",
+          "isMut": false,
+          "isSigner": false
+        },
+        {
+          "name": "greeks",
+          "isMut": false,
+          "isSigner": false
+        },
+        {
+          "name": "admin",
+          "isMut": false,
+          "isSigner": true
+        }
+      ],
+      "args": []
+    },
+    {
+      "name": "initializeMarketStrikes",
+      "accounts": [
+        {
+          "name": "state",
+          "isMut": false,
+          "isSigner": false
+        },
+        {
+          "name": "zetaGroup",
+          "isMut": true,
+          "isSigner": false
+        },
+        {
+          "name": "oracle",
+          "isMut": false,
+          "isSigner": false
+        },
+        {
+          "name": "oracleBackupFeed",
+          "isMut": false,
+          "isSigner": false
+        },
+        {
+          "name": "oracleBackupProgram",
+          "isMut": false,
+          "isSigner": false
+        }
+      ],
+      "args": []
+    },
+    {
+      "name": "expireSeriesOverride",
+      "accounts": [
+        {
+          "name": "state",
+          "isMut": false,
+          "isSigner": false
+        },
+        {
+          "name": "zetaGroup",
+          "isMut": true,
+          "isSigner": false
+        },
+        {
+          "name": "settlementAccount",
+          "isMut": true,
+          "isSigner": false
+        },
+        {
+          "name": "admin",
+          "isMut": true,
+          "isSigner": true
+        },
+        {
+          "name": "systemProgram",
+          "isMut": false,
+          "isSigner": false
+        },
+        {
+          "name": "greeks",
+          "isMut": true,
+          "isSigner": false
+        }
+      ],
+      "args": [
+        {
+          "name": "args",
+          "type": {
+            "defined": "ExpireSeriesOverrideArgs"
+          }
+        }
+      ]
+    },
+    {
+      "name": "expireSeries",
+      "accounts": [
+        {
+          "name": "state",
+          "isMut": false,
+          "isSigner": false
+        },
+        {
+          "name": "zetaGroup",
+          "isMut": true,
+          "isSigner": false
+        },
+        {
+          "name": "oracle",
+          "isMut": false,
+          "isSigner": false
+        },
+        {
+          "name": "oracleBackupFeed",
+          "isMut": false,
+          "isSigner": false
+        },
+        {
+          "name": "oracleBackupProgram",
+          "isMut": false,
+          "isSigner": false
+        },
+        {
+          "name": "settlementAccount",
+          "isMut": true,
+          "isSigner": false
+        },
+        {
+          "name": "payer",
+          "isMut": true,
+          "isSigner": true
+        },
+        {
+          "name": "systemProgram",
+          "isMut": false,
+          "isSigner": false
+        },
+        {
+          "name": "greeks",
+          "isMut": true,
+          "isSigner": false
+        }
+      ],
+      "args": [
+        {
+          "name": "settlementNonce",
+          "type": "u8"
+        }
+      ]
+    },
+    {
+      "name": "initializeZetaMarket",
+      "accounts": [
+        {
+          "name": "state",
+          "isMut": false,
+          "isSigner": false
+        },
+        {
+          "name": "marketIndexes",
+          "isMut": false,
+          "isSigner": false
+        },
+        {
+          "name": "zetaGroup",
+          "isMut": true,
+          "isSigner": false
+        },
+        {
+          "name": "admin",
+          "isMut": true,
+          "isSigner": true
+        },
+        {
+          "name": "market",
+          "isMut": true,
+          "isSigner": false
+        },
+        {
+          "name": "requestQueue",
+          "isMut": true,
+          "isSigner": false
+        },
+        {
+          "name": "eventQueue",
+          "isMut": true,
+          "isSigner": false
+        },
+        {
+          "name": "bids",
+          "isMut": true,
+          "isSigner": false
+        },
+        {
+          "name": "asks",
+          "isMut": true,
+          "isSigner": false
+        },
+        {
+          "name": "baseMint",
+          "isMut": true,
+          "isSigner": false
+        },
+        {
+          "name": "quoteMint",
+          "isMut": true,
+          "isSigner": false
+        },
+        {
+          "name": "zetaBaseVault",
+          "isMut": true,
+          "isSigner": false
+        },
+        {
+          "name": "zetaQuoteVault",
+          "isMut": true,
+          "isSigner": false
+        },
+        {
+          "name": "dexBaseVault",
+          "isMut": true,
+          "isSigner": false
+        },
+        {
+          "name": "dexQuoteVault",
+          "isMut": true,
+          "isSigner": false
+        },
+        {
+          "name": "vaultOwner",
+          "isMut": false,
+          "isSigner": false
+        },
+        {
+          "name": "mintAuthority",
+          "isMut": false,
+          "isSigner": false
+        },
+        {
+          "name": "serumAuthority",
+          "isMut": false,
+          "isSigner": false
+        },
+        {
+          "name": "dexProgram",
+          "isMut": false,
+          "isSigner": false
+        },
+        {
+          "name": "systemProgram",
+          "isMut": false,
+          "isSigner": false
+        },
+        {
+          "name": "tokenProgram",
+          "isMut": false,
+          "isSigner": false
+        },
+        {
+          "name": "rent",
+          "isMut": false,
+          "isSigner": false
+        }
+      ],
+      "args": [
+        {
+          "name": "args",
+          "type": {
+            "defined": "InitializeMarketArgs"
+          }
+        }
+      ]
+    },
+    {
+      "name": "initializeMarketTifEpochCycle",
+      "accounts": [
+        {
+          "name": "state",
+          "isMut": false,
+          "isSigner": false
+        },
+        {
+          "name": "admin",
+          "isMut": true,
+          "isSigner": true
+        },
+        {
+          "name": "market",
+          "isMut": true,
+          "isSigner": false
+        },
+        {
+          "name": "serumAuthority",
+          "isMut": false,
+          "isSigner": false
+        },
+        {
+          "name": "dexProgram",
+          "isMut": false,
+          "isSigner": false
+        }
+      ],
+      "args": [
+        {
+          "name": "epochLength",
+          "type": "u16"
+        }
+      ]
+    },
+    {
+      "name": "retreatMarketNodes",
+      "accounts": [
+        {
+          "name": "zetaGroup",
+          "isMut": false,
+          "isSigner": false
+        },
+        {
+          "name": "greeks",
+          "isMut": true,
+          "isSigner": false
+        },
+        {
+          "name": "oracle",
+          "isMut": false,
+          "isSigner": false
+        },
+        {
+          "name": "oracleBackupFeed",
+          "isMut": false,
+          "isSigner": false
+        },
+        {
+          "name": "oracleBackupProgram",
+          "isMut": false,
+          "isSigner": false
+        }
+      ],
+      "args": [
+        {
+          "name": "expiryIndex",
+          "type": "u8"
+        }
+      ]
+    },
+    {
+      "name": "cleanMarketNodes",
+      "accounts": [
+        {
+          "name": "zetaGroup",
+          "isMut": true,
+          "isSigner": false
+        },
+        {
+          "name": "greeks",
+          "isMut": true,
+          "isSigner": false
+        }
+      ],
+      "args": [
+        {
+          "name": "expiryIndex",
+          "type": "u8"
+        }
+      ]
+    },
+    {
+      "name": "updateVolatilityNodes",
+      "accounts": [
+        {
+          "name": "state",
+          "isMut": false,
+          "isSigner": false
+        },
+        {
+          "name": "zetaGroup",
+          "isMut": false,
+          "isSigner": false
+        },
+        {
+          "name": "greeks",
+          "isMut": true,
+          "isSigner": false
+        },
+        {
+          "name": "admin",
+          "isMut": false,
+          "isSigner": true
+        }
+      ],
+      "args": [
+        {
+          "name": "nodes",
+          "type": {
+            "array": [
+              "u64",
+              5
+            ]
+          }
+        }
+      ]
+    },
+    {
+      "name": "updatePricing",
+      "accounts": [
+        {
+          "name": "state",
+          "isMut": false,
+          "isSigner": false
+        },
+        {
+          "name": "zetaGroup",
+          "isMut": false,
+          "isSigner": false
+        },
+        {
+          "name": "greeks",
+          "isMut": true,
+          "isSigner": false
+        },
+        {
+          "name": "oracle",
+          "isMut": false,
+          "isSigner": false
+        },
+        {
+          "name": "oracleBackupFeed",
+          "isMut": false,
+          "isSigner": false
+        },
+        {
+          "name": "oracleBackupProgram",
+          "isMut": false,
+          "isSigner": false
+        },
+        {
+          "name": "perpMarket",
+          "isMut": false,
+          "isSigner": false
+        },
+        {
+          "name": "perpBids",
+          "isMut": false,
+          "isSigner": false
+        },
+        {
+          "name": "perpAsks",
+          "isMut": false,
+          "isSigner": false
+        }
+      ],
+      "args": [
+        {
+          "name": "expiryIndex",
+          "type": "u8"
+        }
+      ]
+    },
+    {
+      "name": "updatePricingV2",
+      "accounts": [
+        {
+          "name": "state",
+          "isMut": false,
+          "isSigner": false
+        },
+        {
+          "name": "pricing",
+          "isMut": true,
+          "isSigner": false
+        },
+        {
+          "name": "oracle",
+          "isMut": false,
+          "isSigner": false
+        },
+        {
+          "name": "oracleBackupFeed",
+          "isMut": false,
+          "isSigner": false
+        },
+        {
+          "name": "oracleBackupProgram",
+          "isMut": false,
+          "isSigner": false
+        },
+        {
+          "name": "perpMarket",
+          "isMut": false,
+          "isSigner": false
+        },
+        {
+          "name": "perpBids",
+          "isMut": false,
+          "isSigner": false
+        },
+        {
+          "name": "perpAsks",
+          "isMut": false,
+          "isSigner": false
+        }
+      ],
+      "args": [
+        {
+          "name": "asset",
+          "type": {
+            "defined": "Asset"
+          }
+        }
+      ]
+    },
+    {
+      "name": "applyPerpFunding",
+      "accounts": [
+        {
+          "name": "zetaGroup",
+          "isMut": false,
+          "isSigner": false
+        },
+        {
+          "name": "greeks",
+          "isMut": false,
+          "isSigner": false
+        }
+      ],
+      "args": []
+    },
+    {
+      "name": "updatePricingHalted",
+      "accounts": [
+        {
+          "name": "state",
+          "isMut": false,
+          "isSigner": false
+        },
+        {
+          "name": "zetaGroup",
+          "isMut": true,
+          "isSigner": false
+        },
+        {
+          "name": "greeks",
+          "isMut": true,
+          "isSigner": false
+        },
+        {
+          "name": "admin",
+          "isMut": false,
+          "isSigner": true
+        },
+        {
+          "name": "perpMarket",
+          "isMut": false,
+          "isSigner": false
+        },
+        {
+          "name": "perpBids",
+          "isMut": false,
+          "isSigner": false
+        },
+        {
+          "name": "perpAsks",
+          "isMut": false,
+          "isSigner": false
+        }
+      ],
+      "args": [
+        {
+          "name": "expiryIndex",
+          "type": "u8"
+        }
+      ]
+    },
+    {
       "name": "deposit",
       "accounts": [
->>>>>>> 8b07a7e8
-        {
-          name: "state",
-          isMut: false,
-          isSigner: false,
-        },
-        {
-          name: "pricing",
-          isMut: true,
-          isSigner: false,
-        },
-        {
-          name: "vault",
-          isMut: true,
-          isSigner: false,
-        },
-        {
-          name: "marginAccount",
-          isMut: true,
-          isSigner: false,
-        },
-        {
-          name: "userTokenAccount",
-          isMut: true,
-          isSigner: false,
-        },
-        {
-          name: "tokenProgram",
-          isMut: false,
-          isSigner: false,
-        },
-        {
-          name: "authority",
-          isMut: false,
-          isSigner: true,
-        },
-        {
-          name: "oracle",
-          isMut: false,
-          isSigner: false,
-        },
-        {
-          name: "oracleBackupFeed",
-          isMut: false,
-          isSigner: false,
-        },
-        {
-          name: "oracleBackupProgram",
-          isMut: false,
-          isSigner: false,
-        },
-        {
-          name: "socializedLossAccount",
-          isMut: true,
-          isSigner: false,
-        },
-      ],
-      args: [
-        {
-          name: "amount",
-          type: "u64",
-        },
-      ],
-    },
-    {
-      name: "withdrawInsuranceVault",
-      accounts: [
-        {
-          name: "state",
-          isMut: true,
-          isSigner: false,
-        },
-        {
-          name: "insuranceVault",
-          isMut: true,
-          isSigner: false,
-        },
-        {
-          name: "insuranceDepositAccount",
-          isMut: true,
-          isSigner: false,
-        },
-        {
-          name: "userTokenAccount",
-          isMut: true,
-          isSigner: false,
-        },
-        {
-          name: "authority",
-          isMut: false,
-          isSigner: true,
-        },
-        {
-          name: "tokenProgram",
-          isMut: false,
-          isSigner: false,
-        },
-      ],
-      args: [
-        {
-          name: "percentageAmount",
-          type: "u64",
-        },
-      ],
-    },
-    {
-<<<<<<< HEAD
-      name: "withdrawInsuranceVaultV2",
-      accounts: [
-        {
-          name: "state",
-          isMut: true,
-          isSigner: false,
-        },
-        {
-          name: "pricing",
-          isMut: true,
-          isSigner: false,
-        },
-        {
-          name: "insuranceVault",
-          isMut: true,
-          isSigner: false,
-        },
-        {
-          name: "insuranceDepositAccount",
-          isMut: true,
-          isSigner: false,
-        },
-        {
-          name: "userTokenAccount",
-          isMut: true,
-          isSigner: false,
-        },
-        {
-          name: "authority",
-          isMut: false,
-          isSigner: true,
-        },
-        {
-          name: "tokenProgram",
-          isMut: false,
-          isSigner: false,
-        },
-      ],
-      args: [
-        {
-          name: "percentageAmount",
-          type: "u64",
-        },
-      ],
-    },
-    {
-      name: "initializeOpenOrders",
-      accounts: [
-=======
+        {
+          "name": "zetaGroup",
+          "isMut": false,
+          "isSigner": false
+        },
+        {
+          "name": "marginAccount",
+          "isMut": true,
+          "isSigner": false
+        },
+        {
+          "name": "vault",
+          "isMut": true,
+          "isSigner": false
+        },
+        {
+          "name": "userTokenAccount",
+          "isMut": true,
+          "isSigner": false
+        },
+        {
+          "name": "socializedLossAccount",
+          "isMut": true,
+          "isSigner": false
+        },
+        {
+          "name": "authority",
+          "isMut": false,
+          "isSigner": true
+        },
+        {
+          "name": "tokenProgram",
+          "isMut": false,
+          "isSigner": false
+        },
+        {
+          "name": "state",
+          "isMut": false,
+          "isSigner": false
+        },
+        {
+          "name": "greeks",
+          "isMut": false,
+          "isSigner": false
+        }
+      ],
+      "args": [
+        {
+          "name": "amount",
+          "type": "u64"
+        }
+      ]
+    },
+    {
+      "name": "depositV2",
+      "accounts": [
+        {
+          "name": "marginAccount",
+          "isMut": true,
+          "isSigner": false
+        },
+        {
+          "name": "vault",
+          "isMut": true,
+          "isSigner": false
+        },
+        {
+          "name": "userTokenAccount",
+          "isMut": true,
+          "isSigner": false
+        },
+        {
+          "name": "socializedLossAccount",
+          "isMut": true,
+          "isSigner": false
+        },
+        {
+          "name": "authority",
+          "isMut": false,
+          "isSigner": true
+        },
+        {
+          "name": "tokenProgram",
+          "isMut": false,
+          "isSigner": false
+        },
+        {
+          "name": "state",
+          "isMut": false,
+          "isSigner": false
+        },
+        {
+          "name": "pricing",
+          "isMut": true,
+          "isSigner": false
+        }
+      ],
+      "args": [
+        {
+          "name": "amount",
+          "type": "u64"
+        }
+      ]
+    },
+    {
       "name": "depositInsuranceVault",
       "accounts": [
->>>>>>> 8b07a7e8
-        {
-          name: "state",
-          isMut: false,
-          isSigner: false,
-        },
-        {
-          name: "zetaGroup",
-          isMut: false,
-          isSigner: false,
-        },
-        {
-          name: "dexProgram",
-          isMut: false,
-          isSigner: false,
-        },
-        {
-          name: "systemProgram",
-          isMut: false,
-          isSigner: false,
-        },
-        {
-          name: "openOrders",
-          isMut: true,
-          isSigner: false,
-        },
-        {
-          name: "marginAccount",
-          isMut: true,
-          isSigner: false,
-        },
-        {
-          name: "authority",
-          isMut: false,
-          isSigner: true,
-        },
-        {
-          name: "payer",
-          isMut: true,
-          isSigner: true,
-        },
-        {
-          name: "market",
-          isMut: false,
-          isSigner: false,
-        },
-        {
-          name: "serumAuthority",
-          isMut: false,
-          isSigner: false,
-        },
-        {
-          name: "openOrdersMap",
-          isMut: true,
-          isSigner: false,
-        },
-        {
-          name: "rent",
-          isMut: false,
-          isSigner: false,
-        },
-      ],
-      args: [],
-    },
-    {
-      name: "closeOpenOrders",
-      accounts: [
-        {
-          name: "state",
-          isMut: false,
-          isSigner: false,
-        },
-        {
-          name: "zetaGroup",
-          isMut: false,
-          isSigner: false,
-        },
-        {
-          name: "dexProgram",
-          isMut: false,
-          isSigner: false,
-        },
-        {
-          name: "openOrders",
-          isMut: true,
-          isSigner: false,
-        },
-        {
-          name: "marginAccount",
-          isMut: true,
-          isSigner: false,
-        },
-        {
-          name: "authority",
-          isMut: true,
-          isSigner: true,
-        },
-        {
-          name: "market",
-          isMut: false,
-          isSigner: false,
-        },
-        {
-          name: "serumAuthority",
-          isMut: false,
-          isSigner: false,
-        },
-        {
-          name: "openOrdersMap",
-          isMut: true,
-          isSigner: false,
-        },
-      ],
-      args: [
-        {
-          name: "mapNonce",
-          type: "u8",
-        },
-      ],
-    },
-    {
-      name: "initializeWhitelistDepositAccount",
-      accounts: [
-        {
-          name: "whitelistDepositAccount",
-          isMut: true,
-          isSigner: false,
-        },
-        {
-          name: "admin",
-          isMut: true,
-          isSigner: true,
-        },
-        {
-          name: "user",
-          isMut: false,
-          isSigner: false,
-        },
-        {
-          name: "systemProgram",
-          isMut: false,
-          isSigner: false,
-        },
-        {
-          name: "state",
-          isMut: false,
-          isSigner: false,
-        },
-      ],
-      args: [
-        {
-          name: "nonce",
-          type: "u8",
-        },
-      ],
-    },
-    {
-      name: "initializeWhitelistInsuranceAccount",
-      accounts: [
-        {
-          name: "whitelistInsuranceAccount",
-          isMut: true,
-          isSigner: false,
-        },
-        {
-          name: "admin",
-          isMut: true,
-          isSigner: true,
-        },
-        {
-          name: "user",
-          isMut: false,
-          isSigner: false,
-        },
-        {
-          name: "systemProgram",
-          isMut: false,
-          isSigner: false,
-        },
-        {
-          name: "state",
-          isMut: false,
-          isSigner: false,
-        },
-      ],
-      args: [
-        {
-          name: "nonce",
-          type: "u8",
-        },
-      ],
-    },
-    {
-      name: "initializeWhitelistTradingFeesAccount",
-      accounts: [
-        {
-          name: "whitelistTradingFeesAccount",
-          isMut: true,
-          isSigner: false,
-        },
-        {
-          name: "admin",
-          isMut: true,
-          isSigner: true,
-        },
-        {
-          name: "user",
-          isMut: false,
-          isSigner: false,
-        },
-        {
-          name: "systemProgram",
-          isMut: false,
-          isSigner: false,
-        },
-        {
-          name: "state",
-          isMut: false,
-          isSigner: false,
-        },
-      ],
-      args: [
-        {
-          name: "nonce",
-          type: "u8",
-        },
-      ],
-    },
-    {
-      name: "initializeInsuranceDepositAccount",
-      accounts: [
-        {
-          name: "insuranceDepositAccount",
-          isMut: true,
-          isSigner: false,
-        },
-        {
-          name: "authority",
-          isMut: false,
-          isSigner: false,
-        },
-        {
-          name: "payer",
-          isMut: true,
-          isSigner: true,
-        },
-        {
-          name: "systemProgram",
-          isMut: false,
-          isSigner: false,
-        },
-        {
-          name: "whitelistInsuranceAccount",
-          isMut: false,
-          isSigner: false,
-        },
-      ],
-      args: [
-        {
-          name: "nonce",
-          type: "u8",
-        },
-      ],
-    },
-    {
-      name: "initializeInsuranceDepositAccountOld",
-      accounts: [
-        {
-          name: "zetaGroup",
-          isMut: false,
-          isSigner: false,
-        },
-        {
-          name: "insuranceDepositAccount",
-          isMut: true,
-          isSigner: false,
-        },
-        {
-          name: "authority",
-          isMut: true,
-          isSigner: true,
-        },
-        {
-          name: "systemProgram",
-          isMut: false,
-          isSigner: false,
-        },
-        {
-          name: "whitelistInsuranceAccount",
-          isMut: false,
-          isSigner: false,
-        },
-      ],
-      args: [
-        {
-          name: "nonce",
-          type: "u8",
-        },
-      ],
-    },
-    {
-      name: "initializeCombinedInsuranceVault",
-      accounts: [
-        {
-          name: "state",
-          isMut: true,
-          isSigner: false,
-        },
-        {
-          name: "insuranceVault",
-          isMut: true,
-          isSigner: false,
-        },
-        {
-          name: "tokenProgram",
-          isMut: false,
-          isSigner: false,
-        },
-        {
-          name: "usdcMint",
-          isMut: false,
-          isSigner: false,
-        },
-        {
-          name: "admin",
-          isMut: true,
-          isSigner: true,
-        },
-        {
-          name: "systemProgram",
-          isMut: false,
-          isSigner: false,
-        },
-      ],
-      args: [
-        {
-          name: "nonce",
-          type: "u8",
-        },
-      ],
-    },
-    {
-      name: "initializeCombinedVault",
-      accounts: [
-        {
-          name: "state",
-          isMut: true,
-          isSigner: false,
-        },
-        {
-          name: "vault",
-          isMut: true,
-          isSigner: false,
-        },
-        {
-          name: "tokenProgram",
-          isMut: false,
-          isSigner: false,
-        },
-        {
-          name: "usdcMint",
-          isMut: false,
-          isSigner: false,
-        },
-        {
-          name: "admin",
-          isMut: true,
-          isSigner: true,
-        },
-        {
-          name: "systemProgram",
-          isMut: false,
-          isSigner: false,
-        },
-      ],
-      args: [
-        {
-          name: "nonce",
-          type: "u8",
-        },
-      ],
-    },
-    {
-      name: "initializeCombinedSocializedLossAccount",
-      accounts: [
-        {
-          name: "state",
-          isMut: true,
-          isSigner: false,
-        },
-        {
-          name: "socializedLossAccount",
-          isMut: true,
-          isSigner: false,
-        },
-        {
-          name: "tokenProgram",
-          isMut: false,
-          isSigner: false,
-        },
-        {
-          name: "usdcMint",
-          isMut: false,
-          isSigner: false,
-        },
-        {
-          name: "admin",
-          isMut: true,
-          isSigner: true,
-        },
-        {
-          name: "systemProgram",
-          isMut: false,
-          isSigner: false,
-        },
-      ],
-      args: [
-        {
-          name: "nonce",
-          type: "u8",
-        },
-      ],
-    },
-    {
-      name: "placeOrder",
-      accounts: [
-        {
-          name: "state",
-          isMut: false,
-          isSigner: false,
-        },
-        {
-          name: "zetaGroup",
-          isMut: false,
-          isSigner: false,
-        },
-        {
-          name: "marginAccount",
-          isMut: true,
-          isSigner: false,
-        },
-        {
-          name: "authority",
-          isMut: false,
-          isSigner: true,
-        },
-        {
-          name: "dexProgram",
-          isMut: false,
-          isSigner: false,
-        },
-        {
-          name: "tokenProgram",
-          isMut: false,
-          isSigner: false,
-        },
-        {
-          name: "serumAuthority",
-          isMut: false,
-          isSigner: false,
-        },
-        {
-          name: "greeks",
-          isMut: false,
-          isSigner: false,
-        },
-        {
-          name: "openOrders",
-          isMut: true,
-          isSigner: false,
-        },
-        {
-          name: "rent",
-          isMut: false,
-          isSigner: false,
-        },
-        {
-          name: "marketAccounts",
-          accounts: [
-            {
-              name: "market",
-              isMut: true,
-              isSigner: false,
-            },
-            {
-              name: "requestQueue",
-              isMut: true,
-              isSigner: false,
-            },
-            {
-              name: "eventQueue",
-              isMut: true,
-              isSigner: false,
-            },
-            {
-              name: "bids",
-              isMut: true,
-              isSigner: false,
-            },
-            {
-              name: "asks",
-              isMut: true,
-              isSigner: false,
-            },
-            {
-              name: "orderPayerTokenAccount",
-              isMut: true,
-              isSigner: false,
-            },
-            {
-              name: "coinVault",
-              isMut: true,
-              isSigner: false,
-            },
-            {
-              name: "pcVault",
-              isMut: true,
-              isSigner: false,
-            },
-            {
-              name: "coinWallet",
-              isMut: true,
-              isSigner: false,
-            },
-            {
-              name: "pcWallet",
-              isMut: true,
-              isSigner: false,
-            },
-          ],
-        },
-        {
-          name: "oracle",
-          isMut: false,
-          isSigner: false,
-        },
-        {
-          name: "oracleBackupFeed",
-          isMut: false,
-          isSigner: false,
-        },
-        {
-          name: "oracleBackupProgram",
-          isMut: false,
-          isSigner: false,
-        },
-        {
-          name: "marketNode",
-          isMut: true,
-          isSigner: false,
-        },
-        {
-          name: "marketMint",
-          isMut: true,
-          isSigner: false,
-        },
-        {
-          name: "mintAuthority",
-          isMut: false,
-          isSigner: false,
-        },
-      ],
-      args: [
-        {
-          name: "price",
-          type: "u64",
-        },
-        {
-          name: "size",
-          type: "u64",
-        },
-        {
-          name: "side",
-          type: {
-            defined: "Side",
-          },
-        },
-        {
-          name: "clientOrderId",
-          type: {
-            option: "u64",
-          },
-        },
-      ],
-    },
-    {
-<<<<<<< HEAD
-      name: "placeOrderV2",
-      accounts: [
-        {
-          name: "state",
-          isMut: false,
-          isSigner: false,
-        },
-        {
-          name: "zetaGroup",
-          isMut: false,
-          isSigner: false,
-        },
-        {
-          name: "marginAccount",
-          isMut: true,
-          isSigner: false,
-        },
-        {
-          name: "authority",
-          isMut: false,
-          isSigner: true,
-        },
-        {
-          name: "dexProgram",
-          isMut: false,
-          isSigner: false,
-=======
+        {
+          "name": "state",
+          "isMut": true,
+          "isSigner": false
+        },
+        {
+          "name": "insuranceVault",
+          "isMut": true,
+          "isSigner": false
+        },
+        {
+          "name": "insuranceDepositAccount",
+          "isMut": true,
+          "isSigner": false
+        },
+        {
+          "name": "userTokenAccount",
+          "isMut": true,
+          "isSigner": false
+        },
+        {
+          "name": "zetaVault",
+          "isMut": true,
+          "isSigner": false
+        },
+        {
+          "name": "socializedLossAccount",
+          "isMut": true,
+          "isSigner": false
+        },
+        {
+          "name": "authority",
+          "isMut": false,
+          "isSigner": true
+        },
+        {
+          "name": "tokenProgram",
+          "isMut": false,
+          "isSigner": false
+        }
+      ],
+      "args": [
+        {
+          "name": "amount",
+          "type": "u64"
+        }
+      ]
+    },
+    {
+      "name": "depositInsuranceVaultV2",
+      "accounts": [
+        {
+          "name": "state",
+          "isMut": true,
+          "isSigner": false
+        },
+        {
+          "name": "pricing",
+          "isMut": true,
+          "isSigner": false
+        },
+        {
+          "name": "insuranceVault",
+          "isMut": true,
+          "isSigner": false
+        },
+        {
+          "name": "insuranceDepositAccount",
+          "isMut": true,
+          "isSigner": false
+        },
+        {
+          "name": "userTokenAccount",
+          "isMut": true,
+          "isSigner": false
+        },
+        {
+          "name": "zetaVault",
+          "isMut": true,
+          "isSigner": false
+        },
+        {
+          "name": "socializedLossAccount",
+          "isMut": true,
+          "isSigner": false
+        },
+        {
+          "name": "authority",
+          "isMut": false,
+          "isSigner": true
+        },
+        {
+          "name": "tokenProgram",
+          "isMut": false,
+          "isSigner": false
+        }
+      ],
+      "args": [
+        {
+          "name": "amount",
+          "type": "u64"
+        }
+      ]
+    },
+    {
+      "name": "withdraw",
+      "accounts": [
+        {
+          "name": "state",
+          "isMut": false,
+          "isSigner": false
+        },
+        {
+          "name": "zetaGroup",
+          "isMut": false,
+          "isSigner": false
+        },
+        {
+          "name": "vault",
+          "isMut": true,
+          "isSigner": false
+        },
+        {
+          "name": "marginAccount",
+          "isMut": true,
+          "isSigner": false
+        },
+        {
+          "name": "userTokenAccount",
+          "isMut": true,
+          "isSigner": false
+        },
+        {
+          "name": "tokenProgram",
+          "isMut": false,
+          "isSigner": false
+        },
+        {
+          "name": "authority",
+          "isMut": false,
+          "isSigner": true
+        },
+        {
+          "name": "greeks",
+          "isMut": false,
+          "isSigner": false
+        },
+        {
+          "name": "oracle",
+          "isMut": false,
+          "isSigner": false
+        },
+        {
+          "name": "oracleBackupFeed",
+          "isMut": false,
+          "isSigner": false
+        },
+        {
+          "name": "oracleBackupProgram",
+          "isMut": false,
+          "isSigner": false
+        },
+        {
+          "name": "socializedLossAccount",
+          "isMut": true,
+          "isSigner": false
+        }
+      ],
+      "args": [
+        {
+          "name": "amount",
+          "type": "u64"
+        }
+      ]
+    },
+    {
+      "name": "withdrawV2",
+      "accounts": [
+        {
+          "name": "state",
+          "isMut": false,
+          "isSigner": false
+        },
+        {
+          "name": "pricing",
+          "isMut": true,
+          "isSigner": false
+        },
+        {
+          "name": "vault",
+          "isMut": true,
+          "isSigner": false
+        },
+        {
+          "name": "marginAccount",
+          "isMut": true,
+          "isSigner": false
+        },
+        {
+          "name": "userTokenAccount",
+          "isMut": true,
+          "isSigner": false
+        },
+        {
+          "name": "tokenProgram",
+          "isMut": false,
+          "isSigner": false
+        },
+        {
+          "name": "authority",
+          "isMut": false,
+          "isSigner": true
+        },
+        {
+          "name": "oracle",
+          "isMut": false,
+          "isSigner": false
+        },
+        {
+          "name": "oracleBackupFeed",
+          "isMut": false,
+          "isSigner": false
+        },
+        {
+          "name": "oracleBackupProgram",
+          "isMut": false,
+          "isSigner": false
+        },
+        {
+          "name": "socializedLossAccount",
+          "isMut": true,
+          "isSigner": false
+        }
+      ],
+      "args": [
+        {
+          "name": "amount",
+          "type": "u64"
+        }
+      ]
+    },
+    {
+      "name": "withdrawInsuranceVault",
+      "accounts": [
+        {
+          "name": "state",
+          "isMut": true,
+          "isSigner": false
+        },
+        {
+          "name": "insuranceVault",
+          "isMut": true,
+          "isSigner": false
+        },
+        {
+          "name": "insuranceDepositAccount",
+          "isMut": true,
+          "isSigner": false
+        },
+        {
+          "name": "userTokenAccount",
+          "isMut": true,
+          "isSigner": false
+        },
+        {
+          "name": "authority",
+          "isMut": false,
+          "isSigner": true
+        },
+        {
+          "name": "tokenProgram",
+          "isMut": false,
+          "isSigner": false
+        }
+      ],
+      "args": [
+        {
+          "name": "percentageAmount",
+          "type": "u64"
+        }
+      ]
+    },
+    {
+      "name": "withdrawInsuranceVaultV2",
+      "accounts": [
+        {
+          "name": "state",
+          "isMut": true,
+          "isSigner": false
+        },
+        {
+          "name": "pricing",
+          "isMut": true,
+          "isSigner": false
+        },
+        {
+          "name": "insuranceVault",
+          "isMut": true,
+          "isSigner": false
+        },
+        {
+          "name": "insuranceDepositAccount",
+          "isMut": true,
+          "isSigner": false
+        },
+        {
+          "name": "userTokenAccount",
+          "isMut": true,
+          "isSigner": false
+        },
+        {
+          "name": "authority",
+          "isMut": false,
+          "isSigner": true
+        },
+        {
+          "name": "tokenProgram",
+          "isMut": false,
+          "isSigner": false
+        }
+      ],
+      "args": [
+        {
+          "name": "percentageAmount",
+          "type": "u64"
+        }
+      ]
+    },
+    {
+      "name": "initializeOpenOrders",
+      "accounts": [
+        {
+          "name": "state",
+          "isMut": false,
+          "isSigner": false
+        },
+        {
+          "name": "zetaGroup",
+          "isMut": false,
+          "isSigner": false
+        },
+        {
+          "name": "dexProgram",
+          "isMut": false,
+          "isSigner": false
+        },
+        {
+          "name": "systemProgram",
+          "isMut": false,
+          "isSigner": false
+        },
+        {
+          "name": "openOrders",
+          "isMut": true,
+          "isSigner": false
+        },
+        {
+          "name": "marginAccount",
+          "isMut": true,
+          "isSigner": false
+        },
+        {
+          "name": "authority",
+          "isMut": false,
+          "isSigner": true
+        },
+        {
+          "name": "payer",
+          "isMut": true,
+          "isSigner": true
+        },
+        {
+          "name": "market",
+          "isMut": false,
+          "isSigner": false
+        },
+        {
+          "name": "serumAuthority",
+          "isMut": false,
+          "isSigner": false
+        },
+        {
+          "name": "openOrdersMap",
+          "isMut": true,
+          "isSigner": false
+        },
+        {
+          "name": "rent",
+          "isMut": false,
+          "isSigner": false
+        }
+      ],
+      "args": []
+    },
+    {
+      "name": "closeOpenOrders",
+      "accounts": [
+        {
+          "name": "state",
+          "isMut": false,
+          "isSigner": false
+        },
+        {
+          "name": "zetaGroup",
+          "isMut": false,
+          "isSigner": false
+        },
+        {
+          "name": "dexProgram",
+          "isMut": false,
+          "isSigner": false
+        },
+        {
+          "name": "openOrders",
+          "isMut": true,
+          "isSigner": false
+        },
+        {
+          "name": "marginAccount",
+          "isMut": true,
+          "isSigner": false
+        },
+        {
+          "name": "authority",
+          "isMut": true,
+          "isSigner": true
+        },
+        {
+          "name": "market",
+          "isMut": false,
+          "isSigner": false
+        },
+        {
+          "name": "serumAuthority",
+          "isMut": false,
+          "isSigner": false
+        },
+        {
+          "name": "openOrdersMap",
+          "isMut": true,
+          "isSigner": false
+        }
+      ],
+      "args": [
+        {
+          "name": "mapNonce",
+          "type": "u8"
+        }
+      ]
+    },
+    {
+      "name": "initializeWhitelistDepositAccount",
+      "accounts": [
+        {
+          "name": "whitelistDepositAccount",
+          "isMut": true,
+          "isSigner": false
+        },
+        {
+          "name": "admin",
+          "isMut": true,
+          "isSigner": true
+        },
+        {
+          "name": "user",
+          "isMut": false,
+          "isSigner": false
+        },
+        {
+          "name": "systemProgram",
+          "isMut": false,
+          "isSigner": false
+        },
+        {
+          "name": "state",
+          "isMut": false,
+          "isSigner": false
+        }
+      ],
+      "args": [
+        {
+          "name": "nonce",
+          "type": "u8"
+        }
+      ]
+    },
+    {
+      "name": "initializeWhitelistInsuranceAccount",
+      "accounts": [
+        {
+          "name": "whitelistInsuranceAccount",
+          "isMut": true,
+          "isSigner": false
+        },
+        {
+          "name": "admin",
+          "isMut": true,
+          "isSigner": true
+        },
+        {
+          "name": "user",
+          "isMut": false,
+          "isSigner": false
+        },
+        {
+          "name": "systemProgram",
+          "isMut": false,
+          "isSigner": false
+        },
+        {
+          "name": "state",
+          "isMut": false,
+          "isSigner": false
+        }
+      ],
+      "args": [
+        {
+          "name": "nonce",
+          "type": "u8"
+        }
+      ]
+    },
+    {
+      "name": "initializeWhitelistTradingFeesAccount",
+      "accounts": [
+        {
+          "name": "whitelistTradingFeesAccount",
+          "isMut": true,
+          "isSigner": false
+        },
+        {
+          "name": "admin",
+          "isMut": true,
+          "isSigner": true
+        },
+        {
+          "name": "user",
+          "isMut": false,
+          "isSigner": false
+        },
+        {
+          "name": "systemProgram",
+          "isMut": false,
+          "isSigner": false
+        },
+        {
+          "name": "state",
+          "isMut": false,
+          "isSigner": false
+        }
+      ],
+      "args": [
+        {
+          "name": "nonce",
+          "type": "u8"
+        }
+      ]
+    },
+    {
+      "name": "initializeInsuranceDepositAccount",
+      "accounts": [
+        {
+          "name": "insuranceDepositAccount",
+          "isMut": true,
+          "isSigner": false
+        },
+        {
+          "name": "authority",
+          "isMut": false,
+          "isSigner": false
+        },
+        {
+          "name": "payer",
+          "isMut": true,
+          "isSigner": true
+        },
+        {
+          "name": "systemProgram",
+          "isMut": false,
+          "isSigner": false
+        },
+        {
+          "name": "whitelistInsuranceAccount",
+          "isMut": false,
+          "isSigner": false
+        }
+      ],
+      "args": [
+        {
+          "name": "nonce",
+          "type": "u8"
+        }
+      ]
+    },
+    {
       "name": "initializeCombinedInsuranceVault",
       "accounts": [
         {
           "name": "state",
           "isMut": true,
           "isSigner": false
->>>>>>> 8b07a7e8
-        },
-        {
-          name: "tokenProgram",
-          isMut: false,
-          isSigner: false,
-        },
-        {
-          name: "serumAuthority",
-          isMut: false,
-          isSigner: false,
-        },
-        {
-          name: "greeks",
-          isMut: false,
-          isSigner: false,
-        },
-        {
-          name: "openOrders",
-          isMut: true,
-          isSigner: false,
-        },
-        {
-          name: "rent",
-          isMut: false,
-          isSigner: false,
-        },
-        {
-          name: "marketAccounts",
-          accounts: [
-            {
-              name: "market",
-              isMut: true,
-              isSigner: false,
-            },
-            {
-              name: "requestQueue",
-              isMut: true,
-              isSigner: false,
-            },
-            {
-              name: "eventQueue",
-              isMut: true,
-              isSigner: false,
-            },
-            {
-              name: "bids",
-              isMut: true,
-              isSigner: false,
-            },
-            {
-              name: "asks",
-              isMut: true,
-              isSigner: false,
-            },
-            {
-              name: "orderPayerTokenAccount",
-              isMut: true,
-              isSigner: false,
-            },
-            {
-              name: "coinVault",
-              isMut: true,
-              isSigner: false,
-            },
-            {
-              name: "pcVault",
-              isMut: true,
-              isSigner: false,
-            },
-            {
-              name: "coinWallet",
-              isMut: true,
-              isSigner: false,
-            },
-            {
-              name: "pcWallet",
-              isMut: true,
-              isSigner: false,
-            },
-          ],
-        },
-        {
-          name: "oracle",
-          isMut: false,
-          isSigner: false,
-        },
-        {
-          name: "oracleBackupFeed",
-          isMut: false,
-          isSigner: false,
-        },
-        {
-          name: "oracleBackupProgram",
-          isMut: false,
-          isSigner: false,
-        },
-        {
-          name: "marketNode",
-          isMut: true,
-          isSigner: false,
-        },
-        {
-          name: "marketMint",
-          isMut: true,
-          isSigner: false,
-        },
-        {
-          name: "mintAuthority",
-          isMut: false,
-          isSigner: false,
-        },
-      ],
-      args: [
-        {
-          name: "price",
-          type: "u64",
-        },
-        {
-          name: "size",
-          type: "u64",
-        },
-        {
-          name: "side",
-          type: {
-            defined: "Side",
-          },
-        },
-        {
-          name: "orderType",
-          type: {
-            defined: "OrderType",
-          },
-        },
-        {
-          name: "clientOrderId",
-          type: {
-            option: "u64",
-          },
-        },
-      ],
-    },
-    {
-      name: "placeOrderV3",
-      accounts: [
-        {
-          name: "state",
-          isMut: false,
-          isSigner: false,
-        },
-        {
-          name: "zetaGroup",
-          isMut: false,
-          isSigner: false,
-        },
-        {
-          name: "marginAccount",
-          isMut: true,
-          isSigner: false,
-        },
-        {
-          name: "authority",
-          isMut: false,
-          isSigner: true,
-        },
-        {
-          name: "dexProgram",
-          isMut: false,
-          isSigner: false,
-        },
-        {
-          name: "tokenProgram",
-          isMut: false,
-          isSigner: false,
-        },
-        {
-          name: "serumAuthority",
-          isMut: false,
-          isSigner: false,
-        },
-        {
-          name: "greeks",
-          isMut: false,
-          isSigner: false,
-        },
-        {
-          name: "openOrders",
-          isMut: true,
-          isSigner: false,
-        },
-        {
-          name: "rent",
-          isMut: false,
-          isSigner: false,
-        },
-        {
-          name: "marketAccounts",
-          accounts: [
-            {
-              name: "market",
-              isMut: true,
-              isSigner: false,
-            },
-            {
-              name: "requestQueue",
-              isMut: true,
-              isSigner: false,
-            },
-            {
-              name: "eventQueue",
-              isMut: true,
-              isSigner: false,
-            },
-            {
-              name: "bids",
-              isMut: true,
-              isSigner: false,
-            },
-            {
-              name: "asks",
-              isMut: true,
-              isSigner: false,
-            },
-            {
-              name: "orderPayerTokenAccount",
-              isMut: true,
-              isSigner: false,
-            },
-            {
-              name: "coinVault",
-              isMut: true,
-              isSigner: false,
-            },
-            {
-              name: "pcVault",
-              isMut: true,
-              isSigner: false,
-            },
-            {
-              name: "coinWallet",
-              isMut: true,
-              isSigner: false,
-            },
-            {
-              name: "pcWallet",
-              isMut: true,
-              isSigner: false,
-            },
-          ],
-        },
-        {
-          name: "oracle",
-          isMut: false,
-          isSigner: false,
-        },
-        {
-          name: "oracleBackupFeed",
-          isMut: false,
-          isSigner: false,
-        },
-        {
-          name: "oracleBackupProgram",
-          isMut: false,
-          isSigner: false,
-        },
-        {
-          name: "marketNode",
-          isMut: true,
-          isSigner: false,
-        },
-        {
-          name: "marketMint",
-          isMut: true,
-          isSigner: false,
-        },
-        {
-          name: "mintAuthority",
-          isMut: false,
-          isSigner: false,
-        },
-      ],
-      args: [
-        {
-          name: "price",
-          type: "u64",
-        },
-        {
-          name: "size",
-          type: "u64",
-        },
-        {
-          name: "side",
-          type: {
-            defined: "Side",
-          },
-        },
-        {
-          name: "orderType",
-          type: {
-            defined: "OrderType",
-          },
-        },
-        {
-          name: "clientOrderId",
-          type: {
-            option: "u64",
-          },
-        },
-        {
-          name: "tag",
-          type: {
-            option: "string",
-          },
-        },
-      ],
-    },
-    {
-      name: "placePerpOrder",
-      accounts: [
-        {
-          name: "state",
-          isMut: false,
-          isSigner: false,
-        },
-        {
-          name: "zetaGroup",
-          isMut: false,
-          isSigner: false,
-        },
-        {
-          name: "marginAccount",
-          isMut: true,
-          isSigner: false,
-        },
-        {
-          name: "authority",
-          isMut: false,
-          isSigner: true,
-        },
-        {
-          name: "dexProgram",
-          isMut: false,
-          isSigner: false,
-        },
-        {
-          name: "tokenProgram",
-          isMut: false,
-          isSigner: false,
-        },
-        {
-          name: "serumAuthority",
-          isMut: false,
-          isSigner: false,
-        },
-        {
-          name: "greeks",
-          isMut: false,
-          isSigner: false,
-        },
-        {
-          name: "openOrders",
-          isMut: true,
-          isSigner: false,
-        },
-        {
-          name: "rent",
-          isMut: false,
-          isSigner: false,
-        },
-        {
-          name: "marketAccounts",
-          accounts: [
-            {
-              name: "market",
-              isMut: true,
-              isSigner: false,
-            },
-            {
-              name: "requestQueue",
-              isMut: true,
-              isSigner: false,
-            },
-            {
-              name: "eventQueue",
-              isMut: true,
-              isSigner: false,
-            },
-            {
-              name: "bids",
-              isMut: true,
-              isSigner: false,
-            },
-            {
-              name: "asks",
-              isMut: true,
-              isSigner: false,
-            },
-            {
-              name: "orderPayerTokenAccount",
-              isMut: true,
-              isSigner: false,
-            },
-            {
-              name: "coinVault",
-              isMut: true,
-              isSigner: false,
-            },
-            {
-              name: "pcVault",
-              isMut: true,
-              isSigner: false,
-            },
-            {
-              name: "coinWallet",
-              isMut: true,
-              isSigner: false,
-            },
-            {
-              name: "pcWallet",
-              isMut: true,
-              isSigner: false,
-            },
-          ],
-        },
-        {
-          name: "oracle",
-          isMut: false,
-          isSigner: false,
-        },
-        {
-          name: "oracleBackupFeed",
-          isMut: false,
-          isSigner: false,
-        },
-        {
-          name: "oracleBackupProgram",
-          isMut: false,
-          isSigner: false,
-        },
-        {
-          name: "marketMint",
-          isMut: true,
-          isSigner: false,
-        },
-        {
-          name: "mintAuthority",
-          isMut: false,
-          isSigner: false,
-        },
-        {
-          name: "perpSyncQueue",
-          isMut: true,
-          isSigner: false,
-        },
-      ],
-      args: [
-        {
-          name: "price",
-          type: "u64",
-        },
-        {
-          name: "size",
-          type: "u64",
-        },
-        {
-          name: "side",
-          type: {
-            defined: "Side",
-          },
-        },
-        {
-          name: "orderType",
-          type: {
-            defined: "OrderType",
-          },
-        },
-        {
-          name: "clientOrderId",
-          type: {
-            option: "u64",
-          },
-        },
-        {
-          name: "tag",
-          type: {
-            option: "string",
-          },
-        },
-      ],
-    },
-    {
-      name: "placePerpOrderV2",
-      accounts: [
-        {
-          name: "state",
-          isMut: false,
-          isSigner: false,
-        },
-        {
-          name: "zetaGroup",
-          isMut: false,
-          isSigner: false,
-        },
-        {
-          name: "marginAccount",
-          isMut: true,
-          isSigner: false,
-        },
-        {
-          name: "authority",
-          isMut: false,
-          isSigner: true,
-        },
-        {
-          name: "dexProgram",
-          isMut: false,
-          isSigner: false,
-        },
-        {
-          name: "tokenProgram",
-          isMut: false,
-          isSigner: false,
-        },
-        {
-          name: "serumAuthority",
-          isMut: false,
-          isSigner: false,
-        },
-        {
-          name: "greeks",
-          isMut: false,
-          isSigner: false,
-        },
-        {
-          name: "openOrders",
-          isMut: true,
-          isSigner: false,
-        },
-        {
-          name: "rent",
-          isMut: false,
-          isSigner: false,
-        },
-        {
-          name: "marketAccounts",
-          accounts: [
-            {
-              name: "market",
-              isMut: true,
-              isSigner: false,
-            },
-            {
-              name: "requestQueue",
-              isMut: true,
-              isSigner: false,
-            },
-            {
-              name: "eventQueue",
-              isMut: true,
-              isSigner: false,
-            },
-            {
-              name: "bids",
-              isMut: true,
-              isSigner: false,
-            },
-            {
-              name: "asks",
-              isMut: true,
-              isSigner: false,
-            },
-            {
-              name: "orderPayerTokenAccount",
-              isMut: true,
-              isSigner: false,
-            },
-            {
-              name: "coinVault",
-              isMut: true,
-              isSigner: false,
-            },
-            {
-              name: "pcVault",
-              isMut: true,
-              isSigner: false,
-            },
-            {
-              name: "coinWallet",
-              isMut: true,
-              isSigner: false,
-            },
-            {
-              name: "pcWallet",
-              isMut: true,
-              isSigner: false,
-            },
-          ],
-        },
-        {
-          name: "oracle",
-          isMut: false,
-          isSigner: false,
-        },
-        {
-          name: "oracleBackupFeed",
-          isMut: false,
-          isSigner: false,
-        },
-        {
-          name: "oracleBackupProgram",
-          isMut: false,
-          isSigner: false,
-        },
-        {
-          name: "marketMint",
-          isMut: true,
-          isSigner: false,
-        },
-        {
-          name: "mintAuthority",
-          isMut: false,
-          isSigner: false,
-        },
-        {
-          name: "perpSyncQueue",
-          isMut: true,
-          isSigner: false,
-        },
-      ],
-      args: [
-        {
-          name: "price",
-          type: "u64",
-        },
-        {
-          name: "size",
-          type: "u64",
-        },
-        {
-          name: "side",
-          type: {
-            defined: "Side",
-          },
-        },
-        {
-          name: "orderType",
-          type: {
-            defined: "OrderType",
-          },
-        },
-        {
-          name: "clientOrderId",
-          type: {
-            option: "u64",
-          },
-        },
-        {
-          name: "tag",
-          type: {
-            option: "string",
-          },
-        },
-        {
-          name: "tifOffset",
-          type: {
-            option: "u16",
-          },
-        },
-      ],
-    },
-    {
-      name: "placeOrderV4",
-      accounts: [
-        {
-          name: "state",
-          isMut: false,
-          isSigner: false,
-        },
-        {
-          name: "zetaGroup",
-          isMut: false,
-          isSigner: false,
-        },
-        {
-          name: "marginAccount",
-          isMut: true,
-          isSigner: false,
-        },
-        {
-          name: "authority",
-          isMut: false,
-          isSigner: true,
-        },
-        {
-          name: "dexProgram",
-          isMut: false,
-          isSigner: false,
-        },
-        {
-          name: "tokenProgram",
-          isMut: false,
-          isSigner: false,
-        },
-        {
-          name: "serumAuthority",
-          isMut: false,
-          isSigner: false,
-        },
-        {
-          name: "greeks",
-          isMut: false,
-          isSigner: false,
-        },
-        {
-          name: "openOrders",
-          isMut: true,
-          isSigner: false,
-        },
-        {
-          name: "rent",
-          isMut: false,
-          isSigner: false,
-        },
-        {
-          name: "marketAccounts",
-          accounts: [
-            {
-              name: "market",
-              isMut: true,
-              isSigner: false,
-            },
-            {
-              name: "requestQueue",
-              isMut: true,
-              isSigner: false,
-            },
-            {
-              name: "eventQueue",
-              isMut: true,
-              isSigner: false,
-            },
-            {
-              name: "bids",
-              isMut: true,
-              isSigner: false,
-            },
-            {
-              name: "asks",
-              isMut: true,
-              isSigner: false,
-            },
-            {
-              name: "orderPayerTokenAccount",
-              isMut: true,
-              isSigner: false,
-            },
-            {
-              name: "coinVault",
-              isMut: true,
-              isSigner: false,
-            },
-            {
-              name: "pcVault",
-              isMut: true,
-              isSigner: false,
-            },
-            {
-              name: "coinWallet",
-              isMut: true,
-              isSigner: false,
-            },
-            {
-              name: "pcWallet",
-              isMut: true,
-              isSigner: false,
-            },
-          ],
-        },
-        {
-          name: "oracle",
-          isMut: false,
-          isSigner: false,
-        },
-        {
-          name: "oracleBackupFeed",
-          isMut: false,
-          isSigner: false,
-        },
-        {
-          name: "oracleBackupProgram",
-          isMut: false,
-          isSigner: false,
-        },
-        {
-          name: "marketNode",
-          isMut: true,
-          isSigner: false,
-        },
-        {
-          name: "marketMint",
-          isMut: true,
-          isSigner: false,
-        },
-        {
-          name: "mintAuthority",
-          isMut: false,
-          isSigner: false,
-        },
-      ],
-      args: [
-        {
-          name: "price",
-          type: "u64",
-        },
-        {
-          name: "size",
-          type: "u64",
-        },
-        {
-          name: "side",
-          type: {
-            defined: "Side",
-          },
-        },
-        {
-          name: "orderType",
-          type: {
-            defined: "OrderType",
-          },
-        },
-        {
-          name: "clientOrderId",
-          type: {
-            option: "u64",
-          },
-        },
-        {
-          name: "tag",
-          type: {
-            option: "string",
-          },
-        },
-        {
-          name: "tifOffset",
-          type: {
-            option: "u16",
-          },
-        },
-      ],
-    },
-    {
-      name: "placePerpOrderV3",
-      accounts: [
-        {
-          name: "state",
-          isMut: false,
-          isSigner: false,
-        },
-        {
-          name: "pricing",
-          isMut: false,
-          isSigner: false,
-        },
-        {
-          name: "marginAccount",
-          isMut: true,
-          isSigner: false,
-        },
-        {
-          name: "authority",
-          isMut: false,
-          isSigner: true,
-        },
-        {
-          name: "dexProgram",
-          isMut: false,
-          isSigner: false,
-        },
-        {
-          name: "tokenProgram",
-          isMut: false,
-          isSigner: false,
-        },
-        {
-          name: "serumAuthority",
-          isMut: false,
-          isSigner: false,
-        },
-        {
-          name: "openOrders",
-          isMut: true,
-          isSigner: false,
-        },
-        {
-          name: "rent",
-          isMut: false,
-          isSigner: false,
-        },
-        {
-          name: "marketAccounts",
-          accounts: [
-            {
-              name: "market",
-              isMut: true,
-              isSigner: false,
-            },
-            {
-              name: "requestQueue",
-              isMut: true,
-              isSigner: false,
-            },
-            {
-              name: "eventQueue",
-              isMut: true,
-              isSigner: false,
-            },
-            {
-              name: "bids",
-              isMut: true,
-              isSigner: false,
-            },
-            {
-              name: "asks",
-              isMut: true,
-              isSigner: false,
-            },
-            {
-              name: "orderPayerTokenAccount",
-              isMut: true,
-              isSigner: false,
-            },
-            {
-              name: "coinVault",
-              isMut: true,
-              isSigner: false,
-            },
-            {
-              name: "pcVault",
-              isMut: true,
-              isSigner: false,
-            },
-            {
-              name: "coinWallet",
-              isMut: true,
-              isSigner: false,
-            },
-            {
-              name: "pcWallet",
-              isMut: true,
-              isSigner: false,
-            },
-          ],
-        },
-        {
-          name: "oracle",
-          isMut: false,
-          isSigner: false,
-        },
-        {
-          name: "oracleBackupFeed",
-          isMut: false,
-          isSigner: false,
-        },
-        {
-          name: "oracleBackupProgram",
-          isMut: false,
-          isSigner: false,
-        },
-        {
-          name: "marketMint",
-          isMut: true,
-          isSigner: false,
-        },
-        {
-          name: "mintAuthority",
-          isMut: false,
-          isSigner: false,
-        },
-        {
-          name: "perpSyncQueue",
-          isMut: true,
-          isSigner: false,
-        },
-      ],
-      args: [
-        {
-          name: "price",
-          type: "u64",
-        },
-        {
-          name: "size",
-          type: "u64",
-        },
-        {
-          name: "side",
-          type: {
-            defined: "Side",
-          },
-        },
-        {
-          name: "orderType",
-          type: {
-            defined: "OrderType",
-          },
-        },
-        {
-          name: "clientOrderId",
-          type: {
-            option: "u64",
-          },
-        },
-        {
-          name: "tag",
-          type: {
-            option: "string",
-          },
-        },
-        {
-          name: "tifOffset",
-          type: {
-            option: "u16",
-          },
-        },
-      ],
-    },
-    {
-      name: "cancelOrderV2",
-      accounts: [
-        {
-          name: "market",
-          isMut: false,
-          isSigner: false,
-        },
-        {
-          name: "marketBids",
-          isMut: false,
-          isSigner: false,
-        },
-        {
-          name: "marketAsks",
-          isMut: false,
-          isSigner: false,
-        },
-        {
-          name: "openOrders",
-          isMut: false,
-          isSigner: false,
-        },
-        {
-          name: "openOrdersAuthority",
-          isMut: false,
-          isSigner: false,
-        },
-        {
-          name: "eventQueue",
-          isMut: false,
-          isSigner: false,
-        },
-      ],
-      args: [
-        {
-          name: "side",
-          type: {
-            defined: "Side",
-          },
-        },
-        {
-          name: "orderId",
-          type: "u128",
-        },
-      ],
-    },
-    {
-      name: "cancelOrder",
-      accounts: [
-        {
-          name: "authority",
-          isMut: false,
-          isSigner: true,
-        },
-        {
-          name: "cancelAccounts",
-          accounts: [
-            {
-              name: "zetaGroup",
-              isMut: false,
-              isSigner: false,
-            },
-            {
-              name: "state",
-              isMut: false,
-              isSigner: false,
-            },
-            {
-              name: "marginAccount",
-              isMut: true,
-              isSigner: false,
-            },
-            {
-              name: "dexProgram",
-              isMut: false,
-              isSigner: false,
-            },
-            {
-              name: "serumAuthority",
-              isMut: false,
-              isSigner: false,
-            },
-            {
-              name: "openOrders",
-              isMut: true,
-              isSigner: false,
-            },
-            {
-              name: "market",
-              isMut: true,
-              isSigner: false,
-            },
-            {
-              name: "bids",
-              isMut: true,
-              isSigner: false,
-            },
-            {
-              name: "asks",
-              isMut: true,
-              isSigner: false,
-            },
-            {
-              name: "eventQueue",
-              isMut: true,
-              isSigner: false,
-            },
-          ],
-        },
-      ],
-      args: [
-        {
-          name: "side",
-          type: {
-            defined: "Side",
-          },
-        },
-        {
-          name: "orderId",
-          type: "u128",
-        },
-      ],
-    },
-    {
-      name: "cancelOrderNoErrorV2",
-      accounts: [
-        {
-          name: "market",
-          isMut: false,
-          isSigner: false,
-        },
-        {
-          name: "marketBids",
-          isMut: false,
-          isSigner: false,
-        },
-        {
-          name: "marketAsks",
-          isMut: false,
-          isSigner: false,
-        },
-        {
-          name: "openOrders",
-          isMut: false,
-          isSigner: false,
-        },
-        {
-          name: "openOrdersAuthority",
-          isMut: false,
-          isSigner: false,
-        },
-        {
-          name: "eventQueue",
-          isMut: false,
-          isSigner: false,
-        },
-      ],
-      args: [
-        {
-          name: "side",
-          type: {
-            defined: "Side",
-          },
-        },
-        {
-          name: "orderId",
-          type: "u128",
-        },
-      ],
-    },
-    {
-      name: "cancelOrderNoError",
-      accounts: [
-        {
-          name: "authority",
-          isMut: false,
-          isSigner: true,
-        },
-        {
-          name: "cancelAccounts",
-          accounts: [
-            {
-              name: "zetaGroup",
-              isMut: false,
-              isSigner: false,
-            },
-            {
-              name: "state",
-              isMut: false,
-              isSigner: false,
-            },
-            {
-              name: "marginAccount",
-              isMut: true,
-              isSigner: false,
-            },
-            {
-              name: "dexProgram",
-              isMut: false,
-              isSigner: false,
-            },
-            {
-              name: "serumAuthority",
-              isMut: false,
-              isSigner: false,
-            },
-            {
-              name: "openOrders",
-              isMut: true,
-              isSigner: false,
-            },
-            {
-              name: "market",
-              isMut: true,
-              isSigner: false,
-            },
-            {
-              name: "bids",
-              isMut: true,
-              isSigner: false,
-            },
-            {
-              name: "asks",
-              isMut: true,
-              isSigner: false,
-            },
-            {
-              name: "eventQueue",
-              isMut: true,
-              isSigner: false,
-            },
-          ],
-        },
-      ],
-      args: [
-        {
-          name: "side",
-          type: {
-            defined: "Side",
-          },
-        },
-        {
-          name: "orderId",
-          type: "u128",
-        },
-      ],
-    },
-    {
-      name: "cancelAllMarketOrdersV2",
-      accounts: [
-        {
-          name: "market",
-          isMut: false,
-          isSigner: false,
-        },
-        {
-          name: "marketBids",
-          isMut: false,
-          isSigner: false,
-        },
-        {
-          name: "marketAsks",
-          isMut: false,
-          isSigner: false,
-        },
-        {
-          name: "openOrders",
-          isMut: false,
-          isSigner: false,
-        },
-        {
-          name: "openOrdersAuthority",
-          isMut: false,
-          isSigner: false,
-        },
-        {
-          name: "eventQueue",
-          isMut: false,
-          isSigner: false,
-        },
-      ],
-      args: [],
-    },
-    {
-      name: "cancelAllMarketOrders",
-      accounts: [
-        {
-          name: "authority",
-          isMut: false,
-          isSigner: true,
-        },
-        {
-          name: "cancelAccounts",
-          accounts: [
-            {
-              name: "zetaGroup",
-              isMut: false,
-              isSigner: false,
-            },
-            {
-              name: "state",
-              isMut: false,
-              isSigner: false,
-            },
-            {
-              name: "marginAccount",
-              isMut: true,
-              isSigner: false,
-            },
-            {
-              name: "dexProgram",
-              isMut: false,
-              isSigner: false,
-            },
-            {
-              name: "serumAuthority",
-              isMut: false,
-              isSigner: false,
-            },
-            {
-              name: "openOrders",
-              isMut: true,
-              isSigner: false,
-            },
-            {
-              name: "market",
-              isMut: true,
-              isSigner: false,
-            },
-            {
-              name: "bids",
-              isMut: true,
-              isSigner: false,
-            },
-            {
-              name: "asks",
-              isMut: true,
-              isSigner: false,
-            },
-            {
-              name: "eventQueue",
-              isMut: true,
-              isSigner: false,
-            },
-          ],
-        },
-      ],
-      args: [],
-    },
-    {
-      name: "cancelOrderHaltedV2",
-      accounts: [
-        {
-          name: "cancelAccounts",
-          accounts: [
-            {
-              name: "pricing",
-              isMut: false,
-              isSigner: false,
-            },
-            {
-              name: "state",
-              isMut: false,
-              isSigner: false,
-            },
-            {
-              name: "marginAccount",
-              isMut: true,
-              isSigner: false,
-            },
-            {
-              name: "dexProgram",
-              isMut: false,
-              isSigner: false,
-            },
-            {
-              name: "serumAuthority",
-              isMut: false,
-              isSigner: false,
-            },
-            {
-              name: "openOrders",
-              isMut: true,
-              isSigner: false,
-            },
-            {
-              name: "market",
-              isMut: true,
-              isSigner: false,
-            },
-            {
-              name: "bids",
-              isMut: true,
-              isSigner: false,
-            },
-            {
-              name: "asks",
-              isMut: true,
-              isSigner: false,
-            },
-            {
-              name: "eventQueue",
-              isMut: true,
-              isSigner: false,
-            },
-          ],
-        },
-      ],
-      args: [
-        {
-          name: "side",
-          type: {
-            defined: "Side",
-          },
-        },
-        {
-          name: "orderId",
-          type: "u128",
-        },
-      ],
-    },
-    {
-      name: "cancelOrderHalted",
-      accounts: [
-        {
-          name: "cancelAccounts",
-          accounts: [
-            {
-              name: "zetaGroup",
-              isMut: false,
-              isSigner: false,
-            },
-            {
-              name: "state",
-              isMut: false,
-              isSigner: false,
-            },
-            {
-              name: "marginAccount",
-              isMut: true,
-              isSigner: false,
-            },
-            {
-              name: "dexProgram",
-              isMut: false,
-              isSigner: false,
-            },
-            {
-              name: "serumAuthority",
-              isMut: false,
-              isSigner: false,
-            },
-            {
-              name: "openOrders",
-              isMut: true,
-              isSigner: false,
-            },
-            {
-              name: "market",
-              isMut: true,
-              isSigner: false,
-            },
-            {
-              name: "bids",
-              isMut: true,
-              isSigner: false,
-            },
-            {
-              name: "asks",
-              isMut: true,
-              isSigner: false,
-            },
-            {
-              name: "eventQueue",
-              isMut: true,
-              isSigner: false,
-            },
-          ],
-        },
-      ],
-      args: [
-        {
-          name: "side",
-          type: {
-            defined: "Side",
-          },
-        },
-        {
-          name: "orderId",
-          type: "u128",
-        },
-      ],
-    },
-    {
-      name: "cancelOrderByClientOrderIdV2",
-      accounts: [
-        {
-          name: "market",
-          isMut: false,
-          isSigner: false,
-        },
-        {
-          name: "marketBids",
-          isMut: false,
-          isSigner: false,
-        },
-        {
-          name: "marketAsks",
-          isMut: false,
-          isSigner: false,
-        },
-        {
-          name: "openOrders",
-          isMut: false,
-          isSigner: false,
-        },
-        {
-          name: "openOrdersAuthority",
-          isMut: false,
-          isSigner: false,
-        },
-        {
-          name: "eventQueue",
-          isMut: false,
-          isSigner: false,
-        },
-      ],
-      args: [
-        {
-          name: "clientOrderId",
-          type: "u64",
-        },
-      ],
-    },
-    {
-      name: "cancelOrderByClientOrderId",
-      accounts: [
-        {
-          name: "authority",
-          isMut: false,
-          isSigner: true,
-        },
-        {
-          name: "cancelAccounts",
-          accounts: [
-            {
-              name: "zetaGroup",
-              isMut: false,
-              isSigner: false,
-            },
-            {
-              name: "state",
-              isMut: false,
-              isSigner: false,
-            },
-            {
-              name: "marginAccount",
-              isMut: true,
-              isSigner: false,
-            },
-            {
-              name: "dexProgram",
-              isMut: false,
-              isSigner: false,
-            },
-            {
-              name: "serumAuthority",
-              isMut: false,
-              isSigner: false,
-            },
-            {
-              name: "openOrders",
-              isMut: true,
-              isSigner: false,
-            },
-            {
-              name: "market",
-              isMut: true,
-              isSigner: false,
-            },
-            {
-              name: "bids",
-              isMut: true,
-              isSigner: false,
-            },
-            {
-              name: "asks",
-              isMut: true,
-              isSigner: false,
-            },
-            {
-              name: "eventQueue",
-              isMut: true,
-              isSigner: false,
-            },
-          ],
-        },
-      ],
-      args: [
-        {
-          name: "clientOrderId",
-          type: "u64",
-        },
-      ],
-    },
-    {
-      name: "cancelOrderByClientOrderIdNoErrorV2",
-      accounts: [
-        {
-          name: "market",
-          isMut: false,
-          isSigner: false,
-        },
-        {
-          name: "marketBids",
-          isMut: false,
-          isSigner: false,
-        },
-        {
-          name: "marketAsks",
-          isMut: false,
-          isSigner: false,
-        },
-        {
-          name: "openOrders",
-          isMut: false,
-          isSigner: false,
-        },
-        {
-          name: "openOrdersAuthority",
-          isMut: false,
-          isSigner: false,
-        },
-        {
-          name: "eventQueue",
-          isMut: false,
-          isSigner: false,
-        },
-      ],
-      args: [
-        {
-          name: "clientOrderId",
-          type: "u64",
-        },
-      ],
-    },
-    {
-      name: "cancelOrderByClientOrderIdNoError",
-      accounts: [
-        {
-          name: "authority",
-          isMut: false,
-          isSigner: true,
-        },
-        {
-          name: "cancelAccounts",
-          accounts: [
-            {
-              name: "zetaGroup",
-              isMut: false,
-              isSigner: false,
-            },
-            {
-              name: "state",
-              isMut: false,
-              isSigner: false,
-            },
-            {
-              name: "marginAccount",
-              isMut: true,
-              isSigner: false,
-            },
-            {
-              name: "dexProgram",
-              isMut: false,
-              isSigner: false,
-            },
-            {
-              name: "serumAuthority",
-              isMut: false,
-              isSigner: false,
-            },
-            {
-              name: "openOrders",
-              isMut: true,
-              isSigner: false,
-            },
-            {
-              name: "market",
-              isMut: true,
-              isSigner: false,
-            },
-            {
-              name: "bids",
-              isMut: true,
-              isSigner: false,
-            },
-            {
-              name: "asks",
-              isMut: true,
-              isSigner: false,
-            },
-            {
-              name: "eventQueue",
-              isMut: true,
-              isSigner: false,
-            },
-          ],
-        },
-      ],
-      args: [
-        {
-          name: "clientOrderId",
-          type: "u64",
-        },
-      ],
-    },
-    {
-      name: "cancelExpiredOrder",
-      accounts: [
-        {
-          name: "cancelAccounts",
-          accounts: [
-            {
-              name: "zetaGroup",
-              isMut: false,
-              isSigner: false,
-            },
-            {
-              name: "state",
-              isMut: false,
-              isSigner: false,
-            },
-            {
-              name: "marginAccount",
-              isMut: true,
-              isSigner: false,
-            },
-            {
-              name: "dexProgram",
-              isMut: false,
-              isSigner: false,
-            },
-            {
-              name: "serumAuthority",
-              isMut: false,
-              isSigner: false,
-            },
-            {
-              name: "openOrders",
-              isMut: true,
-              isSigner: false,
-            },
-            {
-              name: "market",
-              isMut: true,
-              isSigner: false,
-            },
-            {
-              name: "bids",
-              isMut: true,
-              isSigner: false,
-            },
-            {
-              name: "asks",
-              isMut: true,
-              isSigner: false,
-            },
-            {
-              name: "eventQueue",
-              isMut: true,
-              isSigner: false,
-            },
-          ],
-        },
-      ],
-      args: [
-        {
-          name: "side",
-          type: {
-            defined: "Side",
-          },
-        },
-        {
-          name: "orderId",
-          type: "u128",
-        },
-      ],
-    },
-    {
-      name: "pruneExpiredTifOrders",
-      accounts: [
-        {
-          name: "dexProgram",
-          isMut: false,
-          isSigner: false,
-        },
-        {
-          name: "state",
-          isMut: false,
-          isSigner: false,
-        },
-        {
-          name: "serumAuthority",
-          isMut: false,
-          isSigner: false,
-        },
-        {
-          name: "market",
-          isMut: true,
-          isSigner: false,
-        },
-        {
-          name: "bids",
-          isMut: true,
-          isSigner: false,
-        },
-        {
-          name: "asks",
-          isMut: true,
-          isSigner: false,
-        },
-        {
-          name: "eventQueue",
-          isMut: true,
-          isSigner: false,
-        },
-      ],
-      args: [],
-    },
-    {
-      name: "forceCancelOrderByOrderIdV2",
-      accounts: [
-        {
-          name: "pricing",
-          isMut: false,
-          isSigner: false,
-        },
-        {
-          name: "oracle",
-          isMut: false,
-          isSigner: false,
-        },
-        {
-          name: "oracleBackupFeed",
-          isMut: false,
-          isSigner: false,
-        },
-        {
-          name: "oracleBackupProgram",
-          isMut: false,
-          isSigner: false,
-        },
-        {
-          name: "cancelAccounts",
-          accounts: [
-            {
-              name: "pricing",
-              isMut: false,
-              isSigner: false,
-            },
-            {
-              name: "state",
-              isMut: false,
-              isSigner: false,
-            },
-            {
-              name: "marginAccount",
-              isMut: true,
-              isSigner: false,
-            },
-            {
-              name: "dexProgram",
-              isMut: false,
-              isSigner: false,
-            },
-            {
-              name: "serumAuthority",
-              isMut: false,
-              isSigner: false,
-            },
-            {
-              name: "openOrders",
-              isMut: true,
-              isSigner: false,
-            },
-            {
-              name: "market",
-              isMut: true,
-              isSigner: false,
-            },
-            {
-              name: "bids",
-              isMut: true,
-              isSigner: false,
-            },
-            {
-              name: "asks",
-              isMut: true,
-              isSigner: false,
-            },
-            {
-              name: "eventQueue",
-              isMut: true,
-              isSigner: false,
-            },
-          ],
-        },
-      ],
-      args: [
-        {
-          name: "side",
-          type: {
-            defined: "Side",
-          },
-        },
-        {
-          name: "orderId",
-          type: "u128",
-        },
-      ],
-    },
-    {
-      name: "forceCancelOrderByOrderId",
-      accounts: [
-        {
-          name: "greeks",
-          isMut: false,
-          isSigner: false,
-        },
-        {
-          name: "oracle",
-          isMut: false,
-          isSigner: false,
-        },
-        {
-          name: "oracleBackupFeed",
-          isMut: false,
-          isSigner: false,
-        },
-        {
-          name: "oracleBackupProgram",
-          isMut: false,
-          isSigner: false,
-        },
-        {
-          name: "cancelAccounts",
-          accounts: [
-            {
-              name: "zetaGroup",
-              isMut: false,
-              isSigner: false,
-            },
-            {
-              name: "state",
-              isMut: false,
-              isSigner: false,
-            },
-            {
-              name: "marginAccount",
-              isMut: true,
-              isSigner: false,
-            },
-            {
-              name: "dexProgram",
-              isMut: false,
-              isSigner: false,
-            },
-            {
-              name: "serumAuthority",
-              isMut: false,
-              isSigner: false,
-            },
-            {
-              name: "openOrders",
-              isMut: true,
-              isSigner: false,
-            },
-            {
-              name: "market",
-              isMut: true,
-              isSigner: false,
-            },
-            {
-              name: "bids",
-              isMut: true,
-              isSigner: false,
-            },
-            {
-              name: "asks",
-              isMut: true,
-              isSigner: false,
-            },
-            {
-              name: "eventQueue",
-              isMut: true,
-              isSigner: false,
-            },
-          ],
-        },
-      ],
-      args: [
-        {
-          name: "side",
-          type: {
-            defined: "Side",
-          },
-        },
-        {
-          name: "orderId",
-          type: "u128",
-        },
-      ],
-    },
-    {
-      name: "forceCancelOrdersV2",
-      accounts: [
-        {
-          name: "pricing",
-          isMut: false,
-          isSigner: false,
-        },
-        {
-          name: "oracle",
-          isMut: false,
-          isSigner: false,
-        },
-        {
-          name: "oracleBackupFeed",
-          isMut: false,
-          isSigner: false,
-        },
-        {
-          name: "oracleBackupProgram",
-          isMut: false,
-          isSigner: false,
-        },
-        {
-          name: "cancelAccounts",
-          accounts: [
-            {
-              name: "pricing",
-              isMut: false,
-              isSigner: false,
-            },
-            {
-              name: "state",
-              isMut: false,
-              isSigner: false,
-            },
-            {
-              name: "marginAccount",
-              isMut: true,
-              isSigner: false,
-            },
-            {
-              name: "dexProgram",
-              isMut: false,
-              isSigner: false,
-            },
-            {
-              name: "serumAuthority",
-              isMut: false,
-              isSigner: false,
-            },
-            {
-              name: "openOrders",
-              isMut: true,
-              isSigner: false,
-            },
-            {
-              name: "market",
-              isMut: true,
-              isSigner: false,
-            },
-            {
-              name: "bids",
-              isMut: true,
-              isSigner: false,
-            },
-            {
-              name: "asks",
-              isMut: true,
-              isSigner: false,
-            },
-            {
-              name: "eventQueue",
-              isMut: true,
-              isSigner: false,
-            },
-          ],
-        },
-      ],
-      args: [],
-    },
-    {
-      name: "forceCancelOrders",
-      accounts: [
-        {
-          name: "greeks",
-          isMut: false,
-          isSigner: false,
-        },
-        {
-          name: "oracle",
-          isMut: false,
-          isSigner: false,
-        },
-        {
-          name: "oracleBackupFeed",
-          isMut: false,
-          isSigner: false,
-        },
-        {
-          name: "oracleBackupProgram",
-          isMut: false,
-          isSigner: false,
-        },
-        {
-          name: "cancelAccounts",
-          accounts: [
-            {
-              name: "zetaGroup",
-              isMut: false,
-              isSigner: false,
-            },
-            {
-              name: "state",
-              isMut: false,
-              isSigner: false,
-            },
-            {
-              name: "marginAccount",
-              isMut: true,
-              isSigner: false,
-            },
-            {
-              name: "dexProgram",
-              isMut: false,
-              isSigner: false,
-            },
-            {
-              name: "serumAuthority",
-              isMut: false,
-              isSigner: false,
-            },
-            {
-              name: "openOrders",
-              isMut: true,
-              isSigner: false,
-            },
-            {
-              name: "market",
-              isMut: true,
-              isSigner: false,
-            },
-            {
-              name: "bids",
-              isMut: true,
-              isSigner: false,
-            },
-            {
-              name: "asks",
-              isMut: true,
-              isSigner: false,
-            },
-            {
-              name: "eventQueue",
-              isMut: true,
-              isSigner: false,
-            },
-          ],
-        },
-      ],
-      args: [],
-    },
-    {
-      name: "crankEventQueueV2",
-      docs: ["The only events that need to be cranked are maker fills."],
-      accounts: [
-        {
-          name: "state",
-          isMut: false,
-          isSigner: false,
-        },
-        {
-          name: "pricing",
-          isMut: false,
-          isSigner: false,
-        },
-        {
-          name: "market",
-          isMut: true,
-          isSigner: false,
-        },
-        {
-          name: "eventQueue",
-          isMut: true,
-          isSigner: false,
-        },
-        {
-          name: "dexProgram",
-          isMut: false,
-          isSigner: false,
-        },
-        {
-          name: "serumAuthority",
-          isMut: false,
-          isSigner: false,
-        },
-        {
-          name: "perpSyncQueue",
-          isMut: true,
-          isSigner: false,
-        },
-      ],
-      args: [
-        {
-          name: "asset",
-          type: {
-            defined: "Asset",
-          },
-        },
-      ],
-    },
-    {
-      name: "crankEventQueue",
-      docs: ["The only events that need to be cranked are maker fills."],
-      accounts: [
-        {
-          name: "state",
-          isMut: false,
-          isSigner: false,
-        },
-        {
-          name: "zetaGroup",
-          isMut: false,
-          isSigner: false,
-        },
-        {
-          name: "market",
-          isMut: true,
-          isSigner: false,
-        },
-        {
-          name: "eventQueue",
-          isMut: true,
-          isSigner: false,
-        },
-        {
-          name: "dexProgram",
-          isMut: false,
-          isSigner: false,
-        },
-        {
-          name: "serumAuthority",
-          isMut: false,
-          isSigner: false,
-        },
-      ],
-      args: [],
-    },
-    {
-      name: "collectTreasuryFunds",
-      accounts: [
-        {
-          name: "state",
-          isMut: false,
-          isSigner: false,
-        },
-        {
-          name: "treasuryWallet",
-          isMut: true,
-          isSigner: false,
-        },
-        {
-          name: "collectionTokenAccount",
-          isMut: true,
-          isSigner: false,
-        },
-        {
-          name: "tokenProgram",
-          isMut: false,
-          isSigner: false,
-        },
-        {
-          name: "admin",
-          isMut: false,
-          isSigner: true,
-        },
-      ],
-      args: [
-        {
-          name: "amount",
-          type: "u64",
-        },
-      ],
-    },
-    {
-      name: "treasuryMovement",
-      accounts: [
-        {
-          name: "state",
-          isMut: false,
-          isSigner: false,
-        },
-        {
-          name: "insuranceVault",
-          isMut: true,
-          isSigner: false,
-        },
-        {
-          name: "treasuryWallet",
-          isMut: true,
-          isSigner: false,
-        },
-        {
-          name: "referralsRewardsWallet",
-          isMut: true,
-          isSigner: false,
-        },
-        {
-          name: "tokenProgram",
-          isMut: false,
-          isSigner: false,
-        },
-        {
-          name: "admin",
-          isMut: false,
-          isSigner: true,
-        },
-      ],
-      args: [
-        {
-          name: "treasuryMovementType",
-          type: {
-            defined: "TreasuryMovementType",
-          },
-        },
-        {
-          name: "amount",
-          type: "u64",
-        },
-      ],
-    },
-    {
-      name: "rebalanceInsuranceVaultOld",
-      accounts: [
-        {
-          name: "state",
-          isMut: false,
-          isSigner: false,
-        },
-        {
-          name: "zetaGroup",
-          isMut: false,
-          isSigner: false,
-        },
-        {
-          name: "zetaVault",
-          isMut: true,
-          isSigner: false,
-        },
-        {
-          name: "insuranceVault",
-          isMut: true,
-          isSigner: false,
-        },
-        {
-          name: "treasuryWallet",
-          isMut: true,
-          isSigner: false,
-        },
-        {
-          name: "socializedLossAccount",
-          isMut: true,
-          isSigner: false,
-        },
-        {
-          name: "tokenProgram",
-          isMut: false,
-          isSigner: false,
-        },
-      ],
-      args: [],
-    },
-    {
-      name: "rebalanceInsuranceVaultV2",
-      accounts: [
-        {
-          name: "state",
-          isMut: false,
-          isSigner: false,
-        },
-        {
-          name: "pricing",
-          isMut: false,
-          isSigner: false,
-        },
-        {
-          name: "zetaVault",
-          isMut: true,
-          isSigner: false,
-        },
-        {
-          name: "insuranceVault",
-          isMut: true,
-          isSigner: false,
-        },
-        {
-          name: "treasuryWallet",
-          isMut: true,
-          isSigner: false,
-        },
-        {
-          name: "socializedLossAccount",
-          isMut: true,
-          isSigner: false,
-        },
-        {
-          name: "tokenProgram",
-          isMut: false,
-          isSigner: false,
-        },
-      ],
-      args: [],
-    },
-    {
-<<<<<<< HEAD
-      name: "rebalanceInsuranceVault",
-      accounts: [
-        {
-          name: "state",
-          isMut: false,
-          isSigner: false,
-        },
-        {
-          name: "zetaGroup",
-          isMut: false,
-          isSigner: false,
-        },
-        {
-          name: "zetaVault",
-          isMut: true,
-          isSigner: false,
-        },
-        {
-          name: "insuranceVault",
-          isMut: true,
-          isSigner: false,
-        },
-        {
-          name: "treasuryWallet",
-          isMut: true,
-          isSigner: false,
-        },
-        {
-          name: "socializedLossAccount",
-          isMut: true,
-          isSigner: false,
-        },
-        {
-          name: "tokenProgram",
-          isMut: false,
-          isSigner: false,
-        },
-      ],
-      args: [],
-    },
-    {
-      name: "liquidateV2",
-      accounts: [
-        {
-          name: "state",
-          isMut: false,
-          isSigner: false,
-        },
-        {
-          name: "liquidator",
-          isMut: false,
-          isSigner: true,
-        },
-        {
-          name: "liquidatorMarginAccount",
-          isMut: true,
-          isSigner: false,
-        },
-=======
+        },
+        {
+          "name": "insuranceVault",
+          "isMut": true,
+          "isSigner": false
+        },
+        {
+          "name": "tokenProgram",
+          "isMut": false,
+          "isSigner": false
+        },
+        {
+          "name": "usdcMint",
+          "isMut": false,
+          "isSigner": false
+        },
+        {
+          "name": "admin",
+          "isMut": true,
+          "isSigner": true
+        },
+        {
+          "name": "systemProgram",
+          "isMut": false,
+          "isSigner": false
+        }
+      ],
+      "args": [
+        {
+          "name": "nonce",
+          "type": "u8"
+        }
+      ]
+    },
+    {
+      "name": "initializeCombinedVault",
+      "accounts": [
+        {
+          "name": "state",
+          "isMut": true,
+          "isSigner": false
+        },
+        {
+          "name": "vault",
+          "isMut": true,
+          "isSigner": false
+        },
+        {
+          "name": "tokenProgram",
+          "isMut": false,
+          "isSigner": false
+        },
+        {
+          "name": "usdcMint",
+          "isMut": false,
+          "isSigner": false
+        },
+        {
+          "name": "admin",
+          "isMut": true,
+          "isSigner": true
+        },
+        {
+          "name": "systemProgram",
+          "isMut": false,
+          "isSigner": false
+        }
+      ],
+      "args": [
+        {
+          "name": "nonce",
+          "type": "u8"
+        }
+      ]
+    },
+    {
+      "name": "initializeCombinedSocializedLossAccount",
+      "accounts": [
+        {
+          "name": "state",
+          "isMut": true,
+          "isSigner": false
+        },
+        {
+          "name": "socializedLossAccount",
+          "isMut": true,
+          "isSigner": false
+        },
+        {
+          "name": "tokenProgram",
+          "isMut": false,
+          "isSigner": false
+        },
+        {
+          "name": "usdcMint",
+          "isMut": false,
+          "isSigner": false
+        },
+        {
+          "name": "admin",
+          "isMut": true,
+          "isSigner": true
+        },
+        {
+          "name": "systemProgram",
+          "isMut": false,
+          "isSigner": false
+        }
+      ],
+      "args": [
+        {
+          "name": "nonce",
+          "type": "u8"
+        }
+      ]
+    },
+    {
+      "name": "placeOrder",
+      "accounts": [
+        {
+          "name": "state",
+          "isMut": false,
+          "isSigner": false
+        },
+        {
+          "name": "zetaGroup",
+          "isMut": false,
+          "isSigner": false
+        },
+        {
+          "name": "marginAccount",
+          "isMut": true,
+          "isSigner": false
+        },
+        {
+          "name": "authority",
+          "isMut": false,
+          "isSigner": true
+        },
+        {
+          "name": "dexProgram",
+          "isMut": false,
+          "isSigner": false
+        },
+        {
+          "name": "tokenProgram",
+          "isMut": false,
+          "isSigner": false
+        },
+        {
+          "name": "serumAuthority",
+          "isMut": false,
+          "isSigner": false
+        },
+        {
+          "name": "greeks",
+          "isMut": false,
+          "isSigner": false
+        },
+        {
+          "name": "openOrders",
+          "isMut": true,
+          "isSigner": false
+        },
+        {
+          "name": "rent",
+          "isMut": false,
+          "isSigner": false
+        },
+        {
+          "name": "marketAccounts",
+          "accounts": [
+            {
+              "name": "market",
+              "isMut": true,
+              "isSigner": false
+            },
+            {
+              "name": "requestQueue",
+              "isMut": true,
+              "isSigner": false
+            },
+            {
+              "name": "eventQueue",
+              "isMut": true,
+              "isSigner": false
+            },
+            {
+              "name": "bids",
+              "isMut": true,
+              "isSigner": false
+            },
+            {
+              "name": "asks",
+              "isMut": true,
+              "isSigner": false
+            },
+            {
+              "name": "orderPayerTokenAccount",
+              "isMut": true,
+              "isSigner": false
+            },
+            {
+              "name": "coinVault",
+              "isMut": true,
+              "isSigner": false
+            },
+            {
+              "name": "pcVault",
+              "isMut": true,
+              "isSigner": false
+            },
+            {
+              "name": "coinWallet",
+              "isMut": true,
+              "isSigner": false
+            },
+            {
+              "name": "pcWallet",
+              "isMut": true,
+              "isSigner": false
+            }
+          ]
+        },
+        {
+          "name": "oracle",
+          "isMut": false,
+          "isSigner": false
+        },
+        {
+          "name": "oracleBackupFeed",
+          "isMut": false,
+          "isSigner": false
+        },
+        {
+          "name": "oracleBackupProgram",
+          "isMut": false,
+          "isSigner": false
+        },
+        {
+          "name": "marketNode",
+          "isMut": true,
+          "isSigner": false
+        },
+        {
+          "name": "marketMint",
+          "isMut": true,
+          "isSigner": false
+        },
+        {
+          "name": "mintAuthority",
+          "isMut": false,
+          "isSigner": false
+        }
+      ],
+      "args": [
+        {
+          "name": "price",
+          "type": "u64"
+        },
+        {
+          "name": "size",
+          "type": "u64"
+        },
+        {
+          "name": "side",
+          "type": {
+            "defined": "Side"
+          }
+        },
+        {
+          "name": "clientOrderId",
+          "type": {
+            "option": "u64"
+          }
+        }
+      ]
+    },
+    {
+      "name": "placeOrderV2",
+      "accounts": [
+        {
+          "name": "state",
+          "isMut": false,
+          "isSigner": false
+        },
+        {
+          "name": "zetaGroup",
+          "isMut": false,
+          "isSigner": false
+        },
+        {
+          "name": "marginAccount",
+          "isMut": true,
+          "isSigner": false
+        },
+        {
+          "name": "authority",
+          "isMut": false,
+          "isSigner": true
+        },
+        {
+          "name": "dexProgram",
+          "isMut": false,
+          "isSigner": false
+        },
+        {
+          "name": "tokenProgram",
+          "isMut": false,
+          "isSigner": false
+        },
+        {
+          "name": "serumAuthority",
+          "isMut": false,
+          "isSigner": false
+        },
+        {
+          "name": "greeks",
+          "isMut": false,
+          "isSigner": false
+        },
+        {
+          "name": "openOrders",
+          "isMut": true,
+          "isSigner": false
+        },
+        {
+          "name": "rent",
+          "isMut": false,
+          "isSigner": false
+        },
+        {
+          "name": "marketAccounts",
+          "accounts": [
+            {
+              "name": "market",
+              "isMut": true,
+              "isSigner": false
+            },
+            {
+              "name": "requestQueue",
+              "isMut": true,
+              "isSigner": false
+            },
+            {
+              "name": "eventQueue",
+              "isMut": true,
+              "isSigner": false
+            },
+            {
+              "name": "bids",
+              "isMut": true,
+              "isSigner": false
+            },
+            {
+              "name": "asks",
+              "isMut": true,
+              "isSigner": false
+            },
+            {
+              "name": "orderPayerTokenAccount",
+              "isMut": true,
+              "isSigner": false
+            },
+            {
+              "name": "coinVault",
+              "isMut": true,
+              "isSigner": false
+            },
+            {
+              "name": "pcVault",
+              "isMut": true,
+              "isSigner": false
+            },
+            {
+              "name": "coinWallet",
+              "isMut": true,
+              "isSigner": false
+            },
+            {
+              "name": "pcWallet",
+              "isMut": true,
+              "isSigner": false
+            }
+          ]
+        },
+        {
+          "name": "oracle",
+          "isMut": false,
+          "isSigner": false
+        },
+        {
+          "name": "oracleBackupFeed",
+          "isMut": false,
+          "isSigner": false
+        },
+        {
+          "name": "oracleBackupProgram",
+          "isMut": false,
+          "isSigner": false
+        },
+        {
+          "name": "marketNode",
+          "isMut": true,
+          "isSigner": false
+        },
+        {
+          "name": "marketMint",
+          "isMut": true,
+          "isSigner": false
+        },
+        {
+          "name": "mintAuthority",
+          "isMut": false,
+          "isSigner": false
+        }
+      ],
+      "args": [
+        {
+          "name": "price",
+          "type": "u64"
+        },
+        {
+          "name": "size",
+          "type": "u64"
+        },
+        {
+          "name": "side",
+          "type": {
+            "defined": "Side"
+          }
+        },
+        {
+          "name": "orderType",
+          "type": {
+            "defined": "OrderType"
+          }
+        },
+        {
+          "name": "clientOrderId",
+          "type": {
+            "option": "u64"
+          }
+        }
+      ]
+    },
+    {
+      "name": "placeOrderV3",
+      "accounts": [
+        {
+          "name": "state",
+          "isMut": false,
+          "isSigner": false
+        },
+        {
+          "name": "zetaGroup",
+          "isMut": false,
+          "isSigner": false
+        },
+        {
+          "name": "marginAccount",
+          "isMut": true,
+          "isSigner": false
+        },
+        {
+          "name": "authority",
+          "isMut": false,
+          "isSigner": true
+        },
+        {
+          "name": "dexProgram",
+          "isMut": false,
+          "isSigner": false
+        },
+        {
+          "name": "tokenProgram",
+          "isMut": false,
+          "isSigner": false
+        },
+        {
+          "name": "serumAuthority",
+          "isMut": false,
+          "isSigner": false
+        },
+        {
+          "name": "greeks",
+          "isMut": false,
+          "isSigner": false
+        },
+        {
+          "name": "openOrders",
+          "isMut": true,
+          "isSigner": false
+        },
+        {
+          "name": "rent",
+          "isMut": false,
+          "isSigner": false
+        },
+        {
+          "name": "marketAccounts",
+          "accounts": [
+            {
+              "name": "market",
+              "isMut": true,
+              "isSigner": false
+            },
+            {
+              "name": "requestQueue",
+              "isMut": true,
+              "isSigner": false
+            },
+            {
+              "name": "eventQueue",
+              "isMut": true,
+              "isSigner": false
+            },
+            {
+              "name": "bids",
+              "isMut": true,
+              "isSigner": false
+            },
+            {
+              "name": "asks",
+              "isMut": true,
+              "isSigner": false
+            },
+            {
+              "name": "orderPayerTokenAccount",
+              "isMut": true,
+              "isSigner": false
+            },
+            {
+              "name": "coinVault",
+              "isMut": true,
+              "isSigner": false
+            },
+            {
+              "name": "pcVault",
+              "isMut": true,
+              "isSigner": false
+            },
+            {
+              "name": "coinWallet",
+              "isMut": true,
+              "isSigner": false
+            },
+            {
+              "name": "pcWallet",
+              "isMut": true,
+              "isSigner": false
+            }
+          ]
+        },
+        {
+          "name": "oracle",
+          "isMut": false,
+          "isSigner": false
+        },
+        {
+          "name": "oracleBackupFeed",
+          "isMut": false,
+          "isSigner": false
+        },
+        {
+          "name": "oracleBackupProgram",
+          "isMut": false,
+          "isSigner": false
+        },
+        {
+          "name": "marketNode",
+          "isMut": true,
+          "isSigner": false
+        },
+        {
+          "name": "marketMint",
+          "isMut": true,
+          "isSigner": false
+        },
+        {
+          "name": "mintAuthority",
+          "isMut": false,
+          "isSigner": false
+        }
+      ],
+      "args": [
+        {
+          "name": "price",
+          "type": "u64"
+        },
+        {
+          "name": "size",
+          "type": "u64"
+        },
+        {
+          "name": "side",
+          "type": {
+            "defined": "Side"
+          }
+        },
+        {
+          "name": "orderType",
+          "type": {
+            "defined": "OrderType"
+          }
+        },
+        {
+          "name": "clientOrderId",
+          "type": {
+            "option": "u64"
+          }
+        },
+        {
+          "name": "tag",
+          "type": {
+            "option": "string"
+          }
+        }
+      ]
+    },
+    {
+      "name": "placePerpOrder",
+      "accounts": [
+        {
+          "name": "state",
+          "isMut": false,
+          "isSigner": false
+        },
+        {
+          "name": "zetaGroup",
+          "isMut": false,
+          "isSigner": false
+        },
+        {
+          "name": "marginAccount",
+          "isMut": true,
+          "isSigner": false
+        },
+        {
+          "name": "authority",
+          "isMut": false,
+          "isSigner": true
+        },
+        {
+          "name": "dexProgram",
+          "isMut": false,
+          "isSigner": false
+        },
+        {
+          "name": "tokenProgram",
+          "isMut": false,
+          "isSigner": false
+        },
+        {
+          "name": "serumAuthority",
+          "isMut": false,
+          "isSigner": false
+        },
+        {
+          "name": "greeks",
+          "isMut": false,
+          "isSigner": false
+        },
+        {
+          "name": "openOrders",
+          "isMut": true,
+          "isSigner": false
+        },
+        {
+          "name": "rent",
+          "isMut": false,
+          "isSigner": false
+        },
+        {
+          "name": "marketAccounts",
+          "accounts": [
+            {
+              "name": "market",
+              "isMut": true,
+              "isSigner": false
+            },
+            {
+              "name": "requestQueue",
+              "isMut": true,
+              "isSigner": false
+            },
+            {
+              "name": "eventQueue",
+              "isMut": true,
+              "isSigner": false
+            },
+            {
+              "name": "bids",
+              "isMut": true,
+              "isSigner": false
+            },
+            {
+              "name": "asks",
+              "isMut": true,
+              "isSigner": false
+            },
+            {
+              "name": "orderPayerTokenAccount",
+              "isMut": true,
+              "isSigner": false
+            },
+            {
+              "name": "coinVault",
+              "isMut": true,
+              "isSigner": false
+            },
+            {
+              "name": "pcVault",
+              "isMut": true,
+              "isSigner": false
+            },
+            {
+              "name": "coinWallet",
+              "isMut": true,
+              "isSigner": false
+            },
+            {
+              "name": "pcWallet",
+              "isMut": true,
+              "isSigner": false
+            }
+          ]
+        },
+        {
+          "name": "oracle",
+          "isMut": false,
+          "isSigner": false
+        },
+        {
+          "name": "oracleBackupFeed",
+          "isMut": false,
+          "isSigner": false
+        },
+        {
+          "name": "oracleBackupProgram",
+          "isMut": false,
+          "isSigner": false
+        },
+        {
+          "name": "marketMint",
+          "isMut": true,
+          "isSigner": false
+        },
+        {
+          "name": "mintAuthority",
+          "isMut": false,
+          "isSigner": false
+        },
+        {
+          "name": "perpSyncQueue",
+          "isMut": true,
+          "isSigner": false
+        }
+      ],
+      "args": [
+        {
+          "name": "price",
+          "type": "u64"
+        },
+        {
+          "name": "size",
+          "type": "u64"
+        },
+        {
+          "name": "side",
+          "type": {
+            "defined": "Side"
+          }
+        },
+        {
+          "name": "orderType",
+          "type": {
+            "defined": "OrderType"
+          }
+        },
+        {
+          "name": "clientOrderId",
+          "type": {
+            "option": "u64"
+          }
+        },
+        {
+          "name": "tag",
+          "type": {
+            "option": "string"
+          }
+        }
+      ]
+    },
+    {
+      "name": "placePerpOrderV2",
+      "accounts": [
+        {
+          "name": "state",
+          "isMut": false,
+          "isSigner": false
+        },
+        {
+          "name": "zetaGroup",
+          "isMut": false,
+          "isSigner": false
+        },
+        {
+          "name": "marginAccount",
+          "isMut": true,
+          "isSigner": false
+        },
+        {
+          "name": "authority",
+          "isMut": false,
+          "isSigner": true
+        },
+        {
+          "name": "dexProgram",
+          "isMut": false,
+          "isSigner": false
+        },
+        {
+          "name": "tokenProgram",
+          "isMut": false,
+          "isSigner": false
+        },
+        {
+          "name": "serumAuthority",
+          "isMut": false,
+          "isSigner": false
+        },
+        {
+          "name": "greeks",
+          "isMut": false,
+          "isSigner": false
+        },
+        {
+          "name": "openOrders",
+          "isMut": true,
+          "isSigner": false
+        },
+        {
+          "name": "rent",
+          "isMut": false,
+          "isSigner": false
+        },
+        {
+          "name": "marketAccounts",
+          "accounts": [
+            {
+              "name": "market",
+              "isMut": true,
+              "isSigner": false
+            },
+            {
+              "name": "requestQueue",
+              "isMut": true,
+              "isSigner": false
+            },
+            {
+              "name": "eventQueue",
+              "isMut": true,
+              "isSigner": false
+            },
+            {
+              "name": "bids",
+              "isMut": true,
+              "isSigner": false
+            },
+            {
+              "name": "asks",
+              "isMut": true,
+              "isSigner": false
+            },
+            {
+              "name": "orderPayerTokenAccount",
+              "isMut": true,
+              "isSigner": false
+            },
+            {
+              "name": "coinVault",
+              "isMut": true,
+              "isSigner": false
+            },
+            {
+              "name": "pcVault",
+              "isMut": true,
+              "isSigner": false
+            },
+            {
+              "name": "coinWallet",
+              "isMut": true,
+              "isSigner": false
+            },
+            {
+              "name": "pcWallet",
+              "isMut": true,
+              "isSigner": false
+            }
+          ]
+        },
+        {
+          "name": "oracle",
+          "isMut": false,
+          "isSigner": false
+        },
+        {
+          "name": "oracleBackupFeed",
+          "isMut": false,
+          "isSigner": false
+        },
+        {
+          "name": "oracleBackupProgram",
+          "isMut": false,
+          "isSigner": false
+        },
+        {
+          "name": "marketMint",
+          "isMut": true,
+          "isSigner": false
+        },
+        {
+          "name": "mintAuthority",
+          "isMut": false,
+          "isSigner": false
+        },
+        {
+          "name": "perpSyncQueue",
+          "isMut": true,
+          "isSigner": false
+        }
+      ],
+      "args": [
+        {
+          "name": "price",
+          "type": "u64"
+        },
+        {
+          "name": "size",
+          "type": "u64"
+        },
+        {
+          "name": "side",
+          "type": {
+            "defined": "Side"
+          }
+        },
+        {
+          "name": "orderType",
+          "type": {
+            "defined": "OrderType"
+          }
+        },
+        {
+          "name": "clientOrderId",
+          "type": {
+            "option": "u64"
+          }
+        },
+        {
+          "name": "tag",
+          "type": {
+            "option": "string"
+          }
+        },
+        {
+          "name": "tifOffset",
+          "type": {
+            "option": "u16"
+          }
+        }
+      ]
+    },
+    {
+      "name": "placeOrderV4",
+      "accounts": [
+        {
+          "name": "state",
+          "isMut": false,
+          "isSigner": false
+        },
+        {
+          "name": "zetaGroup",
+          "isMut": false,
+          "isSigner": false
+        },
+        {
+          "name": "marginAccount",
+          "isMut": true,
+          "isSigner": false
+        },
+        {
+          "name": "authority",
+          "isMut": false,
+          "isSigner": true
+        },
+        {
+          "name": "dexProgram",
+          "isMut": false,
+          "isSigner": false
+        },
+        {
+          "name": "tokenProgram",
+          "isMut": false,
+          "isSigner": false
+        },
+        {
+          "name": "serumAuthority",
+          "isMut": false,
+          "isSigner": false
+        },
+        {
+          "name": "greeks",
+          "isMut": false,
+          "isSigner": false
+        },
+        {
+          "name": "openOrders",
+          "isMut": true,
+          "isSigner": false
+        },
+        {
+          "name": "rent",
+          "isMut": false,
+          "isSigner": false
+        },
+        {
+          "name": "marketAccounts",
+          "accounts": [
+            {
+              "name": "market",
+              "isMut": true,
+              "isSigner": false
+            },
+            {
+              "name": "requestQueue",
+              "isMut": true,
+              "isSigner": false
+            },
+            {
+              "name": "eventQueue",
+              "isMut": true,
+              "isSigner": false
+            },
+            {
+              "name": "bids",
+              "isMut": true,
+              "isSigner": false
+            },
+            {
+              "name": "asks",
+              "isMut": true,
+              "isSigner": false
+            },
+            {
+              "name": "orderPayerTokenAccount",
+              "isMut": true,
+              "isSigner": false
+            },
+            {
+              "name": "coinVault",
+              "isMut": true,
+              "isSigner": false
+            },
+            {
+              "name": "pcVault",
+              "isMut": true,
+              "isSigner": false
+            },
+            {
+              "name": "coinWallet",
+              "isMut": true,
+              "isSigner": false
+            },
+            {
+              "name": "pcWallet",
+              "isMut": true,
+              "isSigner": false
+            }
+          ]
+        },
+        {
+          "name": "oracle",
+          "isMut": false,
+          "isSigner": false
+        },
+        {
+          "name": "oracleBackupFeed",
+          "isMut": false,
+          "isSigner": false
+        },
+        {
+          "name": "oracleBackupProgram",
+          "isMut": false,
+          "isSigner": false
+        },
+        {
+          "name": "marketNode",
+          "isMut": true,
+          "isSigner": false
+        },
+        {
+          "name": "marketMint",
+          "isMut": true,
+          "isSigner": false
+        },
+        {
+          "name": "mintAuthority",
+          "isMut": false,
+          "isSigner": false
+        }
+      ],
+      "args": [
+        {
+          "name": "price",
+          "type": "u64"
+        },
+        {
+          "name": "size",
+          "type": "u64"
+        },
+        {
+          "name": "side",
+          "type": {
+            "defined": "Side"
+          }
+        },
+        {
+          "name": "orderType",
+          "type": {
+            "defined": "OrderType"
+          }
+        },
+        {
+          "name": "clientOrderId",
+          "type": {
+            "option": "u64"
+          }
+        },
+        {
+          "name": "tag",
+          "type": {
+            "option": "string"
+          }
+        },
+        {
+          "name": "tifOffset",
+          "type": {
+            "option": "u16"
+          }
+        }
+      ]
+    },
+    {
+      "name": "placePerpOrderV3",
+      "accounts": [
+        {
+          "name": "state",
+          "isMut": false,
+          "isSigner": false
+        },
+        {
+          "name": "pricing",
+          "isMut": false,
+          "isSigner": false
+        },
+        {
+          "name": "marginAccount",
+          "isMut": true,
+          "isSigner": false
+        },
+        {
+          "name": "authority",
+          "isMut": false,
+          "isSigner": true
+        },
+        {
+          "name": "dexProgram",
+          "isMut": false,
+          "isSigner": false
+        },
+        {
+          "name": "tokenProgram",
+          "isMut": false,
+          "isSigner": false
+        },
+        {
+          "name": "serumAuthority",
+          "isMut": false,
+          "isSigner": false
+        },
+        {
+          "name": "openOrders",
+          "isMut": true,
+          "isSigner": false
+        },
+        {
+          "name": "rent",
+          "isMut": false,
+          "isSigner": false
+        },
+        {
+          "name": "marketAccounts",
+          "accounts": [
+            {
+              "name": "market",
+              "isMut": true,
+              "isSigner": false
+            },
+            {
+              "name": "requestQueue",
+              "isMut": true,
+              "isSigner": false
+            },
+            {
+              "name": "eventQueue",
+              "isMut": true,
+              "isSigner": false
+            },
+            {
+              "name": "bids",
+              "isMut": true,
+              "isSigner": false
+            },
+            {
+              "name": "asks",
+              "isMut": true,
+              "isSigner": false
+            },
+            {
+              "name": "orderPayerTokenAccount",
+              "isMut": true,
+              "isSigner": false
+            },
+            {
+              "name": "coinVault",
+              "isMut": true,
+              "isSigner": false
+            },
+            {
+              "name": "pcVault",
+              "isMut": true,
+              "isSigner": false
+            },
+            {
+              "name": "coinWallet",
+              "isMut": true,
+              "isSigner": false
+            },
+            {
+              "name": "pcWallet",
+              "isMut": true,
+              "isSigner": false
+            }
+          ]
+        },
+        {
+          "name": "oracle",
+          "isMut": false,
+          "isSigner": false
+        },
+        {
+          "name": "oracleBackupFeed",
+          "isMut": false,
+          "isSigner": false
+        },
+        {
+          "name": "oracleBackupProgram",
+          "isMut": false,
+          "isSigner": false
+        },
+        {
+          "name": "marketMint",
+          "isMut": true,
+          "isSigner": false
+        },
+        {
+          "name": "mintAuthority",
+          "isMut": false,
+          "isSigner": false
+        },
+        {
+          "name": "perpSyncQueue",
+          "isMut": true,
+          "isSigner": false
+        }
+      ],
+      "args": [
+        {
+          "name": "price",
+          "type": "u64"
+        },
+        {
+          "name": "size",
+          "type": "u64"
+        },
+        {
+          "name": "side",
+          "type": {
+            "defined": "Side"
+          }
+        },
+        {
+          "name": "orderType",
+          "type": {
+            "defined": "OrderType"
+          }
+        },
+        {
+          "name": "clientOrderId",
+          "type": {
+            "option": "u64"
+          }
+        },
+        {
+          "name": "tag",
+          "type": {
+            "option": "string"
+          }
+        },
+        {
+          "name": "tifOffset",
+          "type": {
+            "option": "u16"
+          }
+        }
+      ]
+    },
+    {
+      "name": "cancelOrderV2",
+      "accounts": [
+        {
+          "name": "market",
+          "isMut": false,
+          "isSigner": false
+        },
+        {
+          "name": "marketBids",
+          "isMut": false,
+          "isSigner": false
+        },
+        {
+          "name": "marketAsks",
+          "isMut": false,
+          "isSigner": false
+        },
+        {
+          "name": "openOrders",
+          "isMut": false,
+          "isSigner": false
+        },
+        {
+          "name": "openOrdersAuthority",
+          "isMut": false,
+          "isSigner": false
+        },
+        {
+          "name": "eventQueue",
+          "isMut": false,
+          "isSigner": false
+        }
+      ],
+      "args": [
+        {
+          "name": "side",
+          "type": {
+            "defined": "Side"
+          }
+        },
+        {
+          "name": "orderId",
+          "type": "u128"
+        }
+      ]
+    },
+    {
+      "name": "cancelOrder",
+      "accounts": [
+        {
+          "name": "authority",
+          "isMut": false,
+          "isSigner": true
+        },
+        {
+          "name": "cancelAccounts",
+          "accounts": [
+            {
+              "name": "zetaGroup",
+              "isMut": false,
+              "isSigner": false
+            },
+            {
+              "name": "state",
+              "isMut": false,
+              "isSigner": false
+            },
+            {
+              "name": "marginAccount",
+              "isMut": true,
+              "isSigner": false
+            },
+            {
+              "name": "dexProgram",
+              "isMut": false,
+              "isSigner": false
+            },
+            {
+              "name": "serumAuthority",
+              "isMut": false,
+              "isSigner": false
+            },
+            {
+              "name": "openOrders",
+              "isMut": true,
+              "isSigner": false
+            },
+            {
+              "name": "market",
+              "isMut": true,
+              "isSigner": false
+            },
+            {
+              "name": "bids",
+              "isMut": true,
+              "isSigner": false
+            },
+            {
+              "name": "asks",
+              "isMut": true,
+              "isSigner": false
+            },
+            {
+              "name": "eventQueue",
+              "isMut": true,
+              "isSigner": false
+            }
+          ]
+        }
+      ],
+      "args": [
+        {
+          "name": "side",
+          "type": {
+            "defined": "Side"
+          }
+        },
+        {
+          "name": "orderId",
+          "type": "u128"
+        }
+      ]
+    },
+    {
+      "name": "cancelOrderNoErrorV2",
+      "accounts": [
+        {
+          "name": "market",
+          "isMut": false,
+          "isSigner": false
+        },
+        {
+          "name": "marketBids",
+          "isMut": false,
+          "isSigner": false
+        },
+        {
+          "name": "marketAsks",
+          "isMut": false,
+          "isSigner": false
+        },
+        {
+          "name": "openOrders",
+          "isMut": false,
+          "isSigner": false
+        },
+        {
+          "name": "openOrdersAuthority",
+          "isMut": false,
+          "isSigner": false
+        },
+        {
+          "name": "eventQueue",
+          "isMut": false,
+          "isSigner": false
+        }
+      ],
+      "args": [
+        {
+          "name": "side",
+          "type": {
+            "defined": "Side"
+          }
+        },
+        {
+          "name": "orderId",
+          "type": "u128"
+        }
+      ]
+    },
+    {
+      "name": "cancelOrderNoError",
+      "accounts": [
+        {
+          "name": "authority",
+          "isMut": false,
+          "isSigner": true
+        },
+        {
+          "name": "cancelAccounts",
+          "accounts": [
+            {
+              "name": "zetaGroup",
+              "isMut": false,
+              "isSigner": false
+            },
+            {
+              "name": "state",
+              "isMut": false,
+              "isSigner": false
+            },
+            {
+              "name": "marginAccount",
+              "isMut": true,
+              "isSigner": false
+            },
+            {
+              "name": "dexProgram",
+              "isMut": false,
+              "isSigner": false
+            },
+            {
+              "name": "serumAuthority",
+              "isMut": false,
+              "isSigner": false
+            },
+            {
+              "name": "openOrders",
+              "isMut": true,
+              "isSigner": false
+            },
+            {
+              "name": "market",
+              "isMut": true,
+              "isSigner": false
+            },
+            {
+              "name": "bids",
+              "isMut": true,
+              "isSigner": false
+            },
+            {
+              "name": "asks",
+              "isMut": true,
+              "isSigner": false
+            },
+            {
+              "name": "eventQueue",
+              "isMut": true,
+              "isSigner": false
+            }
+          ]
+        }
+      ],
+      "args": [
+        {
+          "name": "side",
+          "type": {
+            "defined": "Side"
+          }
+        },
+        {
+          "name": "orderId",
+          "type": "u128"
+        }
+      ]
+    },
+    {
+      "name": "cancelAllMarketOrdersV2",
+      "accounts": [
+        {
+          "name": "market",
+          "isMut": false,
+          "isSigner": false
+        },
+        {
+          "name": "marketBids",
+          "isMut": false,
+          "isSigner": false
+        },
+        {
+          "name": "marketAsks",
+          "isMut": false,
+          "isSigner": false
+        },
+        {
+          "name": "openOrders",
+          "isMut": false,
+          "isSigner": false
+        },
+        {
+          "name": "openOrdersAuthority",
+          "isMut": false,
+          "isSigner": false
+        },
+        {
+          "name": "eventQueue",
+          "isMut": false,
+          "isSigner": false
+        }
+      ],
+      "args": []
+    },
+    {
+      "name": "cancelAllMarketOrders",
+      "accounts": [
+        {
+          "name": "authority",
+          "isMut": false,
+          "isSigner": true
+        },
+        {
+          "name": "cancelAccounts",
+          "accounts": [
+            {
+              "name": "zetaGroup",
+              "isMut": false,
+              "isSigner": false
+            },
+            {
+              "name": "state",
+              "isMut": false,
+              "isSigner": false
+            },
+            {
+              "name": "marginAccount",
+              "isMut": true,
+              "isSigner": false
+            },
+            {
+              "name": "dexProgram",
+              "isMut": false,
+              "isSigner": false
+            },
+            {
+              "name": "serumAuthority",
+              "isMut": false,
+              "isSigner": false
+            },
+            {
+              "name": "openOrders",
+              "isMut": true,
+              "isSigner": false
+            },
+            {
+              "name": "market",
+              "isMut": true,
+              "isSigner": false
+            },
+            {
+              "name": "bids",
+              "isMut": true,
+              "isSigner": false
+            },
+            {
+              "name": "asks",
+              "isMut": true,
+              "isSigner": false
+            },
+            {
+              "name": "eventQueue",
+              "isMut": true,
+              "isSigner": false
+            }
+          ]
+        }
+      ],
+      "args": []
+    },
+    {
+      "name": "cancelOrderHaltedV2",
+      "accounts": [
+        {
+          "name": "cancelAccounts",
+          "accounts": [
+            {
+              "name": "pricing",
+              "isMut": false,
+              "isSigner": false
+            },
+            {
+              "name": "state",
+              "isMut": false,
+              "isSigner": false
+            },
+            {
+              "name": "marginAccount",
+              "isMut": true,
+              "isSigner": false
+            },
+            {
+              "name": "dexProgram",
+              "isMut": false,
+              "isSigner": false
+            },
+            {
+              "name": "serumAuthority",
+              "isMut": false,
+              "isSigner": false
+            },
+            {
+              "name": "openOrders",
+              "isMut": true,
+              "isSigner": false
+            },
+            {
+              "name": "market",
+              "isMut": true,
+              "isSigner": false
+            },
+            {
+              "name": "bids",
+              "isMut": true,
+              "isSigner": false
+            },
+            {
+              "name": "asks",
+              "isMut": true,
+              "isSigner": false
+            },
+            {
+              "name": "eventQueue",
+              "isMut": true,
+              "isSigner": false
+            }
+          ]
+        }
+      ],
+      "args": [
+        {
+          "name": "side",
+          "type": {
+            "defined": "Side"
+          }
+        },
+        {
+          "name": "orderId",
+          "type": "u128"
+        }
+      ]
+    },
+    {
+      "name": "cancelOrderHalted",
+      "accounts": [
+        {
+          "name": "cancelAccounts",
+          "accounts": [
+            {
+              "name": "zetaGroup",
+              "isMut": false,
+              "isSigner": false
+            },
+            {
+              "name": "state",
+              "isMut": false,
+              "isSigner": false
+            },
+            {
+              "name": "marginAccount",
+              "isMut": true,
+              "isSigner": false
+            },
+            {
+              "name": "dexProgram",
+              "isMut": false,
+              "isSigner": false
+            },
+            {
+              "name": "serumAuthority",
+              "isMut": false,
+              "isSigner": false
+            },
+            {
+              "name": "openOrders",
+              "isMut": true,
+              "isSigner": false
+            },
+            {
+              "name": "market",
+              "isMut": true,
+              "isSigner": false
+            },
+            {
+              "name": "bids",
+              "isMut": true,
+              "isSigner": false
+            },
+            {
+              "name": "asks",
+              "isMut": true,
+              "isSigner": false
+            },
+            {
+              "name": "eventQueue",
+              "isMut": true,
+              "isSigner": false
+            }
+          ]
+        }
+      ],
+      "args": [
+        {
+          "name": "side",
+          "type": {
+            "defined": "Side"
+          }
+        },
+        {
+          "name": "orderId",
+          "type": "u128"
+        }
+      ]
+    },
+    {
+      "name": "cancelOrderByClientOrderIdV2",
+      "accounts": [
+        {
+          "name": "market",
+          "isMut": false,
+          "isSigner": false
+        },
+        {
+          "name": "marketBids",
+          "isMut": false,
+          "isSigner": false
+        },
+        {
+          "name": "marketAsks",
+          "isMut": false,
+          "isSigner": false
+        },
+        {
+          "name": "openOrders",
+          "isMut": false,
+          "isSigner": false
+        },
+        {
+          "name": "openOrdersAuthority",
+          "isMut": false,
+          "isSigner": false
+        },
+        {
+          "name": "eventQueue",
+          "isMut": false,
+          "isSigner": false
+        }
+      ],
+      "args": [
+        {
+          "name": "clientOrderId",
+          "type": "u64"
+        }
+      ]
+    },
+    {
+      "name": "cancelOrderByClientOrderId",
+      "accounts": [
+        {
+          "name": "authority",
+          "isMut": false,
+          "isSigner": true
+        },
+        {
+          "name": "cancelAccounts",
+          "accounts": [
+            {
+              "name": "zetaGroup",
+              "isMut": false,
+              "isSigner": false
+            },
+            {
+              "name": "state",
+              "isMut": false,
+              "isSigner": false
+            },
+            {
+              "name": "marginAccount",
+              "isMut": true,
+              "isSigner": false
+            },
+            {
+              "name": "dexProgram",
+              "isMut": false,
+              "isSigner": false
+            },
+            {
+              "name": "serumAuthority",
+              "isMut": false,
+              "isSigner": false
+            },
+            {
+              "name": "openOrders",
+              "isMut": true,
+              "isSigner": false
+            },
+            {
+              "name": "market",
+              "isMut": true,
+              "isSigner": false
+            },
+            {
+              "name": "bids",
+              "isMut": true,
+              "isSigner": false
+            },
+            {
+              "name": "asks",
+              "isMut": true,
+              "isSigner": false
+            },
+            {
+              "name": "eventQueue",
+              "isMut": true,
+              "isSigner": false
+            }
+          ]
+        }
+      ],
+      "args": [
+        {
+          "name": "clientOrderId",
+          "type": "u64"
+        }
+      ]
+    },
+    {
+      "name": "cancelOrderByClientOrderIdNoErrorV2",
+      "accounts": [
+        {
+          "name": "market",
+          "isMut": false,
+          "isSigner": false
+        },
+        {
+          "name": "marketBids",
+          "isMut": false,
+          "isSigner": false
+        },
+        {
+          "name": "marketAsks",
+          "isMut": false,
+          "isSigner": false
+        },
+        {
+          "name": "openOrders",
+          "isMut": false,
+          "isSigner": false
+        },
+        {
+          "name": "openOrdersAuthority",
+          "isMut": false,
+          "isSigner": false
+        },
+        {
+          "name": "eventQueue",
+          "isMut": false,
+          "isSigner": false
+        }
+      ],
+      "args": [
+        {
+          "name": "clientOrderId",
+          "type": "u64"
+        }
+      ]
+    },
+    {
+      "name": "cancelOrderByClientOrderIdNoError",
+      "accounts": [
+        {
+          "name": "authority",
+          "isMut": false,
+          "isSigner": true
+        },
+        {
+          "name": "cancelAccounts",
+          "accounts": [
+            {
+              "name": "zetaGroup",
+              "isMut": false,
+              "isSigner": false
+            },
+            {
+              "name": "state",
+              "isMut": false,
+              "isSigner": false
+            },
+            {
+              "name": "marginAccount",
+              "isMut": true,
+              "isSigner": false
+            },
+            {
+              "name": "dexProgram",
+              "isMut": false,
+              "isSigner": false
+            },
+            {
+              "name": "serumAuthority",
+              "isMut": false,
+              "isSigner": false
+            },
+            {
+              "name": "openOrders",
+              "isMut": true,
+              "isSigner": false
+            },
+            {
+              "name": "market",
+              "isMut": true,
+              "isSigner": false
+            },
+            {
+              "name": "bids",
+              "isMut": true,
+              "isSigner": false
+            },
+            {
+              "name": "asks",
+              "isMut": true,
+              "isSigner": false
+            },
+            {
+              "name": "eventQueue",
+              "isMut": true,
+              "isSigner": false
+            }
+          ]
+        }
+      ],
+      "args": [
+        {
+          "name": "clientOrderId",
+          "type": "u64"
+        }
+      ]
+    },
+    {
+      "name": "cancelExpiredOrder",
+      "accounts": [
+        {
+          "name": "cancelAccounts",
+          "accounts": [
+            {
+              "name": "zetaGroup",
+              "isMut": false,
+              "isSigner": false
+            },
+            {
+              "name": "state",
+              "isMut": false,
+              "isSigner": false
+            },
+            {
+              "name": "marginAccount",
+              "isMut": true,
+              "isSigner": false
+            },
+            {
+              "name": "dexProgram",
+              "isMut": false,
+              "isSigner": false
+            },
+            {
+              "name": "serumAuthority",
+              "isMut": false,
+              "isSigner": false
+            },
+            {
+              "name": "openOrders",
+              "isMut": true,
+              "isSigner": false
+            },
+            {
+              "name": "market",
+              "isMut": true,
+              "isSigner": false
+            },
+            {
+              "name": "bids",
+              "isMut": true,
+              "isSigner": false
+            },
+            {
+              "name": "asks",
+              "isMut": true,
+              "isSigner": false
+            },
+            {
+              "name": "eventQueue",
+              "isMut": true,
+              "isSigner": false
+            }
+          ]
+        }
+      ],
+      "args": [
+        {
+          "name": "side",
+          "type": {
+            "defined": "Side"
+          }
+        },
+        {
+          "name": "orderId",
+          "type": "u128"
+        }
+      ]
+    },
+    {
+      "name": "pruneExpiredTifOrders",
+      "accounts": [
+        {
+          "name": "dexProgram",
+          "isMut": false,
+          "isSigner": false
+        },
+        {
+          "name": "state",
+          "isMut": false,
+          "isSigner": false
+        },
+        {
+          "name": "serumAuthority",
+          "isMut": false,
+          "isSigner": false
+        },
+        {
+          "name": "market",
+          "isMut": true,
+          "isSigner": false
+        },
+        {
+          "name": "bids",
+          "isMut": true,
+          "isSigner": false
+        },
+        {
+          "name": "asks",
+          "isMut": true,
+          "isSigner": false
+        },
+        {
+          "name": "eventQueue",
+          "isMut": true,
+          "isSigner": false
+        }
+      ],
+      "args": []
+    },
+    {
+      "name": "forceCancelOrderByOrderIdV2",
+      "accounts": [
+        {
+          "name": "pricing",
+          "isMut": false,
+          "isSigner": false
+        },
+        {
+          "name": "oracle",
+          "isMut": false,
+          "isSigner": false
+        },
+        {
+          "name": "oracleBackupFeed",
+          "isMut": false,
+          "isSigner": false
+        },
+        {
+          "name": "oracleBackupProgram",
+          "isMut": false,
+          "isSigner": false
+        },
+        {
+          "name": "cancelAccounts",
+          "accounts": [
+            {
+              "name": "pricing",
+              "isMut": false,
+              "isSigner": false
+            },
+            {
+              "name": "state",
+              "isMut": false,
+              "isSigner": false
+            },
+            {
+              "name": "marginAccount",
+              "isMut": true,
+              "isSigner": false
+            },
+            {
+              "name": "dexProgram",
+              "isMut": false,
+              "isSigner": false
+            },
+            {
+              "name": "serumAuthority",
+              "isMut": false,
+              "isSigner": false
+            },
+            {
+              "name": "openOrders",
+              "isMut": true,
+              "isSigner": false
+            },
+            {
+              "name": "market",
+              "isMut": true,
+              "isSigner": false
+            },
+            {
+              "name": "bids",
+              "isMut": true,
+              "isSigner": false
+            },
+            {
+              "name": "asks",
+              "isMut": true,
+              "isSigner": false
+            },
+            {
+              "name": "eventQueue",
+              "isMut": true,
+              "isSigner": false
+            }
+          ]
+        }
+      ],
+      "args": [
+        {
+          "name": "side",
+          "type": {
+            "defined": "Side"
+          }
+        },
+        {
+          "name": "orderId",
+          "type": "u128"
+        }
+      ]
+    },
+    {
+      "name": "forceCancelOrderByOrderId",
+      "accounts": [
+        {
+          "name": "greeks",
+          "isMut": false,
+          "isSigner": false
+        },
+        {
+          "name": "oracle",
+          "isMut": false,
+          "isSigner": false
+        },
+        {
+          "name": "oracleBackupFeed",
+          "isMut": false,
+          "isSigner": false
+        },
+        {
+          "name": "oracleBackupProgram",
+          "isMut": false,
+          "isSigner": false
+        },
+        {
+          "name": "cancelAccounts",
+          "accounts": [
+            {
+              "name": "zetaGroup",
+              "isMut": false,
+              "isSigner": false
+            },
+            {
+              "name": "state",
+              "isMut": false,
+              "isSigner": false
+            },
+            {
+              "name": "marginAccount",
+              "isMut": true,
+              "isSigner": false
+            },
+            {
+              "name": "dexProgram",
+              "isMut": false,
+              "isSigner": false
+            },
+            {
+              "name": "serumAuthority",
+              "isMut": false,
+              "isSigner": false
+            },
+            {
+              "name": "openOrders",
+              "isMut": true,
+              "isSigner": false
+            },
+            {
+              "name": "market",
+              "isMut": true,
+              "isSigner": false
+            },
+            {
+              "name": "bids",
+              "isMut": true,
+              "isSigner": false
+            },
+            {
+              "name": "asks",
+              "isMut": true,
+              "isSigner": false
+            },
+            {
+              "name": "eventQueue",
+              "isMut": true,
+              "isSigner": false
+            }
+          ]
+        }
+      ],
+      "args": [
+        {
+          "name": "side",
+          "type": {
+            "defined": "Side"
+          }
+        },
+        {
+          "name": "orderId",
+          "type": "u128"
+        }
+      ]
+    },
+    {
+      "name": "forceCancelOrdersV2",
+      "accounts": [
+        {
+          "name": "pricing",
+          "isMut": false,
+          "isSigner": false
+        },
+        {
+          "name": "oracle",
+          "isMut": false,
+          "isSigner": false
+        },
+        {
+          "name": "oracleBackupFeed",
+          "isMut": false,
+          "isSigner": false
+        },
+        {
+          "name": "oracleBackupProgram",
+          "isMut": false,
+          "isSigner": false
+        },
+        {
+          "name": "cancelAccounts",
+          "accounts": [
+            {
+              "name": "pricing",
+              "isMut": false,
+              "isSigner": false
+            },
+            {
+              "name": "state",
+              "isMut": false,
+              "isSigner": false
+            },
+            {
+              "name": "marginAccount",
+              "isMut": true,
+              "isSigner": false
+            },
+            {
+              "name": "dexProgram",
+              "isMut": false,
+              "isSigner": false
+            },
+            {
+              "name": "serumAuthority",
+              "isMut": false,
+              "isSigner": false
+            },
+            {
+              "name": "openOrders",
+              "isMut": true,
+              "isSigner": false
+            },
+            {
+              "name": "market",
+              "isMut": true,
+              "isSigner": false
+            },
+            {
+              "name": "bids",
+              "isMut": true,
+              "isSigner": false
+            },
+            {
+              "name": "asks",
+              "isMut": true,
+              "isSigner": false
+            },
+            {
+              "name": "eventQueue",
+              "isMut": true,
+              "isSigner": false
+            }
+          ]
+        }
+      ],
+      "args": []
+    },
+    {
+      "name": "forceCancelOrders",
+      "accounts": [
+        {
+          "name": "greeks",
+          "isMut": false,
+          "isSigner": false
+        },
+        {
+          "name": "oracle",
+          "isMut": false,
+          "isSigner": false
+        },
+        {
+          "name": "oracleBackupFeed",
+          "isMut": false,
+          "isSigner": false
+        },
+        {
+          "name": "oracleBackupProgram",
+          "isMut": false,
+          "isSigner": false
+        },
+        {
+          "name": "cancelAccounts",
+          "accounts": [
+            {
+              "name": "zetaGroup",
+              "isMut": false,
+              "isSigner": false
+            },
+            {
+              "name": "state",
+              "isMut": false,
+              "isSigner": false
+            },
+            {
+              "name": "marginAccount",
+              "isMut": true,
+              "isSigner": false
+            },
+            {
+              "name": "dexProgram",
+              "isMut": false,
+              "isSigner": false
+            },
+            {
+              "name": "serumAuthority",
+              "isMut": false,
+              "isSigner": false
+            },
+            {
+              "name": "openOrders",
+              "isMut": true,
+              "isSigner": false
+            },
+            {
+              "name": "market",
+              "isMut": true,
+              "isSigner": false
+            },
+            {
+              "name": "bids",
+              "isMut": true,
+              "isSigner": false
+            },
+            {
+              "name": "asks",
+              "isMut": true,
+              "isSigner": false
+            },
+            {
+              "name": "eventQueue",
+              "isMut": true,
+              "isSigner": false
+            }
+          ]
+        }
+      ],
+      "args": []
+    },
+    {
+      "name": "crankEventQueueV2",
+      "docs": [
+        "The only events that need to be cranked are maker fills."
+      ],
+      "accounts": [
+        {
+          "name": "state",
+          "isMut": false,
+          "isSigner": false
+        },
+        {
+          "name": "pricing",
+          "isMut": false,
+          "isSigner": false
+        },
+        {
+          "name": "market",
+          "isMut": true,
+          "isSigner": false
+        },
+        {
+          "name": "eventQueue",
+          "isMut": true,
+          "isSigner": false
+        },
+        {
+          "name": "dexProgram",
+          "isMut": false,
+          "isSigner": false
+        },
+        {
+          "name": "serumAuthority",
+          "isMut": false,
+          "isSigner": false
+        },
+        {
+          "name": "perpSyncQueue",
+          "isMut": true,
+          "isSigner": false
+        }
+      ],
+      "args": [
+        {
+          "name": "asset",
+          "type": {
+            "defined": "Asset"
+          }
+        }
+      ]
+    },
+    {
+      "name": "crankEventQueue",
+      "docs": [
+        "The only events that need to be cranked are maker fills."
+      ],
+      "accounts": [
+        {
+          "name": "state",
+          "isMut": false,
+          "isSigner": false
+        },
+        {
+          "name": "zetaGroup",
+          "isMut": false,
+          "isSigner": false
+        },
+        {
+          "name": "market",
+          "isMut": true,
+          "isSigner": false
+        },
+        {
+          "name": "eventQueue",
+          "isMut": true,
+          "isSigner": false
+        },
+        {
+          "name": "dexProgram",
+          "isMut": false,
+          "isSigner": false
+        },
+        {
+          "name": "serumAuthority",
+          "isMut": false,
+          "isSigner": false
+        }
+      ],
+      "args": []
+    },
+    {
+      "name": "collectTreasuryFunds",
+      "accounts": [
+        {
+          "name": "state",
+          "isMut": false,
+          "isSigner": false
+        },
+        {
+          "name": "treasuryWallet",
+          "isMut": true,
+          "isSigner": false
+        },
+        {
+          "name": "collectionTokenAccount",
+          "isMut": true,
+          "isSigner": false
+        },
+        {
+          "name": "tokenProgram",
+          "isMut": false,
+          "isSigner": false
+        },
+        {
+          "name": "admin",
+          "isMut": false,
+          "isSigner": true
+        }
+      ],
+      "args": [
+        {
+          "name": "amount",
+          "type": "u64"
+        }
+      ]
+    },
+    {
+      "name": "treasuryMovement",
+      "accounts": [
+        {
+          "name": "state",
+          "isMut": false,
+          "isSigner": false
+        },
+        {
+          "name": "insuranceVault",
+          "isMut": true,
+          "isSigner": false
+        },
+        {
+          "name": "treasuryWallet",
+          "isMut": true,
+          "isSigner": false
+        },
+        {
+          "name": "referralsRewardsWallet",
+          "isMut": true,
+          "isSigner": false
+        },
+        {
+          "name": "tokenProgram",
+          "isMut": false,
+          "isSigner": false
+        },
+        {
+          "name": "admin",
+          "isMut": false,
+          "isSigner": true
+        }
+      ],
+      "args": [
+        {
+          "name": "treasuryMovementType",
+          "type": {
+            "defined": "TreasuryMovementType"
+          }
+        },
+        {
+          "name": "amount",
+          "type": "u64"
+        }
+      ]
+    },
+    {
+      "name": "rebalanceInsuranceVaultV2",
+      "accounts": [
+        {
+          "name": "state",
+          "isMut": false,
+          "isSigner": false
+        },
+        {
+          "name": "pricing",
+          "isMut": false,
+          "isSigner": false
+        },
+        {
+          "name": "zetaVault",
+          "isMut": true,
+          "isSigner": false
+        },
+        {
+          "name": "insuranceVault",
+          "isMut": true,
+          "isSigner": false
+        },
+        {
+          "name": "treasuryWallet",
+          "isMut": true,
+          "isSigner": false
+        },
+        {
+          "name": "socializedLossAccount",
+          "isMut": true,
+          "isSigner": false
+        },
+        {
+          "name": "tokenProgram",
+          "isMut": false,
+          "isSigner": false
+        }
+      ],
+      "args": []
+    },
+    {
       "name": "rebalanceInsuranceVault",
       "accounts": [
->>>>>>> 8b07a7e8
-        {
-          name: "pricing",
-          isMut: false,
-          isSigner: false,
-        },
-        {
-          name: "oracle",
-          isMut: false,
-          isSigner: false,
-        },
-        {
-          name: "oracleBackupFeed",
-          isMut: false,
-          isSigner: false,
-        },
-        {
-          name: "oracleBackupProgram",
-          isMut: false,
-          isSigner: false,
-        },
-        {
-          name: "market",
-          isMut: false,
-          isSigner: false,
-        },
-        {
-          name: "liquidatedMarginAccount",
-          isMut: true,
-          isSigner: false,
-        },
-      ],
-      args: [
-        {
-          name: "size",
-          type: "u64",
-        },
-      ],
-    },
-    {
-      name: "liquidate",
-      accounts: [
-        {
-          name: "state",
-          isMut: false,
-          isSigner: false,
-        },
-        {
-          name: "liquidator",
-          isMut: false,
-          isSigner: true,
-        },
-        {
-          name: "liquidatorMarginAccount",
-          isMut: true,
-          isSigner: false,
-        },
-        {
-          name: "greeks",
-          isMut: false,
-          isSigner: false,
-        },
-        {
-          name: "oracle",
-          isMut: false,
-          isSigner: false,
-        },
-        {
-          name: "oracleBackupFeed",
-          isMut: false,
-          isSigner: false,
-        },
-        {
-          name: "oracleBackupProgram",
-          isMut: false,
-          isSigner: false,
-        },
-        {
-          name: "market",
-          isMut: false,
-          isSigner: false,
-        },
-        {
-          name: "zetaGroup",
-          isMut: false,
-          isSigner: false,
-        },
-        {
-          name: "liquidatedMarginAccount",
-          isMut: true,
-          isSigner: false,
-        },
-      ],
-      args: [
-        {
-          name: "size",
-          type: "u64",
-        },
-      ],
-    },
-    {
-      name: "burnVaultTokens",
-      accounts: [
-        {
-          name: "state",
-          isMut: false,
-          isSigner: false,
-        },
-        {
-          name: "mint",
-          isMut: true,
-          isSigner: false,
-        },
-        {
-          name: "vault",
-          isMut: true,
-          isSigner: false,
-        },
-        {
-          name: "serumAuthority",
-          isMut: false,
-          isSigner: false,
-        },
-        {
-          name: "tokenProgram",
-          isMut: false,
-          isSigner: false,
-        },
-      ],
-      args: [],
-    },
-    {
-      name: "settleDexFunds",
-      accounts: [
-        {
-          name: "state",
-          isMut: false,
-          isSigner: false,
-        },
-        {
-          name: "market",
-          isMut: true,
-          isSigner: false,
-        },
-        {
-          name: "zetaBaseVault",
-          isMut: true,
-          isSigner: false,
-        },
-        {
-          name: "zetaQuoteVault",
-          isMut: true,
-          isSigner: false,
-        },
-        {
-          name: "dexBaseVault",
-          isMut: true,
-          isSigner: false,
-        },
-        {
-          name: "dexQuoteVault",
-          isMut: true,
-          isSigner: false,
-        },
-        {
-          name: "vaultOwner",
-          isMut: false,
-          isSigner: false,
-        },
-        {
-          name: "mintAuthority",
-          isMut: false,
-          isSigner: false,
-        },
-        {
-          name: "serumAuthority",
-          isMut: false,
-          isSigner: false,
-        },
-        {
-          name: "dexProgram",
-          isMut: false,
-          isSigner: false,
-        },
-        {
-          name: "tokenProgram",
-          isMut: false,
-          isSigner: false,
-        },
-      ],
-      args: [],
-    },
-    {
-      name: "positionMovement",
-      accounts: [
-        {
-          name: "state",
-          isMut: false,
-          isSigner: false,
-        },
-        {
-          name: "zetaGroup",
-          isMut: false,
-          isSigner: false,
-        },
-        {
-          name: "marginAccount",
-          isMut: true,
-          isSigner: false,
-        },
-        {
-          name: "spreadAccount",
-          isMut: true,
-          isSigner: false,
-        },
-        {
-          name: "authority",
-          isMut: false,
-          isSigner: true,
-        },
-        {
-          name: "greeks",
-          isMut: false,
-          isSigner: false,
-        },
-        {
-          name: "oracle",
-          isMut: false,
-          isSigner: false,
-        },
-        {
-          name: "oracleBackupFeed",
-          isMut: false,
-          isSigner: false,
-        },
-        {
-          name: "oracleBackupProgram",
-          isMut: false,
-          isSigner: false,
-        },
-      ],
-      args: [
-        {
-          name: "movementType",
-          type: {
-            defined: "MovementType",
-          },
-        },
-        {
-          name: "movements",
-          type: {
-            vec: {
-              defined: "PositionMovementArg",
-            },
-          },
-        },
-      ],
-    },
-    {
-      name: "transferExcessSpreadBalance",
-      accounts: [
-        {
-          name: "zetaGroup",
-          isMut: false,
-          isSigner: false,
-        },
-        {
-          name: "marginAccount",
-          isMut: true,
-          isSigner: false,
-        },
-        {
-          name: "spreadAccount",
-          isMut: true,
-          isSigner: false,
-        },
-        {
-          name: "authority",
-          isMut: false,
-          isSigner: true,
-        },
-      ],
-      args: [],
-    },
-    {
-      name: "toggleMarketMaker",
-      accounts: [
-        {
-          name: "state",
-          isMut: false,
-          isSigner: false,
-        },
-        {
-          name: "admin",
-          isMut: false,
-          isSigner: true,
-        },
-        {
-          name: "marginAccount",
-          isMut: true,
-          isSigner: false,
-        },
-      ],
-      args: [
-        {
-          name: "isMarketMaker",
-          type: "bool",
-        },
-      ],
-    },
-    {
-      name: "initializeReferrerAccount",
-      accounts: [
-        {
-          name: "referrer",
-          isMut: true,
-          isSigner: true,
-        },
-        {
-          name: "referrerAccount",
-          isMut: true,
-          isSigner: false,
-        },
-        {
-          name: "systemProgram",
-          isMut: false,
-          isSigner: false,
-        },
-      ],
-      args: [],
-    },
-    {
-      name: "referUser",
-      accounts: [
-        {
-          name: "user",
-          isMut: true,
-          isSigner: true,
-        },
-        {
-          name: "referrerAccount",
-          isMut: false,
-          isSigner: false,
-        },
-        {
-          name: "referralAccount",
-          isMut: true,
-          isSigner: false,
-        },
-        {
-          name: "systemProgram",
-          isMut: false,
-          isSigner: false,
-        },
-      ],
-      args: [],
-    },
-    {
-      name: "initializeReferrerAlias",
-      accounts: [
-        {
-          name: "referrer",
-          isMut: true,
-          isSigner: true,
-        },
-        {
-          name: "referrerAlias",
-          isMut: true,
-          isSigner: false,
-        },
-        {
-          name: "referrerAccount",
-          isMut: true,
-          isSigner: false,
-        },
-        {
-          name: "systemProgram",
-          isMut: false,
-          isSigner: false,
-        },
-      ],
-      args: [
-        {
-          name: "alias",
-          type: "string",
-        },
-      ],
-    },
-    {
-      name: "setReferralsRewards",
-      accounts: [
-        {
-          name: "state",
-          isMut: false,
-          isSigner: false,
-        },
-        {
-          name: "referralsAdmin",
-          isMut: false,
-          isSigner: true,
-        },
-      ],
-      args: [
-        {
-          name: "args",
-          type: {
-            vec: {
-              defined: "SetReferralsRewardsArgs",
-            },
-          },
-        },
-      ],
-    },
-    {
-      name: "claimReferralsRewards",
-      accounts: [
-        {
-          name: "state",
-          isMut: false,
-          isSigner: false,
-        },
-        {
-          name: "referralsRewardsWallet",
-          isMut: true,
-          isSigner: false,
-        },
-        {
-          name: "userReferralsAccount",
-          isMut: true,
-          isSigner: false,
-        },
-        {
-          name: "userTokenAccount",
-          isMut: true,
-          isSigner: false,
-        },
-        {
-          name: "tokenProgram",
-          isMut: false,
-          isSigner: false,
-        },
-        {
-          name: "user",
-          isMut: false,
-          isSigner: true,
-        },
-      ],
-      args: [],
-    },
-    {
-      name: "editDelegatedPubkey",
-      accounts: [
-        {
-          name: "state",
-          isMut: false,
-          isSigner: false,
-        },
-        {
-          name: "zetaGroup",
-          isMut: false,
-          isSigner: false,
-        },
-        {
-          name: "marginAccount",
-          isMut: true,
-          isSigner: false,
-        },
-        {
-          name: "tokenProgram",
-          isMut: false,
-          isSigner: false,
-        },
-        {
-          name: "authority",
-          isMut: false,
-          isSigner: true,
-        },
-      ],
-      args: [
-        {
-          name: "newKey",
-          type: "publicKey",
-        },
-      ],
-    },
-    {
-      name: "modifyAsset",
-      accounts: [
-        {
-          name: "state",
-          isMut: false,
-          isSigner: false,
-        },
-        {
-          name: "zetaGroup",
-          isMut: true,
-          isSigner: false,
-        },
-        {
-          name: "admin",
-          isMut: false,
-          isSigner: true,
-        },
-        {
-          name: "newOracle",
-          isMut: false,
-          isSigner: false,
-        },
-        {
-          name: "newBackupOracle",
-          isMut: false,
-          isSigner: false,
-        },
-        {
-          name: "oracleBackupProgram",
-          isMut: false,
-          isSigner: false,
-        },
-      ],
-      args: [
-        {
-          name: "newAsset",
-          type: {
-            defined: "Asset",
-          },
-        },
-      ],
-    },
-    {
-      name: "resetNumFlexUnderlyings",
-      accounts: [
-        {
-          name: "state",
-          isMut: true,
-          isSigner: false,
-        },
-        {
-          name: "admin",
-          isMut: false,
-          isSigner: true,
-        },
-      ],
-      args: [],
-    },
+        {
+          "name": "state",
+          "isMut": false,
+          "isSigner": false
+        },
+        {
+          "name": "zetaGroup",
+          "isMut": false,
+          "isSigner": false
+        },
+        {
+          "name": "zetaVault",
+          "isMut": true,
+          "isSigner": false
+        },
+        {
+          "name": "insuranceVault",
+          "isMut": true,
+          "isSigner": false
+        },
+        {
+          "name": "treasuryWallet",
+          "isMut": true,
+          "isSigner": false
+        },
+        {
+          "name": "socializedLossAccount",
+          "isMut": true,
+          "isSigner": false
+        },
+        {
+          "name": "tokenProgram",
+          "isMut": false,
+          "isSigner": false
+        }
+      ],
+      "args": []
+    },
+    {
+      "name": "liquidateV2",
+      "accounts": [
+        {
+          "name": "state",
+          "isMut": false,
+          "isSigner": false
+        },
+        {
+          "name": "liquidator",
+          "isMut": false,
+          "isSigner": true
+        },
+        {
+          "name": "liquidatorMarginAccount",
+          "isMut": true,
+          "isSigner": false
+        },
+        {
+          "name": "pricing",
+          "isMut": false,
+          "isSigner": false
+        },
+        {
+          "name": "oracle",
+          "isMut": false,
+          "isSigner": false
+        },
+        {
+          "name": "oracleBackupFeed",
+          "isMut": false,
+          "isSigner": false
+        },
+        {
+          "name": "oracleBackupProgram",
+          "isMut": false,
+          "isSigner": false
+        },
+        {
+          "name": "market",
+          "isMut": false,
+          "isSigner": false
+        },
+        {
+          "name": "liquidatedMarginAccount",
+          "isMut": true,
+          "isSigner": false
+        }
+      ],
+      "args": [
+        {
+          "name": "size",
+          "type": "u64"
+        }
+      ]
+    },
+    {
+      "name": "liquidate",
+      "accounts": [
+        {
+          "name": "state",
+          "isMut": false,
+          "isSigner": false
+        },
+        {
+          "name": "liquidator",
+          "isMut": false,
+          "isSigner": true
+        },
+        {
+          "name": "liquidatorMarginAccount",
+          "isMut": true,
+          "isSigner": false
+        },
+        {
+          "name": "greeks",
+          "isMut": false,
+          "isSigner": false
+        },
+        {
+          "name": "oracle",
+          "isMut": false,
+          "isSigner": false
+        },
+        {
+          "name": "oracleBackupFeed",
+          "isMut": false,
+          "isSigner": false
+        },
+        {
+          "name": "oracleBackupProgram",
+          "isMut": false,
+          "isSigner": false
+        },
+        {
+          "name": "market",
+          "isMut": false,
+          "isSigner": false
+        },
+        {
+          "name": "zetaGroup",
+          "isMut": false,
+          "isSigner": false
+        },
+        {
+          "name": "liquidatedMarginAccount",
+          "isMut": true,
+          "isSigner": false
+        }
+      ],
+      "args": [
+        {
+          "name": "size",
+          "type": "u64"
+        }
+      ]
+    },
+    {
+      "name": "burnVaultTokens",
+      "accounts": [
+        {
+          "name": "state",
+          "isMut": false,
+          "isSigner": false
+        },
+        {
+          "name": "mint",
+          "isMut": true,
+          "isSigner": false
+        },
+        {
+          "name": "vault",
+          "isMut": true,
+          "isSigner": false
+        },
+        {
+          "name": "serumAuthority",
+          "isMut": false,
+          "isSigner": false
+        },
+        {
+          "name": "tokenProgram",
+          "isMut": false,
+          "isSigner": false
+        }
+      ],
+      "args": []
+    },
+    {
+      "name": "settleDexFunds",
+      "accounts": [
+        {
+          "name": "state",
+          "isMut": false,
+          "isSigner": false
+        },
+        {
+          "name": "market",
+          "isMut": true,
+          "isSigner": false
+        },
+        {
+          "name": "zetaBaseVault",
+          "isMut": true,
+          "isSigner": false
+        },
+        {
+          "name": "zetaQuoteVault",
+          "isMut": true,
+          "isSigner": false
+        },
+        {
+          "name": "dexBaseVault",
+          "isMut": true,
+          "isSigner": false
+        },
+        {
+          "name": "dexQuoteVault",
+          "isMut": true,
+          "isSigner": false
+        },
+        {
+          "name": "vaultOwner",
+          "isMut": false,
+          "isSigner": false
+        },
+        {
+          "name": "mintAuthority",
+          "isMut": false,
+          "isSigner": false
+        },
+        {
+          "name": "serumAuthority",
+          "isMut": false,
+          "isSigner": false
+        },
+        {
+          "name": "dexProgram",
+          "isMut": false,
+          "isSigner": false
+        },
+        {
+          "name": "tokenProgram",
+          "isMut": false,
+          "isSigner": false
+        }
+      ],
+      "args": []
+    },
+    {
+      "name": "positionMovement",
+      "accounts": [
+        {
+          "name": "state",
+          "isMut": false,
+          "isSigner": false
+        },
+        {
+          "name": "zetaGroup",
+          "isMut": false,
+          "isSigner": false
+        },
+        {
+          "name": "marginAccount",
+          "isMut": true,
+          "isSigner": false
+        },
+        {
+          "name": "spreadAccount",
+          "isMut": true,
+          "isSigner": false
+        },
+        {
+          "name": "authority",
+          "isMut": false,
+          "isSigner": true
+        },
+        {
+          "name": "greeks",
+          "isMut": false,
+          "isSigner": false
+        },
+        {
+          "name": "oracle",
+          "isMut": false,
+          "isSigner": false
+        },
+        {
+          "name": "oracleBackupFeed",
+          "isMut": false,
+          "isSigner": false
+        },
+        {
+          "name": "oracleBackupProgram",
+          "isMut": false,
+          "isSigner": false
+        }
+      ],
+      "args": [
+        {
+          "name": "movementType",
+          "type": {
+            "defined": "MovementType"
+          }
+        },
+        {
+          "name": "movements",
+          "type": {
+            "vec": {
+              "defined": "PositionMovementArg"
+            }
+          }
+        }
+      ]
+    },
+    {
+      "name": "transferExcessSpreadBalance",
+      "accounts": [
+        {
+          "name": "zetaGroup",
+          "isMut": false,
+          "isSigner": false
+        },
+        {
+          "name": "marginAccount",
+          "isMut": true,
+          "isSigner": false
+        },
+        {
+          "name": "spreadAccount",
+          "isMut": true,
+          "isSigner": false
+        },
+        {
+          "name": "authority",
+          "isMut": false,
+          "isSigner": true
+        }
+      ],
+      "args": []
+    },
+    {
+      "name": "toggleMarketMaker",
+      "accounts": [
+        {
+          "name": "state",
+          "isMut": false,
+          "isSigner": false
+        },
+        {
+          "name": "admin",
+          "isMut": false,
+          "isSigner": true
+        },
+        {
+          "name": "marginAccount",
+          "isMut": true,
+          "isSigner": false
+        }
+      ],
+      "args": [
+        {
+          "name": "isMarketMaker",
+          "type": "bool"
+        }
+      ]
+    },
+    {
+      "name": "initializeReferrerAccount",
+      "accounts": [
+        {
+          "name": "referrer",
+          "isMut": true,
+          "isSigner": true
+        },
+        {
+          "name": "referrerAccount",
+          "isMut": true,
+          "isSigner": false
+        },
+        {
+          "name": "systemProgram",
+          "isMut": false,
+          "isSigner": false
+        }
+      ],
+      "args": []
+    },
+    {
+      "name": "referUser",
+      "accounts": [
+        {
+          "name": "user",
+          "isMut": true,
+          "isSigner": true
+        },
+        {
+          "name": "referrerAccount",
+          "isMut": false,
+          "isSigner": false
+        },
+        {
+          "name": "referralAccount",
+          "isMut": true,
+          "isSigner": false
+        },
+        {
+          "name": "systemProgram",
+          "isMut": false,
+          "isSigner": false
+        }
+      ],
+      "args": []
+    },
+    {
+      "name": "initializeReferrerAlias",
+      "accounts": [
+        {
+          "name": "referrer",
+          "isMut": true,
+          "isSigner": true
+        },
+        {
+          "name": "referrerAlias",
+          "isMut": true,
+          "isSigner": false
+        },
+        {
+          "name": "referrerAccount",
+          "isMut": true,
+          "isSigner": false
+        },
+        {
+          "name": "systemProgram",
+          "isMut": false,
+          "isSigner": false
+        }
+      ],
+      "args": [
+        {
+          "name": "alias",
+          "type": "string"
+        }
+      ]
+    },
+    {
+      "name": "setReferralsRewards",
+      "accounts": [
+        {
+          "name": "state",
+          "isMut": false,
+          "isSigner": false
+        },
+        {
+          "name": "referralsAdmin",
+          "isMut": false,
+          "isSigner": true
+        }
+      ],
+      "args": [
+        {
+          "name": "args",
+          "type": {
+            "vec": {
+              "defined": "SetReferralsRewardsArgs"
+            }
+          }
+        }
+      ]
+    },
+    {
+      "name": "claimReferralsRewards",
+      "accounts": [
+        {
+          "name": "state",
+          "isMut": false,
+          "isSigner": false
+        },
+        {
+          "name": "referralsRewardsWallet",
+          "isMut": true,
+          "isSigner": false
+        },
+        {
+          "name": "userReferralsAccount",
+          "isMut": true,
+          "isSigner": false
+        },
+        {
+          "name": "userTokenAccount",
+          "isMut": true,
+          "isSigner": false
+        },
+        {
+          "name": "tokenProgram",
+          "isMut": false,
+          "isSigner": false
+        },
+        {
+          "name": "user",
+          "isMut": false,
+          "isSigner": true
+        }
+      ],
+      "args": []
+    },
+    {
+      "name": "editDelegatedPubkey",
+      "accounts": [
+        {
+          "name": "state",
+          "isMut": false,
+          "isSigner": false
+        },
+        {
+          "name": "zetaGroup",
+          "isMut": false,
+          "isSigner": false
+        },
+        {
+          "name": "marginAccount",
+          "isMut": true,
+          "isSigner": false
+        },
+        {
+          "name": "tokenProgram",
+          "isMut": false,
+          "isSigner": false
+        },
+        {
+          "name": "authority",
+          "isMut": false,
+          "isSigner": true
+        }
+      ],
+      "args": [
+        {
+          "name": "newKey",
+          "type": "publicKey"
+        }
+      ]
+    },
+    {
+      "name": "modifyAsset",
+      "accounts": [
+        {
+          "name": "state",
+          "isMut": false,
+          "isSigner": false
+        },
+        {
+          "name": "zetaGroup",
+          "isMut": true,
+          "isSigner": false
+        },
+        {
+          "name": "admin",
+          "isMut": false,
+          "isSigner": true
+        },
+        {
+          "name": "newOracle",
+          "isMut": false,
+          "isSigner": false
+        },
+        {
+          "name": "newBackupOracle",
+          "isMut": false,
+          "isSigner": false
+        },
+        {
+          "name": "oracleBackupProgram",
+          "isMut": false,
+          "isSigner": false
+        }
+      ],
+      "args": [
+        {
+          "name": "newAsset",
+          "type": {
+            "defined": "Asset"
+          }
+        }
+      ]
+    },
+    {
+      "name": "resetNumFlexUnderlyings",
+      "accounts": [
+        {
+          "name": "state",
+          "isMut": true,
+          "isSigner": false
+        },
+        {
+          "name": "admin",
+          "isMut": false,
+          "isSigner": true
+        }
+      ],
+      "args": []
+    }
   ],
-  accounts: [
-    {
-      name: "pricing",
-      type: {
-        kind: "struct",
-        fields: [
-          {
-            name: "nonce",
-            type: "u8",
-          },
-          {
-            name: "markPrices",
-            type: {
-              array: ["u64", 5],
-            },
-          },
-          {
-            name: "markPricesPadding",
-            type: {
-              array: ["u64", 20],
-            },
-          },
-          {
-            name: "updateTimestamps",
-            type: {
-              array: ["u64", 5],
-            },
-          },
-          {
-            name: "updateTimestampsPadding",
-            type: {
-              array: ["u64", 20],
-            },
-          },
-          {
-            name: "fundingDeltas",
-            type: {
-              array: [
+  "accounts": [
+    {
+      "name": "pricing",
+      "type": {
+        "kind": "struct",
+        "fields": [
+          {
+            "name": "nonce",
+            "type": "u8"
+          },
+          {
+            "name": "markPrices",
+            "type": {
+              "array": [
+                "u64",
+                5
+              ]
+            }
+          },
+          {
+            "name": "markPricesPadding",
+            "type": {
+              "array": [
+                "u64",
+                20
+              ]
+            }
+          },
+          {
+            "name": "updateTimestamps",
+            "type": {
+              "array": [
+                "u64",
+                5
+              ]
+            }
+          },
+          {
+            "name": "updateTimestampsPadding",
+            "type": {
+              "array": [
+                "u64",
+                20
+              ]
+            }
+          },
+          {
+            "name": "fundingDeltas",
+            "type": {
+              "array": [
                 {
-                  defined: "AnchorDecimal",
+                  "defined": "AnchorDecimal"
                 },
-                5,
-              ],
-            },
-          },
-          {
-            name: "fundingDeltasPadding",
-            type: {
-              array: [
+                5
+              ]
+            }
+          },
+          {
+            "name": "fundingDeltasPadding",
+            "type": {
+              "array": [
                 {
-                  defined: "AnchorDecimal",
+                  "defined": "AnchorDecimal"
                 },
-                20,
-              ],
-            },
-          },
-          {
-            name: "latestFundingRates",
-            type: {
-              array: [
+                20
+              ]
+            }
+          },
+          {
+            "name": "latestFundingRates",
+            "type": {
+              "array": [
                 {
-                  defined: "AnchorDecimal",
+                  "defined": "AnchorDecimal"
                 },
-                5,
-              ],
-            },
-          },
-          {
-            name: "latestFundingRatesPadding",
-            type: {
-              array: [
+                5
+              ]
+            }
+          },
+          {
+            "name": "latestFundingRatesPadding",
+            "type": {
+              "array": [
                 {
-                  defined: "AnchorDecimal",
+                  "defined": "AnchorDecimal"
                 },
-                20,
-              ],
-            },
-          },
-          {
-            name: "latestMidpoints",
-            type: {
-              array: ["u64", 5],
-            },
-          },
-          {
-            name: "latestMidpointsPadding",
-            type: {
-              array: ["u64", 20],
-            },
-          },
-          {
-            name: "oracles",
-            type: {
-              array: ["publicKey", 5],
-            },
-          },
-          {
-            name: "oraclesPadding",
-            type: {
-              array: ["publicKey", 20],
-            },
-          },
-          {
-            name: "oracleBackupFeeds",
-            type: {
-              array: ["publicKey", 5],
-            },
-          },
-          {
-            name: "oracleBackupFeedsPadding",
-            type: {
-              array: ["publicKey", 20],
-            },
-          },
-          {
-            name: "markets",
-            type: {
-              array: ["publicKey", 5],
-            },
-          },
-          {
-            name: "marketsPadding",
-            type: {
-              array: ["publicKey", 20],
-            },
-          },
-          {
-            name: "perpSyncQueues",
-            type: {
-              array: ["publicKey", 5],
-            },
-          },
-          {
-            name: "perpSyncQueuesPadding",
-            type: {
-              array: ["publicKey", 20],
-            },
-          },
-          {
-            name: "perpParameters",
-            type: {
-              array: [
+                20
+              ]
+            }
+          },
+          {
+            "name": "latestMidpoints",
+            "type": {
+              "array": [
+                "u64",
+                5
+              ]
+            }
+          },
+          {
+            "name": "latestMidpointsPadding",
+            "type": {
+              "array": [
+                "u64",
+                20
+              ]
+            }
+          },
+          {
+            "name": "oracles",
+            "type": {
+              "array": [
+                "publicKey",
+                5
+              ]
+            }
+          },
+          {
+            "name": "oraclesPadding",
+            "type": {
+              "array": [
+                "publicKey",
+                20
+              ]
+            }
+          },
+          {
+            "name": "oracleBackupFeeds",
+            "type": {
+              "array": [
+                "publicKey",
+                5
+              ]
+            }
+          },
+          {
+            "name": "oracleBackupFeedsPadding",
+            "type": {
+              "array": [
+                "publicKey",
+                20
+              ]
+            }
+          },
+          {
+            "name": "markets",
+            "type": {
+              "array": [
+                "publicKey",
+                5
+              ]
+            }
+          },
+          {
+            "name": "marketsPadding",
+            "type": {
+              "array": [
+                "publicKey",
+                20
+              ]
+            }
+          },
+          {
+            "name": "perpSyncQueues",
+            "type": {
+              "array": [
+                "publicKey",
+                5
+              ]
+            }
+          },
+          {
+            "name": "perpSyncQueuesPadding",
+            "type": {
+              "array": [
+                "publicKey",
+                20
+              ]
+            }
+          },
+          {
+            "name": "perpParameters",
+            "type": {
+              "array": [
                 {
-                  defined: "PerpParameters",
+                  "defined": "PerpParameters"
                 },
-                5,
-              ],
-            },
-          },
-          {
-            name: "perpParametersPadding",
-            type: {
-              array: [
+                5
+              ]
+            }
+          },
+          {
+            "name": "perpParametersPadding",
+            "type": {
+              "array": [
                 {
-                  defined: "PerpParameters",
+                  "defined": "PerpParameters"
                 },
-                20,
-              ],
-            },
-          },
-          {
-            name: "marginParameters",
-            type: {
-              array: [
+                20
+              ]
+            }
+          },
+          {
+            "name": "marginParameters",
+            "type": {
+              "array": [
                 {
-                  defined: "MarginParameters",
+                  "defined": "MarginParameters"
                 },
-                5,
-              ],
-            },
-          },
-          {
-            name: "marginParametersPadding",
-            type: {
-              array: [
+                5
+              ]
+            }
+          },
+          {
+            "name": "marginParametersPadding",
+            "type": {
+              "array": [
                 {
-                  defined: "MarginParameters",
+                  "defined": "MarginParameters"
                 },
-                20,
-              ],
-            },
-          },
-          {
-            name: "products",
-            type: {
-              array: [
+                20
+              ]
+            }
+          },
+          {
+            "name": "products",
+            "type": {
+              "array": [
                 {
-                  defined: "Product",
+                  "defined": "Product"
                 },
-                5,
-              ],
-            },
-          },
-          {
-            name: "productsPadding",
-            type: {
-              array: [
+                5
+              ]
+            }
+          },
+          {
+            "name": "productsPadding",
+            "type": {
+              "array": [
                 {
-                  defined: "Product",
+                  "defined": "Product"
                 },
-                20,
-              ],
-            },
-          },
-          {
-            name: "zetaGroupKeys",
-            type: {
-              array: ["publicKey", 5],
-            },
-          },
-          {
-            name: "zetaGroupKeysPadding",
-            type: {
-              array: ["publicKey", 20],
-            },
-          },
-          {
-            name: "totalInsuranceVaultDeposits",
-            type: "u64",
-          },
-          {
-            name: "lastWithdrawTimestamp",
-            type: "u64",
-          },
-          {
-            name: "netOutflowSum",
-            type: "i64",
-          },
-          {
-            name: "padding",
-            type: {
-              array: ["u8", 2732],
-            },
-          },
-        ],
-      },
-    },
-    {
-      name: "greeks",
-      type: {
-        kind: "struct",
-        fields: [
-          {
-            name: "nonce",
-            type: "u8",
-          },
-          {
-            name: "markPrices",
-            type: {
-              array: ["u64", 46],
-            },
-          },
-          {
-            name: "markPricesPadding",
-            type: {
-              array: ["u64", 91],
-            },
-          },
-          {
-            name: "perpMarkPrice",
-            type: "u64",
-          },
-          {
-            name: "productGreeks",
-            type: {
-              array: [
+                20
+              ]
+            }
+          },
+          {
+            "name": "zetaGroupKeys",
+            "type": {
+              "array": [
+                "publicKey",
+                5
+              ]
+            }
+          },
+          {
+            "name": "zetaGroupKeysPadding",
+            "type": {
+              "array": [
+                "publicKey",
+                20
+              ]
+            }
+          },
+          {
+            "name": "totalInsuranceVaultDeposits",
+            "type": "u64"
+          },
+          {
+            "name": "lastWithdrawTimestamp",
+            "type": "u64"
+          },
+          {
+            "name": "netOutflowSum",
+            "type": "i64"
+          },
+          {
+            "name": "padding",
+            "type": {
+              "array": [
+                "u8",
+                2732
+              ]
+            }
+          }
+        ]
+      }
+    },
+    {
+      "name": "greeks",
+      "type": {
+        "kind": "struct",
+        "fields": [
+          {
+            "name": "nonce",
+            "type": "u8"
+          },
+          {
+            "name": "markPrices",
+            "type": {
+              "array": [
+                "u64",
+                46
+              ]
+            }
+          },
+          {
+            "name": "markPricesPadding",
+            "type": {
+              "array": [
+                "u64",
+                91
+              ]
+            }
+          },
+          {
+            "name": "perpMarkPrice",
+            "type": "u64"
+          },
+          {
+            "name": "productGreeks",
+            "type": {
+              "array": [
                 {
-                  defined: "ProductGreeks",
+                  "defined": "ProductGreeks"
                 },
-                22,
-              ],
-            },
-          },
-          {
-            name: "productGreeksPadding",
-            type: {
-              array: [
+                22
+              ]
+            }
+          },
+          {
+            "name": "productGreeksPadding",
+            "type": {
+              "array": [
                 {
-                  defined: "ProductGreeks",
+                  "defined": "ProductGreeks"
                 },
-                44,
-              ],
-            },
-          },
-          {
-            name: "updateTimestamp",
-            type: {
-              array: ["u64", 2],
-            },
-          },
-          {
-            name: "updateTimestampPadding",
-            type: {
-              array: ["u64", 4],
-            },
-          },
-          {
-            name: "retreatExpirationTimestamp",
-            type: {
-              array: ["u64", 2],
-            },
-          },
-          {
-            name: "retreatExpirationTimestampPadding",
-            type: {
-              array: ["u64", 4],
-            },
-          },
-          {
-            name: "interestRate",
-            type: {
-              array: ["i64", 2],
-            },
-          },
-          {
-            name: "interestRatePadding",
-            type: {
-              array: ["i64", 4],
-            },
-          },
-          {
-            name: "nodes",
-            type: {
-              array: ["u64", 5],
-            },
-          },
-          {
-            name: "volatility",
-            type: {
-              array: ["u64", 10],
-            },
-          },
-          {
-            name: "volatilityPadding",
-            type: {
-              array: ["u64", 20],
-            },
-          },
-          {
-            name: "nodeKeys",
-            type: {
-              array: ["publicKey", 138],
-            },
-          },
-          {
-            name: "haltForcePricing",
-            type: {
-              array: ["bool", 6],
-            },
-          },
-          {
-            name: "perpUpdateTimestamp",
-            type: "u64",
-          },
-          {
-            name: "perpFundingDelta",
-            type: {
-              defined: "AnchorDecimal",
-            },
-          },
-          {
-            name: "perpLatestFundingRate",
-            type: {
-              defined: "AnchorDecimal",
-            },
-          },
-          {
-            name: "perpLatestMidpoint",
-            type: "u64",
-          },
-          {
-            name: "padding",
-            type: {
-              array: ["u8", 1593],
-            },
-          },
-        ],
-      },
-    },
-    {
-      name: "marketIndexes",
-      type: {
-        kind: "struct",
-        fields: [
-          {
-            name: "nonce",
-            type: "u8",
-          },
-          {
-            name: "initialized",
-            type: "bool",
-          },
-          {
-            name: "indexes",
-            type: {
-              array: ["u8", 138],
-            },
-          },
-        ],
-      },
-    },
-    {
-      name: "openOrdersMap",
-      type: {
-        kind: "struct",
-        fields: [
-          {
-            name: "userKey",
-            type: "publicKey",
-          },
-        ],
-      },
-    },
-    {
-      name: "state",
-      type: {
-        kind: "struct",
-        fields: [
-          {
-            name: "admin",
-            type: "publicKey",
-          },
-          {
-            name: "stateNonce",
-            type: "u8",
-          },
-          {
-            name: "serumNonce",
-            type: "u8",
-          },
-          {
-            name: "mintAuthNonce",
-            type: "u8",
-          },
-          {
-            name: "numUnderlyings",
-            type: "u8",
-          },
-          {
-            name: "numFlexUnderlyings",
-            type: "u8",
-          },
-          {
-            name: "null",
-            type: {
-              array: ["u8", 7],
-            },
-          },
-          {
-            name: "strikeInitializationThresholdSeconds",
-            type: "u32",
-          },
-          {
-            name: "pricingFrequencySeconds",
-            type: "u32",
-          },
-          {
-            name: "liquidatorLiquidationPercentage",
-            type: "u32",
-          },
-          {
-            name: "insuranceVaultLiquidationPercentage",
-            type: "u32",
-          },
-          {
-            name: "nativeD1TradeFeePercentage",
-            type: "u64",
-          },
-          {
-            name: "nativeD1UnderlyingFeePercentage",
-            type: "u64",
-          },
-          {
-            name: "nativeWhitelistUnderlyingFeePercentage",
-            type: "u64",
-          },
-          {
-            name: "nativeDepositLimit",
-            type: "u64",
-          },
-          {
-            name: "expirationThresholdSeconds",
-            type: "u32",
-          },
-          {
-            name: "positionMovementFeeBps",
-            type: "u8",
-          },
-          {
-            name: "marginConcessionPercentage",
-            type: "u8",
-          },
-          {
-            name: "treasuryWalletNonce",
-            type: "u8",
-          },
-          {
-            name: "nativeOptionTradeFeePercentage",
-            type: "u64",
-          },
-          {
-            name: "nativeOptionUnderlyingFeePercentage",
-            type: "u64",
-          },
-          {
-            name: "referralsAdmin",
-            type: "publicKey",
-          },
-          {
-            name: "referralsRewardsWalletNonce",
-            type: "u8",
-          },
-          {
-            name: "maxPerpDeltaAge",
-            type: "u16",
-          },
-          {
-            name: "secondaryAdmin",
-            type: "publicKey",
-          },
-          {
-            name: "vaultNonce",
-            type: "u8",
-          },
-          {
-            name: "insuranceVaultNonce",
-            type: "u8",
-          },
-          {
-            name: "nativeWithdrawLimit",
-            type: "u64",
-          },
-          {
-            name: "withdrawLimitEpochSeconds",
-            type: "u32",
-          },
-          {
-            name: "nativeOpenInterestLimit",
-            type: "u64",
-          },
-          {
-            name: "haltState",
-            type: {
-              defined: "HaltStateV2",
-            },
-          },
-          {
-<<<<<<< HEAD
-            name: "padding",
-            type: {
-              array: ["u8", 552],
-            },
-          },
-        ],
-      },
-=======
+                44
+              ]
+            }
+          },
+          {
+            "name": "updateTimestamp",
+            "type": {
+              "array": [
+                "u64",
+                2
+              ]
+            }
+          },
+          {
+            "name": "updateTimestampPadding",
+            "type": {
+              "array": [
+                "u64",
+                4
+              ]
+            }
+          },
+          {
+            "name": "retreatExpirationTimestamp",
+            "type": {
+              "array": [
+                "u64",
+                2
+              ]
+            }
+          },
+          {
+            "name": "retreatExpirationTimestampPadding",
+            "type": {
+              "array": [
+                "u64",
+                4
+              ]
+            }
+          },
+          {
+            "name": "interestRate",
+            "type": {
+              "array": [
+                "i64",
+                2
+              ]
+            }
+          },
+          {
+            "name": "interestRatePadding",
+            "type": {
+              "array": [
+                "i64",
+                4
+              ]
+            }
+          },
+          {
+            "name": "nodes",
+            "type": {
+              "array": [
+                "u64",
+                5
+              ]
+            }
+          },
+          {
+            "name": "volatility",
+            "type": {
+              "array": [
+                "u64",
+                10
+              ]
+            }
+          },
+          {
+            "name": "volatilityPadding",
+            "type": {
+              "array": [
+                "u64",
+                20
+              ]
+            }
+          },
+          {
+            "name": "nodeKeys",
+            "type": {
+              "array": [
+                "publicKey",
+                138
+              ]
+            }
+          },
+          {
+            "name": "haltForcePricing",
+            "type": {
+              "array": [
+                "bool",
+                6
+              ]
+            }
+          },
+          {
+            "name": "perpUpdateTimestamp",
+            "type": "u64"
+          },
+          {
+            "name": "perpFundingDelta",
+            "type": {
+              "defined": "AnchorDecimal"
+            }
+          },
+          {
+            "name": "perpLatestFundingRate",
+            "type": {
+              "defined": "AnchorDecimal"
+            }
+          },
+          {
+            "name": "perpLatestMidpoint",
+            "type": "u64"
+          },
+          {
+            "name": "padding",
+            "type": {
+              "array": [
+                "u8",
+                1593
+              ]
+            }
+          }
+        ]
+      }
+    },
+    {
+      "name": "marketIndexes",
+      "type": {
+        "kind": "struct",
+        "fields": [
+          {
+            "name": "nonce",
+            "type": "u8"
+          },
+          {
+            "name": "initialized",
+            "type": "bool"
+          },
+          {
+            "name": "indexes",
+            "type": {
+              "array": [
+                "u8",
+                138
+              ]
+            }
+          }
+        ]
+      }
+    },
+    {
+      "name": "openOrdersMap",
+      "type": {
+        "kind": "struct",
+        "fields": [
+          {
+            "name": "userKey",
+            "type": "publicKey"
+          }
+        ]
+      }
+    },
+    {
+      "name": "state",
+      "type": {
+        "kind": "struct",
+        "fields": [
+          {
+            "name": "admin",
+            "type": "publicKey"
+          },
+          {
+            "name": "stateNonce",
+            "type": "u8"
+          },
+          {
+            "name": "serumNonce",
+            "type": "u8"
+          },
+          {
+            "name": "mintAuthNonce",
+            "type": "u8"
+          },
+          {
+            "name": "numUnderlyings",
+            "type": "u8"
+          },
+          {
+            "name": "numFlexUnderlyings",
+            "type": "u8"
+          },
+          {
+            "name": "null",
+            "type": {
+              "array": [
+                "u8",
+                7
+              ]
+            }
+          },
+          {
+            "name": "strikeInitializationThresholdSeconds",
+            "type": "u32"
+          },
+          {
+            "name": "pricingFrequencySeconds",
+            "type": "u32"
+          },
+          {
+            "name": "liquidatorLiquidationPercentage",
+            "type": "u32"
+          },
+          {
+            "name": "insuranceVaultLiquidationPercentage",
+            "type": "u32"
+          },
+          {
+            "name": "nativeD1TradeFeePercentage",
+            "type": "u64"
+          },
+          {
+            "name": "nativeD1UnderlyingFeePercentage",
+            "type": "u64"
+          },
+          {
+            "name": "nativeWhitelistUnderlyingFeePercentage",
+            "type": "u64"
+          },
+          {
+            "name": "nativeDepositLimit",
+            "type": "u64"
+          },
+          {
+            "name": "expirationThresholdSeconds",
+            "type": "u32"
+          },
+          {
+            "name": "positionMovementFeeBps",
+            "type": "u8"
+          },
+          {
+            "name": "marginConcessionPercentage",
+            "type": "u8"
+          },
+          {
+            "name": "treasuryWalletNonce",
+            "type": "u8"
+          },
+          {
+            "name": "nativeOptionTradeFeePercentage",
+            "type": "u64"
+          },
+          {
+            "name": "nativeOptionUnderlyingFeePercentage",
+            "type": "u64"
+          },
+          {
+            "name": "referralsAdmin",
+            "type": "publicKey"
+          },
+          {
+            "name": "referralsRewardsWalletNonce",
+            "type": "u8"
+          },
+          {
+            "name": "maxPerpDeltaAge",
+            "type": "u16"
+          },
+          {
+            "name": "secondaryAdmin",
+            "type": "publicKey"
+          },
+          {
+            "name": "vaultNonce",
+            "type": "u8"
+          },
+          {
+            "name": "insuranceVaultNonce",
+            "type": "u8"
+          },
+          {
+            "name": "nativeWithdrawLimit",
+            "type": "u64"
+          },
+          {
+            "name": "withdrawLimitEpochSeconds",
+            "type": "u32"
+          },
+          {
+            "name": "nativeOpenInterestLimit",
+            "type": "u64"
+          },
+          {
+            "name": "haltState",
+            "type": {
+              "defined": "HaltStateV2"
+            }
+          },
+          {
             "name": "padding",
             "type": {
               "array": [
@@ -16331,87 +16169,81 @@
           }
         ]
       }
->>>>>>> 8b07a7e8
-    },
-    {
-      name: "underlying",
-      type: {
-        kind: "struct",
-        fields: [
-          {
-            name: "mint",
-            type: "publicKey",
-          },
-        ],
-      },
-    },
-    {
-      name: "settlementAccount",
-      type: {
-        kind: "struct",
-        fields: [
-          {
-            name: "settlementPrice",
-            type: "u64",
-          },
-          {
-            name: "strikes",
-            type: {
-              array: ["u64", 23],
-            },
-          },
-        ],
-      },
-    },
-    {
-      name: "perpSyncQueue",
-      type: {
-        kind: "struct",
-        fields: [
-          {
-            name: "nonce",
-            type: "u8",
-          },
-          {
-            name: "head",
-            type: "u16",
-          },
-          {
-            name: "length",
-            type: "u16",
-          },
-          {
-            name: "queue",
-            type: {
-              array: [
+    },
+    {
+      "name": "underlying",
+      "type": {
+        "kind": "struct",
+        "fields": [
+          {
+            "name": "mint",
+            "type": "publicKey"
+          }
+        ]
+      }
+    },
+    {
+      "name": "settlementAccount",
+      "type": {
+        "kind": "struct",
+        "fields": [
+          {
+            "name": "settlementPrice",
+            "type": "u64"
+          },
+          {
+            "name": "strikes",
+            "type": {
+              "array": [
+                "u64",
+                23
+              ]
+            }
+          }
+        ]
+      }
+    },
+    {
+      "name": "perpSyncQueue",
+      "type": {
+        "kind": "struct",
+        "fields": [
+          {
+            "name": "nonce",
+            "type": "u8"
+          },
+          {
+            "name": "head",
+            "type": "u16"
+          },
+          {
+            "name": "length",
+            "type": "u16"
+          },
+          {
+            "name": "queue",
+            "type": {
+              "array": [
                 {
-                  defined: "AnchorDecimal",
+                  "defined": "AnchorDecimal"
                 },
-                600,
-              ],
-            },
-          },
-        ],
-      },
-    },
-    {
-      name: "zetaGroup",
-      type: {
-        kind: "struct",
-        fields: [
-          {
-            name: "nonce",
-            type: "u8",
-          },
-          {
-<<<<<<< HEAD
-            name: "vaultNonce",
-            type: "u8",
-          },
-          {
-            name: "insuranceVaultNonce",
-            type: "u8",
-=======
+                600
+              ]
+            }
+          }
+        ]
+      }
+    },
+    {
+      "name": "zetaGroup",
+      "type": {
+        "kind": "struct",
+        "fields": [
+          {
+            "name": "nonce",
+            "type": "u8"
+          },
+          {
             "name": "noncePadding",
             "type": {
               "array": [
@@ -16419,103 +16251,101 @@
                 2
               ]
             }
->>>>>>> 8b07a7e8
-          },
-          {
-            name: "frontExpiryIndex",
-            type: "u8",
-          },
-          {
-            name: "haltState",
-            type: {
-              defined: "HaltState",
-            },
-          },
-          {
-            name: "underlyingMint",
-            type: "publicKey",
-          },
-          {
-            name: "oracle",
-            type: "publicKey",
-          },
-          {
-            name: "greeks",
-            type: "publicKey",
-          },
-          {
-            name: "pricingParameters",
-            type: {
-              defined: "PricingParameters",
-            },
-          },
-          {
-            name: "marginParameters",
-            type: {
-              defined: "MarginParameters",
-            },
-          },
-          {
-            name: "marginParametersPadding",
-            type: {
-              array: ["u8", 104],
-            },
-          },
-          {
-            name: "products",
-            type: {
-              array: [
+          },
+          {
+            "name": "frontExpiryIndex",
+            "type": "u8"
+          },
+          {
+            "name": "haltState",
+            "type": {
+              "defined": "HaltState"
+            }
+          },
+          {
+            "name": "underlyingMint",
+            "type": "publicKey"
+          },
+          {
+            "name": "oracle",
+            "type": "publicKey"
+          },
+          {
+            "name": "greeks",
+            "type": "publicKey"
+          },
+          {
+            "name": "pricingParameters",
+            "type": {
+              "defined": "PricingParameters"
+            }
+          },
+          {
+            "name": "marginParameters",
+            "type": {
+              "defined": "MarginParameters"
+            }
+          },
+          {
+            "name": "marginParametersPadding",
+            "type": {
+              "array": [
+                "u8",
+                104
+              ]
+            }
+          },
+          {
+            "name": "products",
+            "type": {
+              "array": [
                 {
-                  defined: "Product",
+                  "defined": "Product"
                 },
-                46,
-              ],
-            },
-          },
-          {
-            name: "productsPadding",
-            type: {
-              array: [
+                46
+              ]
+            }
+          },
+          {
+            "name": "productsPadding",
+            "type": {
+              "array": [
                 {
-                  defined: "Product",
+                  "defined": "Product"
                 },
-                91,
-              ],
-            },
-          },
-          {
-            name: "perp",
-            type: {
-              defined: "Product",
-            },
-          },
-          {
-            name: "expirySeries",
-            type: {
-              array: [
+                91
+              ]
+            }
+          },
+          {
+            "name": "perp",
+            "type": {
+              "defined": "Product"
+            }
+          },
+          {
+            "name": "expirySeries",
+            "type": {
+              "array": [
                 {
-                  defined: "ExpirySeries",
+                  "defined": "ExpirySeries"
                 },
-                2,
-              ],
-            },
-          },
-          {
-            name: "expirySeriesPadding",
-            type: {
-              array: [
+                2
+              ]
+            }
+          },
+          {
+            "name": "expirySeriesPadding",
+            "type": {
+              "array": [
                 {
-                  defined: "ExpirySeries",
+                  "defined": "ExpirySeries"
                 },
-                4,
-              ],
-            },
-          },
-          {
-<<<<<<< HEAD
-            name: "deprecatedTotalInsuranceVaultDeposits",
-            type: "u64",
-=======
+                4
+              ]
+            }
+          },
+          {
             "name": "deprecatedPadding",
             "type": {
               "array": [
@@ -16523,2766 +16353,2837 @@
                 8
               ]
             }
->>>>>>> 8b07a7e8
-          },
-          {
-            name: "asset",
-            type: {
-              defined: "Asset",
-            },
-          },
-          {
-            name: "expiryIntervalSeconds",
-            type: "u32",
-          },
-          {
-            name: "newExpiryThresholdSeconds",
-            type: "u32",
-          },
-          {
-            name: "perpParameters",
-            type: {
-              defined: "PerpParameters",
-            },
-          },
-          {
-            name: "perpSyncQueue",
-            type: "publicKey",
-          },
-          {
-            name: "oracleBackupFeed",
-            type: "publicKey",
-          },
-          {
-            name: "perpsOnly",
-            type: "bool",
-          },
-          {
-            name: "flexUnderlying",
-            type: "bool",
-          },
-          {
-            name: "padding",
-            type: {
-              array: ["u8", 964],
-            },
-          },
-        ],
-      },
-    },
-    {
-      name: "marketNode",
-      type: {
-        kind: "struct",
-        fields: [
-          {
-            name: "index",
-            type: "u8",
-          },
-          {
-            name: "nonce",
-            type: "u8",
-          },
-          {
-            name: "nodeUpdates",
-            type: {
-              array: ["i64", 5],
-            },
-          },
-          {
-            name: "interestUpdate",
-            type: "i64",
-          },
-        ],
-      },
-    },
-    {
-      name: "spreadAccount",
-      type: {
-        kind: "struct",
-        fields: [
-          {
-            name: "authority",
-            type: "publicKey",
-          },
-          {
-            name: "nonce",
-            type: "u8",
-          },
-          {
-            name: "balance",
-            type: "u64",
-          },
-          {
-            name: "seriesExpiry",
-            type: {
-              array: ["u64", 5],
-            },
-          },
-          {
-            name: "seriesExpiryPadding",
-            type: "u64",
-          },
-          {
-            name: "positions",
-            type: {
-              array: [
+          },
+          {
+            "name": "asset",
+            "type": {
+              "defined": "Asset"
+            }
+          },
+          {
+            "name": "expiryIntervalSeconds",
+            "type": "u32"
+          },
+          {
+            "name": "newExpiryThresholdSeconds",
+            "type": "u32"
+          },
+          {
+            "name": "perpParameters",
+            "type": {
+              "defined": "PerpParameters"
+            }
+          },
+          {
+            "name": "perpSyncQueue",
+            "type": "publicKey"
+          },
+          {
+            "name": "oracleBackupFeed",
+            "type": "publicKey"
+          },
+          {
+            "name": "perpsOnly",
+            "type": "bool"
+          },
+          {
+            "name": "flexUnderlying",
+            "type": "bool"
+          },
+          {
+            "name": "padding",
+            "type": {
+              "array": [
+                "u8",
+                964
+              ]
+            }
+          }
+        ]
+      }
+    },
+    {
+      "name": "marketNode",
+      "type": {
+        "kind": "struct",
+        "fields": [
+          {
+            "name": "index",
+            "type": "u8"
+          },
+          {
+            "name": "nonce",
+            "type": "u8"
+          },
+          {
+            "name": "nodeUpdates",
+            "type": {
+              "array": [
+                "i64",
+                5
+              ]
+            }
+          },
+          {
+            "name": "interestUpdate",
+            "type": "i64"
+          }
+        ]
+      }
+    },
+    {
+      "name": "spreadAccount",
+      "type": {
+        "kind": "struct",
+        "fields": [
+          {
+            "name": "authority",
+            "type": "publicKey"
+          },
+          {
+            "name": "nonce",
+            "type": "u8"
+          },
+          {
+            "name": "balance",
+            "type": "u64"
+          },
+          {
+            "name": "seriesExpiry",
+            "type": {
+              "array": [
+                "u64",
+                5
+              ]
+            }
+          },
+          {
+            "name": "seriesExpiryPadding",
+            "type": "u64"
+          },
+          {
+            "name": "positions",
+            "type": {
+              "array": [
                 {
-                  defined: "Position",
+                  "defined": "Position"
                 },
-                46,
-              ],
-            },
-          },
-          {
-            name: "positionsPadding",
-            type: {
-              array: [
+                46
+              ]
+            }
+          },
+          {
+            "name": "positionsPadding",
+            "type": {
+              "array": [
                 {
-                  defined: "Position",
+                  "defined": "Position"
                 },
-                92,
-              ],
-            },
-          },
-          {
-            name: "asset",
-            type: {
-              defined: "Asset",
-            },
-          },
-          {
-            name: "padding",
-            type: {
-              array: ["u8", 262],
-            },
-          },
-        ],
-      },
-    },
-    {
-      name: "marginAccount",
-      type: {
-        kind: "struct",
-        fields: [
-          {
-            name: "authority",
-            type: "publicKey",
-          },
-          {
-            name: "nonce",
-            type: "u8",
-          },
-          {
-            name: "balance",
-            type: "u64",
-          },
-          {
-            name: "forceCancelFlag",
-            type: "bool",
-          },
-          {
-            name: "openOrdersNonce",
-            type: {
-              array: ["u8", 138],
-            },
-          },
-          {
-            name: "seriesExpiry",
-            type: {
-              array: ["u64", 5],
-            },
-          },
-          {
-            name: "seriesExpiryPadding",
-            type: "u64",
-          },
-          {
-            name: "productLedgers",
-            type: {
-              array: [
+                92
+              ]
+            }
+          },
+          {
+            "name": "asset",
+            "type": {
+              "defined": "Asset"
+            }
+          },
+          {
+            "name": "padding",
+            "type": {
+              "array": [
+                "u8",
+                262
+              ]
+            }
+          }
+        ]
+      }
+    },
+    {
+      "name": "marginAccount",
+      "type": {
+        "kind": "struct",
+        "fields": [
+          {
+            "name": "authority",
+            "type": "publicKey"
+          },
+          {
+            "name": "nonce",
+            "type": "u8"
+          },
+          {
+            "name": "balance",
+            "type": "u64"
+          },
+          {
+            "name": "forceCancelFlag",
+            "type": "bool"
+          },
+          {
+            "name": "openOrdersNonce",
+            "type": {
+              "array": [
+                "u8",
+                138
+              ]
+            }
+          },
+          {
+            "name": "seriesExpiry",
+            "type": {
+              "array": [
+                "u64",
+                5
+              ]
+            }
+          },
+          {
+            "name": "seriesExpiryPadding",
+            "type": "u64"
+          },
+          {
+            "name": "productLedgers",
+            "type": {
+              "array": [
                 {
-                  defined: "ProductLedger",
+                  "defined": "ProductLedger"
                 },
-                46,
-              ],
-            },
-          },
-          {
-            name: "productLedgersPadding",
-            type: {
-              array: [
+                46
+              ]
+            }
+          },
+          {
+            "name": "productLedgersPadding",
+            "type": {
+              "array": [
                 {
-                  defined: "ProductLedger",
+                  "defined": "ProductLedger"
                 },
-                91,
-              ],
-            },
-          },
-          {
-            name: "perpProductLedger",
-            type: {
-              defined: "ProductLedger",
-            },
-          },
-          {
-            name: "rebalanceAmount",
-            type: "i64",
-          },
-          {
-            name: "asset",
-            type: {
-              defined: "Asset",
-            },
-          },
-          {
-            name: "accountType",
-            type: {
-              defined: "MarginAccountType",
-            },
-          },
-          {
-            name: "lastFundingDelta",
-            type: {
-              defined: "AnchorDecimal",
-            },
-          },
-          {
-            name: "delegatedPubkey",
-            type: "publicKey",
-          },
-          {
-            name: "padding",
-            type: {
-              array: ["u8", 338],
-            },
-          },
-        ],
-      },
-    },
-    {
-      name: "socializedLossAccount",
-      type: {
-        kind: "struct",
-        fields: [
-          {
-            name: "nonce",
-            type: "u8",
-          },
-          {
-            name: "overbankruptAmount",
-            type: "u64",
-          },
-        ],
-      },
-    },
-    {
-      name: "whitelistDepositAccount",
-      type: {
-        kind: "struct",
-        fields: [
-          {
-            name: "nonce",
-            type: "u8",
-          },
-          {
-            name: "userKey",
-            type: "publicKey",
-          },
-        ],
-      },
-    },
-    {
-      name: "whitelistInsuranceAccount",
-      type: {
-        kind: "struct",
-        fields: [
-          {
-            name: "nonce",
-            type: "u8",
-          },
-          {
-            name: "userKey",
-            type: "publicKey",
-          },
-        ],
-      },
-    },
-    {
-      name: "insuranceDepositAccount",
-      type: {
-        kind: "struct",
-        fields: [
-          {
-            name: "nonce",
-            type: "u8",
-          },
-          {
-            name: "amount",
-            type: "u64",
-          },
-        ],
-      },
-    },
-    {
-      name: "whitelistTradingFeesAccount",
-      type: {
-        kind: "struct",
-        fields: [
-          {
-            name: "nonce",
-            type: "u8",
-          },
-          {
-            name: "userKey",
-            type: "publicKey",
-          },
-        ],
-      },
-    },
-    {
-      name: "referrerAccount",
-      type: {
-        kind: "struct",
-        fields: [
-          {
-            name: "nonce",
-            type: "u8",
-          },
-          {
-            name: "hasAlias",
-            type: "bool",
-          },
-          {
-            name: "referrer",
-            type: "publicKey",
-          },
-          {
-            name: "pendingRewards",
-            type: "u64",
-          },
-          {
-            name: "claimedRewards",
-            type: "u64",
-          },
-        ],
-      },
-    },
-    {
-      name: "referralAccount",
-      type: {
-        kind: "struct",
-        fields: [
-          {
-            name: "nonce",
-            type: "u8",
-          },
-          {
-            name: "referrer",
-            type: "publicKey",
-          },
-          {
-            name: "user",
-            type: "publicKey",
-          },
-          {
-            name: "timestamp",
-            type: "u64",
-          },
-          {
-            name: "pendingRewards",
-            type: "u64",
-          },
-          {
-            name: "claimedRewards",
-            type: "u64",
-          },
-        ],
-      },
-    },
-    {
-      name: "referrerAlias",
-      type: {
-        kind: "struct",
-        fields: [
-          {
-            name: "nonce",
-            type: "u8",
-          },
-          {
-            name: "alias",
-            type: {
-              array: ["u8", 15],
-            },
-          },
-          {
-            name: "referrer",
-            type: "publicKey",
-          },
-        ],
-      },
-    },
+                91
+              ]
+            }
+          },
+          {
+            "name": "perpProductLedger",
+            "type": {
+              "defined": "ProductLedger"
+            }
+          },
+          {
+            "name": "rebalanceAmount",
+            "type": "i64"
+          },
+          {
+            "name": "asset",
+            "type": {
+              "defined": "Asset"
+            }
+          },
+          {
+            "name": "accountType",
+            "type": {
+              "defined": "MarginAccountType"
+            }
+          },
+          {
+            "name": "lastFundingDelta",
+            "type": {
+              "defined": "AnchorDecimal"
+            }
+          },
+          {
+            "name": "delegatedPubkey",
+            "type": "publicKey"
+          },
+          {
+            "name": "padding",
+            "type": {
+              "array": [
+                "u8",
+                338
+              ]
+            }
+          }
+        ]
+      }
+    },
+    {
+      "name": "socializedLossAccount",
+      "type": {
+        "kind": "struct",
+        "fields": [
+          {
+            "name": "nonce",
+            "type": "u8"
+          },
+          {
+            "name": "overbankruptAmount",
+            "type": "u64"
+          }
+        ]
+      }
+    },
+    {
+      "name": "whitelistDepositAccount",
+      "type": {
+        "kind": "struct",
+        "fields": [
+          {
+            "name": "nonce",
+            "type": "u8"
+          },
+          {
+            "name": "userKey",
+            "type": "publicKey"
+          }
+        ]
+      }
+    },
+    {
+      "name": "whitelistInsuranceAccount",
+      "type": {
+        "kind": "struct",
+        "fields": [
+          {
+            "name": "nonce",
+            "type": "u8"
+          },
+          {
+            "name": "userKey",
+            "type": "publicKey"
+          }
+        ]
+      }
+    },
+    {
+      "name": "insuranceDepositAccount",
+      "type": {
+        "kind": "struct",
+        "fields": [
+          {
+            "name": "nonce",
+            "type": "u8"
+          },
+          {
+            "name": "amount",
+            "type": "u64"
+          }
+        ]
+      }
+    },
+    {
+      "name": "whitelistTradingFeesAccount",
+      "type": {
+        "kind": "struct",
+        "fields": [
+          {
+            "name": "nonce",
+            "type": "u8"
+          },
+          {
+            "name": "userKey",
+            "type": "publicKey"
+          }
+        ]
+      }
+    },
+    {
+      "name": "referrerAccount",
+      "type": {
+        "kind": "struct",
+        "fields": [
+          {
+            "name": "nonce",
+            "type": "u8"
+          },
+          {
+            "name": "hasAlias",
+            "type": "bool"
+          },
+          {
+            "name": "referrer",
+            "type": "publicKey"
+          },
+          {
+            "name": "pendingRewards",
+            "type": "u64"
+          },
+          {
+            "name": "claimedRewards",
+            "type": "u64"
+          }
+        ]
+      }
+    },
+    {
+      "name": "referralAccount",
+      "type": {
+        "kind": "struct",
+        "fields": [
+          {
+            "name": "nonce",
+            "type": "u8"
+          },
+          {
+            "name": "referrer",
+            "type": "publicKey"
+          },
+          {
+            "name": "user",
+            "type": "publicKey"
+          },
+          {
+            "name": "timestamp",
+            "type": "u64"
+          },
+          {
+            "name": "pendingRewards",
+            "type": "u64"
+          },
+          {
+            "name": "claimedRewards",
+            "type": "u64"
+          }
+        ]
+      }
+    },
+    {
+      "name": "referrerAlias",
+      "type": {
+        "kind": "struct",
+        "fields": [
+          {
+            "name": "nonce",
+            "type": "u8"
+          },
+          {
+            "name": "alias",
+            "type": {
+              "array": [
+                "u8",
+                15
+              ]
+            }
+          },
+          {
+            "name": "referrer",
+            "type": "publicKey"
+          }
+        ]
+      }
+    }
   ],
-  types: [
-    {
-      name: "ProductGreeks",
-      type: {
-        kind: "struct",
-        fields: [
-          {
-            name: "delta",
-            type: "u64",
-          },
-          {
-            name: "vega",
-            type: {
-              defined: "AnchorDecimal",
-            },
-          },
-          {
-            name: "volatility",
-            type: {
-              defined: "AnchorDecimal",
-            },
-          },
-        ],
-      },
-    },
-    {
-      name: "AnchorDecimal",
-      type: {
-        kind: "struct",
-        fields: [
-          {
-            name: "flags",
-            type: "u32",
-          },
-          {
-            name: "hi",
-            type: "u32",
-          },
-          {
-            name: "lo",
-            type: "u32",
-          },
-          {
-            name: "mid",
-            type: "u32",
-          },
-        ],
-      },
-    },
-    {
-      name: "HaltStateV2",
-      type: {
-        kind: "struct",
-        fields: [
-          {
-            name: "halted",
-            type: "bool",
-          },
-          {
-            name: "timestamp",
-            type: "u64",
-          },
-          {
-            name: "spotPrices",
-            type: {
-              array: ["u64", 5],
-            },
-          },
-          {
-            name: "spotPricesPadding",
-            type: {
-              array: ["u64", 20],
-            },
-          },
-          {
-            name: "marketCleaned",
-            type: {
-              array: ["bool", 5],
-            },
-          },
-          {
-            name: "marketCleanedPadding",
-            type: {
-              array: ["bool", 20],
-            },
-          },
-        ],
-      },
-    },
-    {
-      name: "HaltState",
-      type: {
-        kind: "struct",
-        fields: [
-          {
-            name: "halted",
-            type: "bool",
-          },
-          {
-            name: "spotPrice",
-            type: "u64",
-          },
-          {
-            name: "timestamp",
-            type: "u64",
-          },
-          {
-            name: "markPricesSet",
-            type: {
-              array: ["bool", 2],
-            },
-          },
-          {
-            name: "markPricesSetPadding",
-            type: {
-              array: ["bool", 3],
-            },
-          },
-          {
-            name: "perpMarkPriceSet",
-            type: "bool",
-          },
-          {
-            name: "marketNodesCleaned",
-            type: {
-              array: ["bool", 2],
-            },
-          },
-          {
-            name: "marketNodesCleanedPadding",
-            type: {
-              array: ["bool", 4],
-            },
-          },
-          {
-            name: "marketCleaned",
-            type: {
-              array: ["bool", 46],
-            },
-          },
-          {
-            name: "marketCleanedPadding",
-            type: {
-              array: ["bool", 91],
-            },
-          },
-          {
-            name: "perpMarketCleaned",
-            type: "bool",
-          },
-        ],
-      },
-    },
-    {
-      name: "PricingParameters",
-      type: {
-        kind: "struct",
-        fields: [
-          {
-            name: "optionTradeNormalizer",
-            type: {
-              defined: "AnchorDecimal",
-            },
-          },
-          {
-            name: "futureTradeNormalizer",
-            type: {
-              defined: "AnchorDecimal",
-            },
-          },
-          {
-            name: "maxVolatilityRetreat",
-            type: {
-              defined: "AnchorDecimal",
-            },
-          },
-          {
-            name: "maxInterestRetreat",
-            type: {
-              defined: "AnchorDecimal",
-            },
-          },
-          {
-            name: "maxDelta",
-            type: "u64",
-          },
-          {
-            name: "minDelta",
-            type: "u64",
-          },
-          {
-            name: "minVolatility",
-            type: "u64",
-          },
-          {
-            name: "maxVolatility",
-            type: "u64",
-          },
-          {
-            name: "minInterestRate",
-            type: "i64",
-          },
-          {
-            name: "maxInterestRate",
-            type: "i64",
-          },
-        ],
-      },
-    },
-    {
-      name: "MarginParameters",
-      type: {
-        kind: "struct",
-        fields: [
-          {
-            name: "futureMarginInitial",
-            type: "u64",
-          },
-          {
-            name: "futureMarginMaintenance",
-            type: "u64",
-          },
-        ],
-      },
-    },
-    {
-      name: "PerpParameters",
-      type: {
-        kind: "struct",
-        fields: [
-          {
-            name: "minFundingRatePercent",
-            type: "i64",
-          },
-          {
-            name: "maxFundingRatePercent",
-            type: "i64",
-          },
-          {
-            name: "impactCashDelta",
-            type: "u64",
-          },
-        ],
-      },
-    },
-    {
-      name: "ExpirySeries",
-      type: {
-        kind: "struct",
-        fields: [
-          {
-            name: "activeTs",
-            type: "u64",
-          },
-          {
-            name: "expiryTs",
-            type: "u64",
-          },
-          {
-            name: "dirty",
-            type: "bool",
-          },
-          {
-            name: "padding",
-            type: {
-              array: ["u8", 15],
-            },
-          },
-        ],
-      },
-    },
-    {
-      name: "Strike",
-      type: {
-        kind: "struct",
-        fields: [
-          {
-            name: "isSet",
-            type: "bool",
-          },
-          {
-            name: "value",
-            type: "u64",
-          },
-        ],
-      },
-    },
-    {
-      name: "Product",
-      type: {
-        kind: "struct",
-        fields: [
-          {
-            name: "market",
-            type: "publicKey",
-          },
-          {
-            name: "strike",
-            type: {
-              defined: "Strike",
-            },
-          },
-          {
-            name: "dirty",
-            type: "bool",
-          },
-          {
-            name: "kind",
-            type: {
-              defined: "Kind",
-            },
-          },
-        ],
-      },
-    },
-    {
-      name: "Position",
-      type: {
-        kind: "struct",
-        fields: [
-          {
-            name: "size",
-            type: "i64",
-          },
-          {
-            name: "costOfTrades",
-            type: "u64",
-          },
-        ],
-      },
-    },
-    {
-      name: "OrderState",
-      type: {
-        kind: "struct",
-        fields: [
-          {
-            name: "closingOrders",
-            type: "u64",
-          },
-          {
-            name: "openingOrders",
-            type: {
-              array: ["u64", 2],
-            },
-          },
-        ],
-      },
-    },
-    {
-      name: "ProductLedger",
-      type: {
-        kind: "struct",
-        fields: [
-          {
-            name: "position",
-            type: {
-              defined: "Position",
-            },
-          },
-          {
-            name: "orderState",
-            type: {
-              defined: "OrderState",
-            },
-          },
-        ],
-      },
-    },
-    {
-      name: "HaltZetaGroupArgs",
-      type: {
-        kind: "struct",
-        fields: [
-          {
-            name: "spotPrice",
-            type: "u64",
-          },
-          {
-            name: "timestamp",
-            type: "u64",
-          },
-        ],
-      },
-    },
-    {
-      name: "HaltStateArgs",
-      type: {
-        kind: "struct",
-        fields: [
-          {
-            name: "spotPrices",
-            type: {
-              array: ["u64", 5],
-            },
-          },
-          {
-            name: "timestamp",
-            type: "u64",
-          },
-        ],
-      },
-    },
-    {
-      name: "GlobalHaltArgs",
-      type: {
-        kind: "struct",
-        fields: [
-          {
-            name: "spotPrices",
-            type: {
-              array: ["u64", 5],
-            },
-          },
-          {
-            name: "timestamp",
-            type: "u64",
-          },
-        ],
-      },
-    },
-    {
-      name: "UpdateVolatilityArgs",
-      type: {
-        kind: "struct",
-        fields: [
-          {
-            name: "expiryIndex",
-            type: "u8",
-          },
-          {
-            name: "volatility",
-            type: {
-              array: ["u64", 5],
-            },
-          },
-        ],
-      },
-    },
-    {
-      name: "UpdateInterestRateArgs",
-      type: {
-        kind: "struct",
-        fields: [
-          {
-            name: "expiryIndex",
-            type: "u8",
-          },
-          {
-            name: "interestRate",
-            type: "i64",
-          },
-        ],
-      },
-    },
-    {
-      name: "SetReferralsRewardsArgs",
-      type: {
-        kind: "struct",
-        fields: [
-          {
-            name: "referralsAccountKey",
-            type: "publicKey",
-          },
-          {
-            name: "pendingRewards",
-            type: "u64",
-          },
-          {
-            name: "overwrite",
-            type: "bool",
-          },
-        ],
-      },
-    },
-    {
-      name: "ExpireSeriesOverrideArgs",
-      type: {
-        kind: "struct",
-        fields: [
-          {
-            name: "settlementNonce",
-            type: "u8",
-          },
-          {
-            name: "settlementPrice",
-            type: "u64",
-          },
-        ],
-      },
-    },
-    {
-      name: "InitializeMarketArgs",
-      type: {
-        kind: "struct",
-        fields: [
-          {
-            name: "index",
-            type: "u8",
-          },
-          {
-            name: "marketNonce",
-            type: "u8",
-          },
-          {
-            name: "baseMintNonce",
-            type: "u8",
-          },
-          {
-            name: "quoteMintNonce",
-            type: "u8",
-          },
-          {
-            name: "zetaBaseVaultNonce",
-            type: "u8",
-          },
-          {
-            name: "zetaQuoteVaultNonce",
-            type: "u8",
-          },
-          {
-            name: "dexBaseVaultNonce",
-            type: "u8",
-          },
-          {
-            name: "dexQuoteVaultNonce",
-            type: "u8",
-          },
-          {
-            name: "vaultSignerNonce",
-            type: "u64",
-          },
-        ],
-      },
-    },
-    {
-      name: "InitializeStateArgs",
-      type: {
-        kind: "struct",
-        fields: [
-          {
-            name: "stateNonce",
-            type: "u8",
-          },
-          {
-            name: "serumNonce",
-            type: "u8",
-          },
-          {
-            name: "mintAuthNonce",
-            type: "u8",
-          },
-          {
-            name: "strikeInitializationThresholdSeconds",
-            type: "u32",
-          },
-          {
-            name: "pricingFrequencySeconds",
-            type: "u32",
-          },
-          {
-            name: "liquidatorLiquidationPercentage",
-            type: "u32",
-          },
-          {
-            name: "insuranceVaultLiquidationPercentage",
-            type: "u32",
-          },
-          {
-            name: "nativeD1TradeFeePercentage",
-            type: "u64",
-          },
-          {
-            name: "nativeD1UnderlyingFeePercentage",
-            type: "u64",
-          },
-          {
-            name: "nativeOptionTradeFeePercentage",
-            type: "u64",
-          },
-          {
-            name: "nativeOptionUnderlyingFeePercentage",
-            type: "u64",
-          },
-          {
-            name: "nativeWhitelistUnderlyingFeePercentage",
-            type: "u64",
-          },
-          {
-            name: "nativeDepositLimit",
-            type: "u64",
-          },
-          {
-            name: "expirationThresholdSeconds",
-            type: "u32",
-          },
-          {
-            name: "positionMovementFeeBps",
-            type: "u8",
-          },
-          {
-            name: "marginConcessionPercentage",
-            type: "u8",
-          },
-          {
-            name: "maxPerpDeltaAgeSeconds",
-            type: "u16",
-          },
-          {
-            name: "nativeWithdrawLimit",
-            type: "u64",
-          },
-          {
-            name: "withdrawLimitEpochSeconds",
-            type: "u32",
-          },
-          {
-            name: "nativeOpenInterestLimit",
-            type: "u64",
-          },
-        ],
-      },
-    },
-    {
-      name: "InitializeMarketNodeArgs",
-      type: {
-        kind: "struct",
-        fields: [
-          {
-            name: "nonce",
-            type: "u8",
-          },
-          {
-            name: "index",
-            type: "u8",
-          },
-        ],
-      },
-    },
-    {
-      name: "OverrideExpiryArgs",
-      type: {
-        kind: "struct",
-        fields: [
-          {
-            name: "expiryIndex",
-            type: "u8",
-          },
-          {
-            name: "activeTs",
-            type: "u64",
-          },
-          {
-            name: "expiryTs",
-            type: "u64",
-          },
-        ],
-      },
-    },
-    {
-      name: "UpdateStateArgs",
-      type: {
-        kind: "struct",
-        fields: [
-          {
-            name: "strikeInitializationThresholdSeconds",
-            type: "u32",
-          },
-          {
-            name: "pricingFrequencySeconds",
-            type: "u32",
-          },
-          {
-            name: "liquidatorLiquidationPercentage",
-            type: "u32",
-          },
-          {
-            name: "insuranceVaultLiquidationPercentage",
-            type: "u32",
-          },
-          {
-            name: "nativeD1TradeFeePercentage",
-            type: "u64",
-          },
-          {
-            name: "nativeD1UnderlyingFeePercentage",
-            type: "u64",
-          },
-          {
-            name: "nativeOptionTradeFeePercentage",
-            type: "u64",
-          },
-          {
-            name: "nativeOptionUnderlyingFeePercentage",
-            type: "u64",
-          },
-          {
-            name: "nativeWhitelistUnderlyingFeePercentage",
-            type: "u64",
-          },
-          {
-            name: "nativeDepositLimit",
-            type: "u64",
-          },
-          {
-            name: "expirationThresholdSeconds",
-            type: "u32",
-          },
-          {
-            name: "positionMovementFeeBps",
-            type: "u8",
-          },
-          {
-            name: "marginConcessionPercentage",
-            type: "u8",
-          },
-          {
-            name: "maxPerpDeltaAgeSeconds",
-            type: "u16",
-          },
-          {
-            name: "nativeWithdrawLimit",
-            type: "u64",
-          },
-          {
-            name: "withdrawLimitEpochSeconds",
-            type: "u32",
-          },
-          {
-            name: "nativeOpenInterestLimit",
-            type: "u64",
-          },
-        ],
-      },
-    },
-    {
-      name: "UpdatePricingParametersArgs",
-      type: {
-        kind: "struct",
-        fields: [
-          {
-            name: "optionTradeNormalizer",
-            type: "u64",
-          },
-          {
-            name: "futureTradeNormalizer",
-            type: "u64",
-          },
-          {
-            name: "maxVolatilityRetreat",
-            type: "u64",
-          },
-          {
-            name: "maxInterestRetreat",
-            type: "u64",
-          },
-          {
-            name: "minDelta",
-            type: "u64",
-          },
-          {
-            name: "maxDelta",
-            type: "u64",
-          },
-          {
-            name: "minInterestRate",
-            type: "i64",
-          },
-          {
-            name: "maxInterestRate",
-            type: "i64",
-          },
-          {
-            name: "minVolatility",
-            type: "u64",
-          },
-          {
-            name: "maxVolatility",
-            type: "u64",
-          },
-        ],
-      },
-    },
-    {
-      name: "UpdateMarginParametersArgs",
-      type: {
-        kind: "struct",
-        fields: [
-          {
-            name: "futureMarginInitial",
-            type: "u64",
-          },
-          {
-            name: "futureMarginMaintenance",
-            type: "u64",
-          },
-        ],
-      },
-    },
-    {
-      name: "UpdatePerpParametersArgs",
-      type: {
-        kind: "struct",
-        fields: [
-          {
-            name: "minFundingRatePercent",
-            type: "i64",
-          },
-          {
-            name: "maxFundingRatePercent",
-            type: "i64",
-          },
-          {
-            name: "perpImpactCashDelta",
-            type: "u64",
-          },
-        ],
-      },
-    },
-    {
-      name: "InitializeZetaGroupArgs",
-      type: {
-        kind: "struct",
-        fields: [
-          {
-            name: "perpsOnly",
-            type: "bool",
-          },
-          {
-            name: "flexUnderlying",
-            type: "bool",
-          },
-          {
-            name: "assetOverride",
-            type: {
-              option: {
-                defined: "Asset",
-              },
-            },
-          },
-          {
-            name: "zetaGroupNonce",
-            type: "u8",
-          },
-          {
-            name: "underlyingNonce",
-            type: "u8",
-          },
-          {
-            name: "greeksNonce",
-            type: "u8",
-          },
-          {
-            name: "vaultNonce",
-            type: "u8",
-          },
-          {
-            name: "insuranceVaultNonce",
-            type: "u8",
-          },
-          {
-            name: "socializedLossAccountNonce",
-            type: "u8",
-          },
-          {
-            name: "perpSyncQueueNonce",
-            type: "u8",
-          },
-          {
-            name: "interestRate",
-            type: "i64",
-          },
-          {
-            name: "volatility",
-            type: {
-              array: ["u64", 5],
-            },
-          },
-          {
-            name: "optionTradeNormalizer",
-            type: "u64",
-          },
-          {
-            name: "futureTradeNormalizer",
-            type: "u64",
-          },
-          {
-            name: "maxVolatilityRetreat",
-            type: "u64",
-          },
-          {
-            name: "maxInterestRetreat",
-            type: "u64",
-          },
-          {
-            name: "maxDelta",
-            type: "u64",
-          },
-          {
-            name: "minDelta",
-            type: "u64",
-          },
-          {
-            name: "minInterestRate",
-            type: "i64",
-          },
-          {
-            name: "maxInterestRate",
-            type: "i64",
-          },
-          {
-            name: "minVolatility",
-            type: "u64",
-          },
-          {
-            name: "maxVolatility",
-            type: "u64",
-          },
-          {
-            name: "futureMarginInitial",
-            type: "u64",
-          },
-          {
-            name: "futureMarginMaintenance",
-            type: "u64",
-          },
-          {
-            name: "expiryIntervalSeconds",
-            type: "u32",
-          },
-          {
-            name: "newExpiryThresholdSeconds",
-            type: "u32",
-          },
-          {
-            name: "minFundingRatePercent",
-            type: "i64",
-          },
-          {
-            name: "maxFundingRatePercent",
-            type: "i64",
-          },
-          {
-            name: "perpImpactCashDelta",
-            type: "u64",
-          },
-        ],
-      },
-    },
-    {
-      name: "UpdateZetaGroupExpiryArgs",
-      type: {
-        kind: "struct",
-        fields: [
-          {
-            name: "expiryIntervalSeconds",
-            type: "u32",
-          },
-          {
-            name: "newExpiryThresholdSeconds",
-            type: "u32",
-          },
-        ],
-      },
-    },
-    {
-      name: "UpdateGreeksArgs",
-      type: {
-        kind: "struct",
-        fields: [
-          {
-            name: "index",
-            type: "u8",
-          },
-          {
-            name: "theo",
-            type: "u64",
-          },
-          {
-            name: "delta",
-            type: "u32",
-          },
-          {
-            name: "gamma",
-            type: "u32",
-          },
-          {
-            name: "volatility",
-            type: "u32",
-          },
-        ],
-      },
-    },
-    {
-      name: "PositionMovementArg",
-      type: {
-        kind: "struct",
-        fields: [
-          {
-            name: "index",
-            type: "u8",
-          },
-          {
-            name: "size",
-            type: "i64",
-          },
-        ],
-      },
-    },
-    {
-      name: "UpdateZetaPricingPubkeysArgs",
-      type: {
-        kind: "struct",
-        fields: [
-          {
-            name: "asset",
-            type: {
-              defined: "Asset",
-            },
-          },
-          {
-            name: "oracle",
-            type: "publicKey",
-          },
-          {
-            name: "oracleBackupFeed",
-            type: "publicKey",
-          },
-          {
-            name: "market",
-            type: "publicKey",
-          },
-          {
-            name: "perpSyncQueue",
-            type: "publicKey",
-          },
-          {
-            name: "zetaGroupKey",
-            type: "publicKey",
-          },
-        ],
-      },
-    },
-    {
-      name: "InitializeZetaPricingArgs",
-      type: {
-        kind: "struct",
-        fields: [
-          {
-            name: "minFundingRatePercent",
-            type: "i64",
-          },
-          {
-            name: "maxFundingRatePercent",
-            type: "i64",
-          },
-          {
-            name: "perpImpactCashDelta",
-            type: "u64",
-          },
-          {
-            name: "marginInitial",
-            type: "u64",
-          },
-          {
-            name: "marginMaintenance",
-            type: "u64",
-          },
-        ],
-      },
-    },
-    {
-      name: "ExpirySeriesStatus",
-      type: {
-        kind: "enum",
-        variants: [
-          {
-            name: "Uninitialized",
-          },
-          {
-            name: "Initialized",
-          },
-          {
-            name: "Live",
-          },
-          {
-            name: "Expired",
-          },
-          {
-            name: "ExpiredDirty",
-          },
-        ],
-      },
-    },
-    {
-      name: "Kind",
-      type: {
-        kind: "enum",
-        variants: [
-          {
-            name: "Uninitialized",
-          },
-          {
-            name: "Call",
-          },
-          {
-            name: "Put",
-          },
-          {
-            name: "Future",
-          },
-          {
-            name: "Perp",
-          },
-        ],
-      },
-    },
-    {
-      name: "OrderType",
-      type: {
-        kind: "enum",
-        variants: [
-          {
-            name: "Limit",
-          },
-          {
-            name: "PostOnly",
-          },
-          {
-            name: "FillOrKill",
-          },
-          {
-            name: "ImmediateOrCancel",
-          },
-          {
-            name: "PostOnlySlide",
-          },
-        ],
-      },
-    },
-    {
-      name: "Side",
-      type: {
-        kind: "enum",
-        variants: [
-          {
-            name: "Uninitialized",
-          },
-          {
-            name: "Bid",
-          },
-          {
-            name: "Ask",
-          },
-        ],
-      },
-    },
-    {
-      name: "Asset",
-      type: {
-        kind: "enum",
-        variants: [
-          {
-            name: "SOL",
-          },
-          {
-            name: "BTC",
-          },
-          {
-            name: "ETH",
-          },
-          {
-            name: "APT",
-          },
-          {
-            name: "ARB",
-          },
-          {
-            name: "UNDEFINED",
-          },
-        ],
-      },
-    },
-    {
-      name: "MovementType",
-      type: {
-        kind: "enum",
-        variants: [
-          {
-            name: "Undefined",
-          },
-          {
-            name: "Lock",
-          },
-          {
-            name: "Unlock",
-          },
-        ],
-      },
-    },
-    {
-      name: "TreasuryMovementType",
-      type: {
-        kind: "enum",
-        variants: [
-          {
-            name: "Undefined",
-          },
-          {
-            name: "ToTreasuryFromInsurance",
-          },
-          {
-            name: "ToInsuranceFromTreasury",
-          },
-          {
-            name: "ToTreasuryFromReferralsRewards",
-          },
-          {
-            name: "ToReferralsRewardsFromTreasury",
-          },
-        ],
-      },
-    },
-    {
-      name: "OrderCompleteType",
-      type: {
-        kind: "enum",
-        variants: [
-          {
-            name: "Cancel",
-          },
-          {
-            name: "Fill",
-          },
-          {
-            name: "Booted",
-          },
-        ],
-      },
-    },
-    {
-      name: "MarginRequirement",
-      type: {
-        kind: "enum",
-        variants: [
-          {
-            name: "Initial",
-          },
-          {
-            name: "Maintenance",
-          },
-          {
-            name: "MaintenanceIncludingOrders",
-          },
-          {
-            name: "MarketMakerConcession",
-          },
-        ],
-      },
-    },
-    {
-      name: "MarginAccountType",
-      type: {
-        kind: "enum",
-        variants: [
-          {
-            name: "Normal",
-          },
-          {
-            name: "MarketMaker",
-          },
-        ],
-      },
-    },
-    {
-      name: "PlaceOrderType",
-      type: {
-        kind: "enum",
-        variants: [
-          {
-            name: "PlaceOrder",
-          },
-          {
-            name: "PlacePerpOrder",
-          },
-        ],
-      },
-    },
-    {
-      name: "ValidationType",
-      type: {
-        kind: "enum",
-        variants: [
-          {
-            name: "Place",
-          },
-          {
-            name: "Cancel",
-          },
-          {
-            name: "OpenOrders",
-          },
-        ],
-      },
-    },
+  "types": [
+    {
+      "name": "ProductGreeks",
+      "type": {
+        "kind": "struct",
+        "fields": [
+          {
+            "name": "delta",
+            "type": "u64"
+          },
+          {
+            "name": "vega",
+            "type": {
+              "defined": "AnchorDecimal"
+            }
+          },
+          {
+            "name": "volatility",
+            "type": {
+              "defined": "AnchorDecimal"
+            }
+          }
+        ]
+      }
+    },
+    {
+      "name": "AnchorDecimal",
+      "type": {
+        "kind": "struct",
+        "fields": [
+          {
+            "name": "flags",
+            "type": "u32"
+          },
+          {
+            "name": "hi",
+            "type": "u32"
+          },
+          {
+            "name": "lo",
+            "type": "u32"
+          },
+          {
+            "name": "mid",
+            "type": "u32"
+          }
+        ]
+      }
+    },
+    {
+      "name": "HaltStateV2",
+      "type": {
+        "kind": "struct",
+        "fields": [
+          {
+            "name": "halted",
+            "type": "bool"
+          },
+          {
+            "name": "timestamp",
+            "type": "u64"
+          },
+          {
+            "name": "spotPrices",
+            "type": {
+              "array": [
+                "u64",
+                5
+              ]
+            }
+          },
+          {
+            "name": "spotPricesPadding",
+            "type": {
+              "array": [
+                "u64",
+                20
+              ]
+            }
+          },
+          {
+            "name": "marketCleaned",
+            "type": {
+              "array": [
+                "bool",
+                5
+              ]
+            }
+          },
+          {
+            "name": "marketCleanedPadding",
+            "type": {
+              "array": [
+                "bool",
+                20
+              ]
+            }
+          }
+        ]
+      }
+    },
+    {
+      "name": "HaltState",
+      "type": {
+        "kind": "struct",
+        "fields": [
+          {
+            "name": "halted",
+            "type": "bool"
+          },
+          {
+            "name": "spotPrice",
+            "type": "u64"
+          },
+          {
+            "name": "timestamp",
+            "type": "u64"
+          },
+          {
+            "name": "markPricesSet",
+            "type": {
+              "array": [
+                "bool",
+                2
+              ]
+            }
+          },
+          {
+            "name": "markPricesSetPadding",
+            "type": {
+              "array": [
+                "bool",
+                3
+              ]
+            }
+          },
+          {
+            "name": "perpMarkPriceSet",
+            "type": "bool"
+          },
+          {
+            "name": "marketNodesCleaned",
+            "type": {
+              "array": [
+                "bool",
+                2
+              ]
+            }
+          },
+          {
+            "name": "marketNodesCleanedPadding",
+            "type": {
+              "array": [
+                "bool",
+                4
+              ]
+            }
+          },
+          {
+            "name": "marketCleaned",
+            "type": {
+              "array": [
+                "bool",
+                46
+              ]
+            }
+          },
+          {
+            "name": "marketCleanedPadding",
+            "type": {
+              "array": [
+                "bool",
+                91
+              ]
+            }
+          },
+          {
+            "name": "perpMarketCleaned",
+            "type": "bool"
+          }
+        ]
+      }
+    },
+    {
+      "name": "PricingParameters",
+      "type": {
+        "kind": "struct",
+        "fields": [
+          {
+            "name": "optionTradeNormalizer",
+            "type": {
+              "defined": "AnchorDecimal"
+            }
+          },
+          {
+            "name": "futureTradeNormalizer",
+            "type": {
+              "defined": "AnchorDecimal"
+            }
+          },
+          {
+            "name": "maxVolatilityRetreat",
+            "type": {
+              "defined": "AnchorDecimal"
+            }
+          },
+          {
+            "name": "maxInterestRetreat",
+            "type": {
+              "defined": "AnchorDecimal"
+            }
+          },
+          {
+            "name": "maxDelta",
+            "type": "u64"
+          },
+          {
+            "name": "minDelta",
+            "type": "u64"
+          },
+          {
+            "name": "minVolatility",
+            "type": "u64"
+          },
+          {
+            "name": "maxVolatility",
+            "type": "u64"
+          },
+          {
+            "name": "minInterestRate",
+            "type": "i64"
+          },
+          {
+            "name": "maxInterestRate",
+            "type": "i64"
+          }
+        ]
+      }
+    },
+    {
+      "name": "MarginParameters",
+      "type": {
+        "kind": "struct",
+        "fields": [
+          {
+            "name": "futureMarginInitial",
+            "type": "u64"
+          },
+          {
+            "name": "futureMarginMaintenance",
+            "type": "u64"
+          }
+        ]
+      }
+    },
+    {
+      "name": "PerpParameters",
+      "type": {
+        "kind": "struct",
+        "fields": [
+          {
+            "name": "minFundingRatePercent",
+            "type": "i64"
+          },
+          {
+            "name": "maxFundingRatePercent",
+            "type": "i64"
+          },
+          {
+            "name": "impactCashDelta",
+            "type": "u64"
+          }
+        ]
+      }
+    },
+    {
+      "name": "ExpirySeries",
+      "type": {
+        "kind": "struct",
+        "fields": [
+          {
+            "name": "activeTs",
+            "type": "u64"
+          },
+          {
+            "name": "expiryTs",
+            "type": "u64"
+          },
+          {
+            "name": "dirty",
+            "type": "bool"
+          },
+          {
+            "name": "padding",
+            "type": {
+              "array": [
+                "u8",
+                15
+              ]
+            }
+          }
+        ]
+      }
+    },
+    {
+      "name": "Strike",
+      "type": {
+        "kind": "struct",
+        "fields": [
+          {
+            "name": "isSet",
+            "type": "bool"
+          },
+          {
+            "name": "value",
+            "type": "u64"
+          }
+        ]
+      }
+    },
+    {
+      "name": "Product",
+      "type": {
+        "kind": "struct",
+        "fields": [
+          {
+            "name": "market",
+            "type": "publicKey"
+          },
+          {
+            "name": "strike",
+            "type": {
+              "defined": "Strike"
+            }
+          },
+          {
+            "name": "dirty",
+            "type": "bool"
+          },
+          {
+            "name": "kind",
+            "type": {
+              "defined": "Kind"
+            }
+          }
+        ]
+      }
+    },
+    {
+      "name": "Position",
+      "type": {
+        "kind": "struct",
+        "fields": [
+          {
+            "name": "size",
+            "type": "i64"
+          },
+          {
+            "name": "costOfTrades",
+            "type": "u64"
+          }
+        ]
+      }
+    },
+    {
+      "name": "OrderState",
+      "type": {
+        "kind": "struct",
+        "fields": [
+          {
+            "name": "closingOrders",
+            "type": "u64"
+          },
+          {
+            "name": "openingOrders",
+            "type": {
+              "array": [
+                "u64",
+                2
+              ]
+            }
+          }
+        ]
+      }
+    },
+    {
+      "name": "ProductLedger",
+      "type": {
+        "kind": "struct",
+        "fields": [
+          {
+            "name": "position",
+            "type": {
+              "defined": "Position"
+            }
+          },
+          {
+            "name": "orderState",
+            "type": {
+              "defined": "OrderState"
+            }
+          }
+        ]
+      }
+    },
+    {
+      "name": "HaltZetaGroupArgs",
+      "type": {
+        "kind": "struct",
+        "fields": [
+          {
+            "name": "spotPrice",
+            "type": "u64"
+          },
+          {
+            "name": "timestamp",
+            "type": "u64"
+          }
+        ]
+      }
+    },
+    {
+      "name": "HaltStateArgs",
+      "type": {
+        "kind": "struct",
+        "fields": [
+          {
+            "name": "spotPrices",
+            "type": {
+              "array": [
+                "u64",
+                5
+              ]
+            }
+          },
+          {
+            "name": "timestamp",
+            "type": "u64"
+          }
+        ]
+      }
+    },
+    {
+      "name": "GlobalHaltArgs",
+      "type": {
+        "kind": "struct",
+        "fields": [
+          {
+            "name": "spotPrices",
+            "type": {
+              "array": [
+                "u64",
+                5
+              ]
+            }
+          },
+          {
+            "name": "timestamp",
+            "type": "u64"
+          }
+        ]
+      }
+    },
+    {
+      "name": "UpdateVolatilityArgs",
+      "type": {
+        "kind": "struct",
+        "fields": [
+          {
+            "name": "expiryIndex",
+            "type": "u8"
+          },
+          {
+            "name": "volatility",
+            "type": {
+              "array": [
+                "u64",
+                5
+              ]
+            }
+          }
+        ]
+      }
+    },
+    {
+      "name": "UpdateInterestRateArgs",
+      "type": {
+        "kind": "struct",
+        "fields": [
+          {
+            "name": "expiryIndex",
+            "type": "u8"
+          },
+          {
+            "name": "interestRate",
+            "type": "i64"
+          }
+        ]
+      }
+    },
+    {
+      "name": "SetReferralsRewardsArgs",
+      "type": {
+        "kind": "struct",
+        "fields": [
+          {
+            "name": "referralsAccountKey",
+            "type": "publicKey"
+          },
+          {
+            "name": "pendingRewards",
+            "type": "u64"
+          },
+          {
+            "name": "overwrite",
+            "type": "bool"
+          }
+        ]
+      }
+    },
+    {
+      "name": "ExpireSeriesOverrideArgs",
+      "type": {
+        "kind": "struct",
+        "fields": [
+          {
+            "name": "settlementNonce",
+            "type": "u8"
+          },
+          {
+            "name": "settlementPrice",
+            "type": "u64"
+          }
+        ]
+      }
+    },
+    {
+      "name": "InitializeMarketArgs",
+      "type": {
+        "kind": "struct",
+        "fields": [
+          {
+            "name": "index",
+            "type": "u8"
+          },
+          {
+            "name": "marketNonce",
+            "type": "u8"
+          },
+          {
+            "name": "baseMintNonce",
+            "type": "u8"
+          },
+          {
+            "name": "quoteMintNonce",
+            "type": "u8"
+          },
+          {
+            "name": "zetaBaseVaultNonce",
+            "type": "u8"
+          },
+          {
+            "name": "zetaQuoteVaultNonce",
+            "type": "u8"
+          },
+          {
+            "name": "dexBaseVaultNonce",
+            "type": "u8"
+          },
+          {
+            "name": "dexQuoteVaultNonce",
+            "type": "u8"
+          },
+          {
+            "name": "vaultSignerNonce",
+            "type": "u64"
+          }
+        ]
+      }
+    },
+    {
+      "name": "InitializeStateArgs",
+      "type": {
+        "kind": "struct",
+        "fields": [
+          {
+            "name": "stateNonce",
+            "type": "u8"
+          },
+          {
+            "name": "serumNonce",
+            "type": "u8"
+          },
+          {
+            "name": "mintAuthNonce",
+            "type": "u8"
+          },
+          {
+            "name": "strikeInitializationThresholdSeconds",
+            "type": "u32"
+          },
+          {
+            "name": "pricingFrequencySeconds",
+            "type": "u32"
+          },
+          {
+            "name": "liquidatorLiquidationPercentage",
+            "type": "u32"
+          },
+          {
+            "name": "insuranceVaultLiquidationPercentage",
+            "type": "u32"
+          },
+          {
+            "name": "nativeD1TradeFeePercentage",
+            "type": "u64"
+          },
+          {
+            "name": "nativeD1UnderlyingFeePercentage",
+            "type": "u64"
+          },
+          {
+            "name": "nativeOptionTradeFeePercentage",
+            "type": "u64"
+          },
+          {
+            "name": "nativeOptionUnderlyingFeePercentage",
+            "type": "u64"
+          },
+          {
+            "name": "nativeWhitelistUnderlyingFeePercentage",
+            "type": "u64"
+          },
+          {
+            "name": "nativeDepositLimit",
+            "type": "u64"
+          },
+          {
+            "name": "expirationThresholdSeconds",
+            "type": "u32"
+          },
+          {
+            "name": "positionMovementFeeBps",
+            "type": "u8"
+          },
+          {
+            "name": "marginConcessionPercentage",
+            "type": "u8"
+          },
+          {
+            "name": "maxPerpDeltaAgeSeconds",
+            "type": "u16"
+          },
+          {
+            "name": "nativeWithdrawLimit",
+            "type": "u64"
+          },
+          {
+            "name": "withdrawLimitEpochSeconds",
+            "type": "u32"
+          },
+          {
+            "name": "nativeOpenInterestLimit",
+            "type": "u64"
+          }
+        ]
+      }
+    },
+    {
+      "name": "InitializeMarketNodeArgs",
+      "type": {
+        "kind": "struct",
+        "fields": [
+          {
+            "name": "nonce",
+            "type": "u8"
+          },
+          {
+            "name": "index",
+            "type": "u8"
+          }
+        ]
+      }
+    },
+    {
+      "name": "OverrideExpiryArgs",
+      "type": {
+        "kind": "struct",
+        "fields": [
+          {
+            "name": "expiryIndex",
+            "type": "u8"
+          },
+          {
+            "name": "activeTs",
+            "type": "u64"
+          },
+          {
+            "name": "expiryTs",
+            "type": "u64"
+          }
+        ]
+      }
+    },
+    {
+      "name": "UpdateStateArgs",
+      "type": {
+        "kind": "struct",
+        "fields": [
+          {
+            "name": "strikeInitializationThresholdSeconds",
+            "type": "u32"
+          },
+          {
+            "name": "pricingFrequencySeconds",
+            "type": "u32"
+          },
+          {
+            "name": "liquidatorLiquidationPercentage",
+            "type": "u32"
+          },
+          {
+            "name": "insuranceVaultLiquidationPercentage",
+            "type": "u32"
+          },
+          {
+            "name": "nativeD1TradeFeePercentage",
+            "type": "u64"
+          },
+          {
+            "name": "nativeD1UnderlyingFeePercentage",
+            "type": "u64"
+          },
+          {
+            "name": "nativeOptionTradeFeePercentage",
+            "type": "u64"
+          },
+          {
+            "name": "nativeOptionUnderlyingFeePercentage",
+            "type": "u64"
+          },
+          {
+            "name": "nativeWhitelistUnderlyingFeePercentage",
+            "type": "u64"
+          },
+          {
+            "name": "nativeDepositLimit",
+            "type": "u64"
+          },
+          {
+            "name": "expirationThresholdSeconds",
+            "type": "u32"
+          },
+          {
+            "name": "positionMovementFeeBps",
+            "type": "u8"
+          },
+          {
+            "name": "marginConcessionPercentage",
+            "type": "u8"
+          },
+          {
+            "name": "maxPerpDeltaAgeSeconds",
+            "type": "u16"
+          },
+          {
+            "name": "nativeWithdrawLimit",
+            "type": "u64"
+          },
+          {
+            "name": "withdrawLimitEpochSeconds",
+            "type": "u32"
+          },
+          {
+            "name": "nativeOpenInterestLimit",
+            "type": "u64"
+          }
+        ]
+      }
+    },
+    {
+      "name": "UpdatePricingParametersArgs",
+      "type": {
+        "kind": "struct",
+        "fields": [
+          {
+            "name": "optionTradeNormalizer",
+            "type": "u64"
+          },
+          {
+            "name": "futureTradeNormalizer",
+            "type": "u64"
+          },
+          {
+            "name": "maxVolatilityRetreat",
+            "type": "u64"
+          },
+          {
+            "name": "maxInterestRetreat",
+            "type": "u64"
+          },
+          {
+            "name": "minDelta",
+            "type": "u64"
+          },
+          {
+            "name": "maxDelta",
+            "type": "u64"
+          },
+          {
+            "name": "minInterestRate",
+            "type": "i64"
+          },
+          {
+            "name": "maxInterestRate",
+            "type": "i64"
+          },
+          {
+            "name": "minVolatility",
+            "type": "u64"
+          },
+          {
+            "name": "maxVolatility",
+            "type": "u64"
+          }
+        ]
+      }
+    },
+    {
+      "name": "UpdateMarginParametersArgs",
+      "type": {
+        "kind": "struct",
+        "fields": [
+          {
+            "name": "futureMarginInitial",
+            "type": "u64"
+          },
+          {
+            "name": "futureMarginMaintenance",
+            "type": "u64"
+          }
+        ]
+      }
+    },
+    {
+      "name": "UpdatePerpParametersArgs",
+      "type": {
+        "kind": "struct",
+        "fields": [
+          {
+            "name": "minFundingRatePercent",
+            "type": "i64"
+          },
+          {
+            "name": "maxFundingRatePercent",
+            "type": "i64"
+          },
+          {
+            "name": "perpImpactCashDelta",
+            "type": "u64"
+          }
+        ]
+      }
+    },
+    {
+      "name": "InitializeZetaGroupArgs",
+      "type": {
+        "kind": "struct",
+        "fields": [
+          {
+            "name": "perpsOnly",
+            "type": "bool"
+          },
+          {
+            "name": "flexUnderlying",
+            "type": "bool"
+          },
+          {
+            "name": "assetOverride",
+            "type": {
+              "option": {
+                "defined": "Asset"
+              }
+            }
+          },
+          {
+            "name": "zetaGroupNonce",
+            "type": "u8"
+          },
+          {
+            "name": "underlyingNonce",
+            "type": "u8"
+          },
+          {
+            "name": "greeksNonce",
+            "type": "u8"
+          },
+          {
+            "name": "vaultNonce",
+            "type": "u8"
+          },
+          {
+            "name": "insuranceVaultNonce",
+            "type": "u8"
+          },
+          {
+            "name": "socializedLossAccountNonce",
+            "type": "u8"
+          },
+          {
+            "name": "perpSyncQueueNonce",
+            "type": "u8"
+          },
+          {
+            "name": "interestRate",
+            "type": "i64"
+          },
+          {
+            "name": "volatility",
+            "type": {
+              "array": [
+                "u64",
+                5
+              ]
+            }
+          },
+          {
+            "name": "optionTradeNormalizer",
+            "type": "u64"
+          },
+          {
+            "name": "futureTradeNormalizer",
+            "type": "u64"
+          },
+          {
+            "name": "maxVolatilityRetreat",
+            "type": "u64"
+          },
+          {
+            "name": "maxInterestRetreat",
+            "type": "u64"
+          },
+          {
+            "name": "maxDelta",
+            "type": "u64"
+          },
+          {
+            "name": "minDelta",
+            "type": "u64"
+          },
+          {
+            "name": "minInterestRate",
+            "type": "i64"
+          },
+          {
+            "name": "maxInterestRate",
+            "type": "i64"
+          },
+          {
+            "name": "minVolatility",
+            "type": "u64"
+          },
+          {
+            "name": "maxVolatility",
+            "type": "u64"
+          },
+          {
+            "name": "futureMarginInitial",
+            "type": "u64"
+          },
+          {
+            "name": "futureMarginMaintenance",
+            "type": "u64"
+          },
+          {
+            "name": "expiryIntervalSeconds",
+            "type": "u32"
+          },
+          {
+            "name": "newExpiryThresholdSeconds",
+            "type": "u32"
+          },
+          {
+            "name": "minFundingRatePercent",
+            "type": "i64"
+          },
+          {
+            "name": "maxFundingRatePercent",
+            "type": "i64"
+          },
+          {
+            "name": "perpImpactCashDelta",
+            "type": "u64"
+          }
+        ]
+      }
+    },
+    {
+      "name": "UpdateZetaGroupExpiryArgs",
+      "type": {
+        "kind": "struct",
+        "fields": [
+          {
+            "name": "expiryIntervalSeconds",
+            "type": "u32"
+          },
+          {
+            "name": "newExpiryThresholdSeconds",
+            "type": "u32"
+          }
+        ]
+      }
+    },
+    {
+      "name": "UpdateGreeksArgs",
+      "type": {
+        "kind": "struct",
+        "fields": [
+          {
+            "name": "index",
+            "type": "u8"
+          },
+          {
+            "name": "theo",
+            "type": "u64"
+          },
+          {
+            "name": "delta",
+            "type": "u32"
+          },
+          {
+            "name": "gamma",
+            "type": "u32"
+          },
+          {
+            "name": "volatility",
+            "type": "u32"
+          }
+        ]
+      }
+    },
+    {
+      "name": "PositionMovementArg",
+      "type": {
+        "kind": "struct",
+        "fields": [
+          {
+            "name": "index",
+            "type": "u8"
+          },
+          {
+            "name": "size",
+            "type": "i64"
+          }
+        ]
+      }
+    },
+    {
+      "name": "UpdateZetaPricingPubkeysArgs",
+      "type": {
+        "kind": "struct",
+        "fields": [
+          {
+            "name": "asset",
+            "type": {
+              "defined": "Asset"
+            }
+          },
+          {
+            "name": "oracle",
+            "type": "publicKey"
+          },
+          {
+            "name": "oracleBackupFeed",
+            "type": "publicKey"
+          },
+          {
+            "name": "market",
+            "type": "publicKey"
+          },
+          {
+            "name": "perpSyncQueue",
+            "type": "publicKey"
+          },
+          {
+            "name": "zetaGroupKey",
+            "type": "publicKey"
+          }
+        ]
+      }
+    },
+    {
+      "name": "InitializeZetaPricingArgs",
+      "type": {
+        "kind": "struct",
+        "fields": [
+          {
+            "name": "minFundingRatePercent",
+            "type": "i64"
+          },
+          {
+            "name": "maxFundingRatePercent",
+            "type": "i64"
+          },
+          {
+            "name": "perpImpactCashDelta",
+            "type": "u64"
+          },
+          {
+            "name": "marginInitial",
+            "type": "u64"
+          },
+          {
+            "name": "marginMaintenance",
+            "type": "u64"
+          }
+        ]
+      }
+    },
+    {
+      "name": "ExpirySeriesStatus",
+      "type": {
+        "kind": "enum",
+        "variants": [
+          {
+            "name": "Uninitialized"
+          },
+          {
+            "name": "Initialized"
+          },
+          {
+            "name": "Live"
+          },
+          {
+            "name": "Expired"
+          },
+          {
+            "name": "ExpiredDirty"
+          }
+        ]
+      }
+    },
+    {
+      "name": "Kind",
+      "type": {
+        "kind": "enum",
+        "variants": [
+          {
+            "name": "Uninitialized"
+          },
+          {
+            "name": "Call"
+          },
+          {
+            "name": "Put"
+          },
+          {
+            "name": "Future"
+          },
+          {
+            "name": "Perp"
+          }
+        ]
+      }
+    },
+    {
+      "name": "OrderType",
+      "type": {
+        "kind": "enum",
+        "variants": [
+          {
+            "name": "Limit"
+          },
+          {
+            "name": "PostOnly"
+          },
+          {
+            "name": "FillOrKill"
+          },
+          {
+            "name": "ImmediateOrCancel"
+          },
+          {
+            "name": "PostOnlySlide"
+          }
+        ]
+      }
+    },
+    {
+      "name": "Side",
+      "type": {
+        "kind": "enum",
+        "variants": [
+          {
+            "name": "Uninitialized"
+          },
+          {
+            "name": "Bid"
+          },
+          {
+            "name": "Ask"
+          }
+        ]
+      }
+    },
+    {
+      "name": "Asset",
+      "type": {
+        "kind": "enum",
+        "variants": [
+          {
+            "name": "SOL"
+          },
+          {
+            "name": "BTC"
+          },
+          {
+            "name": "ETH"
+          },
+          {
+            "name": "APT"
+          },
+          {
+            "name": "ARB"
+          },
+          {
+            "name": "UNDEFINED"
+          }
+        ]
+      }
+    },
+    {
+      "name": "MovementType",
+      "type": {
+        "kind": "enum",
+        "variants": [
+          {
+            "name": "Undefined"
+          },
+          {
+            "name": "Lock"
+          },
+          {
+            "name": "Unlock"
+          }
+        ]
+      }
+    },
+    {
+      "name": "TreasuryMovementType",
+      "type": {
+        "kind": "enum",
+        "variants": [
+          {
+            "name": "Undefined"
+          },
+          {
+            "name": "ToTreasuryFromInsurance"
+          },
+          {
+            "name": "ToInsuranceFromTreasury"
+          },
+          {
+            "name": "ToTreasuryFromReferralsRewards"
+          },
+          {
+            "name": "ToReferralsRewardsFromTreasury"
+          }
+        ]
+      }
+    },
+    {
+      "name": "OrderCompleteType",
+      "type": {
+        "kind": "enum",
+        "variants": [
+          {
+            "name": "Cancel"
+          },
+          {
+            "name": "Fill"
+          },
+          {
+            "name": "Booted"
+          }
+        ]
+      }
+    },
+    {
+      "name": "MarginRequirement",
+      "type": {
+        "kind": "enum",
+        "variants": [
+          {
+            "name": "Initial"
+          },
+          {
+            "name": "Maintenance"
+          },
+          {
+            "name": "MaintenanceIncludingOrders"
+          },
+          {
+            "name": "MarketMakerConcession"
+          }
+        ]
+      }
+    },
+    {
+      "name": "MarginAccountType",
+      "type": {
+        "kind": "enum",
+        "variants": [
+          {
+            "name": "Normal"
+          },
+          {
+            "name": "MarketMaker"
+          }
+        ]
+      }
+    },
+    {
+      "name": "PlaceOrderType",
+      "type": {
+        "kind": "enum",
+        "variants": [
+          {
+            "name": "PlaceOrder"
+          },
+          {
+            "name": "PlacePerpOrder"
+          }
+        ]
+      }
+    },
+    {
+      "name": "ValidationType",
+      "type": {
+        "kind": "enum",
+        "variants": [
+          {
+            "name": "Place"
+          },
+          {
+            "name": "Cancel"
+          },
+          {
+            "name": "OpenOrders"
+          }
+        ]
+      }
+    }
   ],
-  events: [
-    {
-      name: "TradeEvent",
-      fields: [
-        {
-          name: "marginAccount",
-          type: "publicKey",
-          index: false,
-        },
-        {
-          name: "index",
-          type: "u8",
-          index: false,
-        },
-        {
-          name: "size",
-          type: "u64",
-          index: false,
-        },
-        {
-          name: "costOfTrades",
-          type: "u64",
-          index: false,
-        },
-        {
-          name: "isBid",
-          type: "bool",
-          index: false,
-        },
-        {
-          name: "clientOrderId",
-          type: "u64",
-          index: false,
-        },
-        {
-          name: "orderId",
-          type: "u128",
-          index: false,
-        },
-      ],
-    },
-    {
-      name: "TradeEventV2",
-      fields: [
-        {
-          name: "marginAccount",
-          type: "publicKey",
-          index: false,
-        },
-        {
-          name: "index",
-          type: "u8",
-          index: false,
-        },
-        {
-          name: "size",
-          type: "u64",
-          index: false,
-        },
-        {
-          name: "costOfTrades",
-          type: "u64",
-          index: false,
-        },
-        {
-          name: "isBid",
-          type: "bool",
-          index: false,
-        },
-        {
-          name: "clientOrderId",
-          type: "u64",
-          index: false,
-        },
-        {
-          name: "orderId",
-          type: "u128",
-          index: false,
-        },
-        {
-          name: "asset",
-          type: "u8",
-          index: false,
-        },
-        {
-          name: "user",
-          type: "publicKey",
-          index: false,
-        },
-        {
-          name: "isTaker",
-          type: "bool",
-          index: false,
-        },
-        {
-          name: "sequenceNumber",
-          type: "u64",
-          index: false,
-        },
-      ],
-    },
-    {
-      name: "TradeEventV3",
-      fields: [
-        {
-          name: "marginAccount",
-          type: "publicKey",
-          index: false,
-        },
-        {
-          name: "index",
-          type: "u8",
-          index: false,
-        },
-        {
-          name: "size",
-          type: "u64",
-          index: false,
-        },
-        {
-          name: "costOfTrades",
-          type: "u64",
-          index: false,
-        },
-        {
-          name: "isBid",
-          type: "bool",
-          index: false,
-        },
-        {
-          name: "clientOrderId",
-          type: "u64",
-          index: false,
-        },
-        {
-          name: "orderId",
-          type: "u128",
-          index: false,
-        },
-        {
-          name: "asset",
-          type: {
-            defined: "Asset",
-          },
-          index: false,
-        },
-        {
-          name: "user",
-          type: "publicKey",
-          index: false,
-        },
-        {
-          name: "isTaker",
-          type: "bool",
-          index: false,
-        },
-        {
-          name: "sequenceNumber",
-          type: "u64",
-          index: false,
-        },
-      ],
-    },
-    {
-      name: "PositionMovementEvent",
-      fields: [
-        {
-          name: "netBalanceTransfer",
-          type: "i64",
-          index: false,
-        },
-        {
-          name: "marginAccountBalance",
-          type: "u64",
-          index: false,
-        },
-        {
-          name: "spreadAccountBalance",
-          type: "u64",
-          index: false,
-        },
-        {
-          name: "movementFees",
-          type: "u64",
-          index: false,
-        },
-      ],
-    },
-    {
-      name: "PlaceOrderEvent",
-      fields: [
-        {
-          name: "fee",
-          type: "u64",
-          index: false,
-        },
-        {
-          name: "oraclePrice",
-          type: "u64",
-          index: false,
-        },
-        {
-          name: "orderId",
-          type: "u128",
-          index: false,
-        },
-        {
-          name: "expiryTs",
-          type: "u64",
-          index: false,
-        },
-      ],
-    },
-    {
-      name: "LiquidationEvent",
-      fields: [
-        {
-          name: "liquidatorReward",
-          type: "u64",
-          index: false,
-        },
-        {
-          name: "insuranceReward",
-          type: "u64",
-          index: false,
-        },
-        {
-          name: "costOfTrades",
-          type: "u64",
-          index: false,
-        },
-        {
-          name: "size",
-          type: "i64",
-          index: false,
-        },
-        {
-          name: "remainingLiquidateeBalance",
-          type: "u64",
-          index: false,
-        },
-        {
-          name: "remainingLiquidatorBalance",
-          type: "u64",
-          index: false,
-        },
-        {
-          name: "markPrice",
-          type: "u64",
-          index: false,
-        },
-        {
-          name: "underlyingPrice",
-          type: "u64",
-          index: false,
-        },
-        {
-          name: "liquidatee",
-          type: "publicKey",
-          index: false,
-        },
-        {
-          name: "liquidator",
-          type: "publicKey",
-          index: false,
-        },
-        {
-          name: "asset",
-          type: {
-            defined: "Asset",
-          },
-          index: false,
-        },
-      ],
-    },
-    {
-      name: "OrderCompleteEvent",
-      fields: [
-        {
-          name: "marginAccount",
-          type: "publicKey",
-          index: false,
-        },
-        {
-          name: "user",
-          type: "publicKey",
-          index: false,
-        },
-        {
-          name: "asset",
-          type: {
-            defined: "Asset",
-          },
-          index: false,
-        },
-        {
-          name: "marketIndex",
-          type: "u8",
-          index: false,
-        },
-        {
-          name: "side",
-          type: {
-            defined: "Side",
-          },
-          index: false,
-        },
-        {
-          name: "unfilledSize",
-          type: "u64",
-          index: false,
-        },
-        {
-          name: "orderId",
-          type: "u128",
-          index: false,
-        },
-        {
-          name: "clientOrderId",
-          type: "u64",
-          index: false,
-        },
-        {
-          name: "orderCompleteType",
-          type: {
-            defined: "OrderCompleteType",
-          },
-          index: false,
-        },
-      ],
-    },
-    {
-      name: "ApplyFundingEvent",
-      fields: [
-        {
-          name: "marginAccount",
-          type: "publicKey",
-          index: false,
-        },
-        {
-          name: "user",
-          type: "publicKey",
-          index: false,
-        },
-        {
-          name: "asset",
-          type: {
-            defined: "Asset",
-          },
-          index: false,
-        },
-        {
-          name: "balanceChange",
-          type: "i64",
-          index: false,
-        },
-        {
-          name: "remainingBalance",
-          type: "u64",
-          index: false,
-        },
-        {
-          name: "fundingRate",
-          type: "i64",
-          index: false,
-        },
-        {
-          name: "oraclePrice",
-          type: "u64",
-          index: false,
-        },
-      ],
-    },
+  "events": [
+    {
+      "name": "TradeEvent",
+      "fields": [
+        {
+          "name": "marginAccount",
+          "type": "publicKey",
+          "index": false
+        },
+        {
+          "name": "index",
+          "type": "u8",
+          "index": false
+        },
+        {
+          "name": "size",
+          "type": "u64",
+          "index": false
+        },
+        {
+          "name": "costOfTrades",
+          "type": "u64",
+          "index": false
+        },
+        {
+          "name": "isBid",
+          "type": "bool",
+          "index": false
+        },
+        {
+          "name": "clientOrderId",
+          "type": "u64",
+          "index": false
+        },
+        {
+          "name": "orderId",
+          "type": "u128",
+          "index": false
+        }
+      ]
+    },
+    {
+      "name": "TradeEventV2",
+      "fields": [
+        {
+          "name": "marginAccount",
+          "type": "publicKey",
+          "index": false
+        },
+        {
+          "name": "index",
+          "type": "u8",
+          "index": false
+        },
+        {
+          "name": "size",
+          "type": "u64",
+          "index": false
+        },
+        {
+          "name": "costOfTrades",
+          "type": "u64",
+          "index": false
+        },
+        {
+          "name": "isBid",
+          "type": "bool",
+          "index": false
+        },
+        {
+          "name": "clientOrderId",
+          "type": "u64",
+          "index": false
+        },
+        {
+          "name": "orderId",
+          "type": "u128",
+          "index": false
+        },
+        {
+          "name": "asset",
+          "type": "u8",
+          "index": false
+        },
+        {
+          "name": "user",
+          "type": "publicKey",
+          "index": false
+        },
+        {
+          "name": "isTaker",
+          "type": "bool",
+          "index": false
+        },
+        {
+          "name": "sequenceNumber",
+          "type": "u64",
+          "index": false
+        }
+      ]
+    },
+    {
+      "name": "TradeEventV3",
+      "fields": [
+        {
+          "name": "marginAccount",
+          "type": "publicKey",
+          "index": false
+        },
+        {
+          "name": "index",
+          "type": "u8",
+          "index": false
+        },
+        {
+          "name": "size",
+          "type": "u64",
+          "index": false
+        },
+        {
+          "name": "costOfTrades",
+          "type": "u64",
+          "index": false
+        },
+        {
+          "name": "isBid",
+          "type": "bool",
+          "index": false
+        },
+        {
+          "name": "clientOrderId",
+          "type": "u64",
+          "index": false
+        },
+        {
+          "name": "orderId",
+          "type": "u128",
+          "index": false
+        },
+        {
+          "name": "asset",
+          "type": {
+            "defined": "Asset"
+          },
+          "index": false
+        },
+        {
+          "name": "user",
+          "type": "publicKey",
+          "index": false
+        },
+        {
+          "name": "isTaker",
+          "type": "bool",
+          "index": false
+        },
+        {
+          "name": "sequenceNumber",
+          "type": "u64",
+          "index": false
+        }
+      ]
+    },
+    {
+      "name": "PositionMovementEvent",
+      "fields": [
+        {
+          "name": "netBalanceTransfer",
+          "type": "i64",
+          "index": false
+        },
+        {
+          "name": "marginAccountBalance",
+          "type": "u64",
+          "index": false
+        },
+        {
+          "name": "spreadAccountBalance",
+          "type": "u64",
+          "index": false
+        },
+        {
+          "name": "movementFees",
+          "type": "u64",
+          "index": false
+        }
+      ]
+    },
+    {
+      "name": "PlaceOrderEvent",
+      "fields": [
+        {
+          "name": "fee",
+          "type": "u64",
+          "index": false
+        },
+        {
+          "name": "oraclePrice",
+          "type": "u64",
+          "index": false
+        },
+        {
+          "name": "orderId",
+          "type": "u128",
+          "index": false
+        },
+        {
+          "name": "expiryTs",
+          "type": "u64",
+          "index": false
+        }
+      ]
+    },
+    {
+      "name": "LiquidationEvent",
+      "fields": [
+        {
+          "name": "liquidatorReward",
+          "type": "u64",
+          "index": false
+        },
+        {
+          "name": "insuranceReward",
+          "type": "u64",
+          "index": false
+        },
+        {
+          "name": "costOfTrades",
+          "type": "u64",
+          "index": false
+        },
+        {
+          "name": "size",
+          "type": "i64",
+          "index": false
+        },
+        {
+          "name": "remainingLiquidateeBalance",
+          "type": "u64",
+          "index": false
+        },
+        {
+          "name": "remainingLiquidatorBalance",
+          "type": "u64",
+          "index": false
+        },
+        {
+          "name": "markPrice",
+          "type": "u64",
+          "index": false
+        },
+        {
+          "name": "underlyingPrice",
+          "type": "u64",
+          "index": false
+        },
+        {
+          "name": "liquidatee",
+          "type": "publicKey",
+          "index": false
+        },
+        {
+          "name": "liquidator",
+          "type": "publicKey",
+          "index": false
+        },
+        {
+          "name": "asset",
+          "type": {
+            "defined": "Asset"
+          },
+          "index": false
+        }
+      ]
+    },
+    {
+      "name": "OrderCompleteEvent",
+      "fields": [
+        {
+          "name": "marginAccount",
+          "type": "publicKey",
+          "index": false
+        },
+        {
+          "name": "user",
+          "type": "publicKey",
+          "index": false
+        },
+        {
+          "name": "asset",
+          "type": {
+            "defined": "Asset"
+          },
+          "index": false
+        },
+        {
+          "name": "marketIndex",
+          "type": "u8",
+          "index": false
+        },
+        {
+          "name": "side",
+          "type": {
+            "defined": "Side"
+          },
+          "index": false
+        },
+        {
+          "name": "unfilledSize",
+          "type": "u64",
+          "index": false
+        },
+        {
+          "name": "orderId",
+          "type": "u128",
+          "index": false
+        },
+        {
+          "name": "clientOrderId",
+          "type": "u64",
+          "index": false
+        },
+        {
+          "name": "orderCompleteType",
+          "type": {
+            "defined": "OrderCompleteType"
+          },
+          "index": false
+        }
+      ]
+    },
+    {
+      "name": "ApplyFundingEvent",
+      "fields": [
+        {
+          "name": "marginAccount",
+          "type": "publicKey",
+          "index": false
+        },
+        {
+          "name": "user",
+          "type": "publicKey",
+          "index": false
+        },
+        {
+          "name": "asset",
+          "type": {
+            "defined": "Asset"
+          },
+          "index": false
+        },
+        {
+          "name": "balanceChange",
+          "type": "i64",
+          "index": false
+        },
+        {
+          "name": "remainingBalance",
+          "type": "u64",
+          "index": false
+        },
+        {
+          "name": "fundingRate",
+          "type": "i64",
+          "index": false
+        },
+        {
+          "name": "oraclePrice",
+          "type": "u64",
+          "index": false
+        }
+      ]
+    }
   ],
-  errors: [
-    {
-      code: 6000,
-      name: "DepositOverflow",
-      msg: "Deposit overflow",
-    },
-    {
-      code: 6001,
-      name: "Unreachable",
-      msg: "Unreachable",
-    },
-    {
-      code: 6002,
-      name: "FailedInitialMarginRequirement",
-      msg: "Failed initial margin requirement",
-    },
-    {
-      code: 6003,
-      name: "LiquidatorFailedMarginRequirement",
-      msg: "Liquidator failed margin requirement",
-    },
-    {
-      code: 6004,
-      name: "CannotLiquidateOwnAccount",
-      msg: "Cannot liquidate own account",
-    },
-    {
-      code: 6005,
-      name: "CrankInvalidRemainingAccounts",
-      msg: "Invalid cranking remaining accounts",
-    },
-    {
-      code: 6006,
-      name: "IncorrectTickSize",
-      msg: "Incorrect tick size",
-    },
-    {
-      code: 6007,
-      name: "ZeroPrice",
-      msg: "ZeroPrice",
-    },
-    {
-      code: 6008,
-      name: "ZeroSize",
-      msg: "ZeroSize",
-    },
-    {
-      code: 6009,
-      name: "ZeroWithdrawableBalance",
-      msg: "Zero withdrawable balance",
-    },
-    {
-      code: 6010,
-      name: "DepositAmountExceeded",
-      msg: "Deposit amount exceeds limit and user is not whitelisted",
-    },
-    {
-      code: 6011,
-      name: "WithdrawalAmountExceedsWithdrawableBalance",
-      msg: "Withdrawal amount exceeds withdrawable balance",
-    },
-    {
-      code: 6012,
-      name: "AccountHasSufficientMarginPostCancels",
-      msg: "Account has sufficient margin post cancels",
-    },
-    {
-      code: 6013,
-      name: "OverBankrupt",
-      msg: "Over bankrupt",
-    },
-    {
-      code: 6014,
-      name: "AccountHasSufficientMargin",
-      msg: "Account has sufficient margin",
-    },
-    {
-      code: 6015,
-      name: "UserHasNoActiveOrders",
-      msg: "User has no active orders",
-    },
-    {
-      code: 6016,
-      name: "InvalidExpirationInterval",
-      msg: "Invalid expiration interval",
-    },
-    {
-      code: 6017,
-      name: "ProductMarketsAlreadyInitialized",
-      msg: "Product markets already initialized",
-    },
-    {
-      code: 6018,
-      name: "InvalidProductMarketKey",
-      msg: "Invalid product market key",
-    },
-    {
-      code: 6019,
-      name: "MarketNotLive",
-      msg: "Market not live",
-    },
-    {
-      code: 6020,
-      name: "MarketPricingNotReady",
-      msg: "Market pricing not ready",
-    },
-    {
-      code: 6021,
-      name: "UserHasRemainingOrdersOnExpiredMarket",
-      msg: "User has remaining orders on expired market",
-    },
-    {
-      code: 6022,
-      name: "InvalidSeriesExpiration",
-      msg: "Invalid series expiration",
-    },
-    {
-      code: 6023,
-      name: "InvalidExpiredOrderCancel",
-      msg: "Invalid expired order cancel",
-    },
-    {
-      code: 6024,
-      name: "NoMarketsToAdd",
-      msg: "No markets to add",
-    },
-    {
-      code: 6025,
-      name: "UserHasUnsettledPositions",
-      msg: "User has unsettled positions",
-    },
-    {
-      code: 6026,
-      name: "NoMarginAccountsToSettle",
-      msg: "No margin accounts to settle",
-    },
-    {
-      code: 6027,
-      name: "CannotSettleUserWithActiveOrders",
-      msg: "Cannot settle users with active orders",
-    },
-    {
-      code: 6028,
-      name: "OrderbookNotEmpty",
-      msg: "Orderbook not empty",
-    },
-    {
-      code: 6029,
-      name: "InvalidNumberOfAccounts",
-      msg: "Invalid number of accounts",
-    },
-    {
-      code: 6030,
-      name: "InvalidMarketAccounts",
-      msg: "Bids or Asks don't match the Market",
-    },
-    {
-      code: 6031,
-      name: "ProductStrikeUninitialized",
-      msg: "Product strike uninitialized",
-    },
-    {
-      code: 6032,
-      name: "PricingNotUpToDate",
-      msg: "Pricing not up to date",
-    },
-    {
-      code: 6033,
-      name: "RetreatsAreStale",
-      msg: "Retreats are stale",
-    },
-    {
-      code: 6034,
-      name: "ProductDirty",
-      msg: "Product dirty",
-    },
-    {
-      code: 6035,
-      name: "ProductStrikesInitialized",
-      msg: "Product strikes initialized",
-    },
-    {
-      code: 6036,
-      name: "StrikeInitializationNotReady",
-      msg: "Strike initialization not ready",
-    },
-    {
-      code: 6037,
-      name: "UnsupportedKind",
-      msg: "Unsupported kind",
-    },
-    {
-      code: 6038,
-      name: "InvalidZetaGroup",
-      msg: "Invalid zeta group",
-    },
-    {
-      code: 6039,
-      name: "InvalidMarginAccount",
-      msg: "Invalid margin account",
-    },
-    {
-      code: 6040,
-      name: "InvalidGreeksAccount",
-      msg: "Invalid greeks account",
-    },
-    {
-      code: 6041,
-      name: "InvalidSettlementAccount",
-      msg: "Invalid settlement account",
-    },
-    {
-      code: 6042,
-      name: "InvalidCancelAuthority",
-      msg: "Invalid cancel authority",
-    },
-    {
-      code: 6043,
-      name: "CannotUpdatePricingAfterExpiry",
-      msg: "Cannot update pricing after expiry",
-    },
-    {
-      code: 6044,
-      name: "LoadAccountDiscriminatorAlreadySet",
-      msg: "Account discriminator already set",
-    },
-    {
-      code: 6045,
-      name: "AccountAlreadyInitialized",
-      msg: "Account already initialized",
-    },
-    {
-      code: 6046,
-      name: "GreeksAccountSeedsMismatch",
-      msg: "Greeks account seeds mismatch",
-    },
-    {
-      code: 6047,
-      name: "ZetaGroupAccountSeedsMismatch",
-      msg: "Zeta group account seeds mismatch",
-    },
-    {
-      code: 6048,
-      name: "MarginAccountSeedsMismatch",
-      msg: "Margin account seeds mismatch",
-    },
-    {
-      code: 6049,
-      name: "OpenOrdersAccountSeedsMismatch",
-      msg: "Open orders account seeds mismatch",
-    },
-    {
-      code: 6050,
-      name: "MarketNodeAccountSeedsMismatch",
-      msg: "Market node seeds mismatch",
-    },
-    {
-      code: 6051,
-      name: "UserTradingFeeWhitelistAccountSeedsMismatch",
-      msg: "User trading fee whitelist account seeds mismatch",
-    },
-    {
-      code: 6052,
-      name: "UserDepositWhitelistAccountSeedsMismatch",
-      msg: "User deposit whitelist account seeds mismatch",
-    },
-    {
-      code: 6053,
-      name: "MarketIndexesUninitialized",
-      msg: "Market indexes uninitialized",
-    },
-    {
-      code: 6054,
-      name: "MarketIndexesAlreadyInitialized",
-      msg: "Market indexes already initialized",
-    },
-    {
-      code: 6055,
-      name: "CannotGetUnsetStrike",
-      msg: "Cannot get unset strike",
-    },
-    {
-      code: 6056,
-      name: "CannotSetInitializedStrike",
-      msg: "Cannot set initialized strike",
-    },
-    {
-      code: 6057,
-      name: "CannotResetUninitializedStrike",
-      msg: "Cannot set initialized strike",
-    },
-    {
-      code: 6058,
-      name: "CrankMarginAccountNotMutable",
-      msg: "CrankMarginAccountNotMutable",
-    },
-    {
-      code: 6059,
-      name: "InvalidAdminSigner",
-      msg: "InvalidAdminSigner",
-    },
-    {
-      code: 6060,
-      name: "UserHasActiveOrders",
-      msg: "User still has active orders",
-    },
-    {
-      code: 6061,
-      name: "UserForceCancelInProgress",
-      msg: "User has a force cancel in progress",
-    },
-    {
-      code: 6062,
-      name: "FailedPriceBandCheck",
-      msg: "Failed price band check",
-    },
-    {
-      code: 6063,
-      name: "UnsortedOpenOrdersAccounts",
-      msg: "Unsorted open orders accounts",
-    },
-    {
-      code: 6064,
-      name: "AccountNotMutable",
-      msg: "Account not mutable",
-    },
-    {
-      code: 6065,
-      name: "AccountDiscriminatorMismatch",
-      msg: "Account discriminator mismatch",
-    },
-    {
-      code: 6066,
-      name: "InvalidMarketNodeIndex",
-      msg: "Invalid market node index",
-    },
-    {
-      code: 6067,
-      name: "InvalidMarketNode",
-      msg: "Invalid market node",
-    },
-    {
-      code: 6068,
-      name: "LUTOutOfBounds",
-      msg: "Lut out of bounds",
-    },
-    {
-      code: 6069,
-      name: "RebalanceInsuranceInvalidRemainingAccounts",
-      msg: "Rebalance insurance vault with no margin accounts",
-    },
-    {
-      code: 6070,
-      name: "InvalidMintDecimals",
-      msg: "Invalid mint decimals",
-    },
-    {
-      code: 6071,
-      name: "InvalidZetaGroupOracle",
-      msg: "Invalid oracle for this zeta group",
-    },
-    {
-      code: 6072,
-      name: "InvalidZetaGroupDepositMint",
-      msg: "Invalid zeta group deposit mint",
-    },
-    {
-      code: 6073,
-      name: "InvalidZetaGroupRebalanceMint",
-      msg: "Invalid zeta group rebalance insurance vault mint",
-    },
-    {
-      code: 6074,
-      name: "InvalidDepositAmount",
-      msg: "Invalid deposit amount",
-    },
-    {
-      code: 6075,
-      name: "InvalidTokenAccountOwner",
-      msg: "Invalid token account owner",
-    },
-    {
-      code: 6076,
-      name: "InvalidWithdrawAmount",
-      msg: "Invalid withdraw amount",
-    },
-    {
-      code: 6077,
-      name: "InvalidDepositRemainingAccounts",
-      msg: "Invalid number of remaining accounts in deposit",
-    },
-    {
-      code: 6078,
-      name: "InvalidPlaceOrderRemainingAccounts",
-      msg: "Invalid number of remaining accounts in place order",
-    },
-    {
-      code: 6079,
-      name: "ClientOrderIdCannotBeZero",
-      msg: "ClientOrderIdCannotBeZero",
-    },
-    {
-      code: 6080,
-      name: "ZetaGroupHalted",
-      msg: "Zeta group halted",
-    },
-    {
-      code: 6081,
-      name: "ZetaGroupNotHalted",
-      msg: "Zeta group not halted",
-    },
-    {
-      code: 6082,
-      name: "HaltMarkPriceNotSet",
-      msg: "Halt mark price not set",
-    },
-    {
-      code: 6083,
-      name: "HaltMarketsNotCleaned",
-      msg: "Halt markets not cleaned",
-    },
-    {
-      code: 6084,
-      name: "HaltMarketNodesNotCleaned",
-      msg: "Halt market nodes not cleaned",
-    },
-    {
-      code: 6085,
-      name: "CannotExpireOptionsAfterExpirationThreshold",
-      msg: "Cannot expire options after expiration threshold",
-    },
-    {
-      code: 6086,
-      name: "PostOnlyInCross",
-      msg: "Post only order in cross",
-    },
-    {
-      code: 6087,
-      name: "FillOrKillNotFullSize",
-      msg: "Fill or kill order was not filled for full size",
-    },
-    {
-      code: 6088,
-      name: "InvalidOpenOrdersMapOwner",
-      msg: "Invalid open orders map owner",
-    },
-    {
-      code: 6089,
-      name: "AccountDidNotSerialize",
-      msg: "Failed to serialize the account",
-    },
-    {
-      code: 6090,
-      name: "OpenOrdersWithNonEmptyPositions",
-      msg: "Cannot close open orders account with non empty positions",
-    },
-    {
-      code: 6091,
-      name: "CannotCloseNonEmptyMarginAccount",
-      msg: "Cannot close margin account that is not empty",
-    },
-    {
-      code: 6092,
-      name: "InvalidTagLength",
-      msg: "Invalid tag length",
-    },
-    {
-      code: 6093,
-      name: "NakedShortCallIsNotAllowed",
-      msg: "Naked short call is not allowed",
-    },
-    {
-      code: 6094,
-      name: "InvalidSpreadAccount",
-      msg: "Invalid spread account",
-    },
-    {
-      code: 6095,
-      name: "CannotCloseNonEmptySpreadAccount",
-      msg: "Cannot close non empty spread account",
-    },
-    {
-      code: 6096,
-      name: "SpreadAccountSeedsMismatch",
-      msg: "Spread account seeds mismatch",
-    },
-    {
-      code: 6097,
-      name: "SpreadAccountHasUnsettledPositions",
-      msg: "Spread account seeds mismatch",
-    },
-    {
-      code: 6098,
-      name: "SpreadAccountInvalidExpirySeriesState",
-      msg: "Spread account invalid expiry series state",
-    },
-    {
-      code: 6099,
-      name: "InsufficientFundsToCollateralizeSpreadAccount",
-      msg: "Insufficient funds to collateralize spread account",
-    },
-    {
-      code: 6100,
-      name: "FailedMaintenanceMarginRequirement",
-      msg: "Failed maintenance margin requirement",
-    },
-    {
-      code: 6101,
-      name: "InvalidMovement",
-      msg: "Invalid movement",
-    },
-    {
-      code: 6102,
-      name: "MovementOnExpiredSeries",
-      msg: "Movement on expired series",
-    },
-    {
-      code: 6103,
-      name: "InvalidMovementSize",
-      msg: "Invalid movement size",
-    },
-    {
-      code: 6104,
-      name: "ExceededMaxPositionMovements",
-      msg: "Exceeded max position movements",
-    },
-    {
-      code: 6105,
-      name: "ExceededMaxSpreadAccountContracts",
-      msg: "Exceeded max spread account contracts",
-    },
-    {
-      code: 6106,
-      name: "OraclePriceIsInvalid",
-      msg: "Fetched oracle price is invalid",
-    },
-    {
-      code: 6107,
-      name: "InvalidUnderlyingMint",
-      msg: "Provided underlying mint address is invalid",
-    },
-    {
-      code: 6108,
-      name: "InvalidReferrerAlias",
-      msg: "Invalid referrer alias - Invalid length",
-    },
-    {
-      code: 6109,
-      name: "ReferrerAlreadyHasAlias",
-      msg: "Referrer already has alias",
-    },
-    {
-      code: 6110,
-      name: "InvalidTreasuryMovementAmount",
-      msg: "Invalid treasury movement amount",
-    },
-    {
-      code: 6111,
-      name: "InvalidReferralsAdminSigner",
-      msg: "Invalid referrals admin signer",
-    },
-    {
-      code: 6112,
-      name: "InvalidSetReferralsRewardsRemainingAccounts",
-      msg: "Invalid set referrals rewards remaining accounts",
-    },
-    {
-      code: 6113,
-      name: "SetReferralsRewardsAccountNotMutable",
-      msg: "Referrals account not mutable",
-    },
-    {
-      code: 6114,
-      name: "InvalidClaimReferralsRewardsAmount",
-      msg: "Invalid claim referrals rewards: not enough in refererals rewards wallet",
-    },
-    {
-      code: 6115,
-      name: "InvalidClaimReferralsRewardsAccount",
-      msg: "Invalid claim referrals rewards: referrals account is not a referral or referrer account",
-    },
-    {
-      code: 6116,
-      name: "ReferralAccountSeedsMismatch",
-      msg: "Referral account seeds mismatch",
-    },
-    {
-      code: 6117,
-      name: "ReferrerAccountSeedsMismatch",
-      msg: "Referrer account seeds mismatch",
-    },
-    {
-      code: 6118,
-      name: "ProtectedMmMarginAccount",
-      msg: "Market maker accounts are protected from liquidation",
-    },
-    {
-      code: 6119,
-      name: "CannotWithdrawWithOpenOrders",
-      msg: "Cannot withdraw with open orders",
-    },
-    {
-      code: 6120,
-      name: "FundingRateNotUpToDate",
-      msg: "Perp funding rate not up to date",
-    },
-    {
-      code: 6121,
-      name: "PerpSyncQueueFull",
-      msg: "Perp taker/maker sync queue is full",
-    },
-    {
-      code: 6122,
-      name: "PerpSyncQueueAccountSeedsMismatch",
-      msg: "PerpSyncQueue account seeds mismatch",
-    },
-    {
-      code: 6123,
-      name: "PerpSyncQueueEmpty",
-      msg: "Program tried to pop from an empty perpSyncQueue",
-    },
-    {
-      code: 6124,
-      name: "InvalidNonPerpMarket",
-      msg: "Perp product index given in placeOrder, use placePerpOrder",
-    },
-    {
-      code: 6125,
-      name: "InvalidPerpMarket",
-      msg: "Non-perp product index given in placePerpOrder, use placeOrder",
-    },
-    {
-      code: 6126,
-      name: "CannotInitializePerpMarketNode",
-      msg: "Not allowed to initialize market node for a perp market",
-    },
-    {
-      code: 6127,
-      name: "DeprecatedInstruction",
-      msg: "Instruction is deprecated, please use the newer version",
-    },
-    {
-      code: 6128,
-      name: "ForceCancelExpiredTIFOrdersOnly",
-      msg: "Can only force cancel expired TIF orders",
-    },
-    {
-      code: 6129,
-      name: "InvalidPlaceOrderAuthority",
-      msg: "Invalid place order authority",
-    },
-    {
-      code: 6130,
-      name: "InvalidOpenOrdersAuthority",
-      msg: "Invalid open orders authority",
-    },
-    {
-      code: 6131,
-      name: "InsuranceVaultSeedsMismatch",
-      msg: "Insurance vault seeds mismatch",
-    },
-    {
-      code: 6132,
-      name: "OpenInterestLimitBreach",
-      msg: "Open interest limit breach, decrease your position",
-    },
-    {
-      code: 6133,
-      name: "WithdrawLimitBreach",
-      msg: "Withdraw limit breach, wait to withdraw more",
-    },
-    {
-      code: 6134,
-      name: "InvalidPricingOracle",
-      msg: "Invalid oracle for this pricing account",
-    },
-    {
-      code: 6135,
-      name: "PricingAccountSeedsMismatch",
-      msg: "Pricing account seeds mismatch",
-    },
-  ],
+  "errors": [
+    {
+      "code": 6000,
+      "name": "DepositOverflow",
+      "msg": "Deposit overflow"
+    },
+    {
+      "code": 6001,
+      "name": "Unreachable",
+      "msg": "Unreachable"
+    },
+    {
+      "code": 6002,
+      "name": "FailedInitialMarginRequirement",
+      "msg": "Failed initial margin requirement"
+    },
+    {
+      "code": 6003,
+      "name": "LiquidatorFailedMarginRequirement",
+      "msg": "Liquidator failed margin requirement"
+    },
+    {
+      "code": 6004,
+      "name": "CannotLiquidateOwnAccount",
+      "msg": "Cannot liquidate own account"
+    },
+    {
+      "code": 6005,
+      "name": "CrankInvalidRemainingAccounts",
+      "msg": "Invalid cranking remaining accounts"
+    },
+    {
+      "code": 6006,
+      "name": "IncorrectTickSize",
+      "msg": "Incorrect tick size"
+    },
+    {
+      "code": 6007,
+      "name": "ZeroPrice",
+      "msg": "ZeroPrice"
+    },
+    {
+      "code": 6008,
+      "name": "ZeroSize",
+      "msg": "ZeroSize"
+    },
+    {
+      "code": 6009,
+      "name": "ZeroWithdrawableBalance",
+      "msg": "Zero withdrawable balance"
+    },
+    {
+      "code": 6010,
+      "name": "DepositAmountExceeded",
+      "msg": "Deposit amount exceeds limit and user is not whitelisted"
+    },
+    {
+      "code": 6011,
+      "name": "WithdrawalAmountExceedsWithdrawableBalance",
+      "msg": "Withdrawal amount exceeds withdrawable balance"
+    },
+    {
+      "code": 6012,
+      "name": "AccountHasSufficientMarginPostCancels",
+      "msg": "Account has sufficient margin post cancels"
+    },
+    {
+      "code": 6013,
+      "name": "OverBankrupt",
+      "msg": "Over bankrupt"
+    },
+    {
+      "code": 6014,
+      "name": "AccountHasSufficientMargin",
+      "msg": "Account has sufficient margin"
+    },
+    {
+      "code": 6015,
+      "name": "UserHasNoActiveOrders",
+      "msg": "User has no active orders"
+    },
+    {
+      "code": 6016,
+      "name": "InvalidExpirationInterval",
+      "msg": "Invalid expiration interval"
+    },
+    {
+      "code": 6017,
+      "name": "ProductMarketsAlreadyInitialized",
+      "msg": "Product markets already initialized"
+    },
+    {
+      "code": 6018,
+      "name": "InvalidProductMarketKey",
+      "msg": "Invalid product market key"
+    },
+    {
+      "code": 6019,
+      "name": "MarketNotLive",
+      "msg": "Market not live"
+    },
+    {
+      "code": 6020,
+      "name": "MarketPricingNotReady",
+      "msg": "Market pricing not ready"
+    },
+    {
+      "code": 6021,
+      "name": "UserHasRemainingOrdersOnExpiredMarket",
+      "msg": "User has remaining orders on expired market"
+    },
+    {
+      "code": 6022,
+      "name": "InvalidSeriesExpiration",
+      "msg": "Invalid series expiration"
+    },
+    {
+      "code": 6023,
+      "name": "InvalidExpiredOrderCancel",
+      "msg": "Invalid expired order cancel"
+    },
+    {
+      "code": 6024,
+      "name": "NoMarketsToAdd",
+      "msg": "No markets to add"
+    },
+    {
+      "code": 6025,
+      "name": "UserHasUnsettledPositions",
+      "msg": "User has unsettled positions"
+    },
+    {
+      "code": 6026,
+      "name": "NoMarginAccountsToSettle",
+      "msg": "No margin accounts to settle"
+    },
+    {
+      "code": 6027,
+      "name": "CannotSettleUserWithActiveOrders",
+      "msg": "Cannot settle users with active orders"
+    },
+    {
+      "code": 6028,
+      "name": "OrderbookNotEmpty",
+      "msg": "Orderbook not empty"
+    },
+    {
+      "code": 6029,
+      "name": "InvalidNumberOfAccounts",
+      "msg": "Invalid number of accounts"
+    },
+    {
+      "code": 6030,
+      "name": "InvalidMarketAccounts",
+      "msg": "Bids or Asks don't match the Market"
+    },
+    {
+      "code": 6031,
+      "name": "ProductStrikeUninitialized",
+      "msg": "Product strike uninitialized"
+    },
+    {
+      "code": 6032,
+      "name": "PricingNotUpToDate",
+      "msg": "Pricing not up to date"
+    },
+    {
+      "code": 6033,
+      "name": "RetreatsAreStale",
+      "msg": "Retreats are stale"
+    },
+    {
+      "code": 6034,
+      "name": "ProductDirty",
+      "msg": "Product dirty"
+    },
+    {
+      "code": 6035,
+      "name": "ProductStrikesInitialized",
+      "msg": "Product strikes initialized"
+    },
+    {
+      "code": 6036,
+      "name": "StrikeInitializationNotReady",
+      "msg": "Strike initialization not ready"
+    },
+    {
+      "code": 6037,
+      "name": "UnsupportedKind",
+      "msg": "Unsupported kind"
+    },
+    {
+      "code": 6038,
+      "name": "InvalidZetaGroup",
+      "msg": "Invalid zeta group"
+    },
+    {
+      "code": 6039,
+      "name": "InvalidMarginAccount",
+      "msg": "Invalid margin account"
+    },
+    {
+      "code": 6040,
+      "name": "InvalidGreeksAccount",
+      "msg": "Invalid greeks account"
+    },
+    {
+      "code": 6041,
+      "name": "InvalidSettlementAccount",
+      "msg": "Invalid settlement account"
+    },
+    {
+      "code": 6042,
+      "name": "InvalidCancelAuthority",
+      "msg": "Invalid cancel authority"
+    },
+    {
+      "code": 6043,
+      "name": "CannotUpdatePricingAfterExpiry",
+      "msg": "Cannot update pricing after expiry"
+    },
+    {
+      "code": 6044,
+      "name": "LoadAccountDiscriminatorAlreadySet",
+      "msg": "Account discriminator already set"
+    },
+    {
+      "code": 6045,
+      "name": "AccountAlreadyInitialized",
+      "msg": "Account already initialized"
+    },
+    {
+      "code": 6046,
+      "name": "GreeksAccountSeedsMismatch",
+      "msg": "Greeks account seeds mismatch"
+    },
+    {
+      "code": 6047,
+      "name": "ZetaGroupAccountSeedsMismatch",
+      "msg": "Zeta group account seeds mismatch"
+    },
+    {
+      "code": 6048,
+      "name": "MarginAccountSeedsMismatch",
+      "msg": "Margin account seeds mismatch"
+    },
+    {
+      "code": 6049,
+      "name": "OpenOrdersAccountSeedsMismatch",
+      "msg": "Open orders account seeds mismatch"
+    },
+    {
+      "code": 6050,
+      "name": "MarketNodeAccountSeedsMismatch",
+      "msg": "Market node seeds mismatch"
+    },
+    {
+      "code": 6051,
+      "name": "UserTradingFeeWhitelistAccountSeedsMismatch",
+      "msg": "User trading fee whitelist account seeds mismatch"
+    },
+    {
+      "code": 6052,
+      "name": "UserDepositWhitelistAccountSeedsMismatch",
+      "msg": "User deposit whitelist account seeds mismatch"
+    },
+    {
+      "code": 6053,
+      "name": "MarketIndexesUninitialized",
+      "msg": "Market indexes uninitialized"
+    },
+    {
+      "code": 6054,
+      "name": "MarketIndexesAlreadyInitialized",
+      "msg": "Market indexes already initialized"
+    },
+    {
+      "code": 6055,
+      "name": "CannotGetUnsetStrike",
+      "msg": "Cannot get unset strike"
+    },
+    {
+      "code": 6056,
+      "name": "CannotSetInitializedStrike",
+      "msg": "Cannot set initialized strike"
+    },
+    {
+      "code": 6057,
+      "name": "CannotResetUninitializedStrike",
+      "msg": "Cannot set initialized strike"
+    },
+    {
+      "code": 6058,
+      "name": "CrankMarginAccountNotMutable",
+      "msg": "CrankMarginAccountNotMutable"
+    },
+    {
+      "code": 6059,
+      "name": "InvalidAdminSigner",
+      "msg": "InvalidAdminSigner"
+    },
+    {
+      "code": 6060,
+      "name": "UserHasActiveOrders",
+      "msg": "User still has active orders"
+    },
+    {
+      "code": 6061,
+      "name": "UserForceCancelInProgress",
+      "msg": "User has a force cancel in progress"
+    },
+    {
+      "code": 6062,
+      "name": "FailedPriceBandCheck",
+      "msg": "Failed price band check"
+    },
+    {
+      "code": 6063,
+      "name": "UnsortedOpenOrdersAccounts",
+      "msg": "Unsorted open orders accounts"
+    },
+    {
+      "code": 6064,
+      "name": "AccountNotMutable",
+      "msg": "Account not mutable"
+    },
+    {
+      "code": 6065,
+      "name": "AccountDiscriminatorMismatch",
+      "msg": "Account discriminator mismatch"
+    },
+    {
+      "code": 6066,
+      "name": "InvalidMarketNodeIndex",
+      "msg": "Invalid market node index"
+    },
+    {
+      "code": 6067,
+      "name": "InvalidMarketNode",
+      "msg": "Invalid market node"
+    },
+    {
+      "code": 6068,
+      "name": "LUTOutOfBounds",
+      "msg": "Lut out of bounds"
+    },
+    {
+      "code": 6069,
+      "name": "RebalanceInsuranceInvalidRemainingAccounts",
+      "msg": "Rebalance insurance vault with no margin accounts"
+    },
+    {
+      "code": 6070,
+      "name": "InvalidMintDecimals",
+      "msg": "Invalid mint decimals"
+    },
+    {
+      "code": 6071,
+      "name": "InvalidZetaGroupOracle",
+      "msg": "Invalid oracle for this zeta group"
+    },
+    {
+      "code": 6072,
+      "name": "InvalidZetaGroupDepositMint",
+      "msg": "Invalid zeta group deposit mint"
+    },
+    {
+      "code": 6073,
+      "name": "InvalidZetaGroupRebalanceMint",
+      "msg": "Invalid zeta group rebalance insurance vault mint"
+    },
+    {
+      "code": 6074,
+      "name": "InvalidDepositAmount",
+      "msg": "Invalid deposit amount"
+    },
+    {
+      "code": 6075,
+      "name": "InvalidTokenAccountOwner",
+      "msg": "Invalid token account owner"
+    },
+    {
+      "code": 6076,
+      "name": "InvalidWithdrawAmount",
+      "msg": "Invalid withdraw amount"
+    },
+    {
+      "code": 6077,
+      "name": "InvalidDepositRemainingAccounts",
+      "msg": "Invalid number of remaining accounts in deposit"
+    },
+    {
+      "code": 6078,
+      "name": "InvalidPlaceOrderRemainingAccounts",
+      "msg": "Invalid number of remaining accounts in place order"
+    },
+    {
+      "code": 6079,
+      "name": "ClientOrderIdCannotBeZero",
+      "msg": "ClientOrderIdCannotBeZero"
+    },
+    {
+      "code": 6080,
+      "name": "ZetaGroupHalted",
+      "msg": "Zeta group halted"
+    },
+    {
+      "code": 6081,
+      "name": "ZetaGroupNotHalted",
+      "msg": "Zeta group not halted"
+    },
+    {
+      "code": 6082,
+      "name": "HaltMarkPriceNotSet",
+      "msg": "Halt mark price not set"
+    },
+    {
+      "code": 6083,
+      "name": "HaltMarketsNotCleaned",
+      "msg": "Halt markets not cleaned"
+    },
+    {
+      "code": 6084,
+      "name": "HaltMarketNodesNotCleaned",
+      "msg": "Halt market nodes not cleaned"
+    },
+    {
+      "code": 6085,
+      "name": "CannotExpireOptionsAfterExpirationThreshold",
+      "msg": "Cannot expire options after expiration threshold"
+    },
+    {
+      "code": 6086,
+      "name": "PostOnlyInCross",
+      "msg": "Post only order in cross"
+    },
+    {
+      "code": 6087,
+      "name": "FillOrKillNotFullSize",
+      "msg": "Fill or kill order was not filled for full size"
+    },
+    {
+      "code": 6088,
+      "name": "InvalidOpenOrdersMapOwner",
+      "msg": "Invalid open orders map owner"
+    },
+    {
+      "code": 6089,
+      "name": "AccountDidNotSerialize",
+      "msg": "Failed to serialize the account"
+    },
+    {
+      "code": 6090,
+      "name": "OpenOrdersWithNonEmptyPositions",
+      "msg": "Cannot close open orders account with non empty positions"
+    },
+    {
+      "code": 6091,
+      "name": "CannotCloseNonEmptyMarginAccount",
+      "msg": "Cannot close margin account that is not empty"
+    },
+    {
+      "code": 6092,
+      "name": "InvalidTagLength",
+      "msg": "Invalid tag length"
+    },
+    {
+      "code": 6093,
+      "name": "NakedShortCallIsNotAllowed",
+      "msg": "Naked short call is not allowed"
+    },
+    {
+      "code": 6094,
+      "name": "InvalidSpreadAccount",
+      "msg": "Invalid spread account"
+    },
+    {
+      "code": 6095,
+      "name": "CannotCloseNonEmptySpreadAccount",
+      "msg": "Cannot close non empty spread account"
+    },
+    {
+      "code": 6096,
+      "name": "SpreadAccountSeedsMismatch",
+      "msg": "Spread account seeds mismatch"
+    },
+    {
+      "code": 6097,
+      "name": "SpreadAccountHasUnsettledPositions",
+      "msg": "Spread account seeds mismatch"
+    },
+    {
+      "code": 6098,
+      "name": "SpreadAccountInvalidExpirySeriesState",
+      "msg": "Spread account invalid expiry series state"
+    },
+    {
+      "code": 6099,
+      "name": "InsufficientFundsToCollateralizeSpreadAccount",
+      "msg": "Insufficient funds to collateralize spread account"
+    },
+    {
+      "code": 6100,
+      "name": "FailedMaintenanceMarginRequirement",
+      "msg": "Failed maintenance margin requirement"
+    },
+    {
+      "code": 6101,
+      "name": "InvalidMovement",
+      "msg": "Invalid movement"
+    },
+    {
+      "code": 6102,
+      "name": "MovementOnExpiredSeries",
+      "msg": "Movement on expired series"
+    },
+    {
+      "code": 6103,
+      "name": "InvalidMovementSize",
+      "msg": "Invalid movement size"
+    },
+    {
+      "code": 6104,
+      "name": "ExceededMaxPositionMovements",
+      "msg": "Exceeded max position movements"
+    },
+    {
+      "code": 6105,
+      "name": "ExceededMaxSpreadAccountContracts",
+      "msg": "Exceeded max spread account contracts"
+    },
+    {
+      "code": 6106,
+      "name": "OraclePriceIsInvalid",
+      "msg": "Fetched oracle price is invalid"
+    },
+    {
+      "code": 6107,
+      "name": "InvalidUnderlyingMint",
+      "msg": "Provided underlying mint address is invalid"
+    },
+    {
+      "code": 6108,
+      "name": "InvalidReferrerAlias",
+      "msg": "Invalid referrer alias - Invalid length"
+    },
+    {
+      "code": 6109,
+      "name": "ReferrerAlreadyHasAlias",
+      "msg": "Referrer already has alias"
+    },
+    {
+      "code": 6110,
+      "name": "InvalidTreasuryMovementAmount",
+      "msg": "Invalid treasury movement amount"
+    },
+    {
+      "code": 6111,
+      "name": "InvalidReferralsAdminSigner",
+      "msg": "Invalid referrals admin signer"
+    },
+    {
+      "code": 6112,
+      "name": "InvalidSetReferralsRewardsRemainingAccounts",
+      "msg": "Invalid set referrals rewards remaining accounts"
+    },
+    {
+      "code": 6113,
+      "name": "SetReferralsRewardsAccountNotMutable",
+      "msg": "Referrals account not mutable"
+    },
+    {
+      "code": 6114,
+      "name": "InvalidClaimReferralsRewardsAmount",
+      "msg": "Invalid claim referrals rewards: not enough in refererals rewards wallet"
+    },
+    {
+      "code": 6115,
+      "name": "InvalidClaimReferralsRewardsAccount",
+      "msg": "Invalid claim referrals rewards: referrals account is not a referral or referrer account"
+    },
+    {
+      "code": 6116,
+      "name": "ReferralAccountSeedsMismatch",
+      "msg": "Referral account seeds mismatch"
+    },
+    {
+      "code": 6117,
+      "name": "ReferrerAccountSeedsMismatch",
+      "msg": "Referrer account seeds mismatch"
+    },
+    {
+      "code": 6118,
+      "name": "ProtectedMmMarginAccount",
+      "msg": "Market maker accounts are protected from liquidation"
+    },
+    {
+      "code": 6119,
+      "name": "CannotWithdrawWithOpenOrders",
+      "msg": "Cannot withdraw with open orders"
+    },
+    {
+      "code": 6120,
+      "name": "FundingRateNotUpToDate",
+      "msg": "Perp funding rate not up to date"
+    },
+    {
+      "code": 6121,
+      "name": "PerpSyncQueueFull",
+      "msg": "Perp taker/maker sync queue is full"
+    },
+    {
+      "code": 6122,
+      "name": "PerpSyncQueueAccountSeedsMismatch",
+      "msg": "PerpSyncQueue account seeds mismatch"
+    },
+    {
+      "code": 6123,
+      "name": "PerpSyncQueueEmpty",
+      "msg": "Program tried to pop from an empty perpSyncQueue"
+    },
+    {
+      "code": 6124,
+      "name": "InvalidNonPerpMarket",
+      "msg": "Perp product index given in placeOrder, use placePerpOrder"
+    },
+    {
+      "code": 6125,
+      "name": "InvalidPerpMarket",
+      "msg": "Non-perp product index given in placePerpOrder, use placeOrder"
+    },
+    {
+      "code": 6126,
+      "name": "CannotInitializePerpMarketNode",
+      "msg": "Not allowed to initialize market node for a perp market"
+    },
+    {
+      "code": 6127,
+      "name": "DeprecatedInstruction",
+      "msg": "Instruction is deprecated, please use the newer version"
+    },
+    {
+      "code": 6128,
+      "name": "ForceCancelExpiredTIFOrdersOnly",
+      "msg": "Can only force cancel expired TIF orders"
+    },
+    {
+      "code": 6129,
+      "name": "InvalidPlaceOrderAuthority",
+      "msg": "Invalid place order authority"
+    },
+    {
+      "code": 6130,
+      "name": "InvalidOpenOrdersAuthority",
+      "msg": "Invalid open orders authority"
+    },
+    {
+      "code": 6131,
+      "name": "InsuranceVaultSeedsMismatch",
+      "msg": "Insurance vault seeds mismatch"
+    },
+    {
+      "code": 6132,
+      "name": "OpenInterestLimitBreach",
+      "msg": "Open interest limit breach, decrease your position"
+    },
+    {
+      "code": 6133,
+      "name": "WithdrawLimitBreach",
+      "msg": "Withdraw limit breach, wait to withdraw more"
+    },
+    {
+      "code": 6134,
+      "name": "InvalidPricingOracle",
+      "msg": "Invalid oracle for this pricing account"
+    },
+    {
+      "code": 6135,
+      "name": "PricingAccountSeedsMismatch",
+      "msg": "Pricing account seeds mismatch"
+    }
+  ]
 };