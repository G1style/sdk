import * as anchor from "@zetamarkets/anchor";
import {
  PublicKey,
  Transaction,
  ConfirmOptions,
  AccountMeta,
  TransactionInstruction,
} from "@solana/web3.js";
import * as utils from "./utils";
import * as constants from "./constants";
import {
  Greeks,
  ExpirySeries,
  ZetaGroup,
  MarketIndexes,
  ProductGreeks,
  PerpSyncQueue,
} from "./program-types";
import { Market, ZetaGroupMarkets } from "./market";
import { EventType } from "./events";
import { Network } from "./network";
import { Asset, assetToIndex, assetToName, toProgramAsset } from "./assets";
import * as instructions from "./program-instructions";
import * as fs from "fs";
import * as os from "os";
import * as types from "./types";
import { exchange as Exchange } from "./exchange";

export class SubExchange {
  /**
   * Whether the object has been set up (in .initialize()).
   */
  public get isSetup(): boolean {
    return this._isSetup;
  }
  private _isSetup: boolean = false;

  /**
   * Whether the object has been initialized (in .load()).
   */
  public get isInitialized(): boolean {
    return this._isInitialized;
  }
  private _isInitialized: boolean = false;

  /**
   * Account storing zeta group account info.
   */
  public get zetaGroup(): ZetaGroup {
    return this._zetaGroup;
  }
  private _zetaGroup: ZetaGroup;

  /**
   * The asset loaded to the this.
   */
  public get asset(): Asset {
    return this._asset;
  }
  private _asset: Asset;
  // Program global addresses that will remain constant.

  /**
   * Address of zeta group account.
   */
  public get zetaGroupAddress(): PublicKey {
    return this._zetaGroupAddress;
  }
  private _zetaGroupAddress: PublicKey;

  /**
   * Returns the markets object.
   */
  public get markets(): ZetaGroupMarkets {
    return this._markets;
  }
  public get numMarkets(): number {
    return this.getMarkets().length;
  }
  private _markets: ZetaGroupMarkets;

  private _eventEmitters: any[] = [];

  /**
   * Account storing all the greeks.
   */
  public get greeks(): Greeks {
    return this._greeks;
  }
  private _greeks: Greeks;

  public get greeksAddress(): PublicKey {
    return this._greeksAddress;
  }
  private _greeksAddress: PublicKey;

  /**
   * Account storing the queue which synchronises taker/maker perp funding payments.
   * You shouldn't need to read from this, it's mainly for our integration tests
   */
  public get perpSyncQueue(): PerpSyncQueue {
    return this._perpSyncQueue;
  }
  private _perpSyncQueue: PerpSyncQueue;

  public get perpSyncQueueAddress(): PublicKey {
    return this._perpSyncQueueAddress;
  }
  private _perpSyncQueueAddress: PublicKey;

  public get marginParams(): types.MarginParams {
    return this._marginParams;
  }
  private _marginParams: types.MarginParams;

  public get frontExpirySeries(): ExpirySeries {
    return this._zetaGroup.expirySeries[this._zetaGroup.frontExpiryIndex];
  }

  public get halted(): boolean {
    return this._zetaGroup.haltState.halted;
  }

  public isPerpsOnly(): boolean {
    return this._zetaGroup.perpsOnly;
  }

  public async initialize(asset: Asset) {
    if (this.isSetup) {
      throw "SubExchange already initialized.";
    }

    this._asset = asset;

    // Load zeta group.
    let underlyingMint = utils.getUnderlyingMint(asset);

    this._zetaGroupAddress = utils.getZetaGroup(
      Exchange.programId,
      underlyingMint
    )[0];
    this._greeksAddress = utils.getGreeks(
      Exchange.programId,
      this.zetaGroupAddress
    )[0];
    this._perpSyncQueueAddress = utils.getPerpSyncQueue(
      Exchange.programId,
      this.zetaGroupAddress
    )[0];

    this._isSetup = true;
  }

  /**
   * Loads a fresh instance of the subExchange object using on chain state.
   * @param throttle    Whether to sleep on market loading for rate limit reasons.
   */
  public async load(
    asset: Asset,
    opts: ConfirmOptions,
    fetchedAccs: any[],
    loadFromStore: boolean,
    throttleMs = 0,
    callback?: (asset: Asset, event: EventType, data: any) => void
  ) {
    console.info(`Loading ${assetToName(asset)} subExchange.`);

    if (this.isInitialized) {
      throw "SubExchange already loaded.";
    }

    this._zetaGroup = fetchedAccs[0] as ZetaGroup;
    this._greeks = fetchedAccs[1] as Greeks;
    this._perpSyncQueue = fetchedAccs[2] as PerpSyncQueue;
    this.updateMarginParams();

    if (
      !utils.isFlexUnderlying(asset) &&
      (this.zetaGroup.products[
        this.zetaGroup.products.length - 1
      ].market.equals(PublicKey.default) ||
        (utils.isFlexUnderlying(asset) &&
          this.zetaGroup.perp.market.equals(PublicKey.default)))
    ) {
      throw "Zeta group markets are uninitialized!";
    }

    this._markets = await ZetaGroupMarkets.load(
      asset,
      opts,
      throttleMs,
      loadFromStore
    );

    Exchange.riskCalculator.updateMarginRequirements(asset);

    // Set callbacks.
    this.subscribeZetaGroup(asset, callback);
    this.subscribeGreeks(asset, callback);
    this.subscribePerpSyncQueue();

    this._isInitialized = true;

    console.info(`${assetToName(this.asset)} SubExchange loaded`);
    return;
  }

  /**
   * Refreshes serum markets cache
   */
  public async updateSerumMarkets() {
    console.info(
      `Refreshing Serum markets for ${assetToName(this._asset)} SubExchange.`
    );

    await Promise.all(
      this._markets.markets
        .map(async (m) => {
          return m.serumMarket.updateDecoded(Exchange.connection);
        })
        .concat([
          this._markets.perpMarket.serumMarket.updateDecoded(
            Exchange.connection
          ),
        ])
    );

    console.log(
      `${assetToName(this.asset)} SubExchange Serum markets refreshed`
    );
  }

  /**
   * Checks only if the perp serum markets are stale and refreshes it if so
   */
  public async updatePerpSerumMarketIfNeeded(epochDelay: number) {
    let m = this._markets.perpMarket;

    if (
      m.serumMarket.epochLength.toNumber() == 0 ||
      m.serumMarket.epochStartTs.toNumber() +
        m.serumMarket.epochLength.toNumber() +
        epochDelay >
        Exchange.clockTimestamp
    ) {
      return;
    }

    await m.serumMarket.updateDecoded(Exchange.connection);

    console.log(
      `${assetToName(this.asset)} SubExchange perp Serum market refreshed`
    );
  }

  /**
   * Initializes the market nodes for a zeta group.
   */
  public async initializeMarketNodes(zetaGroup: PublicKey) {
    let indexes = [...Array(constants.ACTIVE_MARKETS - 1).keys()];
    await Promise.all(
      indexes.map(async (index: number) => {
        let tx = new Transaction().add(
          instructions.initializeMarketNodeIx(this.asset, index)
        );
        await utils.processTransaction(Exchange.provider, tx);
      })
    );
  }

  /**
   * Update the pricing parameters for a zeta group.
   */
  public async updatePricingParameters(
    args: instructions.UpdatePricingParametersArgs
  ) {
    let tx = new Transaction().add(
      instructions.updatePricingParametersIx(
        this.asset,
        args,
        Exchange.provider.wallet.publicKey
      )
    );
    await utils.processTransaction(Exchange.provider, tx);
    await this.updateZetaGroup();
  }

  /**
   * Update the margin parameters for a zeta group.
   */
  public async updateMarginParameters(
    args: instructions.UpdateMarginParametersArgs
  ) {
    let tx = new Transaction().add(
      instructions.updateMarginParametersIx(
        this.asset,
        args,
        Exchange.provider.wallet.publicKey
      )
    );
    await utils.processTransaction(Exchange.provider, tx);
    await this.updateZetaGroup();
  }

  /**
   * Update the perp parameters for a zeta group.
   */
  public async updatePerpParameters(
    args: instructions.UpdatePerpParametersArgs
  ) {
    let tx = new Transaction().add(
      instructions.updatePerpParametersIx(
        this.asset,
        args,
        Exchange.provider.wallet.publicKey
      )
    );
    await utils.processTransaction(Exchange.provider, tx);
    await this.updateZetaGroup();
  }

  /**
   * Update the margin parameters for a zeta group.
   */
  public async updateZetaGroupExpiryParameters(
    args: instructions.UpdateZetaGroupExpiryArgs
  ) {
    let tx = new Transaction().add(
      instructions.updateZetaGroupExpiryParametersIx(
        this.asset,
        args,
        Exchange.provider.wallet.publicKey
      )
    );
    await utils.processTransaction(Exchange.provider, tx);
    await this.updateZetaGroup();
  }

  /**
   * Toggles whether a zeta group is perps-only or not
   */
  public async toggleZetaGroupPerpsOnly() {
    let tx = new Transaction().add(
      instructions.toggleZetaGroupPerpsOnlyIx(
        this.asset,
        Exchange.provider.wallet.publicKey
      )
    );
    await utils.processTransaction(Exchange.provider, tx);
    await this.updateZetaGroup();
  }

  /**
   * Update the volatility nodes for a surface.
   */
  public async updateVolatilityNodes(nodes: Array<anchor.BN>) {
    if (nodes.length != constants.VOLATILITY_POINTS) {
      throw Error(
        `Invalid number of nodes. Expected ${constants.VOLATILITY_POINTS}.`
      );
    }
    let tx = new Transaction().add(
      instructions.updateVolatilityNodesIx(
        this.asset,
        nodes,
        Exchange.provider.wallet.publicKey
      )
    );
    await utils.processTransaction(Exchange.provider, tx);
  }

  /**
   * Initializes the zeta markets for a zeta group.
   */
  public async initializeZetaMarkets(
    perpOnly: boolean = false,
    datedOnly: boolean = false
  ) {
    // Initialize market indexes.
    let [marketIndexes, marketIndexesNonce] = utils.getMarketIndexes(
      Exchange.programId,
      this._zetaGroupAddress
    );

    console.log("Initializing market indexes.");

    let tx = new Transaction().add(
      instructions.initializeMarketIndexesIx(
        this.asset,
        marketIndexes,
        marketIndexesNonce
      )
    );
    try {
      await utils.processTransaction(
        Exchange.provider,
        tx,
        [],
        utils.defaultCommitment(),
        Exchange.useLedger
      );
    } catch (e) {
      console.error(`Initialize market indexes failed: ${e}`);
    }

    // We initialize 50 indexes at a time in the program.
    let tx2 = new Transaction().add(
      instructions.addMarketIndexesIx(this.asset, marketIndexes)
    );

    for (
      var i = 0;
      i < constants.TOTAL_MARKETS;
      i += constants.MARKET_INDEX_LIMIT
    ) {
      try {
        await utils.processTransaction(
          Exchange.provider,
          tx2,
          [],
          utils.defaultCommitment(),
          Exchange.useLedger
        );
        await utils.sleep(100);
      } catch (e) {
        console.error(`Add market indexes failed: ${e}`);
        console.log(e);
      }
    }

    let marketIndexesAccount =
      (await Exchange.program.account.marketIndexes.fetch(
        marketIndexes
      )) as MarketIndexes;

    if (!marketIndexesAccount.initialized) {
      throw Error("Market indexes are not initialized!");
    }

    if (!datedOnly) {
      await this.initializeZetaMarket(
        constants.PERP_INDEX,
        marketIndexes,
        marketIndexesAccount
      );
    }

    if (perpOnly) {
      return;
    }

    let indexes = [...Array(this.zetaGroup.products.length).keys()];
    if (!Exchange.useLedger) {
      await Promise.all(
        indexes.map(async (i) => {
          await this.initializeZetaMarket(
            i,
            marketIndexes,
            marketIndexesAccount
          );
        })
      );
    } else {
      for (var i = 0; i < this.zetaGroup.products.length; i++) {
        await this.initializeZetaMarket(i, marketIndexes, marketIndexesAccount);
      }
    }
  }

  private async initializeZetaMarket(
    i: number,
    marketIndexes: PublicKey,
    marketIndexesAccount: MarketIndexes
  ) {
    console.log(`Initializing zeta market ${i}`);

    const homedir = os.homedir();
    let dir = `${homedir}/keys/${assetToName(this.asset)}`;
    if (!fs.existsSync(dir)) {
      fs.mkdirSync(dir, { recursive: true });
    }

    const requestQueue = utils.getOrCreateKeypair(`${dir}/rq-${i}.json`);
    const eventQueue = utils.getOrCreateKeypair(`${dir}/eq-${i}.json`);
    const bids = utils.getOrCreateKeypair(`${dir}/bids-${i}.json`);
    const asks = utils.getOrCreateKeypair(`${dir}/asks-${i}.json`);

    let [tx, tx2] = await instructions.initializeZetaMarketTxs(
      this.asset,
      i,
      marketIndexesAccount.indexes[i],
      requestQueue.publicKey,
      eventQueue.publicKey,
      bids.publicKey,
      asks.publicKey,
      marketIndexes
    );

    let marketInitialized = false;
    let accountsInitialized = false;
    if (Exchange.network != Network.LOCALNET) {
      // Validate that the market hasn't already been initialized
      // So no sol is wasted on unnecessary accounts.
      const [market, _marketNonce] = utils.getMarketUninitialized(
        Exchange.programId,
        this._zetaGroupAddress,
        marketIndexesAccount.indexes[i]
      );

      let info = await Exchange.provider.connection.getAccountInfo(market);
      if (info !== null) {
        marketInitialized = true;
      }

      info = await Exchange.provider.connection.getAccountInfo(bids.publicKey);
      if (info !== null) {
        accountsInitialized = true;
      }
    }

    if (accountsInitialized) {
      console.log(`Market ${i} serum accounts already initialized...`);
    } else {
      try {
        await utils.processTransaction(
          Exchange.provider,
          tx,
          [requestQueue, eventQueue, bids, asks],
          utils.commitmentConfig(Exchange.connection.commitment),
          Exchange.useLedger
        );
      } catch (e) {
        console.error(
          `Initialize zeta market serum accounts ${i} failed: ${e}`
        );
      }
    }

    if (marketInitialized) {
      console.log(`Market ${i} already initialized. Skipping...`);
    } else {
      try {
        await utils.processTransaction(
          Exchange.provider,
          tx2,
          [],
          utils.commitmentConfig(Exchange.connection.commitment),
          Exchange.useLedger
        );
      } catch (e) {
        console.error(`Initialize zeta market ${i} failed: ${e}`);
      }
    }
  }

  public async initializeZetaMarketsTIFEpochCycle(cycleLengthSecs: number) {
    if (cycleLengthSecs > 65_535) {
      throw Error("Can't initialize TIF epoch cycle > u16::MAX");
    }

    let ixs: TransactionInstruction[] = [];
    ixs.push(
      instructions.initializeZetaMarketTIFEpochCyclesIx(
        this.asset,
        constants.PERP_INDEX,
        cycleLengthSecs
      )
    );

    if (!this.zetaGroup.perpsOnly) {
      for (let i = 0; i < constants.ACTIVE_MARKETS - 1; i++) {
        ixs.push(
          instructions.initializeZetaMarketTIFEpochCyclesIx(
            this.asset,
            i,
            cycleLengthSecs
          )
        );
      }
    }

    let txs = utils.splitIxsIntoTx(
      ixs,
      constants.MAX_INITIALIZE_MARKET_TIF_EPOCH_CYCLE_IXS_PER_TX
    );

    await Promise.all(
      txs.map(async (tx) => {
        await utils.processTransaction(
          Exchange.provider,
          tx,
          [],
          utils.commitmentConfig(Exchange.connection.commitment),
          Exchange.useLedger
        );
      })
    );

    await this.updateSerumMarkets();
  }

  /**
   * Will throw if it is not strike initialization time.
   */
  public async initializeMarketStrikes() {
    let tx = new Transaction().add(
      instructions.initializeMarketStrikesIx(this.asset)
    );
    await utils.processTransaction(Exchange.provider, tx);
  }

  public async initializePerpSyncQueue() {
    let tx = new Transaction().add(
      await instructions.initializePerpSyncQueueIx(this.asset)
    );
    await utils.processTransaction(Exchange.provider, tx);
  }

  /**
   * Polls the on chain account to update zeta group.
   */
  public async updateZetaGroup() {
    this._zetaGroup = (await Exchange.program.account.zetaGroup.fetch(
      this.zetaGroupAddress
    )) as ZetaGroup;
    this.updateMarginParams();
  }

  /**
   * Update pricing for an expiry index.
   */
  public async updatePricing() {
    let tx = new Transaction().add(instructions.updatePricingV2Ix(this.asset));
    await utils.processTransaction(Exchange.provider, tx);
  }

  /**
   * Retreat volatility surface and interest rates for an expiry index.
   */
  public async retreatMarketNodes(expiryIndex: number) {
    let tx = new Transaction().add(
      instructions.retreatMarketNodesIx(this.asset, expiryIndex)
    );
    await utils.processTransaction(Exchange.provider, tx);
  }

  public assertInitialized() {
    if (!this.isInitialized) {
      throw "SubExchange uninitialized";
    }
  }

  private subscribeZetaGroup(
    asset: Asset,
    callback?: (asset: Asset, type: EventType, data: any) => void
  ) {
    let eventEmitter = Exchange.program.account.zetaGroup.subscribe(
      this._zetaGroupAddress,
      Exchange.provider.connection.commitment
    );

    eventEmitter.on("change", async (zetaGroup: ZetaGroup) => {
      let expiry =
        this._zetaGroup !== undefined &&
        this._zetaGroup.frontExpiryIndex !== zetaGroup.frontExpiryIndex;
      this._zetaGroup = zetaGroup;
      if (this._markets !== undefined) {
        this._markets.updateExpirySeries();
      }
      this.updateMarginParams();
      if (callback !== undefined) {
        if (expiry) {
          callback(this.asset, EventType.EXPIRY, null);
        } else {
          callback(this.asset, EventType.EXCHANGE, null);
        }
      }
    });

    this._eventEmitters.push(eventEmitter);
  }

  private subscribeGreeks(
    asset: Asset,
    callback?: (asset: Asset, type: EventType, data: any) => void
  ) {
    if (this._zetaGroup === null) {
      throw Error("Cannot subscribe greeks. ZetaGroup is null.");
    }

    let eventEmitter = Exchange.program.account.greeks.subscribe(
      this._zetaGroup.greeks,
      Exchange.provider.connection.commitment
    );

    eventEmitter.on("change", async (greeks: Greeks) => {
      this._greeks = greeks;
      if (this._isInitialized) {
        Exchange.riskCalculator.updateMarginRequirements(asset);
      }
      if (callback !== undefined) {
        callback(this.asset, EventType.GREEKS, null);
      }
    });

    this._eventEmitters.push(eventEmitter);
  }

  private subscribePerpSyncQueue() {
    if (this._zetaGroup === null) {
      throw Error("Cannot subscribe perpSyncQueue. ZetaGroup is null.");
    }

    let eventEmitter = Exchange.program.account.perpSyncQueue.subscribe(
      this._zetaGroup.perpSyncQueue,
      Exchange.provider.connection.commitment
    );

    // Purposely don't push out a callback here, users shouldn't care about
    // updates to perpSyncQueue
    eventEmitter.on("change", async (perpSyncQueue: PerpSyncQueue) => {
      this._perpSyncQueue = perpSyncQueue;
    });

    this._eventEmitters.push(eventEmitter);
  }

  public async handlePolling(
    callback?: (asset: Asset, eventType: EventType, data: any) => void
  ) {
    if (!this._isInitialized) {
      return;
    }
    await this.updateZetaGroup();
    this._markets.updateExpirySeries();
    if (callback !== undefined) {
      callback(this.asset, EventType.EXCHANGE, null);
    }

    await this._markets.handlePolling(callback);
  }

  public async updateSubExchangeState() {
    await this.updateZetaGroup();
    this._markets.updateExpirySeries();
  }

  /**
   * @param index   market index to get mark price.
   */
  public getMarkPrice(index: number): number {
    let price =
      index == constants.PERP_INDEX
        ? this._greeks.perpMarkPrice
        : this._greeks.markPrices[index];

    return utils.convertNativeBNToDecimal(price, constants.PLATFORM_PRECISION);
  }

  /**
   * Returns all perp & nonperk markets in a single list
   */
  public getMarkets(): Market[] {
    return this._markets.markets.concat(this._markets.perpMarket);
  }

  /**
   * @param user user pubkey to be whitelisted for uncapped deposit
   */
  public async whitelistUserForDeposit(user: PublicKey) {
    let tx = new Transaction().add(
      instructions.initializeWhitelistDepositAccountIx(
        this.asset,
        user,
        Exchange.provider.wallet.publicKey
      )
    );
    await utils.processTransaction(Exchange.provider, tx);
  }

  /**
   * @param user user pubkey to be whitelisted for our insurance vault
   */
  public async whitelistUserForInsuranceVault(user: PublicKey) {
    let tx = new Transaction().add(
      instructions.initializeWhitelistInsuranceAccountIx(
        user,
        Exchange.provider.wallet.publicKey
      )
    );
    await utils.processTransaction(Exchange.provider, tx);
  }

  /**
   * @param user user pubkey to be whitelisted for trading fees
   */
  public async whitelistUserForTradingFees(user: PublicKey) {
    let tx = new Transaction().add(
      instructions.initializeWhitelistTradingFeesAccountIx(
        user,
        Exchange.provider.wallet.publicKey
      )
    );
    await utils.processTransaction(Exchange.provider, tx);
  }

  /**
   *
   * @param movementType move funds from treasury wallet to insurance fund or the opposite
   * @param amount an array of remaining accounts (margin accounts) that will be rebalanced
   */
  public async treasuryMovement(
    treasuryMovementType: types.TreasuryMovementType,
    amount: anchor.BN
  ) {
    let tx = new Transaction().add(
      instructions.treasuryMovementIx(treasuryMovementType, amount)
    );
    await utils.processTransaction(Exchange.provider, tx);
  }

  /**
   *
   * @param marginAccounts an array of remaining accounts (margin accounts) that will be rebalanced
   */
  public async rebalanceInsuranceVault(marginAccounts: any[]) {
    let txs = [];
    for (
      var i = 0;
      i < marginAccounts.length;
      i += constants.MAX_REBALANCE_ACCOUNTS
    ) {
      let tx = new Transaction();
      let slice = marginAccounts.slice(i, i + constants.MAX_REBALANCE_ACCOUNTS);
      tx.add(instructions.rebalanceInsuranceVaultV2Ix(slice));
      txs.push(tx);
    }
    try {
      await Promise.all(
        txs.map(async (tx) => {
          let txSig = await utils.processTransaction(Exchange.provider, tx);
          console.log(`[REBALANCE INSURANCE VAULT]: ${txSig}`);
        })
      );
    } catch (e) {
      console.log(`Error in rebalancing the insurance vault ${e}`);
    }
  }

  public updateMarginParams() {
    if (this.zetaGroup === undefined) {
      return;
    }
    this._marginParams = {
      futureMarginInitial: utils.convertNativeBNToDecimal(
        this.zetaGroup.marginParameters.futureMarginInitial,
        constants.MARGIN_PRECISION
      ),
      futureMarginMaintenance: utils.convertNativeBNToDecimal(
        this.zetaGroup.marginParameters.futureMarginMaintenance,
        constants.MARGIN_PRECISION
      ),
    };
  }

  /**
   * Halt zeta group functionality.
   */

  public assertHalted() {
    if (!Exchange.state.haltStates[assetToIndex(this.asset)].halted) {
      throw "Not halted.";
<<<<<<< HEAD
=======
    }
  }

  public assertZetaGroupHalted() {
    if (!this.zetaGroup.haltState.halted) {
      throw "Zeta group not halted.";
>>>>>>> 4f7be80c
    }
  }

  public async halt() {
<<<<<<< HEAD
=======
    let tx = new Transaction().add(
      instructions.haltIx(this.asset, Exchange.provider.wallet.publicKey)
    );
    await utils.processTransaction(Exchange.provider, tx);
  }

  public async unhalt() {
    let tx = new Transaction().add(
      instructions.unhaltIx(this.asset, Exchange.provider.wallet.publicKey)
    );
    await utils.processTransaction(Exchange.provider, tx);
  }

  public async haltZetaGroup(zetaGroupAddress: PublicKey) {
>>>>>>> 4f7be80c
    let tx = new Transaction().add(
      instructions.haltIx(this.asset, Exchange.provider.wallet.publicKey)
    );
    await utils.processTransaction(Exchange.provider, tx);
  }

  public async unhalt() {
    let tx = new Transaction().add(
      instructions.unhaltIx(this.asset, Exchange.provider.wallet.publicKey)
    );
    await utils.processTransaction(Exchange.provider, tx);
  }

  public async updateHaltState(timestamp: anchor.BN, spotPrice: anchor.BN) {
<<<<<<< HEAD
=======
    let tx = new Transaction().add(
      instructions.updateHaltStateV2Ix(
        {
          asset: toProgramAsset(this.asset),
          spotPrice: spotPrice,
          timestamp: timestamp,
        },
        Exchange.provider.wallet.publicKey
      )
    );
    await utils.processTransaction(Exchange.provider, tx);
  }

  public async updateZetaGroupHaltState(
    zetaGroupAddress: PublicKey,
    args: instructions.UpdateHaltStateArgs
  ) {
>>>>>>> 4f7be80c
    let tx = new Transaction().add(
      instructions.updateHaltStateV2Ix(
        {
          asset: toProgramAsset(this.asset),
          spotPrice: spotPrice,
          timestamp: timestamp,
        },
        Exchange.provider.wallet.publicKey
      )
    );
    await utils.processTransaction(Exchange.provider, tx);
  }

  public async settlePositionsHalted(marginAccounts: AccountMeta[]) {
    let txs = instructions.settlePositionsHaltedV2Txs(
      marginAccounts,
      Exchange.provider.wallet.publicKey
    );

    await Promise.all(
      txs.map(async (tx) => {
        await utils.processTransaction(Exchange.provider, tx);
      })
    );
  }

  public async settleSpreadPositionsHalted(spreadAccounts: AccountMeta[]) {
    let txs = instructions.settleSpreadPositionsHaltedTxs(
      this.asset,
      spreadAccounts,
      Exchange.provider.wallet.publicKey
    );

    await Promise.all(
      txs.map(async (tx) => {
        await utils.processTransaction(Exchange.provider, tx);
      })
    );
  }

  public async cancelAllOrdersHalted() {
    this.assertHalted();
    await Promise.all(
      this.getMarkets().map(async (market) => {
        await market.cancelAllOrdersHalted();
      })
    );
  }

  public async cleanZetaMarketsHalted() {
    this.assertHalted();
    let marketAccounts = await Promise.all(
      this._markets.markets.map(async (market) => {
        return utils.getMutMarketAccounts(this.asset, market.marketIndex);
      })
    );
    if (this.zetaGroup.perpsOnly) {
      marketAccounts = [];
    }
    marketAccounts.push(
      (this._markets.perpMarket,
      utils.getMutMarketAccounts(this.asset, constants.PERP_INDEX))
    );
    await utils.cleanZetaMarketsHalted(marketAccounts);
  }

  public async updatePricingHalted(expiryIndex: number | undefined) {
    let tx = new Transaction().add(
      instructions.updatePricingHaltedIx(
        this.asset,
        expiryIndex,
        Exchange.provider.wallet.publicKey
      )
    );
    await utils.processTransaction(Exchange.provider, tx);
  }

  public async cleanMarketNodes(expiryIndex: number) {
    let tx = new Transaction().add(
      instructions.cleanMarketNodesIx(this.asset, expiryIndex)
    );
    await utils.processTransaction(Exchange.provider, tx);
  }

  public async updateVolatility(args: instructions.UpdateVolatilityArgs) {
    let tx = new Transaction().add(
      instructions.updateVolatilityIx(
        this.asset,
        args,
        Exchange.provider.wallet.publicKey
      )
    );
    await utils.processTransaction(Exchange.provider, tx);
  }

  public async updateInterestRate(args: instructions.UpdateInterestRateArgs) {
    let tx = new Transaction().add(
      instructions.updateInterestRateIx(
        this.asset,
        args,
        Exchange.provider.wallet.publicKey
      )
    );
    await utils.processTransaction(Exchange.provider, tx);
  }

  public getProductGreeks(
    marketIndex: number,
    expiryIndex: number
  ): ProductGreeks {
    let index =
      ((marketIndex - expiryIndex * constants.PRODUCTS_PER_EXPIRY) %
        constants.NUM_STRIKES) +
      expiryIndex * constants.NUM_STRIKES;
    return this._greeks.productGreeks[index];
  }

  /**
   * Close the websockets.
   */
  public async close() {
    this._isInitialized = false;
    this._isSetup = false;

    await Exchange.program.account.zetaGroup.unsubscribe(
      this._zetaGroupAddress
    );
    await Exchange.program.account.greeks.unsubscribe(this._zetaGroup.greeks);
    await Exchange.program.account.perpSyncQueue.unsubscribe(
      this._zetaGroup.perpSyncQueue
    );
    for (var i = 0; i < this._eventEmitters.length; i++) {
      this._eventEmitters[i].removeListener("change");
    }
    this._eventEmitters = [];
  }
}<|MERGE_RESOLUTION|>--- conflicted
+++ resolved
@@ -870,21 +870,10 @@
   public assertHalted() {
     if (!Exchange.state.haltStates[assetToIndex(this.asset)].halted) {
       throw "Not halted.";
-<<<<<<< HEAD
-=======
-    }
-  }
-
-  public assertZetaGroupHalted() {
-    if (!this.zetaGroup.haltState.halted) {
-      throw "Zeta group not halted.";
->>>>>>> 4f7be80c
     }
   }
 
   public async halt() {
-<<<<<<< HEAD
-=======
     let tx = new Transaction().add(
       instructions.haltIx(this.asset, Exchange.provider.wallet.publicKey)
     );
@@ -898,24 +887,7 @@
     await utils.processTransaction(Exchange.provider, tx);
   }
 
-  public async haltZetaGroup(zetaGroupAddress: PublicKey) {
->>>>>>> 4f7be80c
-    let tx = new Transaction().add(
-      instructions.haltIx(this.asset, Exchange.provider.wallet.publicKey)
-    );
-    await utils.processTransaction(Exchange.provider, tx);
-  }
-
-  public async unhalt() {
-    let tx = new Transaction().add(
-      instructions.unhaltIx(this.asset, Exchange.provider.wallet.publicKey)
-    );
-    await utils.processTransaction(Exchange.provider, tx);
-  }
-
   public async updateHaltState(timestamp: anchor.BN, spotPrice: anchor.BN) {
-<<<<<<< HEAD
-=======
     let tx = new Transaction().add(
       instructions.updateHaltStateV2Ix(
         {
@@ -929,24 +901,6 @@
     await utils.processTransaction(Exchange.provider, tx);
   }
 
-  public async updateZetaGroupHaltState(
-    zetaGroupAddress: PublicKey,
-    args: instructions.UpdateHaltStateArgs
-  ) {
->>>>>>> 4f7be80c
-    let tx = new Transaction().add(
-      instructions.updateHaltStateV2Ix(
-        {
-          asset: toProgramAsset(this.asset),
-          spotPrice: spotPrice,
-          timestamp: timestamp,
-        },
-        Exchange.provider.wallet.publicKey
-      )
-    );
-    await utils.processTransaction(Exchange.provider, tx);
-  }
-
   public async settlePositionsHalted(marginAccounts: AccountMeta[]) {
     let txs = instructions.settlePositionsHaltedV2Txs(
       marginAccounts,
@@ -1000,11 +954,10 @@
     await utils.cleanZetaMarketsHalted(marketAccounts);
   }
 
-  public async updatePricingHalted(expiryIndex: number | undefined) {
+  public async updatePricingHalted() {
     let tx = new Transaction().add(
       instructions.updatePricingHaltedIx(
         this.asset,
-        expiryIndex,
         Exchange.provider.wallet.publicKey
       )
     );
