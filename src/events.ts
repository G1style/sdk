export enum EventType {
  /**
<<<<<<< HEAD
   * Refers to events that reflect a change in the exchange state.
   */
  EXCHANGE,
=======
   * Expiration event for a zeta group.
   */
  EXPIRY,
>>>>>>> a3965bea
  /**
   * Events that reflect a change in user state
   * i.e. Margin account or orders
   */
  USER,
  /**
   * A change in the clock account.
   */
  CLOCK,
  /**
   * A trade v3 event for the user margin account.
   */
  TRADEV3,
  /**
   * An OrderComplete event for the user margin account.
   * Happens when an order is either fully filled or cancelled
   */
  ORDERCOMPLETE,
  /**
   * An update in the orderbook.
   */
  ORDERBOOK,
  /*
   * On oracle account change.
   */
  ORACLE,
  /*
   * On pricing account change
   */
  PRICING,
}

export interface OrderbookEvent {
  marketIndex: number;
}

export function eventTypeToString(event: EventType) {
  switch (event) {
<<<<<<< HEAD
    case EventType.EXCHANGE:
      return "EXCHANGE";
=======
    case EventType.EXPIRY:
      return "EXPIRY";
>>>>>>> a3965bea
    case EventType.USER:
      return "USER";
    case EventType.CLOCK:
      return "CLOCK";
    case EventType.TRADEV3:
      return "TRADEV3";
    case EventType.ORDERCOMPLETE:
      return "ORDERCOMPLETE";
    case EventType.ORDERBOOK:
      return "ORDERBOOK";
    case EventType.ORACLE:
      return "ORACLE";
    case EventType.PRICING:
      return "PRICING";
    default:
      throw Error("Invalid event type");
  }
}<|MERGE_RESOLUTION|>--- conflicted
+++ resolved
@@ -1,14 +1,8 @@
 export enum EventType {
   /**
-<<<<<<< HEAD
-   * Refers to events that reflect a change in the exchange state.
-   */
-  EXCHANGE,
-=======
    * Expiration event for a zeta group.
    */
   EXPIRY,
->>>>>>> a3965bea
   /**
    * Events that reflect a change in user state
    * i.e. Margin account or orders
@@ -47,13 +41,8 @@
 
 export function eventTypeToString(event: EventType) {
   switch (event) {
-<<<<<<< HEAD
-    case EventType.EXCHANGE:
-      return "EXCHANGE";
-=======
     case EventType.EXPIRY:
       return "EXPIRY";
->>>>>>> a3965bea
     case EventType.USER:
       return "USER";
     case EventType.CLOCK:
