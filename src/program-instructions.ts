import { exchange as Exchange } from "./exchange";
import {
  PublicKey,
  TransactionInstruction,
  SYSVAR_RENT_PUBKEY,
  SystemProgram,
  Transaction,
  AccountMeta,
} from "@solana/web3.js";
import { TOKEN_PROGRAM_ID } from "@solana/spl-token";
import * as utils from "./utils";
import * as anchor from "@zetamarkets/anchor";
import * as types from "./types";
import * as constants from "./constants";
import { Asset, assetToIndex, toProgramAsset } from "./assets";
import { Market } from "./market";

export function initializeCombinedInsuranceVaultIx(): TransactionInstruction {
  let [insuranceVault, insuranceVaultNonce] =
    utils.getZetaCombinedInsuranceVault(Exchange.programId);
  return Exchange.program.instruction.initializeCombinedInsuranceVault(
    insuranceVaultNonce,
    {
      accounts: {
        state: Exchange.stateAddress,
        insuranceVault: insuranceVault,
        tokenProgram: TOKEN_PROGRAM_ID,
        usdcMint: Exchange.usdcMintAddress,
        admin: Exchange.state.admin,
        systemProgram: SystemProgram.programId,
      },
    }
  );
}

export function initializeCombinedVaultIx(): TransactionInstruction {
  let [vault, vaultNonce] = utils.getCombinedVault(Exchange.programId);
  return Exchange.program.instruction.initializeCombinedVault(vaultNonce, {
    accounts: {
      state: Exchange.stateAddress,
      vault: vault,
      tokenProgram: TOKEN_PROGRAM_ID,
      usdcMint: Exchange.usdcMintAddress,
      admin: Exchange.state.admin,
      systemProgram: SystemProgram.programId,
    },
  });
}

export function initializeCombinedSocializedLossAccountIx(): TransactionInstruction {
  let [account, accountNonce] = utils.getCombinedSocializedLossAccount(
    Exchange.programId
  );
  return Exchange.program.instruction.initializeCombinedSocializedLossAccount(
    accountNonce,
    {
      accounts: {
        state: Exchange.stateAddress,
        socializedLossAccount: account,
        tokenProgram: TOKEN_PROGRAM_ID,
        usdcMint: Exchange.usdcMintAddress,
        admin: Exchange.state.admin,
        systemProgram: SystemProgram.programId,
      },
    }
  );
}

export function initializeMarginAccountIx(
  zetaGroup: PublicKey,
  marginAccount: PublicKey,
  user: PublicKey
): TransactionInstruction {
  return Exchange.program.instruction.initializeMarginAccount({
    accounts: {
      zetaGroup,
      marginAccount,
      authority: user,
      payer: user,
      zetaProgram: Exchange.programId,
      systemProgram: SystemProgram.programId,
    },
  });
}

export function closeMarginAccountIx(
  asset: Asset,
  userKey: PublicKey,
  marginAccount: PublicKey
): TransactionInstruction {
  return Exchange.program.instruction.closeMarginAccount({
    accounts: {
      marginAccount,
      authority: userKey,
      zetaGroup: Exchange.getZetaGroupAddress(asset),
    },
  });
}

export function initializeInsuranceDepositAccountOldIx(
  asset: Asset,
  userKey: PublicKey,
  userWhitelistInsuranceKey: PublicKey
): TransactionInstruction {
  let subExchange = Exchange.getSubExchange(asset);
  let [insuranceDepositAccount, nonce] =
    utils.getUserInsuranceDepositAccountOld(
      Exchange.programId,
      Exchange.getZetaGroupAddress(asset),
      userKey
    );

  return Exchange.program.instruction.initializeInsuranceDepositAccountOld(
    nonce,
    {
      accounts: {
        zetaGroup: subExchange.zetaGroupAddress,
        insuranceDepositAccount,
        authority: userKey,
        systemProgram: SystemProgram.programId,
        whitelistInsuranceAccount: userWhitelistInsuranceKey,
      },
    }
  );
}

export function initializeInsuranceDepositAccountIx(
  payer: PublicKey,
  userKey: PublicKey,
  userWhitelistInsuranceKey: PublicKey
): TransactionInstruction {
  let [insuranceDepositAccount, nonce] = utils.getUserInsuranceDepositAccount(
    Exchange.programId,
    userKey
  );

  return Exchange.program.instruction.initializeInsuranceDepositAccount(nonce, {
    accounts: {
      insuranceDepositAccount,
      payer,
      authority: userKey,
      systemProgram: SystemProgram.programId,
      whitelistInsuranceAccount: userWhitelistInsuranceKey,
    },
  });
}

/**
 * @param amount the native amount to deposit (6dp)
 */
export function depositV2Ix(
  asset: Asset,
  amount: number,
  marginAccount: PublicKey,
  usdcAccount: PublicKey,
  userKey: PublicKey,
  whitelistDepositAccount: PublicKey | undefined
): TransactionInstruction {
  let remainingAccounts =
    whitelistDepositAccount !== undefined
      ? [
          {
            pubkey: whitelistDepositAccount,
            isSigner: false,
            isWritable: false,
          },
        ]
      : [];
  let subExchange = Exchange.getSubExchange(asset);

  // TODO: Probably use mint to find decimal places in future.
  return Exchange.program.instruction.depositV2(new anchor.BN(amount), {
    accounts: {
      pricing: Exchange.pricingAddress,
      marginAccount: marginAccount,
      vault: Exchange.combinedVaultAddress,
      userTokenAccount: usdcAccount,
      socializedLossAccount: Exchange.combinedSocializedLossAccountAddress,
      authority: userKey,
      tokenProgram: TOKEN_PROGRAM_ID,
      state: Exchange.stateAddress,
    },
    remainingAccounts,
  });
}

/**
 * @param amount the native amount to deposit (6dp)
 */
export function depositIx(
  asset: Asset,
  amount: number,
  marginAccount: PublicKey,
  usdcAccount: PublicKey,
  userKey: PublicKey,
  whitelistDepositAccount: PublicKey | undefined
): TransactionInstruction {
  let remainingAccounts =
    whitelistDepositAccount !== undefined
      ? [
          {
            pubkey: whitelistDepositAccount,
            isSigner: false,
            isWritable: false,
          },
        ]
      : [];
  let subExchange = Exchange.getSubExchange(asset);

  // TODO: Probably use mint to find decimal places in future.
  return Exchange.program.instruction.deposit(new anchor.BN(amount), {
    accounts: {
      zetaGroup: subExchange.zetaGroupAddress,
      marginAccount: marginAccount,
      vault: Exchange.combinedVaultAddress,
      userTokenAccount: usdcAccount,
      socializedLossAccount: Exchange.combinedSocializedLossAccountAddress,
      authority: userKey,
      tokenProgram: TOKEN_PROGRAM_ID,
      state: Exchange.stateAddress,
      greeks: subExchange.zetaGroup.greeks,
    },
    remainingAccounts,
  });
}

/**
 * @param amount the native amount to deposit (6dp)
 */
export function depositOldIx(
  asset: Asset,
  amount: number,
  marginAccount: PublicKey,
  usdcAccount: PublicKey,
  userKey: PublicKey,
  whitelistDepositAccount: PublicKey | undefined
): TransactionInstruction {
  let remainingAccounts =
    whitelistDepositAccount !== undefined
      ? [
          {
            pubkey: whitelistDepositAccount,
            isSigner: false,
            isWritable: false,
          },
        ]
      : [];
  let subExchange = Exchange.getSubExchange(asset);

  // TODO: Probably use mint to find decimal places in future.
  return Exchange.program.instruction.depositOld(new anchor.BN(amount), {
    accounts: {
      zetaGroup: subExchange.zetaGroupAddress,
      marginAccount: marginAccount,
      vault: subExchange.vaultAddress,
      userTokenAccount: usdcAccount,
      socializedLossAccount: subExchange.socializedLossAccountAddress,
      authority: userKey,
      tokenProgram: TOKEN_PROGRAM_ID,
      state: Exchange.stateAddress,
      greeks: subExchange.zetaGroup.greeks,
    },
    remainingAccounts,
  });
}

/**
 * @param amount
 * @param insuranceDepositAccount
 * @param usdcAccount
 * @param userKey
 */
export function depositInsuranceVaultIx(
  amount: number,
  insuranceDepositAccount: PublicKey,
  usdcAccount: PublicKey,
  userKey: PublicKey
): TransactionInstruction {
  return Exchange.program.instruction.depositInsuranceVault(
    new anchor.BN(amount),
    {
      accounts: {
        state: Exchange.stateAddress,
        insuranceVault: Exchange.combinedInsuranceVaultAddress,
        insuranceDepositAccount,
        userTokenAccount: usdcAccount,
        zetaVault: Exchange.combinedVaultAddress,
        socializedLossAccount: Exchange.combinedSocializedLossAccountAddress,
        authority: userKey,
        tokenProgram: TOKEN_PROGRAM_ID,
      },
    }
  );
}

/**
 * @param amount
 * @param insuranceDepositAccount
 * @param usdcAccount
 * @param userKey
 */
export function depositInsuranceVaultOldIx(
  asset: Asset,
  amount: number,
  insuranceDepositAccount: PublicKey,
  usdcAccount: PublicKey,
  userKey: PublicKey
): TransactionInstruction {
  let subExchange = Exchange.getSubExchange(asset);
  return Exchange.program.instruction.depositInsuranceVaultOld(
    new anchor.BN(amount),
    {
      accounts: {
        state: Exchange.stateAddress,
        zetaGroup: subExchange.zetaGroupAddress,
        insuranceVault: subExchange.insuranceVaultAddress,
        insuranceDepositAccount,
        userTokenAccount: usdcAccount,
        zetaVault: subExchange.vaultAddress,
        socializedLossAccount: subExchange.socializedLossAccountAddress,
        authority: userKey,
        tokenProgram: TOKEN_PROGRAM_ID,
      },
    }
  );
}

export function withdrawInsuranceVaultIx(
  percentageAmount: number,
  insuranceDepositAccount: PublicKey,
  usdcAccount: PublicKey,
  userKey: PublicKey
): TransactionInstruction {
  return Exchange.program.instruction.withdrawInsuranceVault(
    new anchor.BN(percentageAmount),
    {
      accounts: {
        state: Exchange.stateAddress,
        insuranceVault: Exchange.combinedInsuranceVaultAddress,
        insuranceDepositAccount,
        userTokenAccount: usdcAccount,
        authority: userKey,
        tokenProgram: TOKEN_PROGRAM_ID,
      },
    }
  );
}

/**
 * @param amount the native amount to withdraw (6dp)
 */
export function withdrawIx(
  asset: Asset,
  amount: number,
  marginAccount: PublicKey,
  usdcAccount: PublicKey,
  userKey: PublicKey
): TransactionInstruction {
  let subExchange = Exchange.getSubExchange(asset);
  return Exchange.program.instruction.withdraw(new anchor.BN(amount), {
    accounts: {
      state: Exchange.stateAddress,
      zetaGroup: subExchange.zetaGroupAddress,
      vault: Exchange.combinedVaultAddress,
      marginAccount: marginAccount,
      userTokenAccount: usdcAccount,
      authority: userKey,
      tokenProgram: TOKEN_PROGRAM_ID,
      greeks: subExchange.zetaGroup.greeks,
      oracle: subExchange.zetaGroup.oracle,
      oracleBackupFeed: subExchange.zetaGroup.oracleBackupFeed,
      oracleBackupProgram: constants.CHAINLINK_PID,
      socializedLossAccount: Exchange.combinedSocializedLossAccountAddress,
    },
  });
}

/**
 * @param amount the native amount to withdraw (6dp)
 */
export function withdrawV2Ix(
  asset: Asset,
<<<<<<< HEAD
  amount: number,
  marginAccount: PublicKey,
  usdcAccount: PublicKey,
  userKey: PublicKey
): TransactionInstruction {
  let subExchange = Exchange.getSubExchange(asset);

  return Exchange.program.instruction.withdrawV2(new anchor.BN(amount), {
=======
  oldAccount: PublicKey,
  newAccount: PublicKey,
  owner: PublicKey
) {
  return Exchange.program.instruction.migrateInsuranceDepositAccount({
>>>>>>> 218af3ac
    accounts: {
      state: Exchange.stateAddress,
      pricing: Exchange.pricingAddress,
      vault: Exchange.combinedVaultAddress,
      marginAccount: marginAccount,
      userTokenAccount: usdcAccount,
      authority: userKey,
      tokenProgram: TOKEN_PROGRAM_ID,
      oracle: subExchange.zetaGroup.oracle,
      oracleBackupFeed: subExchange.zetaGroup.oracleBackupFeed,
      oracleBackupProgram: constants.CHAINLINK_PID,
      socializedLossAccount: Exchange.combinedSocializedLossAccountAddress,
    },
  });
}

export function initializeOpenOrdersIx(
  asset: Asset,
  market: PublicKey,
  userKey: PublicKey,
  authority: PublicKey,
  marginAccount: PublicKey
): [TransactionInstruction, PublicKey] {
  const [openOrdersPda, _openOrdersNonce] = utils.getOpenOrders(
    Exchange.programId,
    market,
    userKey
  );

  const [openOrdersMap, _openOrdersMapNonce] = utils.getOpenOrdersMap(
    Exchange.programId,
    openOrdersPda
  );

  return [
    Exchange.program.instruction.initializeOpenOrders({
      accounts: {
        state: Exchange.stateAddress,
        zetaGroup: Exchange.getZetaGroupAddress(asset),
        dexProgram: constants.DEX_PID[Exchange.network],
        systemProgram: SystemProgram.programId,
        openOrders: openOrdersPda,
        marginAccount: marginAccount,
        authority: authority,
        payer: authority,
        market: market,
        rent: SYSVAR_RENT_PUBKEY,
        serumAuthority: Exchange.serumAuthority,
        openOrdersMap,
      },
    }),
    openOrdersPda,
  ];
}

export function closeOpenOrdersIx(
  asset: Asset,
  market: PublicKey,
  userKey: PublicKey,
  marginAccount: PublicKey,
  openOrders: PublicKey
): TransactionInstruction {
  const [openOrdersMap, openOrdersMapNonce] = utils.getOpenOrdersMap(
    Exchange.programId,
    openOrders
  );

  return Exchange.program.instruction.closeOpenOrders(openOrdersMapNonce, {
    accounts: {
      state: Exchange.stateAddress,
      zetaGroup: Exchange.getZetaGroupAddress(asset),
      dexProgram: constants.DEX_PID[Exchange.network],
      openOrders,
      marginAccount: marginAccount,
      authority: userKey,
      market: market,
      serumAuthority: Exchange.serumAuthority,
      openOrdersMap,
    },
  });
}

export function placeOrderV3Ix(
  asset: Asset,
  marketIndex: number,
  price: number,
  size: number,
  side: types.Side,
  orderType: types.OrderType,
  clientOrderId: number,
  tag: String,
  marginAccount: PublicKey,
  authority: PublicKey,
  openOrders: PublicKey,
  whitelistTradingFeesAccount: PublicKey | undefined
): TransactionInstruction {
  if (tag.length > constants.MAX_ORDER_TAG_LENGTH) {
    throw Error(
      `Tag is too long! Max length = ${constants.MAX_ORDER_TAG_LENGTH}`
    );
  }
  let subExchange = Exchange.getSubExchange(asset);
  let marketData = Exchange.getMarket(asset, marketIndex);
  let remainingAccounts =
    whitelistTradingFeesAccount !== undefined
      ? [
          {
            pubkey: whitelistTradingFeesAccount,
            isSigner: false,
            isWritable: false,
          },
        ]
      : [];
  return Exchange.program.instruction.placeOrderV3(
    new anchor.BN(price),
    new anchor.BN(size),
    types.toProgramSide(side),
    types.toProgramOrderType(orderType),
    clientOrderId == 0 ? null : new anchor.BN(clientOrderId),
    new String(tag),
    {
      accounts: {
        state: Exchange.stateAddress,
        zetaGroup: subExchange.zetaGroupAddress,
        marginAccount: marginAccount,
        authority: authority,
        dexProgram: constants.DEX_PID[Exchange.network],
        tokenProgram: TOKEN_PROGRAM_ID,
        serumAuthority: Exchange.serumAuthority,
        greeks: subExchange.zetaGroup.greeks,
        openOrders: openOrders,
        rent: SYSVAR_RENT_PUBKEY,
        marketAccounts: {
          market: marketData.serumMarket.address,
          requestQueue: marketData.serumMarket.requestQueueAddress,
          eventQueue: marketData.serumMarket.eventQueueAddress,
          bids: marketData.serumMarket.bidsAddress,
          asks: marketData.serumMarket.asksAddress,
          coinVault: marketData.serumMarket.baseVaultAddress,
          pcVault: marketData.serumMarket.quoteVaultAddress,
          // User params.
          orderPayerTokenAccount:
            side == types.Side.BID
              ? marketData.quoteVault
              : marketData.baseVault,
          coinWallet: marketData.baseVault,
          pcWallet: marketData.quoteVault,
        },
        oracle: subExchange.zetaGroup.oracle,
        oracleBackupFeed: subExchange.zetaGroup.oracleBackupFeed,
        oracleBackupProgram: constants.CHAINLINK_PID,
        marketNode: subExchange.greeks.nodeKeys[marketIndex],
        marketMint:
          side == types.Side.BID
            ? marketData.serumMarket.quoteMintAddress
            : marketData.serumMarket.baseMintAddress,
        mintAuthority: Exchange.mintAuthority,
      },
      remainingAccounts,
    }
  );
}

export function placeOrderV4Ix(
  asset: Asset,
  marketIndex: number,
  price: number,
  size: number,
  side: types.Side,
  orderType: types.OrderType,
  clientOrderId: number,
  tag: String,
  tifOffset: number,
  marginAccount: PublicKey,
  authority: PublicKey,
  openOrders: PublicKey,
  whitelistTradingFeesAccount: PublicKey | undefined
): TransactionInstruction {
  if (tag.length > constants.MAX_ORDER_TAG_LENGTH) {
    throw Error(
      `Tag is too long! Max length = ${constants.MAX_ORDER_TAG_LENGTH}`
    );
  }
  let subExchange = Exchange.getSubExchange(asset);
  let marketData = Exchange.getMarket(asset, marketIndex);
  let remainingAccounts =
    whitelistTradingFeesAccount !== undefined
      ? [
          {
            pubkey: whitelistTradingFeesAccount,
            isSigner: false,
            isWritable: false,
          },
        ]
      : [];
  return Exchange.program.instruction.placeOrderV4(
    new anchor.BN(price),
    new anchor.BN(size),
    types.toProgramSide(side),
    types.toProgramOrderType(orderType),
    clientOrderId == 0 ? null : new anchor.BN(clientOrderId),
    new String(tag),
    tifOffset == 0 ? null : tifOffset,
    {
      accounts: {
        state: Exchange.stateAddress,
        zetaGroup: subExchange.zetaGroupAddress,
        marginAccount: marginAccount,
        authority: authority,
        dexProgram: constants.DEX_PID[Exchange.network],
        tokenProgram: TOKEN_PROGRAM_ID,
        serumAuthority: Exchange.serumAuthority,
        greeks: subExchange.zetaGroup.greeks,
        openOrders: openOrders,
        rent: SYSVAR_RENT_PUBKEY,
        marketAccounts: {
          market: marketData.serumMarket.address,
          requestQueue: marketData.serumMarket.requestQueueAddress,
          eventQueue: marketData.serumMarket.eventQueueAddress,
          bids: marketData.serumMarket.bidsAddress,
          asks: marketData.serumMarket.asksAddress,
          coinVault: marketData.serumMarket.baseVaultAddress,
          pcVault: marketData.serumMarket.quoteVaultAddress,
          // User params.
          orderPayerTokenAccount:
            side == types.Side.BID
              ? marketData.quoteVault
              : marketData.baseVault,
          coinWallet: marketData.baseVault,
          pcWallet: marketData.quoteVault,
        },
        oracle: subExchange.zetaGroup.oracle,
        oracleBackupFeed: subExchange.zetaGroup.oracleBackupFeed,
        oracleBackupProgram: constants.CHAINLINK_PID,
        marketNode: subExchange.greeks.nodeKeys[marketIndex],
        marketMint:
          side == types.Side.BID
            ? marketData.serumMarket.quoteMintAddress
            : marketData.serumMarket.baseMintAddress,
        mintAuthority: Exchange.mintAuthority,
      },
      remainingAccounts,
    }
  );
}

export function placePerpOrderIx(
  asset: Asset,
  marketIndex: number,
  price: number,
  size: number,
  side: types.Side,
  orderType: types.OrderType,
  clientOrderId: number,
  tag: String,
  marginAccount: PublicKey,
  authority: PublicKey,
  openOrders: PublicKey,
  whitelistTradingFeesAccount: PublicKey | undefined
): TransactionInstruction {
  if (tag.length > constants.MAX_ORDER_TAG_LENGTH) {
    throw Error(
      `Tag is too long! Max length = ${constants.MAX_ORDER_TAG_LENGTH}`
    );
  }
  let subExchange = Exchange.getSubExchange(asset);
  let marketData = subExchange.markets.perpMarket;
  let remainingAccounts =
    whitelistTradingFeesAccount !== undefined
      ? [
          {
            pubkey: whitelistTradingFeesAccount,
            isSigner: false,
            isWritable: false,
          },
        ]
      : [];
  return Exchange.program.instruction.placePerpOrder(
    new anchor.BN(price),
    new anchor.BN(size),
    types.toProgramSide(side),
    types.toProgramOrderType(orderType),
    clientOrderId == 0 ? null : new anchor.BN(clientOrderId),
    new String(tag),
    {
      accounts: {
        state: Exchange.stateAddress,
        zetaGroup: subExchange.zetaGroupAddress,
        marginAccount: marginAccount,
        authority: authority,
        dexProgram: constants.DEX_PID[Exchange.network],
        tokenProgram: TOKEN_PROGRAM_ID,
        serumAuthority: Exchange.serumAuthority,
        greeks: subExchange.zetaGroup.greeks,
        openOrders: openOrders,
        rent: SYSVAR_RENT_PUBKEY,
        marketAccounts: {
          market: marketData.serumMarket.address,
          requestQueue: marketData.serumMarket.requestQueueAddress,
          eventQueue: marketData.serumMarket.eventQueueAddress,
          bids: marketData.serumMarket.bidsAddress,
          asks: marketData.serumMarket.asksAddress,
          coinVault: marketData.serumMarket.baseVaultAddress,
          pcVault: marketData.serumMarket.quoteVaultAddress,
          // User params.
          orderPayerTokenAccount:
            side == types.Side.BID
              ? marketData.quoteVault
              : marketData.baseVault,
          coinWallet: marketData.baseVault,
          pcWallet: marketData.quoteVault,
        },
        oracle: subExchange.zetaGroup.oracle,
        oracleBackupFeed: subExchange.zetaGroup.oracleBackupFeed,
        oracleBackupProgram: constants.CHAINLINK_PID,
        marketMint:
          side == types.Side.BID
            ? marketData.serumMarket.quoteMintAddress
            : marketData.serumMarket.baseMintAddress,
        mintAuthority: Exchange.mintAuthority,
        perpSyncQueue: subExchange.zetaGroup.perpSyncQueue,
      },
      remainingAccounts,
    }
  );
}

export function placePerpOrderV2Ix(
  asset: Asset,
  marketIndex: number,
  price: number,
  size: number,
  side: types.Side,
  orderType: types.OrderType,
  clientOrderId: number,
  tag: String,
  tifOffset: number,
  marginAccount: PublicKey,
  authority: PublicKey,
  openOrders: PublicKey,
  whitelistTradingFeesAccount: PublicKey | undefined
): TransactionInstruction {
  if (tag.length > constants.MAX_ORDER_TAG_LENGTH) {
    throw Error(
      `Tag is too long! Max length = ${constants.MAX_ORDER_TAG_LENGTH}`
    );
  }
  let subExchange = Exchange.getSubExchange(asset);
  let marketData = subExchange.markets.perpMarket;
  let remainingAccounts =
    whitelistTradingFeesAccount !== undefined
      ? [
          {
            pubkey: whitelistTradingFeesAccount,
            isSigner: false,
            isWritable: false,
          },
        ]
      : [];
  return Exchange.program.instruction.placePerpOrderV2(
    new anchor.BN(price),
    new anchor.BN(size),
    types.toProgramSide(side),
    types.toProgramOrderType(orderType),
    clientOrderId == 0 ? null : new anchor.BN(clientOrderId),
    new String(tag),
    tifOffset == 0 ? null : tifOffset,
    {
      accounts: {
        state: Exchange.stateAddress,
        zetaGroup: subExchange.zetaGroupAddress,
        marginAccount: marginAccount,
        authority: authority,
        dexProgram: constants.DEX_PID[Exchange.network],
        tokenProgram: TOKEN_PROGRAM_ID,
        serumAuthority: Exchange.serumAuthority,
        greeks: subExchange.zetaGroup.greeks,
        openOrders: openOrders,
        rent: SYSVAR_RENT_PUBKEY,
        marketAccounts: {
          market: marketData.serumMarket.address,
          requestQueue: marketData.serumMarket.requestQueueAddress,
          eventQueue: marketData.serumMarket.eventQueueAddress,
          bids: marketData.serumMarket.bidsAddress,
          asks: marketData.serumMarket.asksAddress,
          coinVault: marketData.serumMarket.baseVaultAddress,
          pcVault: marketData.serumMarket.quoteVaultAddress,
          // User params.
          orderPayerTokenAccount:
            side == types.Side.BID
              ? marketData.quoteVault
              : marketData.baseVault,
          coinWallet: marketData.baseVault,
          pcWallet: marketData.quoteVault,
        },
        oracle: subExchange.zetaGroup.oracle,
        oracleBackupFeed: subExchange.zetaGroup.oracleBackupFeed,
        oracleBackupProgram: constants.CHAINLINK_PID,
        marketMint:
          side == types.Side.BID
            ? marketData.serumMarket.quoteMintAddress
            : marketData.serumMarket.baseMintAddress,
        mintAuthority: Exchange.mintAuthority,
        perpSyncQueue: subExchange.zetaGroup.perpSyncQueue,
      },
      remainingAccounts,
    }
  );
}

export function cancelOrderIx(
  asset: Asset,
  marketIndex: number,
  userKey: PublicKey,
  marginAccount: PublicKey,
  openOrders: PublicKey,
  orderId: anchor.BN,
  side: types.Side
): TransactionInstruction {
  let subExchange = Exchange.getSubExchange(asset);
  let marketData = Exchange.getMarket(asset, marketIndex);
  return Exchange.program.instruction.cancelOrder(
    types.toProgramSide(side),
    orderId,
    {
      accounts: {
        authority: userKey,
        cancelAccounts: {
          zetaGroup: subExchange.zetaGroupAddress,
          state: Exchange.stateAddress,
          marginAccount,
          dexProgram: constants.DEX_PID[Exchange.network],
          serumAuthority: Exchange.serumAuthority,
          openOrders,
          market: marketData.address,
          bids: marketData.serumMarket.bidsAddress,
          asks: marketData.serumMarket.asksAddress,
          eventQueue: marketData.serumMarket.eventQueueAddress,
        },
      },
    }
  );
}

export function cancelOrderNoErrorIx(
  asset: Asset,
  marketIndex: number,
  userKey: PublicKey,
  marginAccount: PublicKey,
  openOrders: PublicKey,
  orderId: anchor.BN,
  side: types.Side
): TransactionInstruction {
  let subExchange = Exchange.getSubExchange(asset);
  let marketData = Exchange.getMarket(asset, marketIndex);
  return Exchange.program.instruction.cancelOrderNoError(
    types.toProgramSide(side),
    orderId,
    {
      accounts: {
        authority: userKey,
        cancelAccounts: {
          zetaGroup: subExchange.zetaGroupAddress,
          state: Exchange.stateAddress,
          marginAccount,
          dexProgram: constants.DEX_PID[Exchange.network],
          serumAuthority: Exchange.serumAuthority,
          openOrders,
          market: marketData.address,
          bids: marketData.serumMarket.bidsAddress,
          asks: marketData.serumMarket.asksAddress,
          eventQueue: marketData.serumMarket.eventQueueAddress,
        },
      },
    }
  );
}

export function pruneExpiredTIFOrdersIx(
  asset: Asset,
  marketIndex: number
): TransactionInstruction {
  let marketData = Exchange.getMarket(asset, marketIndex);
  return Exchange.program.instruction.pruneExpiredTifOrders({
    accounts: {
      dexProgram: constants.DEX_PID[Exchange.network],
      state: Exchange.stateAddress,
      serumAuthority: Exchange.serumAuthority,
      market: marketData.address,
      bids: marketData.serumMarket.bidsAddress,
      asks: marketData.serumMarket.asksAddress,
      eventQueue: marketData.serumMarket.eventQueueAddress,
    },
  });
}

export function cancelAllMarketOrdersIx(
  asset: Asset,
  marketIndex: number,
  userKey: PublicKey,
  marginAccount: PublicKey,
  openOrders: PublicKey
): TransactionInstruction {
  let subExchange = Exchange.getSubExchange(asset);
  let marketData = Exchange.getMarket(asset, marketIndex);
  return Exchange.program.instruction.cancelAllMarketOrders({
    accounts: {
      authority: userKey,
      cancelAccounts: {
        zetaGroup: subExchange.zetaGroupAddress,
        state: Exchange.stateAddress,
        marginAccount,
        dexProgram: constants.DEX_PID[Exchange.network],
        serumAuthority: Exchange.serumAuthority,
        openOrders,
        market: marketData.address,
        bids: marketData.serumMarket.bidsAddress,
        asks: marketData.serumMarket.asksAddress,
        eventQueue: marketData.serumMarket.eventQueueAddress,
      },
    },
  });
}

export function cancelOrderByClientOrderIdIx(
  asset: Asset,
  marketIndex: number,
  userKey: PublicKey,
  marginAccount: PublicKey,
  openOrders: PublicKey,
  clientOrderId: anchor.BN
): TransactionInstruction {
  let subExchange = Exchange.getSubExchange(asset);
  let marketData = Exchange.getMarket(asset, marketIndex);
  return Exchange.program.instruction.cancelOrderByClientOrderId(
    clientOrderId,
    {
      accounts: {
        authority: userKey,
        cancelAccounts: {
          zetaGroup: subExchange.zetaGroupAddress,
          state: Exchange.stateAddress,
          marginAccount,
          dexProgram: constants.DEX_PID[Exchange.network],
          serumAuthority: Exchange.serumAuthority,
          openOrders,
          market: marketData.address,
          bids: marketData.serumMarket.bidsAddress,
          asks: marketData.serumMarket.asksAddress,
          eventQueue: marketData.serumMarket.eventQueueAddress,
        },
      },
    }
  );
}

export function cancelOrderByClientOrderIdNoErrorIx(
  asset: Asset,
  marketIndex: number,
  userKey: PublicKey,
  marginAccount: PublicKey,
  openOrders: PublicKey,
  clientOrderId: anchor.BN
): TransactionInstruction {
  let subExchange = Exchange.getSubExchange(asset);
  let marketData = Exchange.getMarket(asset, marketIndex);
  return Exchange.program.instruction.cancelOrderByClientOrderIdNoError(
    clientOrderId,
    {
      accounts: {
        authority: userKey,
        cancelAccounts: {
          zetaGroup: subExchange.zetaGroupAddress,
          state: Exchange.stateAddress,
          marginAccount,
          dexProgram: constants.DEX_PID[Exchange.network],
          serumAuthority: Exchange.serumAuthority,
          openOrders,
          market: marketData.address,
          bids: marketData.serumMarket.bidsAddress,
          asks: marketData.serumMarket.asksAddress,
          eventQueue: marketData.serumMarket.eventQueueAddress,
        },
      },
    }
  );
}

export function cancelExpiredOrderIx(
  asset: Asset,
  marketIndex: number,
  marginAccount: PublicKey,
  openOrders: PublicKey,
  orderId: anchor.BN,
  side: types.Side
): TransactionInstruction {
  let subExchange = Exchange.getSubExchange(asset);
  let marketData = Exchange.getMarket(asset, marketIndex);
  return Exchange.program.instruction.cancelExpiredOrder(
    types.toProgramSide(side),
    orderId,
    {
      accounts: {
        cancelAccounts: {
          zetaGroup: subExchange.zetaGroupAddress,
          state: Exchange.stateAddress,
          marginAccount,
          dexProgram: constants.DEX_PID[Exchange.network],
          serumAuthority: Exchange.serumAuthority,
          openOrders,
          market: marketData.address,
          bids: marketData.serumMarket.bidsAddress,
          asks: marketData.serumMarket.asksAddress,
          eventQueue: marketData.serumMarket.eventQueueAddress,
        },
      },
    }
  );
}

export function forceCancelOrderByOrderIdIx(
  asset: Asset,
  marketIndex: number,
  marginAccount: PublicKey,
  openOrders: PublicKey,
  orderId: anchor.BN,
  side: types.Side
): TransactionInstruction {
  let subExchange = Exchange.getSubExchange(asset);
  let marketData = Exchange.getMarket(asset, marketIndex);
  return Exchange.program.instruction.forceCancelOrderByOrderId(
    types.toProgramSide(side),
    orderId,
    {
      accounts: {
        greeks: subExchange.zetaGroup.greeks,
        oracle: subExchange.zetaGroup.oracle,
        oracleBackupFeed: subExchange.zetaGroup.oracleBackupFeed,
        oracleBackupProgram: constants.CHAINLINK_PID,
        cancelAccounts: {
          zetaGroup: subExchange.zetaGroupAddress,
          state: Exchange.stateAddress,
          marginAccount,
          dexProgram: constants.DEX_PID[Exchange.network],
          serumAuthority: Exchange.serumAuthority,
          openOrders,
          market: marketData.address,
          bids: marketData.serumMarket.bidsAddress,
          asks: marketData.serumMarket.asksAddress,
          eventQueue: marketData.serumMarket.eventQueueAddress,
        },
      },
    }
  );
}

export function forceCancelOrdersIx(
  asset: Asset,
  marketIndex: number,
  marginAccount: PublicKey,
  openOrders: PublicKey
): TransactionInstruction {
  let subExchange = Exchange.getSubExchange(asset);
  let marketData = Exchange.getMarket(asset, marketIndex);
  return Exchange.program.instruction.forceCancelOrders({
    accounts: {
      greeks: subExchange.zetaGroup.greeks,
      oracle: subExchange.zetaGroup.oracle,
      oracleBackupFeed: subExchange.zetaGroup.oracleBackupFeed,
      oracleBackupProgram: constants.CHAINLINK_PID,
      cancelAccounts: {
        zetaGroup: subExchange.zetaGroupAddress,
        state: Exchange.stateAddress,
        marginAccount,
        dexProgram: constants.DEX_PID[Exchange.network],
        serumAuthority: Exchange.serumAuthority,
        openOrders,
        market: marketData.address,
        bids: marketData.serumMarket.bidsAddress,
        asks: marketData.serumMarket.asksAddress,
        eventQueue: marketData.serumMarket.eventQueueAddress,
      },
    },
  });
}

export function initializeZetaMarketTIFEpochCyclesIx(
  asset: Asset,
  marketIndex: number,
  cycleLength: number
): TransactionInstruction {
  return Exchange.program.instruction.initializeMarketTifEpochCycle(
    cycleLength,
    {
      accounts: {
        state: Exchange.stateAddress,
        admin: Exchange.state.admin,
        market: Exchange.getMarket(asset, marketIndex).address,
        serumAuthority: Exchange.serumAuthority,
        dexProgram: constants.DEX_PID[Exchange.network],
      },
    }
  );
}

export async function initializeZetaMarketTxs(
  asset: Asset,
  marketIndex: number,
  seedIndex: number,
  requestQueue: PublicKey,
  eventQueue: PublicKey,
  bids: PublicKey,
  asks: PublicKey,
  marketIndexes: PublicKey
): Promise<[Transaction, Transaction]> {
  let subExchange = Exchange.getSubExchange(asset);
  const [market, marketNonce] = utils.getMarketUninitialized(
    Exchange.programId,
    subExchange.zetaGroupAddress,
    seedIndex
  );

  const [vaultOwner, vaultSignerNonce] = utils.getSerumVaultOwnerAndNonce(
    market,
    constants.DEX_PID[Exchange.network]
  );

  const [baseMint, baseMintNonce] = utils.getBaseMint(
    Exchange.program.programId,
    market
  );
  const [quoteMint, quoteMintNonce] = utils.getQuoteMint(
    Exchange.program.programId,
    market
  );
  // Create SPL token vaults for serum trading owned by the Zeta program
  const [zetaBaseVault, zetaBaseVaultNonce] = utils.getZetaVault(
    Exchange.program.programId,
    baseMint
  );
  const [zetaQuoteVault, zetaQuoteVaultNonce] = utils.getZetaVault(
    Exchange.program.programId,
    quoteMint
  );
  // Create SPL token vaults for serum trading owned by the DEX program
  const [dexBaseVault, dexBaseVaultNonce] = utils.getSerumVault(
    Exchange.program.programId,
    baseMint
  );
  const [dexQuoteVault, dexQuoteVaultNonce] = utils.getSerumVault(
    Exchange.program.programId,
    quoteMint
  );

  let fromPubkey = Exchange.useLedger
    ? Exchange.ledgerWallet.publicKey
    : Exchange.provider.wallet.publicKey;

  const tx = new Transaction();
  tx.add(
    SystemProgram.createAccount({
      fromPubkey,
      newAccountPubkey: requestQueue,
      lamports:
        await Exchange.provider.connection.getMinimumBalanceForRentExemption(
          5120 + 12
        ),
      space: 5120 + 12,
      programId: constants.DEX_PID[Exchange.network],
    }),
    SystemProgram.createAccount({
      fromPubkey,
      newAccountPubkey: eventQueue,
      lamports:
        await Exchange.provider.connection.getMinimumBalanceForRentExemption(
          262144 + 12
        ),
      space: 262144 + 12,
      programId: constants.DEX_PID[Exchange.network],
    }),
    SystemProgram.createAccount({
      fromPubkey,
      newAccountPubkey: bids,
      lamports:
        await Exchange.provider.connection.getMinimumBalanceForRentExemption(
          65536 + 12
        ),
      space: 65536 + 12,
      programId: constants.DEX_PID[Exchange.network],
    }),
    SystemProgram.createAccount({
      fromPubkey,
      newAccountPubkey: asks,
      lamports:
        await Exchange.provider.connection.getMinimumBalanceForRentExemption(
          65536 + 12
        ),
      space: 65536 + 12,
      programId: constants.DEX_PID[Exchange.network],
    })
  );

  let tx2 = new Transaction().add(
    Exchange.program.instruction.initializeZetaMarket(
      {
        index: marketIndex,
        marketNonce,
        baseMintNonce,
        quoteMintNonce,
        zetaBaseVaultNonce,
        zetaQuoteVaultNonce,
        dexBaseVaultNonce,
        dexQuoteVaultNonce,
        vaultSignerNonce,
      },
      {
        accounts: {
          state: Exchange.stateAddress,
          marketIndexes: marketIndexes,
          zetaGroup: subExchange.zetaGroupAddress,
          admin: Exchange.state.admin,
          market,
          requestQueue: requestQueue,
          eventQueue: eventQueue,
          bids: bids,
          asks: asks,
          baseMint,
          quoteMint,
          zetaBaseVault,
          zetaQuoteVault,
          dexBaseVault,
          dexQuoteVault,
          vaultOwner,
          mintAuthority: Exchange.mintAuthority,
          serumAuthority: Exchange.serumAuthority,
          dexProgram: constants.DEX_PID[Exchange.network],
          systemProgram: SystemProgram.programId,
          tokenProgram: TOKEN_PROGRAM_ID,
          rent: SYSVAR_RENT_PUBKEY,
        },
      }
    )
  );
  return [tx, tx2];
}

export function initializePerpSyncQueueIx(
  asset: Asset
): TransactionInstruction {
  let [perpSyncQueue, nonce] = utils.getPerpSyncQueue(
    Exchange.programId,
    Exchange.getSubExchange(asset).zetaGroupAddress
  );

  return Exchange.program.instruction.initializePerpSyncQueue(nonce, {
    accounts: {
      admin: Exchange.state.admin,
      zetaProgram: Exchange.programId,
      state: Exchange.stateAddress,
      perpSyncQueue,
      zetaGroup: Exchange.getZetaGroupAddress(asset),
      systemProgram: SystemProgram.programId,
    },
  });
}

export function modifyAssetIx(
  zetaGroup: PublicKey,
  newAsset: Asset,
  newOracle: PublicKey,
  newBackupOracle: PublicKey,
  oracleBackupProgram: PublicKey,
  admin: PublicKey
): TransactionInstruction {
  return Exchange.program.instruction.modifyAsset(toProgramAsset(newAsset), {
    accounts: {
      state: Exchange.stateAddress,
      zetaGroup,
      admin: admin,
      newOracle: newOracle,
      newBackupOracle: newBackupOracle,
      oracleBackupProgram: oracleBackupProgram,
    },
  });
}

export function initializeZetaGroupIx(
  asset: Asset,
  underlyingMint: PublicKey,
  oracle: PublicKey,
  oracleBackupFeed: PublicKey,
  oracleBackupProgram: PublicKey,
  pricingArgs: InitializeZetaGroupPricingArgs,
  perpArgs: UpdatePerpParametersArgs,
  marginArgs: UpdateMarginParametersArgs,
  expiryArgs: UpdateZetaGroupExpiryArgs,
  perpsOnly: boolean,
  flexUnderlying: boolean
): TransactionInstruction {
  let [zetaGroup, zetaGroupNonce] = utils.getZetaGroup(
    Exchange.programId,
    underlyingMint
  );

  let [underlying, underlyingNonce] = flexUnderlying
    ? utils.getFlexUnderlying(
        Exchange.programId,
        Exchange.state.numFlexUnderlyings
      )
    : utils.getUnderlying(Exchange.programId, Exchange.state.numUnderlyings);

  let [greeks, greeksNonce] = utils.getGreeks(Exchange.programId, zetaGroup);

  let [perpSyncQueue, perpSyncQueueNonce] = utils.getPerpSyncQueue(
    Exchange.programId,
    zetaGroup
  );

  let [vault, vaultNonce] = utils.getVault(Exchange.programId, zetaGroup);

  let [insuranceVault, insuranceVaultNonce] = utils.getZetaInsuranceVault(
    Exchange.programId,
    zetaGroup
  );

  let [socializedLossAccount, socializedLossAccountNonce] =
    utils.getSocializedLossAccount(Exchange.programId, zetaGroup);

  return Exchange.program.instruction.initializeZetaGroup(
    {
      perpsOnly,
      flexUnderlying: flexUnderlying,
      assetOverride: toProgramAsset(asset) as any,
      zetaGroupNonce,
      underlyingNonce,
      greeksNonce,
      vaultNonce,
      insuranceVaultNonce,
      socializedLossAccountNonce,
      perpSyncQueueNonce,
      interestRate: pricingArgs.interestRate,
      volatility: pricingArgs.volatility,
      optionTradeNormalizer: pricingArgs.optionTradeNormalizer,
      futureTradeNormalizer: pricingArgs.futureTradeNormalizer,
      maxVolatilityRetreat: pricingArgs.maxVolatilityRetreat,
      maxInterestRetreat: pricingArgs.maxInterestRetreat,
      maxDelta: pricingArgs.maxDelta,
      minDelta: pricingArgs.minDelta,
      minInterestRate: pricingArgs.minInterestRate,
      maxInterestRate: pricingArgs.maxInterestRate,
      minVolatility: pricingArgs.minVolatility,
      maxVolatility: pricingArgs.maxVolatility,
      futureMarginInitial: marginArgs.futureMarginInitial,
      futureMarginMaintenance: marginArgs.futureMarginMaintenance,
      expiryIntervalSeconds: expiryArgs.expiryIntervalSeconds,
      newExpiryThresholdSeconds: expiryArgs.newExpiryThresholdSeconds,
      minFundingRatePercent: perpArgs.minFundingRatePercent,
      maxFundingRatePercent: perpArgs.maxFundingRatePercent,
      perpImpactCashDelta: perpArgs.perpImpactCashDelta,
    },
    {
      accounts: {
        state: Exchange.stateAddress,
        admin: Exchange.state.admin,
        systemProgram: SystemProgram.programId,
        underlyingMint,
        zetaProgram: Exchange.programId,
        oracle,
        oracleBackupFeed,
        oracleBackupProgram,
        zetaGroup,
        greeks,
        perpSyncQueue,
        underlying,
        vault,
        insuranceVault,
        socializedLossAccount,
        tokenProgram: TOKEN_PROGRAM_ID,
        usdcMint: Exchange.usdcMintAddress,
        rent: SYSVAR_RENT_PUBKEY,
      },
    }
  );
}

export function collectTreasuryFundsIx(
  collectionTokenAccount: PublicKey,
  amount: anchor.BN,
  admin: PublicKey
): TransactionInstruction {
  return Exchange.program.instruction.collectTreasuryFunds(amount, {
    accounts: {
      state: Exchange.stateAddress,
      treasuryWallet: Exchange.treasuryWalletAddress,
      collectionTokenAccount,
      tokenProgram: TOKEN_PROGRAM_ID,
      admin,
    },
  });
}

export function treasuryMovementIx(
  asset: Asset,
  treasuryMovementType: types.TreasuryMovementType,
  amount: anchor.BN
): TransactionInstruction {
  return Exchange.program.instruction.treasuryMovement(
    types.toProgramTreasuryMovementType(treasuryMovementType),
    amount,
    {
      accounts: {
        state: Exchange.stateAddress,
        zetaGroup: Exchange.getZetaGroupAddress(asset),
        insuranceVault: Exchange.getInsuranceVaultAddress(),
        treasuryWallet: Exchange.treasuryWalletAddress,
        referralsRewardsWallet: Exchange.referralsRewardsWalletAddress,
        tokenProgram: TOKEN_PROGRAM_ID,
        admin: Exchange.provider.wallet.publicKey,
      },
    }
  );
}

export function rebalanceInsuranceVaultIx(
  asset: Asset,
  remainingAccounts: any[]
): TransactionInstruction {
  return Exchange.program.instruction.rebalanceInsuranceVault({
    accounts: {
      state: Exchange.stateAddress,
      zetaGroup: Exchange.getZetaGroupAddress(asset), // still used for margin account
      zetaVault: Exchange.combinedVaultAddress,
      insuranceVault: Exchange.combinedInsuranceVaultAddress,
      treasuryWallet: Exchange.treasuryWalletAddress,
      socializedLossAccount: Exchange.combinedSocializedLossAccountAddress,
      tokenProgram: TOKEN_PROGRAM_ID,
    },
    remainingAccounts,
  });
}

// TODO remove old
export function rebalanceInsuranceVaultOldIx(
  asset: Asset,
  remainingAccounts: any[]
): TransactionInstruction {
  return Exchange.program.instruction.rebalanceInsuranceVaultOld({
    accounts: {
      state: Exchange.stateAddress,
      zetaGroup: Exchange.getZetaGroupAddress(asset),
      zetaVault: Exchange.getSubExchange(asset).vaultAddress,
      insuranceVault: Exchange.getSubExchange(asset).insuranceVaultAddress,
      treasuryWallet: Exchange.treasuryWalletAddress,
      socializedLossAccount:
        Exchange.getSubExchange(asset).socializedLossAccountAddress,
      tokenProgram: TOKEN_PROGRAM_ID,
    },
    remainingAccounts,
  });
}

export function liquidateIx(
  asset: Asset,
  liquidator: PublicKey,
  liquidatorMarginAccount: PublicKey,
  market: PublicKey,
  liquidatedMarginAccount: PublicKey,
  size: number
): TransactionInstruction {
  let liquidateSize: any = new anchor.BN(size);
  let subExchange = Exchange.getSubExchange(asset);
  return Exchange.program.instruction.liquidate(liquidateSize, {
    accounts: {
      state: Exchange.stateAddress,
      liquidator,
      liquidatorMarginAccount,
      greeks: subExchange.zetaGroup.greeks,
      oracle: subExchange.zetaGroup.oracle,
      oracleBackupFeed: subExchange.zetaGroup.oracleBackupFeed,
      oracleBackupProgram: constants.CHAINLINK_PID,
      market,
      zetaGroup: subExchange.zetaGroupAddress,
      liquidatedMarginAccount,
    },
  });
}

export function crankMarketIx(
  asset: Asset,
  market: PublicKey,
  eventQueue: PublicKey,
  dexProgram: PublicKey,
  remainingAccounts: any[]
): TransactionInstruction {
  return Exchange.program.instruction.crankEventQueue({
    accounts: {
      state: Exchange.stateAddress,
      zetaGroup: Exchange.getZetaGroupAddress(asset),
      market,
      eventQueue,
      dexProgram,
      serumAuthority: Exchange.serumAuthority,
    },
    remainingAccounts,
  });
}

export function initializeMarketNodeIx(
  asset: Asset,
  index: number
): TransactionInstruction {
  let subExchange = Exchange.getSubExchange(asset);
  let [marketNode, nonce] = utils.getMarketNode(
    Exchange.programId,
    subExchange.zetaGroupAddress,
    index
  );

  return Exchange.program.instruction.initializeMarketNode(
    { nonce, index },
    {
      accounts: {
        zetaGroup: subExchange.zetaGroupAddress,
        marketNode,
        greeks: subExchange.greeksAddress,
        payer: Exchange.provider.wallet.publicKey,
        systemProgram: SystemProgram.programId,
      },
    }
  );
}

export function retreatMarketNodesIx(
  asset: Asset,
  expiryIndex: number
): TransactionInstruction {
  let subExchange = Exchange.getSubExchange(asset);
  let head = expiryIndex * constants.PRODUCTS_PER_EXPIRY;
  let remainingAccounts = subExchange.greeks.nodeKeys
    .map((x: PublicKey) => {
      return {
        pubkey: x,
        isSigner: false,
        isWritable: true,
      };
    })
    .slice(head, head + constants.PRODUCTS_PER_EXPIRY);

  return Exchange.program.instruction.retreatMarketNodes(expiryIndex, {
    accounts: {
      zetaGroup: subExchange.zetaGroupAddress,
      greeks: subExchange.greeksAddress,
      oracle: subExchange.zetaGroup.oracle,
      oracleBackupFeed: subExchange.zetaGroup.oracleBackupFeed,
      oracleBackupProgram: constants.CHAINLINK_PID,
    },
    remainingAccounts,
  });
}

export function updatePricingIx(
  asset: Asset,
  expiryIndex: number | undefined
): TransactionInstruction {
  let subExchange = Exchange.getSubExchange(asset);
  let marketData = Exchange.getPerpMarket(asset);
  return Exchange.program.instruction.updatePricing(expiryIndex, {
    accounts: {
      state: Exchange.stateAddress,
      zetaGroup: subExchange.zetaGroupAddress,
      greeks: subExchange.greeksAddress,
      oracle: subExchange.zetaGroup.oracle,
      oracleBackupFeed: subExchange.zetaGroup.oracleBackupFeed,
      oracleBackupProgram: constants.CHAINLINK_PID,
      perpMarket: marketData.address,
      perpBids: subExchange.markets.perpMarket.serumMarket.bidsAddress,
      perpAsks: subExchange.markets.perpMarket.serumMarket.asksAddress,
    },
  });
}

export function updatePricingV2Ix(asset: Asset): TransactionInstruction {
  let subExchange = Exchange.getSubExchange(asset);
  let marketData = Exchange.getPerpMarket(asset);
  let asset_index = assetToIndex(asset);
  return Exchange.program.instruction.updatePricingV2(toProgramAsset(asset), {
    accounts: {
      state: Exchange.stateAddress,
      pricing: Exchange.pricingAddress,
      oracle: Exchange.pricing.oracles[asset_index],
      oracleBackupFeed: Exchange.pricing.oracleBackupFeeds[asset_index],
      oracleBackupProgram: constants.CHAINLINK_PID,
      perpMarket: marketData.address,
      perpBids: subExchange.markets.perpMarket.serumMarket.bidsAddress,
      perpAsks: subExchange.markets.perpMarket.serumMarket.asksAddress,
    },
  });
}

export function applyPerpFundingIx(
  asset: Asset,
  remainingAccounts: any[]
): TransactionInstruction {
  let subExchange = Exchange.getSubExchange(asset);
  return Exchange.program.instruction.applyPerpFunding({
    accounts: {
      zetaGroup: subExchange.zetaGroupAddress,
      greeks: subExchange.greeksAddress,
    },
    remainingAccounts, // margin accounts
  });
}

export function updatePricingParametersIx(
  asset: Asset,
  args: UpdatePricingParametersArgs,
  admin: PublicKey
): TransactionInstruction {
  return Exchange.program.instruction.updatePricingParameters(args, {
    accounts: {
      state: Exchange.stateAddress,
      zetaGroup: Exchange.getZetaGroupAddress(asset),
      admin,
    },
  });
}

export function updateMarginParametersIx(
  asset: Asset,
  args: UpdateMarginParametersArgs,
  admin: PublicKey
): TransactionInstruction {
  return Exchange.program.instruction.updateMarginParameters(args, {
    accounts: {
      state: Exchange.stateAddress,
      zetaGroup: Exchange.getZetaGroupAddress(asset),
      admin,
    },
  });
}

export function updatePerpParametersIx(
  asset: Asset,
  args: UpdatePerpParametersArgs,
  admin: PublicKey
): TransactionInstruction {
  return Exchange.program.instruction.updatePerpParameters(args, {
    accounts: {
      state: Exchange.stateAddress,
      zetaGroup: Exchange.getZetaGroupAddress(asset),
      admin,
    },
  });
}

export function updateZetaGroupExpiryParametersIx(
  asset: Asset,
  args: UpdateZetaGroupExpiryArgs,
  admin: PublicKey
): TransactionInstruction {
  return Exchange.program.instruction.updateZetaGroupExpiryParameters(args, {
    accounts: {
      state: Exchange.stateAddress,
      zetaGroup: Exchange.getZetaGroupAddress(asset),
      admin,
    },
  });
}

export function toggleZetaGroupPerpsOnlyIx(
  asset: Asset,
  admin: PublicKey
): TransactionInstruction {
  return Exchange.program.instruction.toggleZetaGroupPerpsOnly({
    accounts: {
      state: Exchange.stateAddress,
      zetaGroup: Exchange.getZetaGroupAddress(asset),
      admin,
    },
  });
}

export function updateVolatilityNodesIx(
  asset: Asset,
  nodes: Array<anchor.BN>,
  admin: PublicKey
): TransactionInstruction {
  let subExchange = Exchange.getSubExchange(asset);
  return Exchange.program.instruction.updateVolatilityNodes(nodes, {
    accounts: {
      state: Exchange.stateAddress,
      zetaGroup: subExchange.zetaGroupAddress,
      greeks: subExchange.greeksAddress,
      admin,
    },
  });
}

export function initializeZetaPricingIx(
  perpArgs: UpdatePerpParametersArgs,
  marginArgs: UpdateMarginParametersArgs
): TransactionInstruction {
  let [pricing, _pricingNonce] = utils.getPricing(Exchange.programId);
  return Exchange.program.instruction.initializeZetaPricing(
    {
      minFundingRatePercent: perpArgs.minFundingRatePercent,
      maxFundingRatePercent: perpArgs.maxFundingRatePercent,
      perpImpactCashDelta: perpArgs.perpImpactCashDelta,
      marginInitial: marginArgs.futureMarginInitial,
      marginMaintenance: marginArgs.futureMarginMaintenance,
    },
    {
      accounts: {
        state: Exchange.stateAddress,
        pricing: pricing,
        admin: Exchange.state.admin,
        systemProgram: SystemProgram.programId,
        tokenProgram: TOKEN_PROGRAM_ID,
        rent: SYSVAR_RENT_PUBKEY,
      },
    }
  );
}

export function updateZetaPricingPubkeysIx(
  args: UpdateZetaPricingPubkeysArgs
): TransactionInstruction {
  return Exchange.program.instruction.updateZetaPricingPubkeys(args, {
    accounts: {
      state: Exchange.stateAddress,
      pricing: Exchange.pricingAddress,
      admin: Exchange.state.admin,
    },
  });
}

export function initializeZetaStateIx(
  stateAddress: PublicKey,
  stateNonce: number,
  serumAuthority: PublicKey,
  treasuryWallet: PublicKey,
  referralsAdmin: PublicKey,
  referralsRewardsWallet: PublicKey,
  serumNonce: number,
  mintAuthority: PublicKey,
  mintAuthorityNonce: number,
  params: StateParams,
  secondaryAdmin: PublicKey
): TransactionInstruction {
  let args: any = params;
  args["stateNonce"] = stateNonce;
  args["serumNonce"] = serumNonce;
  args["mintAuthNonce"] = mintAuthorityNonce;

  return Exchange.program.instruction.initializeZetaState(args, {
    accounts: {
      state: stateAddress,
      serumAuthority,
      mintAuthority,
      treasuryWallet,
      referralsAdmin,
      referralsRewardsWallet,
      rent: SYSVAR_RENT_PUBKEY,
      systemProgram: SystemProgram.programId,
      tokenProgram: TOKEN_PROGRAM_ID,
      usdcMint: Exchange.usdcMintAddress,
      admin: Exchange.provider.wallet.publicKey,
      secondaryAdmin: secondaryAdmin,
    },
  });
}

export function initializeZetaTreasuryWalletIx(): TransactionInstruction {
  return Exchange.program.instruction.initializeZetaTreasuryWallet({
    accounts: {
      state: Exchange.stateAddress,
      treasuryWallet: Exchange.treasuryWalletAddress,
      rent: SYSVAR_RENT_PUBKEY,
      systemProgram: SystemProgram.programId,
      tokenProgram: TOKEN_PROGRAM_ID,
      usdcMint: Exchange.usdcMintAddress,
      admin: Exchange.provider.wallet.publicKey,
    },
  });
}

export function initializeZetaReferralsRewardsWalletIx(): TransactionInstruction {
  return Exchange.program.instruction.initializeZetaReferralsRewardsWallet({
    accounts: {
      state: Exchange.stateAddress,
      referralsRewardsWallet: Exchange.referralsRewardsWalletAddress,
      rent: SYSVAR_RENT_PUBKEY,
      systemProgram: SystemProgram.programId,
      tokenProgram: TOKEN_PROGRAM_ID,
      usdcMint: Exchange.usdcMintAddress,
      admin: Exchange.provider.wallet.publicKey,
    },
  });
}

export function updateZetaStateIx(
  params: StateParams,
  admin: PublicKey
): TransactionInstruction {
  return Exchange.program.instruction.updateZetaState(params, {
    accounts: {
      state: Exchange.stateAddress,
      admin,
    },
  });
}

export function initializeMarketIndexesIx(
  asset: Asset,
  marketIndexes: PublicKey,
  nonce: number
): TransactionInstruction {
  return Exchange.program.instruction.initializeMarketIndexes(nonce, {
    accounts: {
      state: Exchange.stateAddress,
      marketIndexes: marketIndexes,
      admin: Exchange.state.admin,
      systemProgram: SystemProgram.programId,
      zetaGroup: Exchange.getZetaGroupAddress(asset),
    },
  });
}
export function addMarketIndexesIx(
  asset: Asset,
  marketIndexes: PublicKey
): TransactionInstruction {
  return Exchange.program.instruction.addMarketIndexes({
    accounts: {
      marketIndexes,
      zetaGroup: Exchange.getZetaGroupAddress(asset),
    },
  });
}

export function initializeMarketStrikesIx(
  asset: Asset
): TransactionInstruction {
  let subExchange = Exchange.getSubExchange(asset);
  return Exchange.program.instruction.initializeMarketStrikes({
    accounts: {
      state: Exchange.stateAddress,
      zetaGroup: subExchange.zetaGroupAddress,
      oracle: subExchange.zetaGroup.oracle,
      oracleBackupFeed: subExchange.zetaGroup.oracleBackupFeed,
      oracleBackupProgram: constants.CHAINLINK_PID,
    },
  });
}

export function initializeWhitelistDepositAccountIx(
  asset: Asset,
  user: PublicKey,
  admin: PublicKey
): TransactionInstruction {
  let [whitelistDepositAccount, whitelistDepositNonce] =
    utils.getUserWhitelistDepositAccount(Exchange.program.programId, user);

  return Exchange.program.instruction.initializeWhitelistDepositAccount(
    whitelistDepositNonce,
    {
      accounts: {
        whitelistDepositAccount,
        admin,
        user: user,
        systemProgram: SystemProgram.programId,
        state: Exchange.stateAddress,
      },
    }
  );
}

export function initializeWhitelistInsuranceAccountIx(
  user: PublicKey,
  admin: PublicKey
): TransactionInstruction {
  let [whitelistInsuranceAccount, whitelistInsuranceNonce] =
    utils.getUserWhitelistInsuranceAccount(Exchange.program.programId, user);

  return Exchange.program.instruction.initializeWhitelistInsuranceAccount(
    whitelistInsuranceNonce,
    {
      accounts: {
        whitelistInsuranceAccount,
        admin,
        user: user,
        systemProgram: SystemProgram.programId,
        state: Exchange.stateAddress,
      },
    }
  );
}

export function initializeWhitelistTradingFeesAccountIx(
  user: PublicKey,
  admin: PublicKey
): TransactionInstruction {
  let [whitelistTradingFeesAccount, whitelistTradingFeesNonce] =
    utils.getUserWhitelistTradingFeesAccount(Exchange.program.programId, user);

  return Exchange.program.instruction.initializeWhitelistTradingFeesAccount(
    whitelistTradingFeesNonce,
    {
      accounts: {
        whitelistTradingFeesAccount,
        admin,
        user: user,
        systemProgram: SystemProgram.programId,
        state: Exchange.stateAddress,
      },
    }
  );
}

export function referUserIx(
  user: PublicKey,
  referrer: PublicKey
): TransactionInstruction {
  let [referrerAccount, _referrerAccountNonce] =
    utils.getReferrerAccountAddress(Exchange.program.programId, referrer);

  let [referralAccount, _referralAccountNonce] =
    utils.getReferralAccountAddress(Exchange.program.programId, user);

  return Exchange.program.instruction.referUser({
    accounts: {
      user,
      referrerAccount,
      referralAccount,
      systemProgram: SystemProgram.programId,
    },
  });
}

export function initializeReferrerAccountIx(
  referrer: PublicKey
): TransactionInstruction {
  let [referrerAccount, _referrerAccountNonce] =
    utils.getReferrerAccountAddress(Exchange.program.programId, referrer);

  return Exchange.program.instruction.initializeReferrerAccount({
    accounts: {
      referrer,
      referrerAccount,
      systemProgram: SystemProgram.programId,
    },
  });
}

export function initializeReferrerAliasIx(
  referrer: PublicKey,
  alias: string
): TransactionInstruction {
  let [referrerAccount] = utils.getReferrerAccountAddress(
    Exchange.program.programId,
    referrer
  );

  let [referrerAlias] = utils.getReferrerAliasAddress(
    Exchange.program.programId,
    alias
  );

  return Exchange.program.instruction.initializeReferrerAlias(alias, {
    accounts: {
      referrer,
      referrerAlias,
      referrerAccount,
      systemProgram: SystemProgram.programId,
    },
  });
}

export function setReferralsRewardsIx(
  args: SetReferralsRewardsArgs[],
  referralsAdmin: PublicKey,
  remainingAccounts: AccountMeta[]
): TransactionInstruction {
  return Exchange.program.instruction.setReferralsRewards(args, {
    accounts: {
      state: Exchange.stateAddress,
      referralsAdmin,
    },
    remainingAccounts,
  });
}

export function claimReferralsRewardsIx(
  userReferralsAccount: PublicKey,
  userTokenAccount: PublicKey,
  user: PublicKey
): TransactionInstruction {
  return Exchange.program.instruction.claimReferralsRewards({
    accounts: {
      state: Exchange.stateAddress,
      referralsRewardsWallet: Exchange.referralsRewardsWalletAddress,
      userReferralsAccount,
      userTokenAccount,
      tokenProgram: TOKEN_PROGRAM_ID,
      user,
    },
  });
}

export function settlePositionsTxs(
  asset: Asset,
  expirationTs: anchor.BN,
  settlementPda: PublicKey,
  nonce: number,
  marginAccounts: any[]
): Transaction[] {
  let txs = [];
  for (
    var i = 0;
    i < marginAccounts.length;
    i += constants.MAX_SETTLEMENT_ACCOUNTS
  ) {
    let tx = new Transaction();
    let slice = marginAccounts.slice(i, i + constants.MAX_SETTLEMENT_ACCOUNTS);
    tx.add(settlePositionsIx(asset, expirationTs, settlementPda, nonce, slice));
    txs.push(tx);
  }
  return txs;
}

export function settlePositionsIx(
  asset: Asset,
  expirationTs: anchor.BN,
  settlementPda: PublicKey,
  nonce: number,
  marginAccounts: AccountMeta[]
): TransactionInstruction {
  return Exchange.program.instruction.settlePositions(expirationTs, nonce, {
    accounts: {
      zetaGroup: Exchange.getZetaGroupAddress(asset),
      settlementAccount: settlementPda,
    },
    remainingAccounts: marginAccounts,
  });
}

export function settleSpreadPositionsIx(
  asset: Asset,
  expirationTs: anchor.BN,
  settlementPda: PublicKey,
  nonce: number,
  spreadAccounts: AccountMeta[]
): TransactionInstruction {
  return Exchange.program.instruction.settleSpreadPositions(
    expirationTs,
    nonce,
    {
      accounts: {
        zetaGroup: Exchange.getZetaGroupAddress(asset),
        settlementAccount: settlementPda,
      },
      remainingAccounts: spreadAccounts,
    }
  );
}

export function settleSpreadPositionsHaltedTxs(
  asset: Asset,
  spreadAccounts: AccountMeta[],
  admin: PublicKey
): Transaction[] {
  let txs = [];
  for (
    var i = 0;
    i < spreadAccounts.length;
    i += constants.MAX_SETTLEMENT_ACCOUNTS
  ) {
    let slice = spreadAccounts.slice(i, i + constants.MAX_SETTLEMENT_ACCOUNTS);
    txs.push(
      new Transaction().add(settleSpreadPositionsHaltedIx(asset, slice, admin))
    );
  }
  return txs;
}

export function settlePositionsHaltedTxs(
  asset: Asset,
  marginAccounts: AccountMeta[],
  admin: PublicKey
): Transaction[] {
  let txs = [];
  for (
    var i = 0;
    i < marginAccounts.length;
    i += constants.MAX_SETTLEMENT_ACCOUNTS
  ) {
    let slice = marginAccounts.slice(i, i + constants.MAX_SETTLEMENT_ACCOUNTS);
    txs.push(
      new Transaction().add(settlePositionsHaltedIx(asset, slice, admin))
    );
  }
  return txs;
}

export function settlePositionsHaltedIx(
  asset: Asset,
  marginAccounts: AccountMeta[],
  admin: PublicKey
): TransactionInstruction {
  let subExchange = Exchange.getSubExchange(asset);
  return Exchange.program.instruction.settlePositionsHalted({
    accounts: {
      state: Exchange.stateAddress,
      zetaGroup: subExchange.zetaGroupAddress,
      greeks: subExchange.greeksAddress,
      admin,
    },
    remainingAccounts: marginAccounts,
  });
}

export function settleSpreadPositionsHaltedIx(
  asset: Asset,
  spreadAccounts: AccountMeta[],
  admin: PublicKey
): TransactionInstruction {
  let subExchange = Exchange.getSubExchange(asset);
  return Exchange.program.instruction.settleSpreadPositionsHalted({
    accounts: {
      state: Exchange.stateAddress,
      zetaGroup: subExchange.zetaGroupAddress,
      greeks: subExchange.greeksAddress,
      admin,
    },
    remainingAccounts: spreadAccounts,
  });
}

export function cleanZetaMarketsIx(
  asset: Asset,
  marketAccounts: any[]
): TransactionInstruction {
  return Exchange.program.instruction.cleanZetaMarkets({
    accounts: {
      state: Exchange.stateAddress,
      zetaGroup: Exchange.getZetaGroupAddress(asset),
    },
    remainingAccounts: marketAccounts,
  });
}

export function cleanZetaMarketsHaltedIx(
  asset: Asset,
  marketAccounts: any[]
): TransactionInstruction {
  return Exchange.program.instruction.cleanZetaMarketsHalted({
    accounts: {
      state: Exchange.stateAddress,
      zetaGroup: Exchange.getZetaGroupAddress(asset),
    },
    remainingAccounts: marketAccounts,
  });
}

export function updatePricingHaltedIx(
  asset: Asset,
  expiryIndex: number | undefined,
  admin: PublicKey
): TransactionInstruction {
  let subExchange = Exchange.getSubExchange(asset);
  let marketData = Exchange.getPerpMarket(asset);
  return Exchange.program.instruction.updatePricingHalted(expiryIndex, {
    accounts: {
      state: Exchange.stateAddress,
      zetaGroup: subExchange.zetaGroupAddress,
      greeks: subExchange.greeksAddress,
      admin,
      perpMarket: marketData.address,
      perpBids: subExchange.markets.perpMarket.serumMarket.bidsAddress,
      perpAsks: subExchange.markets.perpMarket.serumMarket.asksAddress,
    },
  });
}

export function cleanMarketNodesIx(
  asset: Asset,
  expiryIndex: number
): TransactionInstruction {
  let subExchange = Exchange.getSubExchange(asset);
  let head = expiryIndex * constants.PRODUCTS_PER_EXPIRY;
  let remainingAccounts = subExchange.greeks.nodeKeys
    .map((x: PublicKey) => {
      return {
        pubkey: x,
        isSigner: false,
        isWritable: true,
      };
    })
    .slice(head, head + constants.PRODUCTS_PER_EXPIRY);

  return Exchange.program.instruction.cleanMarketNodes(expiryIndex, {
    accounts: {
      zetaGroup: subExchange.zetaGroupAddress,
      greeks: subExchange.greeksAddress,
    },
    remainingAccounts,
  });
}

export function cancelOrderHaltedIx(
  asset: Asset,
  marketIndex: number,
  marginAccount: PublicKey,
  openOrders: PublicKey,
  orderId: anchor.BN,
  side: types.Side
): TransactionInstruction {
  let subExchange = Exchange.getSubExchange(asset);
  let marketData = Exchange.getMarket(asset, marketIndex);
  return Exchange.program.instruction.cancelOrderHalted(
    types.toProgramSide(side),
    orderId,
    {
      accounts: {
        cancelAccounts: {
          zetaGroup: subExchange.zetaGroupAddress,
          state: Exchange.stateAddress,
          marginAccount,
          dexProgram: constants.DEX_PID[Exchange.network],
          serumAuthority: Exchange.serumAuthority,
          openOrders,
          market: marketData.address,
          bids: marketData.serumMarket.bidsAddress,
          asks: marketData.serumMarket.asksAddress,
          eventQueue: marketData.serumMarket.eventQueueAddress,
        },
      },
    }
  );
}

export function haltZetaGroupIx(
  asset: Asset,
  zetaGroupAddress: PublicKey,
  admin: PublicKey
): TransactionInstruction {
  return Exchange.program.instruction.haltZetaGroup({
    accounts: {
      state: Exchange.stateAddress,
      zetaGroup: zetaGroupAddress,
      greeks: Exchange.getSubExchange(asset).greeksAddress,
      admin,
    },
  });
}

export function unhaltZetaGroupIx(
  asset: Asset,
  admin: PublicKey
): TransactionInstruction {
  return Exchange.program.instruction.unhaltZetaGroup({
    accounts: {
      state: Exchange.stateAddress,
      zetaGroup: Exchange.getZetaGroupAddress(asset),
      admin,
      greeks: Exchange.getSubExchange(asset).greeksAddress,
    },
  });
}

export function updateHaltStateIx(
  zetaGroupAddress: PublicKey,
  args: UpdateHaltStateArgs,
  admin: PublicKey
): TransactionInstruction {
  return Exchange.program.instruction.updateHaltState(args, {
    accounts: {
      state: Exchange.stateAddress,
      zetaGroup: zetaGroupAddress,
      admin,
    },
  });
}

export function updateVolatilityIx(
  asset: Asset,
  args: UpdateVolatilityArgs,
  admin: PublicKey
): TransactionInstruction {
  let subExchange = Exchange.getSubExchange(asset);
  return Exchange.program.instruction.updateVolatility(args, {
    accounts: {
      state: Exchange.stateAddress,
      greeks: subExchange.greeksAddress,
      zetaGroup: subExchange.zetaGroupAddress,
      admin,
    },
  });
}

export function updateInterestRateIx(
  asset: Asset,
  args: UpdateInterestRateArgs,
  admin: PublicKey
): TransactionInstruction {
  let subExchange = Exchange.getSubExchange(asset);
  return Exchange.program.instruction.updateInterestRate(args, {
    accounts: {
      state: Exchange.stateAddress,
      greeks: subExchange.greeksAddress,
      zetaGroup: subExchange.zetaGroupAddress,
      admin,
    },
  });
}

export function updateAdminIx(
  secondary: boolean,
  admin: PublicKey,
  newAdmin: PublicKey
): TransactionInstruction {
  let accounts = {
    accounts: {
      state: Exchange.stateAddress,
      admin,
      newAdmin,
    },
  };

  if (secondary) {
    return Exchange.program.instruction.updateSecondaryAdmin(accounts);
  }
  return Exchange.program.instruction.updateAdmin(accounts);
}

export function updateReferralsAdminIx(
  admin: PublicKey,
  newReferralsAdmin: PublicKey
): TransactionInstruction {
  return Exchange.program.instruction.updateReferralsAdmin({
    accounts: {
      state: Exchange.stateAddress,
      admin,
      newAdmin: newReferralsAdmin,
    },
  });
}

export function expireSeriesOverrideIx(
  asset: Asset,
  admin: PublicKey,
  settlementAccount: PublicKey,
  args: ExpireSeriesOverrideArgs
): TransactionInstruction {
  let subExchange = Exchange.getSubExchange(asset);
  return Exchange.program.instruction.expireSeriesOverride(args, {
    accounts: {
      state: Exchange.stateAddress,
      zetaGroup: subExchange.zetaGroupAddress,
      settlementAccount: settlementAccount,
      admin: admin,
      systemProgram: SystemProgram.programId,
      greeks: subExchange.greeksAddress,
    },
  });
}

export function initializeSpreadAccountIx(
  zetaGroup: PublicKey,
  spreadAccount: PublicKey,
  user: PublicKey
): TransactionInstruction {
  return Exchange.program.instruction.initializeSpreadAccount({
    accounts: {
      zetaGroup,
      spreadAccount,
      authority: user,
      payer: user,
      zetaProgram: Exchange.programId,
      systemProgram: SystemProgram.programId,
    },
  });
}

export function closeSpreadAccountIx(
  zetaGroup: PublicKey,
  spreadAccount: PublicKey,
  user: PublicKey
): TransactionInstruction {
  return Exchange.program.instruction.closeSpreadAccount({
    accounts: {
      zetaGroup,
      spreadAccount,
      authority: user,
    },
  });
}

export function positionMovementIx(
  asset: Asset,
  zetaGroup: PublicKey,
  marginAccount: PublicKey,
  spreadAccount: PublicKey,
  user: PublicKey,
  greeks: PublicKey,
  oracle: PublicKey,
  oracleBackupFeed: PublicKey,
  oracleBackupProgram: PublicKey,
  movementType: types.MovementType,
  movements: PositionMovementArg[]
): TransactionInstruction {
  return Exchange.program.instruction.positionMovement(
    types.toProgramMovementType(movementType),
    movements,
    {
      accounts: {
        state: Exchange.stateAddress,
        zetaGroup,
        marginAccount,
        spreadAccount,
        authority: user,
        greeks,
        oracle,
        oracleBackupFeed,
        oracleBackupProgram,
      },
    }
  );
}

export function transferExcessSpreadBalanceIx(
  zetaGroup: PublicKey,
  marginAccount: PublicKey,
  spreadAccount: PublicKey,
  user: PublicKey
): TransactionInstruction {
  return Exchange.program.instruction.transferExcessSpreadBalance({
    accounts: {
      zetaGroup,
      marginAccount,
      spreadAccount,
      authority: user,
    },
  });
}

export function settleDexFundsTxs(
  asset: Asset,
  marketKey: PublicKey,
  vaultOwner: PublicKey,
  remainingAccounts: any[]
): Transaction[] {
  let market = Exchange.getSubExchange(asset).markets.getMarket(marketKey);
  let accounts = {
    state: Exchange.stateAddress,
    market: market.address,
    zetaBaseVault: market.baseVault,
    zetaQuoteVault: market.quoteVault,
    dexBaseVault: market.serumMarket.baseVaultAddress,
    dexQuoteVault: market.serumMarket.quoteVaultAddress,
    vaultOwner,
    mintAuthority: Exchange.mintAuthority,
    serumAuthority: Exchange.serumAuthority,
    dexProgram: constants.DEX_PID[Exchange.network],
    tokenProgram: TOKEN_PROGRAM_ID,
  };

  let txs: Transaction[] = [];
  for (
    var j = 0;
    j < remainingAccounts.length;
    j += constants.MAX_SETTLE_ACCOUNTS
  ) {
    let tx = new Transaction();
    let slice = remainingAccounts.slice(j, j + constants.MAX_SETTLE_ACCOUNTS);
    tx.add(
      Exchange.program.instruction.settleDexFunds({
        accounts,
        remainingAccounts: slice,
      })
    );
    txs.push(tx);
  }
  return txs;
}

export function settleDexFundsIx(
  asset: Asset,
  marketKey: PublicKey,
  vaultOwner: PublicKey,
  openOrders: PublicKey
): TransactionInstruction {
  let market = Exchange.getSubExchange(asset).markets.getMarket(marketKey);
  let accounts = {
    state: Exchange.stateAddress,
    market: market.address,
    zetaBaseVault: market.baseVault,
    zetaQuoteVault: market.quoteVault,
    dexBaseVault: market.serumMarket.baseVaultAddress,
    dexQuoteVault: market.serumMarket.quoteVaultAddress,
    vaultOwner,
    mintAuthority: Exchange.mintAuthority,
    serumAuthority: Exchange.serumAuthority,
    dexProgram: constants.DEX_PID[Exchange.network],
    tokenProgram: TOKEN_PROGRAM_ID,
  };
  let remainingAccounts = [
    {
      pubkey: openOrders,
      isSigner: false,
      isWritable: true,
    },
  ];
  return Exchange.program.instruction.settleDexFunds({
    accounts,
    remainingAccounts,
  });
}

export function burnVaultTokenTx(
  asset: Asset,
  marketKey: PublicKey
): Transaction {
  let market = Exchange.getSubExchange(asset).markets.getMarket(marketKey);
  let tx = new Transaction();
  tx.add(
    Exchange.program.instruction.burnVaultTokens({
      accounts: {
        state: Exchange.stateAddress,
        mint: market.serumMarket.quoteMintAddress,
        vault: market.quoteVault,
        serumAuthority: Exchange.serumAuthority,
        tokenProgram: TOKEN_PROGRAM_ID,
      },
    })
  );
  tx.add(
    Exchange.program.instruction.burnVaultTokens({
      accounts: {
        state: Exchange.stateAddress,
        mint: market.serumMarket.baseMintAddress,
        vault: market.baseVault,
        serumAuthority: Exchange.serumAuthority,
        tokenProgram: TOKEN_PROGRAM_ID,
      },
    })
  );
  return tx;
}

export function overrideExpiryIx(
  zetaGroup: PublicKey,
  args: OverrideExpiryArgs
): TransactionInstruction {
  return Exchange.program.instruction.overrideExpiry(args, {
    accounts: {
      state: Exchange.stateAddress,
      admin: Exchange.state.admin,
      zetaGroup,
    },
  });
}

export function toggleMarketMakerIx(
  isMarketMaker: boolean,
  zetaGroup: PublicKey,
  user: PublicKey
): TransactionInstruction {
  let [marginAccount, _nonce] = utils.getMarginAccount(
    Exchange.programId,
    zetaGroup,
    user
  );
  return Exchange.program.instruction.toggleMarketMaker(isMarketMaker, {
    accounts: {
      state: Exchange.stateAddress,
      admin: Exchange.state.admin,
      marginAccount,
    },
  });
}

export function editDelegatedPubkeyIx(
  asset: Asset,
  delegatedPubkey: PublicKey,
  marginAccount: PublicKey,
  authority: PublicKey
): TransactionInstruction {
  return Exchange.program.instruction.editDelegatedPubkey(delegatedPubkey, {
    accounts: {
      state: Exchange.stateAddress,
      zetaGroup: Exchange.getZetaGroupAddress(asset),
      marginAccount,
      tokenProgram: TOKEN_PROGRAM_ID,
      authority,
    },
  });
}

export interface ExpireSeriesOverrideArgs {
  settlementNonce: number;
  settlementPrice: anchor.BN;
}

export interface UpdateHaltStateArgs {
  spotPrice: anchor.BN;
  timestamp: anchor.BN;
}

export interface UpdateVolatilityArgs {
  expiryIndex: number;
  volatility: Array<anchor.BN>;
}

export interface UpdateInterestRateArgs {
  expiryIndex: number;
  interestRate: anchor.BN;
}

export interface StateParams {
  strikeInitializationThresholdSeconds: number;
  pricingFrequencySeconds: number;
  liquidatorLiquidationPercentage: number;
  insuranceVaultLiquidationPercentage: number;
  nativeD1TradeFeePercentage: anchor.BN;
  nativeD1UnderlyingFeePercentage: anchor.BN;
  nativeWhitelistUnderlyingFeePercentage: anchor.BN;
  nativeDepositLimit: anchor.BN;
  expirationThresholdSeconds: number;
  positionMovementFeeBps: number;
  marginConcessionPercentage: number;
  nativeOptionTradeFeePercentage: anchor.BN;
  nativeOptionUnderlyingFeePercentage: anchor.BN;
  maxPerpDeltaAgeSeconds: number;
  nativeWithdrawLimit: anchor.BN;
  withdrawLimitEpochSeconds: number;
  nativeOpenInterestLimit: anchor.BN;
}

export interface UpdatePricingParametersArgs {
  optionTradeNormalizer: anchor.BN;
  futureTradeNormalizer: anchor.BN;
  maxVolatilityRetreat: anchor.BN;
  maxInterestRetreat: anchor.BN;
  maxDelta: anchor.BN;
  minDelta: anchor.BN;
  minInterestRate: anchor.BN;
  maxInterestRate: anchor.BN;
  minVolatility: anchor.BN;
  maxVolatility: anchor.BN;
}

export interface InitializeZetaGroupPricingArgs {
  interestRate: anchor.BN;
  volatility: Array<anchor.BN>;
  optionTradeNormalizer: anchor.BN;
  futureTradeNormalizer: anchor.BN;
  maxVolatilityRetreat: anchor.BN;
  maxInterestRetreat: anchor.BN;
  minDelta: anchor.BN;
  maxDelta: anchor.BN;
  minInterestRate: anchor.BN;
  maxInterestRate: anchor.BN;
  minVolatility: anchor.BN;
  maxVolatility: anchor.BN;
}

export interface UpdateMarginParametersArgs {
  futureMarginInitial: anchor.BN;
  futureMarginMaintenance: anchor.BN;
}

export interface UpdatePerpParametersArgs {
  minFundingRatePercent: anchor.BN;
  maxFundingRatePercent: anchor.BN;
  perpImpactCashDelta: anchor.BN;
}

export interface UpdateZetaGroupExpiryArgs {
  expiryIntervalSeconds: number;
  newExpiryThresholdSeconds: number;
}

export interface PositionMovementArg {
  index: number;
  size: anchor.BN;
}

export interface OverrideExpiryArgs {
  expiryIndex: number;
  activeTs: anchor.BN;
  expiryTs: anchor.BN;
}

export interface SetReferralsRewardsArgs {
  referralsAccountKey: PublicKey;
  pendingRewards: anchor.BN;
  overwrite: boolean;
}

export interface UpdateZetaPricingPubkeysArgs {
  asset: any;
  oracle: PublicKey;
  oracleBackupFeed: PublicKey;
  market: PublicKey;
  perpSyncQueue: PublicKey;
}<|MERGE_RESOLUTION|>--- conflicted
+++ resolved
@@ -380,7 +380,6 @@
  */
 export function withdrawV2Ix(
   asset: Asset,
-<<<<<<< HEAD
   amount: number,
   marginAccount: PublicKey,
   usdcAccount: PublicKey,
@@ -389,13 +388,6 @@
   let subExchange = Exchange.getSubExchange(asset);
 
   return Exchange.program.instruction.withdrawV2(new anchor.BN(amount), {
-=======
-  oldAccount: PublicKey,
-  newAccount: PublicKey,
-  owner: PublicKey
-) {
-  return Exchange.program.instruction.migrateInsuranceDepositAccount({
->>>>>>> 218af3ac
     accounts: {
       state: Exchange.stateAddress,
       pricing: Exchange.pricingAddress,
