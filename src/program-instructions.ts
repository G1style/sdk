--- conflicted
+++ resolved
@@ -493,338 +493,6 @@
   });
 }
 
-<<<<<<< HEAD
-export function placeOrderV3Ix(
-  asset: Asset,
-  marketIndex: number,
-  price: number,
-  size: number,
-  side: types.Side,
-  orderType: types.OrderType,
-  clientOrderId: number,
-  tag: String,
-  marginAccount: PublicKey,
-  authority: PublicKey,
-  openOrders: PublicKey,
-  whitelistTradingFeesAccount: PublicKey | undefined
-): TransactionInstruction {
-  if (tag.length > constants.MAX_ORDER_TAG_LENGTH) {
-    throw Error(
-      `Tag is too long! Max length = ${constants.MAX_ORDER_TAG_LENGTH}`
-    );
-  }
-  let subExchange = Exchange.getSubExchange(asset);
-  let marketData = Exchange.getMarket(asset, marketIndex);
-  let remainingAccounts =
-    whitelistTradingFeesAccount !== undefined
-      ? [
-          {
-            pubkey: whitelistTradingFeesAccount,
-            isSigner: false,
-            isWritable: false,
-          },
-        ]
-      : [];
-  return Exchange.program.instruction.placeOrderV3(
-    new anchor.BN(price),
-    new anchor.BN(size),
-    types.toProgramSide(side),
-    types.toProgramOrderType(orderType),
-    clientOrderId == 0 ? null : new anchor.BN(clientOrderId),
-    new String(tag),
-    {
-      accounts: {
-        state: Exchange.stateAddress,
-        zetaGroup: subExchange.zetaGroupAddress,
-        marginAccount: marginAccount,
-        authority: authority,
-        dexProgram: constants.DEX_PID[Exchange.network],
-        tokenProgram: TOKEN_PROGRAM_ID,
-        serumAuthority: Exchange.serumAuthority,
-        greeks: subExchange.zetaGroup.greeks,
-        openOrders: openOrders,
-        rent: SYSVAR_RENT_PUBKEY,
-        marketAccounts: {
-          market: marketData.serumMarket.address,
-          requestQueue: marketData.serumMarket.requestQueueAddress,
-          eventQueue: marketData.serumMarket.eventQueueAddress,
-          bids: marketData.serumMarket.bidsAddress,
-          asks: marketData.serumMarket.asksAddress,
-          coinVault: marketData.serumMarket.baseVaultAddress,
-          pcVault: marketData.serumMarket.quoteVaultAddress,
-          // User params.
-          orderPayerTokenAccount:
-            side == types.Side.BID
-              ? marketData.quoteVault
-              : marketData.baseVault,
-          coinWallet: marketData.baseVault,
-          pcWallet: marketData.quoteVault,
-        },
-        oracle: subExchange.zetaGroup.oracle,
-        oracleBackupFeed: subExchange.zetaGroup.oracleBackupFeed,
-        oracleBackupProgram: constants.CHAINLINK_PID,
-        marketNode: subExchange.greeks.nodeKeys[marketIndex],
-        marketMint:
-          side == types.Side.BID
-            ? marketData.serumMarket.quoteMintAddress
-            : marketData.serumMarket.baseMintAddress,
-        mintAuthority: Exchange.mintAuthority,
-      },
-      remainingAccounts,
-    }
-  );
-}
-
-export function placeOrderV4Ix(
-  asset: Asset,
-  marketIndex: number,
-  price: number,
-  size: number,
-  side: types.Side,
-  orderType: types.OrderType,
-  clientOrderId: number,
-  tag: String,
-  tifOffset: number,
-  marginAccount: PublicKey,
-  authority: PublicKey,
-  openOrders: PublicKey,
-  whitelistTradingFeesAccount: PublicKey | undefined
-): TransactionInstruction {
-  if (tag.length > constants.MAX_ORDER_TAG_LENGTH) {
-    throw Error(
-      `Tag is too long! Max length = ${constants.MAX_ORDER_TAG_LENGTH}`
-    );
-  }
-  let subExchange = Exchange.getSubExchange(asset);
-  let marketData = Exchange.getMarket(asset, marketIndex);
-  let remainingAccounts =
-    whitelistTradingFeesAccount !== undefined
-      ? [
-          {
-            pubkey: whitelistTradingFeesAccount,
-            isSigner: false,
-            isWritable: false,
-          },
-        ]
-      : [];
-  return Exchange.program.instruction.placeOrderV4(
-    new anchor.BN(price),
-    new anchor.BN(size),
-    types.toProgramSide(side),
-    types.toProgramOrderType(orderType),
-    clientOrderId == 0 ? null : new anchor.BN(clientOrderId),
-    new String(tag),
-    tifOffset == 0 ? null : tifOffset,
-    {
-      accounts: {
-        state: Exchange.stateAddress,
-        zetaGroup: subExchange.zetaGroupAddress,
-        marginAccount: marginAccount,
-        authority: authority,
-        dexProgram: constants.DEX_PID[Exchange.network],
-        tokenProgram: TOKEN_PROGRAM_ID,
-        serumAuthority: Exchange.serumAuthority,
-        greeks: subExchange.zetaGroup.greeks,
-        openOrders: openOrders,
-        rent: SYSVAR_RENT_PUBKEY,
-        marketAccounts: {
-          market: marketData.serumMarket.address,
-          requestQueue: marketData.serumMarket.requestQueueAddress,
-          eventQueue: marketData.serumMarket.eventQueueAddress,
-          bids: marketData.serumMarket.bidsAddress,
-          asks: marketData.serumMarket.asksAddress,
-          coinVault: marketData.serumMarket.baseVaultAddress,
-          pcVault: marketData.serumMarket.quoteVaultAddress,
-          // User params.
-          orderPayerTokenAccount:
-            side == types.Side.BID
-              ? marketData.quoteVault
-              : marketData.baseVault,
-          coinWallet: marketData.baseVault,
-          pcWallet: marketData.quoteVault,
-        },
-        oracle: subExchange.zetaGroup.oracle,
-        oracleBackupFeed: subExchange.zetaGroup.oracleBackupFeed,
-        oracleBackupProgram: constants.CHAINLINK_PID,
-        marketNode: subExchange.greeks.nodeKeys[marketIndex],
-        marketMint:
-          side == types.Side.BID
-            ? marketData.serumMarket.quoteMintAddress
-            : marketData.serumMarket.baseMintAddress,
-        mintAuthority: Exchange.mintAuthority,
-      },
-      remainingAccounts,
-    }
-  );
-}
-
-export function placePerpOrderV2Ix(
-  asset: Asset,
-  marketIndex: number,
-  price: number,
-  size: number,
-  side: types.Side,
-  orderType: types.OrderType,
-  clientOrderId: number,
-  tag: String,
-  tifOffset: number,
-  marginAccount: PublicKey,
-  authority: PublicKey,
-  openOrders: PublicKey,
-  whitelistTradingFeesAccount: PublicKey | undefined
-): TransactionInstruction {
-  if (tag.length > constants.MAX_ORDER_TAG_LENGTH) {
-    throw Error(
-      `Tag is too long! Max length = ${constants.MAX_ORDER_TAG_LENGTH}`
-    );
-  }
-  let subExchange = Exchange.getSubExchange(asset);
-  let marketData = subExchange.markets.perpMarket;
-  let remainingAccounts =
-    whitelistTradingFeesAccount !== undefined
-      ? [
-          {
-            pubkey: whitelistTradingFeesAccount,
-            isSigner: false,
-            isWritable: false,
-          },
-        ]
-      : [];
-  return Exchange.program.instruction.placePerpOrderV2(
-    new anchor.BN(price),
-    new anchor.BN(size),
-    types.toProgramSide(side),
-    types.toProgramOrderType(orderType),
-    clientOrderId == 0 ? null : new anchor.BN(clientOrderId),
-    new String(tag),
-    tifOffset == 0 ? null : tifOffset,
-    {
-      accounts: {
-        state: Exchange.stateAddress,
-        zetaGroup: subExchange.zetaGroupAddress,
-        marginAccount: marginAccount,
-        authority: authority,
-        dexProgram: constants.DEX_PID[Exchange.network],
-        tokenProgram: TOKEN_PROGRAM_ID,
-        serumAuthority: Exchange.serumAuthority,
-        greeks: subExchange.zetaGroup.greeks,
-        openOrders: openOrders,
-        rent: SYSVAR_RENT_PUBKEY,
-        marketAccounts: {
-          market: marketData.serumMarket.address,
-          requestQueue: marketData.serumMarket.requestQueueAddress,
-          eventQueue: marketData.serumMarket.eventQueueAddress,
-          bids: marketData.serumMarket.bidsAddress,
-          asks: marketData.serumMarket.asksAddress,
-          coinVault: marketData.serumMarket.baseVaultAddress,
-          pcVault: marketData.serumMarket.quoteVaultAddress,
-          // User params.
-          orderPayerTokenAccount:
-            side == types.Side.BID
-              ? marketData.quoteVault
-              : marketData.baseVault,
-          coinWallet: marketData.baseVault,
-          pcWallet: marketData.quoteVault,
-        },
-        oracle: subExchange.zetaGroup.oracle,
-        oracleBackupFeed: subExchange.zetaGroup.oracleBackupFeed,
-        oracleBackupProgram: constants.CHAINLINK_PID,
-        marketMint:
-          side == types.Side.BID
-            ? marketData.serumMarket.quoteMintAddress
-            : marketData.serumMarket.baseMintAddress,
-        mintAuthority: Exchange.mintAuthority,
-        perpSyncQueue: subExchange.zetaGroup.perpSyncQueue,
-      },
-      remainingAccounts,
-    }
-  );
-}
-
-export function placePerpOrderV4Ix(
-  asset: Asset,
-  price: number,
-  size: number,
-  side: types.Side,
-  orderType: types.OrderType,
-  clientOrderId: number,
-  tag: String,
-  tifOffset: number,
-  crossMarginAccount: PublicKey,
-  authority: PublicKey,
-  openOrders: PublicKey,
-  whitelistTradingFeesAccount: PublicKey | undefined
-): TransactionInstruction {
-  if (tag.length > constants.MAX_ORDER_TAG_LENGTH) {
-    throw Error(
-      `Tag is too long! Max length = ${constants.MAX_ORDER_TAG_LENGTH}`
-    );
-  }
-  let subExchange = Exchange.getSubExchange(asset);
-  let marketData = subExchange.markets.perpMarket;
-  let remainingAccounts =
-    whitelistTradingFeesAccount !== undefined
-      ? [
-          {
-            pubkey: whitelistTradingFeesAccount,
-            isSigner: false,
-            isWritable: false,
-          },
-        ]
-      : [];
-  return Exchange.program.instruction.placePerpOrderV4(
-    new anchor.BN(price),
-    new anchor.BN(size),
-    types.toProgramSide(side),
-    toProgramAsset(asset),
-    types.toProgramOrderType(orderType),
-    clientOrderId == 0 ? null : new anchor.BN(clientOrderId),
-    new String(tag),
-    tifOffset == 0 ? null : tifOffset,
-    {
-      accounts: {
-        state: Exchange.stateAddress,
-        pricing: Exchange.pricingAddress,
-        crossMarginAccount: crossMarginAccount,
-        authority: authority,
-        dexProgram: constants.DEX_PID[Exchange.network],
-        tokenProgram: TOKEN_PROGRAM_ID,
-        serumAuthority: Exchange.serumAuthority,
-        openOrders: openOrders,
-        rent: SYSVAR_RENT_PUBKEY,
-        marketAccounts: {
-          market: marketData.serumMarket.address,
-          requestQueue: marketData.serumMarket.requestQueueAddress,
-          eventQueue: marketData.serumMarket.eventQueueAddress,
-          bids: marketData.serumMarket.bidsAddress,
-          asks: marketData.serumMarket.asksAddress,
-          coinVault: marketData.serumMarket.baseVaultAddress,
-          pcVault: marketData.serumMarket.quoteVaultAddress,
-          // User params.
-          orderPayerTokenAccount:
-            side == types.Side.BID
-              ? marketData.quoteVault
-              : marketData.baseVault,
-          coinWallet: marketData.baseVault,
-          pcWallet: marketData.quoteVault,
-        },
-        oracle: subExchange.zetaGroup.oracle,
-        oracleBackupFeed: subExchange.zetaGroup.oracleBackupFeed,
-        oracleBackupProgram: constants.CHAINLINK_PID,
-        marketMint:
-          side == types.Side.BID
-            ? marketData.serumMarket.quoteMintAddress
-            : marketData.serumMarket.baseMintAddress,
-        mintAuthority: Exchange.mintAuthority,
-        perpSyncQueue: subExchange.zetaGroup.perpSyncQueue,
-      },
-      remainingAccounts,
-    }
-  );
-}
-
-=======
->>>>>>> 5ee08b3e
 export function placePerpOrderV3Ix(
   asset: Asset,
   price: number,
@@ -2360,68 +2028,6 @@
   );
 }
 
-<<<<<<< HEAD
-export function settleSpreadPositionsHaltedTxs(
-  asset: Asset,
-  spreadAccounts: AccountMeta[],
-  admin: PublicKey
-): Transaction[] {
-  let txs = [];
-  for (
-    var i = 0;
-    i < spreadAccounts.length;
-    i += constants.MAX_SETTLEMENT_ACCOUNTS
-  ) {
-    let slice = spreadAccounts.slice(i, i + constants.MAX_SETTLEMENT_ACCOUNTS);
-    txs.push(
-      new Transaction().add(settleSpreadPositionsHaltedIx(asset, slice, admin))
-    );
-  }
-  return txs;
-}
-
-export function settlePositionsHaltedV3Txs(
-  asset: Asset,
-  crossMarginAccounts: AccountMeta[],
-  admin: PublicKey
-): Transaction[] {
-  let txs = [];
-  for (
-    var i = 0;
-    i < crossMarginAccounts.length;
-    i += constants.MAX_SETTLEMENT_ACCOUNTS
-  ) {
-    let slice = crossMarginAccounts.slice(
-      i,
-      i + constants.MAX_SETTLEMENT_ACCOUNTS
-    );
-    txs.push(
-      new Transaction().add(settlePositionsHaltedV3Ix(asset, slice, admin))
-    );
-  }
-  return txs;
-}
-
-export function settlePositionsHaltedV3Ix(
-  asset: Asset,
-  crossMarginAccounts: AccountMeta[],
-  admin: PublicKey
-): TransactionInstruction {
-  return Exchange.program.instruction.settlePositionsHaltedV3(
-    toProgramAsset(asset),
-    {
-      accounts: {
-        state: Exchange.stateAddress,
-        pricing: Exchange.pricingAddress,
-        admin,
-      },
-      remainingAccounts: crossMarginAccounts,
-    }
-  );
-}
-
-=======
->>>>>>> 5ee08b3e
 export function settlePositionsHaltedV2Txs(
   marginAccounts: AccountMeta[],
   admin: PublicKey
@@ -2497,66 +2103,6 @@
   );
 }
 
-<<<<<<< HEAD
-export function cleanMarketNodesIx(
-  asset: Asset,
-  expiryIndex: number
-): TransactionInstruction {
-  let subExchange = Exchange.getSubExchange(asset);
-  let head = expiryIndex * constants.PRODUCTS_PER_EXPIRY;
-  let remainingAccounts = subExchange.greeks.nodeKeys
-    .map((x: PublicKey) => {
-      return {
-        pubkey: x,
-        isSigner: false,
-        isWritable: true,
-      };
-    })
-    .slice(head, head + constants.PRODUCTS_PER_EXPIRY);
-
-  return Exchange.program.instruction.cleanMarketNodes(expiryIndex, {
-    accounts: {
-      zetaGroup: subExchange.zetaGroupAddress,
-      greeks: subExchange.greeksAddress,
-    },
-    remainingAccounts,
-  });
-}
-
-export function cancelOrderHaltedV3Ix(
-  asset: Asset,
-  marketIndex: number,
-  crossMarginAccount: PublicKey,
-  openOrders: PublicKey,
-  orderId: anchor.BN,
-  side: types.Side
-): TransactionInstruction {
-  let marketData = Exchange.getMarket(asset, marketIndex);
-  return Exchange.program.instruction.cancelOrderHaltedV3(
-    toProgramAsset(asset),
-    types.toProgramSide(side),
-    orderId,
-    {
-      accounts: {
-        cancelAccounts: {
-          pricing: Exchange.pricingAddress,
-          state: Exchange.stateAddress,
-          crossMarginAccount,
-          dexProgram: constants.DEX_PID[Exchange.network],
-          serumAuthority: Exchange.serumAuthority,
-          openOrders,
-          market: marketData.address,
-          bids: marketData.serumMarket.bidsAddress,
-          asks: marketData.serumMarket.asksAddress,
-          eventQueue: marketData.serumMarket.eventQueueAddress,
-        },
-      },
-    }
-  );
-}
-
-=======
->>>>>>> 5ee08b3e
 export function cancelOrderHaltedV2Ix(
   asset: Asset,
   marketIndex: number,
