import { exchange as Exchange } from "./exchange";
import {
  PublicKey,
  TransactionInstruction,
  SYSVAR_RENT_PUBKEY,
  SystemProgram,
  Transaction,
  AccountMeta,
} from "@solana/web3.js";
import { TOKEN_PROGRAM_ID } from "@solana/spl-token";
import * as utils from "./utils";
import * as anchor from "@zetamarkets/anchor";
import * as types from "./types";
import * as constants from "./constants";
import { Asset, assetToIndex, toProgramAsset } from "./assets";
import { Market } from "./market";

export function initializeCombinedInsuranceVaultIx(): TransactionInstruction {
  let [insuranceVault, insuranceVaultNonce] =
    utils.getZetaCombinedInsuranceVault(Exchange.programId);
  return Exchange.program.instruction.initializeCombinedInsuranceVault(
    insuranceVaultNonce,
    {
      accounts: {
        state: Exchange.stateAddress,
        insuranceVault: insuranceVault,
        tokenProgram: TOKEN_PROGRAM_ID,
        usdcMint: Exchange.usdcMintAddress,
        admin: Exchange.state.admin,
        systemProgram: SystemProgram.programId,
      },
    }
  );
}

export function initializeCombinedVaultIx(): TransactionInstruction {
  let [vault, vaultNonce] = utils.getCombinedVault(Exchange.programId);
  return Exchange.program.instruction.initializeCombinedVault(vaultNonce, {
    accounts: {
      state: Exchange.stateAddress,
      vault: vault,
      tokenProgram: TOKEN_PROGRAM_ID,
      usdcMint: Exchange.usdcMintAddress,
      admin: Exchange.state.admin,
      systemProgram: SystemProgram.programId,
    },
  });
}

export function initializeCombinedSocializedLossAccountIx(): TransactionInstruction {
  let [account, accountNonce] = utils.getCombinedSocializedLossAccount(
    Exchange.programId
  );
  return Exchange.program.instruction.initializeCombinedSocializedLossAccount(
    accountNonce,
    {
      accounts: {
        state: Exchange.stateAddress,
        socializedLossAccount: account,
        tokenProgram: TOKEN_PROGRAM_ID,
        usdcMint: Exchange.usdcMintAddress,
        admin: Exchange.state.admin,
        systemProgram: SystemProgram.programId,
      },
    }
  );
}

export function initializeMarginAccountIx(
  zetaGroup: PublicKey,
  marginAccount: PublicKey,
  user: PublicKey
): TransactionInstruction {
  return Exchange.program.instruction.initializeMarginAccount({
    accounts: {
      zetaGroup,
      marginAccount,
      authority: user,
      payer: user,
      zetaProgram: Exchange.programId,
      systemProgram: SystemProgram.programId,
    },
  });
}

export function closeMarginAccountIx(
  asset: Asset,
  userKey: PublicKey,
  marginAccount: PublicKey
): TransactionInstruction {
  return Exchange.program.instruction.closeMarginAccount({
    accounts: {
      marginAccount,
      authority: userKey,
      zetaGroup: Exchange.getZetaGroupAddress(asset),
    },
  });
}

<<<<<<< HEAD
export function initializeInsuranceDepositAccountOldIx(
  asset: Asset,
  userKey: PublicKey,
  userWhitelistInsuranceKey: PublicKey
): TransactionInstruction {
  let subExchange = Exchange.getSubExchange(asset);
  let [insuranceDepositAccount, nonce] =
    utils.getUserInsuranceDepositAccountOld(
      Exchange.programId,
      Exchange.getZetaGroupAddress(asset),
      userKey
    );

  return Exchange.program.instruction.initializeInsuranceDepositAccountOld(
    nonce,
    {
      accounts: {
        zetaGroup: subExchange.zetaGroupAddress,
        insuranceDepositAccount,
        authority: userKey,
        systemProgram: SystemProgram.programId,
        whitelistInsuranceAccount: userWhitelistInsuranceKey,
      },
    }
  );
}

export function initializeInsuranceDepositAccountIx(
  payer: PublicKey,
  userKey: PublicKey,
  userWhitelistInsuranceKey: PublicKey
): TransactionInstruction {
=======
export function initializeInsuranceDepositAccountIx(
  payer: PublicKey,
  userKey: PublicKey,
  userWhitelistInsuranceKey: PublicKey
): TransactionInstruction {
>>>>>>> 72173396
  let [insuranceDepositAccount, nonce] = utils.getUserInsuranceDepositAccount(
    Exchange.programId,
    userKey
  );

  return Exchange.program.instruction.initializeInsuranceDepositAccount(nonce, {
    accounts: {
      insuranceDepositAccount,
      payer,
      authority: userKey,
      systemProgram: SystemProgram.programId,
      whitelistInsuranceAccount: userWhitelistInsuranceKey,
    },
  });
}

/**
 * @param amount the native amount to deposit (6dp)
 */
export function depositV2Ix(
  asset: Asset,
  amount: number,
  marginAccount: PublicKey,
  usdcAccount: PublicKey,
  userKey: PublicKey,
  whitelistDepositAccount: PublicKey | undefined
): TransactionInstruction {
  let remainingAccounts =
    whitelistDepositAccount !== undefined
      ? [
          {
            pubkey: whitelistDepositAccount,
            isSigner: false,
            isWritable: false,
          },
        ]
      : [];
  let subExchange = Exchange.getSubExchange(asset);

  // TODO: Probably use mint to find decimal places in future.
  return Exchange.program.instruction.depositV2(new anchor.BN(amount), {
    accounts: {
      pricing: Exchange.pricingAddress,
      marginAccount: marginAccount,
      vault: Exchange.combinedVaultAddress,
      userTokenAccount: usdcAccount,
      socializedLossAccount: Exchange.combinedSocializedLossAccountAddress,
      authority: userKey,
      tokenProgram: TOKEN_PROGRAM_ID,
      state: Exchange.stateAddress,
    },
    remainingAccounts,
  });
}

/**
 * @param amount the native amount to deposit (6dp)
 */
export function depositIx(
  asset: Asset,
  amount: number,
  marginAccount: PublicKey,
  usdcAccount: PublicKey,
  userKey: PublicKey,
  whitelistDepositAccount: PublicKey | undefined
): TransactionInstruction {
  let remainingAccounts =
    whitelistDepositAccount !== undefined
      ? [
          {
            pubkey: whitelistDepositAccount,
            isSigner: false,
            isWritable: false,
          },
        ]
      : [];
  let subExchange = Exchange.getSubExchange(asset);

  // TODO: Probably use mint to find decimal places in future.
  return Exchange.program.instruction.deposit(new anchor.BN(amount), {
    accounts: {
      zetaGroup: subExchange.zetaGroupAddress,
      marginAccount: marginAccount,
      vault: Exchange.combinedVaultAddress,
<<<<<<< HEAD
      userTokenAccount: usdcAccount,
      socializedLossAccount: Exchange.combinedSocializedLossAccountAddress,
      authority: userKey,
      tokenProgram: TOKEN_PROGRAM_ID,
      state: Exchange.stateAddress,
      greeks: subExchange.zetaGroup.greeks,
    },
    remainingAccounts,
  });
}

/**
 * @param amount the native amount to deposit (6dp)
 */
export function depositOldIx(
  asset: Asset,
  amount: number,
  marginAccount: PublicKey,
  usdcAccount: PublicKey,
  userKey: PublicKey,
  whitelistDepositAccount: PublicKey | undefined
): TransactionInstruction {
  let remainingAccounts =
    whitelistDepositAccount !== undefined
      ? [
          {
            pubkey: whitelistDepositAccount,
            isSigner: false,
            isWritable: false,
          },
        ]
      : [];
  let subExchange = Exchange.getSubExchange(asset);

  // TODO: Probably use mint to find decimal places in future.
  return Exchange.program.instruction.depositOld(new anchor.BN(amount), {
    accounts: {
      zetaGroup: subExchange.zetaGroupAddress,
      marginAccount: marginAccount,
      vault: subExchange.vaultAddress,
=======
>>>>>>> 72173396
      userTokenAccount: usdcAccount,
      socializedLossAccount: Exchange.combinedSocializedLossAccountAddress,
      authority: userKey,
      tokenProgram: TOKEN_PROGRAM_ID,
      state: Exchange.stateAddress,
      greeks: subExchange.zetaGroup.greeks,
    },
    remainingAccounts,
  });
}

/**
 * @param amount
 * @param insuranceDepositAccount
 * @param usdcAccount
 * @param userKey
 */
export function depositInsuranceVaultIx(
<<<<<<< HEAD
  amount: number,
  insuranceDepositAccount: PublicKey,
  usdcAccount: PublicKey,
  userKey: PublicKey
): TransactionInstruction {
  return Exchange.program.instruction.depositInsuranceVault(
    new anchor.BN(amount),
    {
      accounts: {
        state: Exchange.stateAddress,
        insuranceVault: Exchange.combinedInsuranceVaultAddress,
        insuranceDepositAccount,
        userTokenAccount: usdcAccount,
        zetaVault: Exchange.combinedVaultAddress,
        socializedLossAccount: Exchange.combinedSocializedLossAccountAddress,
        authority: userKey,
        tokenProgram: TOKEN_PROGRAM_ID,
      },
    }
  );
}

/**
 * @param amount
 * @param insuranceDepositAccount
 * @param usdcAccount
 * @param userKey
 */
export function depositInsuranceVaultOldIx(
  asset: Asset,
=======
>>>>>>> 72173396
  amount: number,
  insuranceDepositAccount: PublicKey,
  usdcAccount: PublicKey,
  userKey: PublicKey
): TransactionInstruction {
<<<<<<< HEAD
  let subExchange = Exchange.getSubExchange(asset);
  return Exchange.program.instruction.depositInsuranceVaultOld(
=======
  return Exchange.program.instruction.depositInsuranceVault(
>>>>>>> 72173396
    new anchor.BN(amount),
    {
      accounts: {
        state: Exchange.stateAddress,
<<<<<<< HEAD
        zetaGroup: subExchange.zetaGroupAddress,
        insuranceVault: subExchange.insuranceVaultAddress,
=======
        insuranceVault: Exchange.combinedInsuranceVaultAddress,
>>>>>>> 72173396
        insuranceDepositAccount,
        userTokenAccount: usdcAccount,
        zetaVault: Exchange.combinedVaultAddress,
        socializedLossAccount: Exchange.combinedSocializedLossAccountAddress,
        authority: userKey,
        tokenProgram: TOKEN_PROGRAM_ID,
      },
    }
  );
}

export function withdrawInsuranceVaultIx(
  percentageAmount: number,
  insuranceDepositAccount: PublicKey,
  usdcAccount: PublicKey,
  userKey: PublicKey
): TransactionInstruction {
  return Exchange.program.instruction.withdrawInsuranceVault(
    new anchor.BN(percentageAmount),
    {
      accounts: {
        state: Exchange.stateAddress,
        insuranceVault: Exchange.combinedInsuranceVaultAddress,
        insuranceDepositAccount,
        userTokenAccount: usdcAccount,
        authority: userKey,
        tokenProgram: TOKEN_PROGRAM_ID,
      },
    }
  );
}

/**
 * @param amount the native amount to withdraw (6dp)
 */
export function withdrawIx(
  asset: Asset,
  amount: number,
  marginAccount: PublicKey,
  usdcAccount: PublicKey,
  userKey: PublicKey
): TransactionInstruction {
  let subExchange = Exchange.getSubExchange(asset);
  return Exchange.program.instruction.withdraw(new anchor.BN(amount), {
    accounts: {
      state: Exchange.stateAddress,
      zetaGroup: subExchange.zetaGroupAddress,
      vault: Exchange.combinedVaultAddress,
      marginAccount: marginAccount,
      userTokenAccount: usdcAccount,
      authority: userKey,
      tokenProgram: TOKEN_PROGRAM_ID,
      greeks: subExchange.zetaGroup.greeks,
      oracle: subExchange.zetaGroup.oracle,
      oracleBackupFeed: subExchange.zetaGroup.oracleBackupFeed,
      oracleBackupProgram: constants.CHAINLINK_PID,
      socializedLossAccount: Exchange.combinedSocializedLossAccountAddress,
<<<<<<< HEAD
    },
  });
}

/**
 * @param amount the native amount to withdraw (6dp)
 */
export function withdrawV2Ix(
  asset: Asset,
  amount: number,
  marginAccount: PublicKey,
  usdcAccount: PublicKey,
  userKey: PublicKey
): TransactionInstruction {
  let subExchange = Exchange.getSubExchange(asset);

  return Exchange.program.instruction.withdrawV2(new anchor.BN(amount), {
    accounts: {
      state: Exchange.stateAddress,
      pricing: Exchange.pricingAddress,
      vault: Exchange.combinedVaultAddress,
      marginAccount: marginAccount,
      userTokenAccount: usdcAccount,
      authority: userKey,
      tokenProgram: TOKEN_PROGRAM_ID,
      oracle: subExchange.zetaGroup.oracle,
      oracleBackupFeed: subExchange.zetaGroup.oracleBackupFeed,
      oracleBackupProgram: constants.CHAINLINK_PID,
      socializedLossAccount: Exchange.combinedSocializedLossAccountAddress,
=======
>>>>>>> 72173396
    },
  });
}

export function initializeOpenOrdersIx(
  asset: Asset,
  market: PublicKey,
  userKey: PublicKey,
  authority: PublicKey,
  marginAccount: PublicKey
): [TransactionInstruction, PublicKey] {
  const [openOrdersPda, _openOrdersNonce] = utils.getOpenOrders(
    Exchange.programId,
    market,
    userKey
  );

  const [openOrdersMap, _openOrdersMapNonce] = utils.getOpenOrdersMap(
    Exchange.programId,
    openOrdersPda
  );

  return [
    Exchange.program.instruction.initializeOpenOrders({
      accounts: {
        state: Exchange.stateAddress,
        zetaGroup: Exchange.getZetaGroupAddress(asset),
        dexProgram: constants.DEX_PID[Exchange.network],
        systemProgram: SystemProgram.programId,
        openOrders: openOrdersPda,
        marginAccount: marginAccount,
        authority: authority,
        payer: authority,
        market: market,
        rent: SYSVAR_RENT_PUBKEY,
        serumAuthority: Exchange.serumAuthority,
        openOrdersMap,
      },
    }),
    openOrdersPda,
  ];
}

export function closeOpenOrdersIx(
  asset: Asset,
  market: PublicKey,
  userKey: PublicKey,
  marginAccount: PublicKey,
  openOrders: PublicKey
): TransactionInstruction {
  const [openOrdersMap, openOrdersMapNonce] = utils.getOpenOrdersMap(
    Exchange.programId,
    openOrders
  );

  return Exchange.program.instruction.closeOpenOrders(openOrdersMapNonce, {
    accounts: {
      state: Exchange.stateAddress,
      zetaGroup: Exchange.getZetaGroupAddress(asset),
      dexProgram: constants.DEX_PID[Exchange.network],
      openOrders,
      marginAccount: marginAccount,
      authority: userKey,
      market: market,
      serumAuthority: Exchange.serumAuthority,
      openOrdersMap,
    },
  });
}

export function placeOrderV3Ix(
  asset: Asset,
  marketIndex: number,
  price: number,
  size: number,
  side: types.Side,
  orderType: types.OrderType,
  clientOrderId: number,
  tag: String,
  marginAccount: PublicKey,
  authority: PublicKey,
  openOrders: PublicKey,
  whitelistTradingFeesAccount: PublicKey | undefined
): TransactionInstruction {
  if (tag.length > constants.MAX_ORDER_TAG_LENGTH) {
    throw Error(
      `Tag is too long! Max length = ${constants.MAX_ORDER_TAG_LENGTH}`
    );
  }
  let subExchange = Exchange.getSubExchange(asset);
  let marketData = Exchange.getMarket(asset, marketIndex);
  let remainingAccounts =
    whitelistTradingFeesAccount !== undefined
      ? [
          {
            pubkey: whitelistTradingFeesAccount,
            isSigner: false,
            isWritable: false,
          },
        ]
      : [];
  return Exchange.program.instruction.placeOrderV3(
    new anchor.BN(price),
    new anchor.BN(size),
    types.toProgramSide(side),
    types.toProgramOrderType(orderType),
    clientOrderId == 0 ? null : new anchor.BN(clientOrderId),
    new String(tag),
    {
      accounts: {
        state: Exchange.stateAddress,
        zetaGroup: subExchange.zetaGroupAddress,
        marginAccount: marginAccount,
        authority: authority,
        dexProgram: constants.DEX_PID[Exchange.network],
        tokenProgram: TOKEN_PROGRAM_ID,
        serumAuthority: Exchange.serumAuthority,
        greeks: subExchange.zetaGroup.greeks,
        openOrders: openOrders,
        rent: SYSVAR_RENT_PUBKEY,
        marketAccounts: {
          market: marketData.serumMarket.address,
          requestQueue: marketData.serumMarket.requestQueueAddress,
          eventQueue: marketData.serumMarket.eventQueueAddress,
          bids: marketData.serumMarket.bidsAddress,
          asks: marketData.serumMarket.asksAddress,
          coinVault: marketData.serumMarket.baseVaultAddress,
          pcVault: marketData.serumMarket.quoteVaultAddress,
          // User params.
          orderPayerTokenAccount:
            side == types.Side.BID
              ? marketData.quoteVault
              : marketData.baseVault,
          coinWallet: marketData.baseVault,
          pcWallet: marketData.quoteVault,
        },
        oracle: subExchange.zetaGroup.oracle,
        oracleBackupFeed: subExchange.zetaGroup.oracleBackupFeed,
        oracleBackupProgram: constants.CHAINLINK_PID,
        marketNode: subExchange.greeks.nodeKeys[marketIndex],
        marketMint:
          side == types.Side.BID
            ? marketData.serumMarket.quoteMintAddress
            : marketData.serumMarket.baseMintAddress,
        mintAuthority: Exchange.mintAuthority,
      },
      remainingAccounts,
    }
  );
}

export function placeOrderV4Ix(
  asset: Asset,
  marketIndex: number,
  price: number,
  size: number,
  side: types.Side,
  orderType: types.OrderType,
  clientOrderId: number,
  tag: String,
  tifOffset: number,
  marginAccount: PublicKey,
  authority: PublicKey,
  openOrders: PublicKey,
  whitelistTradingFeesAccount: PublicKey | undefined
): TransactionInstruction {
  if (tag.length > constants.MAX_ORDER_TAG_LENGTH) {
    throw Error(
      `Tag is too long! Max length = ${constants.MAX_ORDER_TAG_LENGTH}`
    );
  }
  let subExchange = Exchange.getSubExchange(asset);
  let marketData = Exchange.getMarket(asset, marketIndex);
  let remainingAccounts =
    whitelistTradingFeesAccount !== undefined
      ? [
          {
            pubkey: whitelistTradingFeesAccount,
            isSigner: false,
            isWritable: false,
          },
        ]
      : [];
  return Exchange.program.instruction.placeOrderV4(
    new anchor.BN(price),
    new anchor.BN(size),
    types.toProgramSide(side),
    types.toProgramOrderType(orderType),
    clientOrderId == 0 ? null : new anchor.BN(clientOrderId),
    new String(tag),
    tifOffset == 0 ? null : tifOffset,
    {
      accounts: {
        state: Exchange.stateAddress,
        zetaGroup: subExchange.zetaGroupAddress,
        marginAccount: marginAccount,
        authority: authority,
        dexProgram: constants.DEX_PID[Exchange.network],
        tokenProgram: TOKEN_PROGRAM_ID,
        serumAuthority: Exchange.serumAuthority,
        greeks: subExchange.zetaGroup.greeks,
        openOrders: openOrders,
        rent: SYSVAR_RENT_PUBKEY,
        marketAccounts: {
          market: marketData.serumMarket.address,
          requestQueue: marketData.serumMarket.requestQueueAddress,
          eventQueue: marketData.serumMarket.eventQueueAddress,
          bids: marketData.serumMarket.bidsAddress,
          asks: marketData.serumMarket.asksAddress,
          coinVault: marketData.serumMarket.baseVaultAddress,
          pcVault: marketData.serumMarket.quoteVaultAddress,
          // User params.
          orderPayerTokenAccount:
            side == types.Side.BID
              ? marketData.quoteVault
              : marketData.baseVault,
          coinWallet: marketData.baseVault,
          pcWallet: marketData.quoteVault,
        },
        oracle: subExchange.zetaGroup.oracle,
        oracleBackupFeed: subExchange.zetaGroup.oracleBackupFeed,
        oracleBackupProgram: constants.CHAINLINK_PID,
        marketNode: subExchange.greeks.nodeKeys[marketIndex],
        marketMint:
          side == types.Side.BID
            ? marketData.serumMarket.quoteMintAddress
            : marketData.serumMarket.baseMintAddress,
        mintAuthority: Exchange.mintAuthority,
      },
      remainingAccounts,
    }
  );
}

export function placePerpOrderIx(
  asset: Asset,
  marketIndex: number,
  price: number,
  size: number,
  side: types.Side,
  orderType: types.OrderType,
  clientOrderId: number,
  tag: String,
  marginAccount: PublicKey,
  authority: PublicKey,
  openOrders: PublicKey,
  whitelistTradingFeesAccount: PublicKey | undefined
): TransactionInstruction {
  if (tag.length > constants.MAX_ORDER_TAG_LENGTH) {
    throw Error(
      `Tag is too long! Max length = ${constants.MAX_ORDER_TAG_LENGTH}`
    );
  }
  let subExchange = Exchange.getSubExchange(asset);
  let marketData = subExchange.markets.perpMarket;
  let remainingAccounts =
    whitelistTradingFeesAccount !== undefined
      ? [
          {
            pubkey: whitelistTradingFeesAccount,
            isSigner: false,
            isWritable: false,
          },
        ]
      : [];
  return Exchange.program.instruction.placePerpOrder(
    new anchor.BN(price),
    new anchor.BN(size),
    types.toProgramSide(side),
    types.toProgramOrderType(orderType),
    clientOrderId == 0 ? null : new anchor.BN(clientOrderId),
    new String(tag),
    {
      accounts: {
        state: Exchange.stateAddress,
        zetaGroup: subExchange.zetaGroupAddress,
        marginAccount: marginAccount,
        authority: authority,
        dexProgram: constants.DEX_PID[Exchange.network],
        tokenProgram: TOKEN_PROGRAM_ID,
        serumAuthority: Exchange.serumAuthority,
        greeks: subExchange.zetaGroup.greeks,
        openOrders: openOrders,
        rent: SYSVAR_RENT_PUBKEY,
        marketAccounts: {
          market: marketData.serumMarket.address,
          requestQueue: marketData.serumMarket.requestQueueAddress,
          eventQueue: marketData.serumMarket.eventQueueAddress,
          bids: marketData.serumMarket.bidsAddress,
          asks: marketData.serumMarket.asksAddress,
          coinVault: marketData.serumMarket.baseVaultAddress,
          pcVault: marketData.serumMarket.quoteVaultAddress,
          // User params.
          orderPayerTokenAccount:
            side == types.Side.BID
              ? marketData.quoteVault
              : marketData.baseVault,
          coinWallet: marketData.baseVault,
          pcWallet: marketData.quoteVault,
        },
        oracle: subExchange.zetaGroup.oracle,
        oracleBackupFeed: subExchange.zetaGroup.oracleBackupFeed,
        oracleBackupProgram: constants.CHAINLINK_PID,
        marketMint:
          side == types.Side.BID
            ? marketData.serumMarket.quoteMintAddress
            : marketData.serumMarket.baseMintAddress,
        mintAuthority: Exchange.mintAuthority,
        perpSyncQueue: subExchange.zetaGroup.perpSyncQueue,
      },
      remainingAccounts,
    }
  );
}

export function placePerpOrderV2Ix(
  asset: Asset,
  marketIndex: number,
  price: number,
  size: number,
  side: types.Side,
  orderType: types.OrderType,
  clientOrderId: number,
  tag: String,
  tifOffset: number,
  marginAccount: PublicKey,
  authority: PublicKey,
  openOrders: PublicKey,
  whitelistTradingFeesAccount: PublicKey | undefined
): TransactionInstruction {
  if (tag.length > constants.MAX_ORDER_TAG_LENGTH) {
    throw Error(
      `Tag is too long! Max length = ${constants.MAX_ORDER_TAG_LENGTH}`
    );
  }
  let subExchange = Exchange.getSubExchange(asset);
  let marketData = subExchange.markets.perpMarket;
  let remainingAccounts =
    whitelistTradingFeesAccount !== undefined
      ? [
          {
            pubkey: whitelistTradingFeesAccount,
            isSigner: false,
            isWritable: false,
          },
        ]
      : [];
  return Exchange.program.instruction.placePerpOrderV2(
    new anchor.BN(price),
    new anchor.BN(size),
    types.toProgramSide(side),
    types.toProgramOrderType(orderType),
    clientOrderId == 0 ? null : new anchor.BN(clientOrderId),
    new String(tag),
    tifOffset == 0 ? null : tifOffset,
    {
      accounts: {
        state: Exchange.stateAddress,
        zetaGroup: subExchange.zetaGroupAddress,
        marginAccount: marginAccount,
        authority: authority,
        dexProgram: constants.DEX_PID[Exchange.network],
        tokenProgram: TOKEN_PROGRAM_ID,
        serumAuthority: Exchange.serumAuthority,
        greeks: subExchange.zetaGroup.greeks,
        openOrders: openOrders,
        rent: SYSVAR_RENT_PUBKEY,
        marketAccounts: {
          market: marketData.serumMarket.address,
          requestQueue: marketData.serumMarket.requestQueueAddress,
          eventQueue: marketData.serumMarket.eventQueueAddress,
          bids: marketData.serumMarket.bidsAddress,
          asks: marketData.serumMarket.asksAddress,
          coinVault: marketData.serumMarket.baseVaultAddress,
          pcVault: marketData.serumMarket.quoteVaultAddress,
          // User params.
          orderPayerTokenAccount:
            side == types.Side.BID
              ? marketData.quoteVault
              : marketData.baseVault,
          coinWallet: marketData.baseVault,
          pcWallet: marketData.quoteVault,
        },
        oracle: subExchange.zetaGroup.oracle,
        oracleBackupFeed: subExchange.zetaGroup.oracleBackupFeed,
        oracleBackupProgram: constants.CHAINLINK_PID,
        marketMint:
          side == types.Side.BID
            ? marketData.serumMarket.quoteMintAddress
            : marketData.serumMarket.baseMintAddress,
        mintAuthority: Exchange.mintAuthority,
        perpSyncQueue: subExchange.zetaGroup.perpSyncQueue,
      },
      remainingAccounts,
    }
  );
}

export function cancelOrderIx(
  asset: Asset,
  marketIndex: number,
  userKey: PublicKey,
  marginAccount: PublicKey,
  openOrders: PublicKey,
  orderId: anchor.BN,
  side: types.Side
): TransactionInstruction {
  let subExchange = Exchange.getSubExchange(asset);
  let marketData = Exchange.getMarket(asset, marketIndex);
  return Exchange.program.instruction.cancelOrder(
    types.toProgramSide(side),
    orderId,
    {
      accounts: {
        authority: userKey,
        cancelAccounts: {
          zetaGroup: subExchange.zetaGroupAddress,
          state: Exchange.stateAddress,
          marginAccount,
          dexProgram: constants.DEX_PID[Exchange.network],
          serumAuthority: Exchange.serumAuthority,
          openOrders,
          market: marketData.address,
          bids: marketData.serumMarket.bidsAddress,
          asks: marketData.serumMarket.asksAddress,
          eventQueue: marketData.serumMarket.eventQueueAddress,
        },
      },
    }
  );
}

export function cancelOrderNoErrorIx(
  asset: Asset,
  marketIndex: number,
  userKey: PublicKey,
  marginAccount: PublicKey,
  openOrders: PublicKey,
  orderId: anchor.BN,
  side: types.Side
): TransactionInstruction {
  let subExchange = Exchange.getSubExchange(asset);
  let marketData = Exchange.getMarket(asset, marketIndex);
  return Exchange.program.instruction.cancelOrderNoError(
    types.toProgramSide(side),
    orderId,
    {
      accounts: {
        authority: userKey,
        cancelAccounts: {
          zetaGroup: subExchange.zetaGroupAddress,
          state: Exchange.stateAddress,
          marginAccount,
          dexProgram: constants.DEX_PID[Exchange.network],
          serumAuthority: Exchange.serumAuthority,
          openOrders,
          market: marketData.address,
          bids: marketData.serumMarket.bidsAddress,
          asks: marketData.serumMarket.asksAddress,
          eventQueue: marketData.serumMarket.eventQueueAddress,
        },
      },
    }
  );
}

export function pruneExpiredTIFOrdersIx(
  asset: Asset,
  marketIndex: number
): TransactionInstruction {
  let marketData = Exchange.getMarket(asset, marketIndex);
  return Exchange.program.instruction.pruneExpiredTifOrders({
    accounts: {
      dexProgram: constants.DEX_PID[Exchange.network],
      state: Exchange.stateAddress,
      serumAuthority: Exchange.serumAuthority,
      market: marketData.address,
      bids: marketData.serumMarket.bidsAddress,
      asks: marketData.serumMarket.asksAddress,
      eventQueue: marketData.serumMarket.eventQueueAddress,
    },
  });
}

export function cancelAllMarketOrdersIx(
  asset: Asset,
  marketIndex: number,
  userKey: PublicKey,
  marginAccount: PublicKey,
  openOrders: PublicKey
): TransactionInstruction {
  let subExchange = Exchange.getSubExchange(asset);
  let marketData = Exchange.getMarket(asset, marketIndex);
  return Exchange.program.instruction.cancelAllMarketOrders({
    accounts: {
      authority: userKey,
      cancelAccounts: {
        zetaGroup: subExchange.zetaGroupAddress,
        state: Exchange.stateAddress,
        marginAccount,
        dexProgram: constants.DEX_PID[Exchange.network],
        serumAuthority: Exchange.serumAuthority,
        openOrders,
        market: marketData.address,
        bids: marketData.serumMarket.bidsAddress,
        asks: marketData.serumMarket.asksAddress,
        eventQueue: marketData.serumMarket.eventQueueAddress,
      },
    },
  });
}

export function cancelOrderByClientOrderIdIx(
  asset: Asset,
  marketIndex: number,
  userKey: PublicKey,
  marginAccount: PublicKey,
  openOrders: PublicKey,
  clientOrderId: anchor.BN
): TransactionInstruction {
  let subExchange = Exchange.getSubExchange(asset);
  let marketData = Exchange.getMarket(asset, marketIndex);
  return Exchange.program.instruction.cancelOrderByClientOrderId(
    clientOrderId,
    {
      accounts: {
        authority: userKey,
        cancelAccounts: {
          zetaGroup: subExchange.zetaGroupAddress,
          state: Exchange.stateAddress,
          marginAccount,
          dexProgram: constants.DEX_PID[Exchange.network],
          serumAuthority: Exchange.serumAuthority,
          openOrders,
          market: marketData.address,
          bids: marketData.serumMarket.bidsAddress,
          asks: marketData.serumMarket.asksAddress,
          eventQueue: marketData.serumMarket.eventQueueAddress,
        },
      },
    }
  );
}

export function cancelOrderByClientOrderIdNoErrorIx(
  asset: Asset,
  marketIndex: number,
  userKey: PublicKey,
  marginAccount: PublicKey,
  openOrders: PublicKey,
  clientOrderId: anchor.BN
): TransactionInstruction {
  let subExchange = Exchange.getSubExchange(asset);
  let marketData = Exchange.getMarket(asset, marketIndex);
  return Exchange.program.instruction.cancelOrderByClientOrderIdNoError(
    clientOrderId,
    {
      accounts: {
        authority: userKey,
        cancelAccounts: {
          zetaGroup: subExchange.zetaGroupAddress,
          state: Exchange.stateAddress,
          marginAccount,
          dexProgram: constants.DEX_PID[Exchange.network],
          serumAuthority: Exchange.serumAuthority,
          openOrders,
          market: marketData.address,
          bids: marketData.serumMarket.bidsAddress,
          asks: marketData.serumMarket.asksAddress,
          eventQueue: marketData.serumMarket.eventQueueAddress,
        },
      },
    }
  );
}

export function cancelExpiredOrderIx(
  asset: Asset,
  marketIndex: number,
  marginAccount: PublicKey,
  openOrders: PublicKey,
  orderId: anchor.BN,
  side: types.Side
): TransactionInstruction {
  let subExchange = Exchange.getSubExchange(asset);
  let marketData = Exchange.getMarket(asset, marketIndex);
  return Exchange.program.instruction.cancelExpiredOrder(
    types.toProgramSide(side),
    orderId,
    {
      accounts: {
        cancelAccounts: {
          zetaGroup: subExchange.zetaGroupAddress,
          state: Exchange.stateAddress,
          marginAccount,
          dexProgram: constants.DEX_PID[Exchange.network],
          serumAuthority: Exchange.serumAuthority,
          openOrders,
          market: marketData.address,
          bids: marketData.serumMarket.bidsAddress,
          asks: marketData.serumMarket.asksAddress,
          eventQueue: marketData.serumMarket.eventQueueAddress,
        },
      },
    }
  );
}

export function forceCancelOrderByOrderIdIx(
  asset: Asset,
  marketIndex: number,
  marginAccount: PublicKey,
  openOrders: PublicKey,
  orderId: anchor.BN,
  side: types.Side
): TransactionInstruction {
  let subExchange = Exchange.getSubExchange(asset);
  let marketData = Exchange.getMarket(asset, marketIndex);
  return Exchange.program.instruction.forceCancelOrderByOrderId(
    types.toProgramSide(side),
    orderId,
    {
      accounts: {
        greeks: subExchange.zetaGroup.greeks,
        oracle: subExchange.zetaGroup.oracle,
        oracleBackupFeed: subExchange.zetaGroup.oracleBackupFeed,
        oracleBackupProgram: constants.CHAINLINK_PID,
        cancelAccounts: {
          zetaGroup: subExchange.zetaGroupAddress,
          state: Exchange.stateAddress,
          marginAccount,
          dexProgram: constants.DEX_PID[Exchange.network],
          serumAuthority: Exchange.serumAuthority,
          openOrders,
          market: marketData.address,
          bids: marketData.serumMarket.bidsAddress,
          asks: marketData.serumMarket.asksAddress,
          eventQueue: marketData.serumMarket.eventQueueAddress,
        },
      },
    }
  );
}

export function forceCancelOrdersIx(
  asset: Asset,
  marketIndex: number,
  marginAccount: PublicKey,
  openOrders: PublicKey
): TransactionInstruction {
  let subExchange = Exchange.getSubExchange(asset);
  let marketData = Exchange.getMarket(asset, marketIndex);
  return Exchange.program.instruction.forceCancelOrders({
    accounts: {
      greeks: subExchange.zetaGroup.greeks,
      oracle: subExchange.zetaGroup.oracle,
      oracleBackupFeed: subExchange.zetaGroup.oracleBackupFeed,
      oracleBackupProgram: constants.CHAINLINK_PID,
      cancelAccounts: {
        zetaGroup: subExchange.zetaGroupAddress,
        state: Exchange.stateAddress,
        marginAccount,
        dexProgram: constants.DEX_PID[Exchange.network],
        serumAuthority: Exchange.serumAuthority,
        openOrders,
        market: marketData.address,
        bids: marketData.serumMarket.bidsAddress,
        asks: marketData.serumMarket.asksAddress,
        eventQueue: marketData.serumMarket.eventQueueAddress,
      },
    },
  });
}

export function initializeZetaMarketTIFEpochCyclesIx(
  asset: Asset,
  marketIndex: number,
  cycleLength: number
): TransactionInstruction {
  return Exchange.program.instruction.initializeMarketTifEpochCycle(
    cycleLength,
    {
      accounts: {
        state: Exchange.stateAddress,
        admin: Exchange.state.admin,
        market: Exchange.getMarket(asset, marketIndex).address,
        serumAuthority: Exchange.serumAuthority,
        dexProgram: constants.DEX_PID[Exchange.network],
      },
    }
  );
}

export async function initializeZetaMarketTxs(
  asset: Asset,
  marketIndex: number,
  seedIndex: number,
  requestQueue: PublicKey,
  eventQueue: PublicKey,
  bids: PublicKey,
  asks: PublicKey,
  marketIndexes: PublicKey
): Promise<[Transaction, Transaction]> {
  let subExchange = Exchange.getSubExchange(asset);
  const [market, marketNonce] = utils.getMarketUninitialized(
    Exchange.programId,
    subExchange.zetaGroupAddress,
    seedIndex
  );

  const [vaultOwner, vaultSignerNonce] = utils.getSerumVaultOwnerAndNonce(
    market,
    constants.DEX_PID[Exchange.network]
  );

  const [baseMint, baseMintNonce] = utils.getBaseMint(
    Exchange.program.programId,
    market
  );
  const [quoteMint, quoteMintNonce] = utils.getQuoteMint(
    Exchange.program.programId,
    market
  );
  // Create SPL token vaults for serum trading owned by the Zeta program
  const [zetaBaseVault, zetaBaseVaultNonce] = utils.getZetaVault(
    Exchange.program.programId,
    baseMint
  );
  const [zetaQuoteVault, zetaQuoteVaultNonce] = utils.getZetaVault(
    Exchange.program.programId,
    quoteMint
  );
  // Create SPL token vaults for serum trading owned by the DEX program
  const [dexBaseVault, dexBaseVaultNonce] = utils.getSerumVault(
    Exchange.program.programId,
    baseMint
  );
  const [dexQuoteVault, dexQuoteVaultNonce] = utils.getSerumVault(
    Exchange.program.programId,
    quoteMint
  );

  let fromPubkey = Exchange.useLedger
    ? Exchange.ledgerWallet.publicKey
    : Exchange.provider.wallet.publicKey;

  const tx = new Transaction();
  tx.add(
    SystemProgram.createAccount({
      fromPubkey,
      newAccountPubkey: requestQueue,
      lamports:
        await Exchange.provider.connection.getMinimumBalanceForRentExemption(
          5120 + 12
        ),
      space: 5120 + 12,
      programId: constants.DEX_PID[Exchange.network],
    }),
    SystemProgram.createAccount({
      fromPubkey,
      newAccountPubkey: eventQueue,
      lamports:
        await Exchange.provider.connection.getMinimumBalanceForRentExemption(
          262144 + 12
        ),
      space: 262144 + 12,
      programId: constants.DEX_PID[Exchange.network],
    }),
    SystemProgram.createAccount({
      fromPubkey,
      newAccountPubkey: bids,
      lamports:
        await Exchange.provider.connection.getMinimumBalanceForRentExemption(
          65536 + 12
        ),
      space: 65536 + 12,
      programId: constants.DEX_PID[Exchange.network],
    }),
    SystemProgram.createAccount({
      fromPubkey,
      newAccountPubkey: asks,
      lamports:
        await Exchange.provider.connection.getMinimumBalanceForRentExemption(
          65536 + 12
        ),
      space: 65536 + 12,
      programId: constants.DEX_PID[Exchange.network],
    })
  );

  let tx2 = new Transaction().add(
    Exchange.program.instruction.initializeZetaMarket(
      {
        index: marketIndex,
        marketNonce,
        baseMintNonce,
        quoteMintNonce,
        zetaBaseVaultNonce,
        zetaQuoteVaultNonce,
        dexBaseVaultNonce,
        dexQuoteVaultNonce,
        vaultSignerNonce,
      },
      {
        accounts: {
          state: Exchange.stateAddress,
          marketIndexes: marketIndexes,
          zetaGroup: subExchange.zetaGroupAddress,
          admin: Exchange.state.admin,
          market,
          requestQueue: requestQueue,
          eventQueue: eventQueue,
          bids: bids,
          asks: asks,
          baseMint,
          quoteMint,
          zetaBaseVault,
          zetaQuoteVault,
          dexBaseVault,
          dexQuoteVault,
          vaultOwner,
          mintAuthority: Exchange.mintAuthority,
          serumAuthority: Exchange.serumAuthority,
          dexProgram: constants.DEX_PID[Exchange.network],
          systemProgram: SystemProgram.programId,
          tokenProgram: TOKEN_PROGRAM_ID,
          rent: SYSVAR_RENT_PUBKEY,
        },
      }
    )
  );
  return [tx, tx2];
}

export function initializePerpSyncQueueIx(
  asset: Asset
): TransactionInstruction {
  let [perpSyncQueue, nonce] = utils.getPerpSyncQueue(
    Exchange.programId,
    Exchange.getSubExchange(asset).zetaGroupAddress
  );

  return Exchange.program.instruction.initializePerpSyncQueue(nonce, {
    accounts: {
      admin: Exchange.state.admin,
      zetaProgram: Exchange.programId,
      state: Exchange.stateAddress,
      perpSyncQueue,
      zetaGroup: Exchange.getZetaGroupAddress(asset),
      systemProgram: SystemProgram.programId,
    },
  });
}

export function modifyAssetIx(
  zetaGroup: PublicKey,
  newAsset: Asset,
  newOracle: PublicKey,
  newBackupOracle: PublicKey,
  oracleBackupProgram: PublicKey,
  admin: PublicKey
): TransactionInstruction {
  return Exchange.program.instruction.modifyAsset(toProgramAsset(newAsset), {
    accounts: {
      state: Exchange.stateAddress,
      zetaGroup,
      admin: admin,
      newOracle: newOracle,
      newBackupOracle: newBackupOracle,
      oracleBackupProgram: oracleBackupProgram,
    },
  });
}

export function initializeZetaGroupIx(
  asset: Asset,
  underlyingMint: PublicKey,
  oracle: PublicKey,
  oracleBackupFeed: PublicKey,
  oracleBackupProgram: PublicKey,
  pricingArgs: InitializeZetaGroupPricingArgs,
  perpArgs: UpdatePerpParametersArgs,
  marginArgs: UpdateMarginParametersArgs,
  expiryArgs: UpdateZetaGroupExpiryArgs,
  perpsOnly: boolean,
  flexUnderlying: boolean
): TransactionInstruction {
  let [zetaGroup, zetaGroupNonce] = utils.getZetaGroup(
    Exchange.programId,
    underlyingMint
  );

  let [underlying, underlyingNonce] = flexUnderlying
    ? utils.getFlexUnderlying(
        Exchange.programId,
        Exchange.state.numFlexUnderlyings
      )
    : utils.getUnderlying(Exchange.programId, Exchange.state.numUnderlyings);

  let [greeks, greeksNonce] = utils.getGreeks(Exchange.programId, zetaGroup);

  let [perpSyncQueue, perpSyncQueueNonce] = utils.getPerpSyncQueue(
    Exchange.programId,
    zetaGroup
  );

  let [vault, vaultNonce] = utils.getVault(Exchange.programId, zetaGroup);

  let [insuranceVault, insuranceVaultNonce] = utils.getZetaInsuranceVault(
    Exchange.programId,
    zetaGroup
  );

  let [socializedLossAccount, socializedLossAccountNonce] =
    utils.getSocializedLossAccount(Exchange.programId, zetaGroup);

  return Exchange.program.instruction.initializeZetaGroup(
    {
      perpsOnly,
      flexUnderlying: flexUnderlying,
      assetOverride: toProgramAsset(asset) as any,
      zetaGroupNonce,
      underlyingNonce,
      greeksNonce,
      vaultNonce,
      insuranceVaultNonce,
      socializedLossAccountNonce,
      perpSyncQueueNonce,
      interestRate: pricingArgs.interestRate,
      volatility: pricingArgs.volatility,
      optionTradeNormalizer: pricingArgs.optionTradeNormalizer,
      futureTradeNormalizer: pricingArgs.futureTradeNormalizer,
      maxVolatilityRetreat: pricingArgs.maxVolatilityRetreat,
      maxInterestRetreat: pricingArgs.maxInterestRetreat,
      maxDelta: pricingArgs.maxDelta,
      minDelta: pricingArgs.minDelta,
      minInterestRate: pricingArgs.minInterestRate,
      maxInterestRate: pricingArgs.maxInterestRate,
      minVolatility: pricingArgs.minVolatility,
      maxVolatility: pricingArgs.maxVolatility,
      futureMarginInitial: marginArgs.futureMarginInitial,
      futureMarginMaintenance: marginArgs.futureMarginMaintenance,
      expiryIntervalSeconds: expiryArgs.expiryIntervalSeconds,
      newExpiryThresholdSeconds: expiryArgs.newExpiryThresholdSeconds,
      minFundingRatePercent: perpArgs.minFundingRatePercent,
      maxFundingRatePercent: perpArgs.maxFundingRatePercent,
      perpImpactCashDelta: perpArgs.perpImpactCashDelta,
    },
    {
      accounts: {
        state: Exchange.stateAddress,
        admin: Exchange.state.admin,
        systemProgram: SystemProgram.programId,
        underlyingMint,
        zetaProgram: Exchange.programId,
        oracle,
        oracleBackupFeed,
        oracleBackupProgram,
        zetaGroup,
        greeks,
        perpSyncQueue,
        underlying,
        vault,
        insuranceVault,
        socializedLossAccount,
        tokenProgram: TOKEN_PROGRAM_ID,
        usdcMint: Exchange.usdcMintAddress,
        rent: SYSVAR_RENT_PUBKEY,
      },
    }
  );
}

export function initializeCombinedInsuranceVaultIx(): TransactionInstruction {
  let [insuranceVault, insuranceVaultNonce] =
    utils.getZetaCombinedInsuranceVault(Exchange.programId);
  return Exchange.program.instruction.initializeCombinedInsuranceVault(
    insuranceVaultNonce,
    {
      accounts: {
        state: Exchange.stateAddress,
        insuranceVault: insuranceVault,
        tokenProgram: TOKEN_PROGRAM_ID,
        usdcMint: Exchange.usdcMintAddress,
        admin: Exchange.state.admin,
        systemProgram: SystemProgram.programId,
      },
    }
  );
}

export function initializeCombinedVaultIx(): TransactionInstruction {
  let [vault, vaultNonce] = utils.getCombinedVault(Exchange.programId);
  return Exchange.program.instruction.initializeCombinedVault(vaultNonce, {
    accounts: {
      state: Exchange.stateAddress,
      vault: vault,
      tokenProgram: TOKEN_PROGRAM_ID,
      usdcMint: Exchange.usdcMintAddress,
      admin: Exchange.state.admin,
      systemProgram: SystemProgram.programId,
    },
  });
}

export function initializeCombinedSocializedLossAccountIx(): TransactionInstruction {
  let [account, accountNonce] = utils.getCombinedSocializedLossAccount(
    Exchange.programId
  );
  return Exchange.program.instruction.initializeCombinedSocializedLossAccount(
    accountNonce,
    {
      accounts: {
        state: Exchange.stateAddress,
        socializedLossAccount: account,
        tokenProgram: TOKEN_PROGRAM_ID,
        usdcMint: Exchange.usdcMintAddress,
        admin: Exchange.state.admin,
        systemProgram: SystemProgram.programId,
      },
    }
  );
}

export function collectTreasuryFundsIx(
  collectionTokenAccount: PublicKey,
  amount: anchor.BN,
  admin: PublicKey
): TransactionInstruction {
  return Exchange.program.instruction.collectTreasuryFunds(amount, {
    accounts: {
      state: Exchange.stateAddress,
      treasuryWallet: Exchange.treasuryWalletAddress,
      collectionTokenAccount,
      tokenProgram: TOKEN_PROGRAM_ID,
      admin,
    },
  });
}

export function treasuryMovementIx(
  treasuryMovementType: types.TreasuryMovementType,
  amount: anchor.BN
): TransactionInstruction {
  return Exchange.program.instruction.treasuryMovement(
    types.toProgramTreasuryMovementType(treasuryMovementType),
    amount,
    {
      accounts: {
        state: Exchange.stateAddress,
        insuranceVault: Exchange.getInsuranceVaultAddress(),
        treasuryWallet: Exchange.treasuryWalletAddress,
        referralsRewardsWallet: Exchange.referralsRewardsWalletAddress,
        tokenProgram: TOKEN_PROGRAM_ID,
        admin: Exchange.provider.wallet.publicKey,
      },
    }
  );
}

export function rebalanceInsuranceVaultIx(
  asset: Asset,
  remainingAccounts: any[]
): TransactionInstruction {
  return Exchange.program.instruction.rebalanceInsuranceVault({
    accounts: {
      state: Exchange.stateAddress,
      zetaGroup: Exchange.getZetaGroupAddress(asset), // still used for margin account
      zetaVault: Exchange.combinedVaultAddress,
      insuranceVault: Exchange.combinedInsuranceVaultAddress,
<<<<<<< HEAD
      treasuryWallet: Exchange.treasuryWalletAddress,
      socializedLossAccount: Exchange.combinedSocializedLossAccountAddress,
      tokenProgram: TOKEN_PROGRAM_ID,
    },
    remainingAccounts,
  });
}

// TODO remove old
export function rebalanceInsuranceVaultOldIx(
  asset: Asset,
  remainingAccounts: any[]
): TransactionInstruction {
  return Exchange.program.instruction.rebalanceInsuranceVaultOld({
    accounts: {
      state: Exchange.stateAddress,
      zetaGroup: Exchange.getZetaGroupAddress(asset),
      zetaVault: Exchange.getSubExchange(asset).vaultAddress,
      insuranceVault: Exchange.getSubExchange(asset).insuranceVaultAddress,
      treasuryWallet: Exchange.treasuryWalletAddress,
      socializedLossAccount:
        Exchange.getSubExchange(asset).socializedLossAccountAddress,
=======
      treasuryWallet: Exchange.treasuryWalletAddress,
      socializedLossAccount: Exchange.combinedSocializedLossAccountAddress,
>>>>>>> 72173396
      tokenProgram: TOKEN_PROGRAM_ID,
    },
    remainingAccounts,
  });
}

export function liquidateIx(
  asset: Asset,
  liquidator: PublicKey,
  liquidatorMarginAccount: PublicKey,
  market: PublicKey,
  liquidatedMarginAccount: PublicKey,
  size: number
): TransactionInstruction {
  let liquidateSize: any = new anchor.BN(size);
  let subExchange = Exchange.getSubExchange(asset);
  return Exchange.program.instruction.liquidate(liquidateSize, {
    accounts: {
      state: Exchange.stateAddress,
      liquidator,
      liquidatorMarginAccount,
      greeks: subExchange.zetaGroup.greeks,
      oracle: subExchange.zetaGroup.oracle,
      oracleBackupFeed: subExchange.zetaGroup.oracleBackupFeed,
      oracleBackupProgram: constants.CHAINLINK_PID,
      market,
      zetaGroup: subExchange.zetaGroupAddress,
      liquidatedMarginAccount,
    },
  });
}

export function crankMarketIx(
  asset: Asset,
  market: PublicKey,
  eventQueue: PublicKey,
  dexProgram: PublicKey,
  remainingAccounts: any[]
): TransactionInstruction {
  return Exchange.program.instruction.crankEventQueue({
    accounts: {
      state: Exchange.stateAddress,
      zetaGroup: Exchange.getZetaGroupAddress(asset),
      market,
      eventQueue,
      dexProgram,
      serumAuthority: Exchange.serumAuthority,
    },
    remainingAccounts,
  });
}

export function initializeMarketNodeIx(
  asset: Asset,
  index: number
): TransactionInstruction {
  let subExchange = Exchange.getSubExchange(asset);
  let [marketNode, nonce] = utils.getMarketNode(
    Exchange.programId,
    subExchange.zetaGroupAddress,
    index
  );

  return Exchange.program.instruction.initializeMarketNode(
    { nonce, index },
    {
      accounts: {
        zetaGroup: subExchange.zetaGroupAddress,
        marketNode,
        greeks: subExchange.greeksAddress,
        payer: Exchange.provider.wallet.publicKey,
        systemProgram: SystemProgram.programId,
      },
    }
  );
}

export function retreatMarketNodesIx(
  asset: Asset,
  expiryIndex: number
): TransactionInstruction {
  let subExchange = Exchange.getSubExchange(asset);
  let head = expiryIndex * constants.PRODUCTS_PER_EXPIRY;
  let remainingAccounts = subExchange.greeks.nodeKeys
    .map((x: PublicKey) => {
      return {
        pubkey: x,
        isSigner: false,
        isWritable: true,
      };
    })
    .slice(head, head + constants.PRODUCTS_PER_EXPIRY);

  return Exchange.program.instruction.retreatMarketNodes(expiryIndex, {
    accounts: {
      zetaGroup: subExchange.zetaGroupAddress,
      greeks: subExchange.greeksAddress,
      oracle: subExchange.zetaGroup.oracle,
      oracleBackupFeed: subExchange.zetaGroup.oracleBackupFeed,
      oracleBackupProgram: constants.CHAINLINK_PID,
    },
    remainingAccounts,
  });
}

export function updatePricingIx(
  asset: Asset,
  expiryIndex: number | undefined
): TransactionInstruction {
  let subExchange = Exchange.getSubExchange(asset);
  let marketData = Exchange.getPerpMarket(asset);
  return Exchange.program.instruction.updatePricing(expiryIndex, {
    accounts: {
      state: Exchange.stateAddress,
      zetaGroup: subExchange.zetaGroupAddress,
      greeks: subExchange.greeksAddress,
      oracle: subExchange.zetaGroup.oracle,
      oracleBackupFeed: subExchange.zetaGroup.oracleBackupFeed,
      oracleBackupProgram: constants.CHAINLINK_PID,
      perpMarket: marketData.address,
      perpBids: subExchange.markets.perpMarket.serumMarket.bidsAddress,
      perpAsks: subExchange.markets.perpMarket.serumMarket.asksAddress,
    },
  });
}

export function updatePricingV2Ix(asset: Asset): TransactionInstruction {
  let subExchange = Exchange.getSubExchange(asset);
  let marketData = Exchange.getPerpMarket(asset);
  let asset_index = assetToIndex(asset);
  return Exchange.program.instruction.updatePricingV2(toProgramAsset(asset), {
    accounts: {
      state: Exchange.stateAddress,
      pricing: Exchange.pricingAddress,
      oracle: Exchange.pricing.oracles[asset_index],
      oracleBackupFeed: Exchange.pricing.oracleBackupFeeds[asset_index],
      oracleBackupProgram: constants.CHAINLINK_PID,
      perpMarket: marketData.address,
      perpBids: subExchange.markets.perpMarket.serumMarket.bidsAddress,
      perpAsks: subExchange.markets.perpMarket.serumMarket.asksAddress,
    },
  });
}

export function applyPerpFundingIx(
  asset: Asset,
  remainingAccounts: any[]
): TransactionInstruction {
  let subExchange = Exchange.getSubExchange(asset);
  return Exchange.program.instruction.applyPerpFunding({
    accounts: {
      zetaGroup: subExchange.zetaGroupAddress,
      greeks: subExchange.greeksAddress,
    },
    remainingAccounts, // margin accounts
  });
}

export function updatePricingParametersIx(
  asset: Asset,
  args: UpdatePricingParametersArgs,
  admin: PublicKey
): TransactionInstruction {
  return Exchange.program.instruction.updatePricingParameters(args, {
    accounts: {
      state: Exchange.stateAddress,
      zetaGroup: Exchange.getZetaGroupAddress(asset),
      admin,
    },
  });
}

export function updateMarginParametersIx(
  asset: Asset,
  args: UpdateMarginParametersArgs,
  admin: PublicKey
): TransactionInstruction {
  return Exchange.program.instruction.updateMarginParameters(
    args,
    toProgramAsset(asset),
    {
      accounts: {
        state: Exchange.stateAddress,
        pricing: Exchange.pricingAddress,
        admin,
      },
    }
  );
}

export function updatePerpParametersIx(
  asset: Asset,
  args: UpdatePerpParametersArgs,
  admin: PublicKey
): TransactionInstruction {
  return Exchange.program.instruction.updatePerpParameters(
    args,
    toProgramAsset(asset),
    {
      accounts: {
        state: Exchange.stateAddress,
        pricing: Exchange.pricingAddress,
        admin,
      },
    }
  );
}

export function updateZetaGroupMarginParametersIx(
  asset: Asset,
  args: UpdateMarginParametersArgs,
  admin: PublicKey
): TransactionInstruction {
  return Exchange.program.instruction.updateZetaGroupMarginParameters(
    args,
    toProgramAsset(asset),
    {
      accounts: {
        state: Exchange.stateAddress,
        zetaGroup: Exchange.getZetaGroupAddress(asset),
        admin,
      },
    }
  );
}

export function updateZetaGroupPerpParametersIx(
  asset: Asset,
  args: UpdatePerpParametersArgs,
  admin: PublicKey
): TransactionInstruction {
  return Exchange.program.instruction.updateZetaGroupPerpParameters(
    args,
    toProgramAsset(asset),
    {
      accounts: {
        state: Exchange.stateAddress,
        zetaGroup: Exchange.getZetaGroupAddress(asset),
        admin,
      },
    }
  );
}

export function updateZetaGroupExpiryParametersIx(
  asset: Asset,
  args: UpdateZetaGroupExpiryArgs,
  admin: PublicKey
): TransactionInstruction {
  return Exchange.program.instruction.updateZetaGroupExpiryParameters(args, {
    accounts: {
      state: Exchange.stateAddress,
      zetaGroup: Exchange.getZetaGroupAddress(asset),
      admin,
    },
  });
}

export function toggleZetaGroupPerpsOnlyIx(
  asset: Asset,
  admin: PublicKey
): TransactionInstruction {
  return Exchange.program.instruction.toggleZetaGroupPerpsOnly({
    accounts: {
      state: Exchange.stateAddress,
      zetaGroup: Exchange.getZetaGroupAddress(asset),
      admin,
    },
  });
}

export function updateVolatilityNodesIx(
  asset: Asset,
  nodes: Array<anchor.BN>,
  admin: PublicKey
): TransactionInstruction {
  let subExchange = Exchange.getSubExchange(asset);
  return Exchange.program.instruction.updateVolatilityNodes(nodes, {
    accounts: {
      state: Exchange.stateAddress,
      zetaGroup: subExchange.zetaGroupAddress,
      greeks: subExchange.greeksAddress,
      admin,
    },
  });
}

export function initializeZetaPricingIx(
  perpArgs: UpdatePerpParametersArgs,
  marginArgs: UpdateMarginParametersArgs
): TransactionInstruction {
  let [pricing, _pricingNonce] = utils.getPricing(Exchange.programId);
  return Exchange.program.instruction.initializeZetaPricing(
    {
      minFundingRatePercent: perpArgs.minFundingRatePercent,
      maxFundingRatePercent: perpArgs.maxFundingRatePercent,
      perpImpactCashDelta: perpArgs.perpImpactCashDelta,
      marginInitial: marginArgs.futureMarginInitial,
      marginMaintenance: marginArgs.futureMarginMaintenance,
    },
    {
      accounts: {
        state: Exchange.stateAddress,
        pricing: pricing,
        admin: Exchange.state.admin,
        systemProgram: SystemProgram.programId,
        tokenProgram: TOKEN_PROGRAM_ID,
        rent: SYSVAR_RENT_PUBKEY,
      },
    }
  );
}

export function updateZetaPricingPubkeysIx(
  args: UpdateZetaPricingPubkeysArgs
): TransactionInstruction {
  return Exchange.program.instruction.updateZetaPricingPubkeys(args, {
    accounts: {
      state: Exchange.stateAddress,
      pricing: Exchange.pricingAddress,
      admin: Exchange.state.admin,
    },
  });
}

export function initializeZetaStateIx(
  stateAddress: PublicKey,
  stateNonce: number,
  serumAuthority: PublicKey,
  treasuryWallet: PublicKey,
  referralsAdmin: PublicKey,
  referralsRewardsWallet: PublicKey,
  serumNonce: number,
  mintAuthority: PublicKey,
  mintAuthorityNonce: number,
  params: StateParams,
  secondaryAdmin: PublicKey
): TransactionInstruction {
  let args: any = params;
  args["stateNonce"] = stateNonce;
  args["serumNonce"] = serumNonce;
  args["mintAuthNonce"] = mintAuthorityNonce;

  return Exchange.program.instruction.initializeZetaState(args, {
    accounts: {
      state: stateAddress,
      serumAuthority,
      mintAuthority,
      treasuryWallet,
      referralsAdmin,
      referralsRewardsWallet,
      rent: SYSVAR_RENT_PUBKEY,
      systemProgram: SystemProgram.programId,
      tokenProgram: TOKEN_PROGRAM_ID,
      usdcMint: Exchange.usdcMintAddress,
      admin: Exchange.provider.wallet.publicKey,
      secondaryAdmin: secondaryAdmin,
    },
  });
}

export function initializeZetaTreasuryWalletIx(): TransactionInstruction {
  return Exchange.program.instruction.initializeZetaTreasuryWallet({
    accounts: {
      state: Exchange.stateAddress,
      treasuryWallet: Exchange.treasuryWalletAddress,
      rent: SYSVAR_RENT_PUBKEY,
      systemProgram: SystemProgram.programId,
      tokenProgram: TOKEN_PROGRAM_ID,
      usdcMint: Exchange.usdcMintAddress,
      admin: Exchange.provider.wallet.publicKey,
    },
  });
}

export function initializeZetaReferralsRewardsWalletIx(): TransactionInstruction {
  return Exchange.program.instruction.initializeZetaReferralsRewardsWallet({
    accounts: {
      state: Exchange.stateAddress,
      referralsRewardsWallet: Exchange.referralsRewardsWalletAddress,
      rent: SYSVAR_RENT_PUBKEY,
      systemProgram: SystemProgram.programId,
      tokenProgram: TOKEN_PROGRAM_ID,
      usdcMint: Exchange.usdcMintAddress,
      admin: Exchange.provider.wallet.publicKey,
    },
  });
}

export function updateZetaStateIx(
  params: StateParams,
  admin: PublicKey
): TransactionInstruction {
  return Exchange.program.instruction.updateZetaState(params, {
    accounts: {
      state: Exchange.stateAddress,
      admin,
    },
  });
}

export function initializeMarketIndexesIx(
  asset: Asset,
  marketIndexes: PublicKey,
  nonce: number
): TransactionInstruction {
  return Exchange.program.instruction.initializeMarketIndexes(nonce, {
    accounts: {
      state: Exchange.stateAddress,
      marketIndexes: marketIndexes,
      admin: Exchange.state.admin,
      systemProgram: SystemProgram.programId,
      zetaGroup: Exchange.getZetaGroupAddress(asset),
    },
  });
}
export function addMarketIndexesIx(
  asset: Asset,
  marketIndexes: PublicKey
): TransactionInstruction {
  return Exchange.program.instruction.addMarketIndexes({
    accounts: {
      marketIndexes,
      zetaGroup: Exchange.getZetaGroupAddress(asset),
    },
  });
}

export function initializeMarketStrikesIx(
  asset: Asset
): TransactionInstruction {
  let subExchange = Exchange.getSubExchange(asset);
  return Exchange.program.instruction.initializeMarketStrikes({
    accounts: {
      state: Exchange.stateAddress,
      zetaGroup: subExchange.zetaGroupAddress,
      oracle: subExchange.zetaGroup.oracle,
      oracleBackupFeed: subExchange.zetaGroup.oracleBackupFeed,
      oracleBackupProgram: constants.CHAINLINK_PID,
    },
  });
}

export function initializeWhitelistDepositAccountIx(
  asset: Asset,
  user: PublicKey,
  admin: PublicKey
): TransactionInstruction {
  let [whitelistDepositAccount, whitelistDepositNonce] =
    utils.getUserWhitelistDepositAccount(Exchange.program.programId, user);

  return Exchange.program.instruction.initializeWhitelistDepositAccount(
    whitelistDepositNonce,
    {
      accounts: {
        whitelistDepositAccount,
        admin,
        user: user,
        systemProgram: SystemProgram.programId,
        state: Exchange.stateAddress,
      },
    }
  );
}

export function initializeWhitelistInsuranceAccountIx(
  user: PublicKey,
  admin: PublicKey
): TransactionInstruction {
  let [whitelistInsuranceAccount, whitelistInsuranceNonce] =
    utils.getUserWhitelistInsuranceAccount(Exchange.program.programId, user);

  return Exchange.program.instruction.initializeWhitelistInsuranceAccount(
    whitelistInsuranceNonce,
    {
      accounts: {
        whitelistInsuranceAccount,
        admin,
        user: user,
        systemProgram: SystemProgram.programId,
        state: Exchange.stateAddress,
      },
    }
  );
}

export function initializeWhitelistTradingFeesAccountIx(
  user: PublicKey,
  admin: PublicKey
): TransactionInstruction {
  let [whitelistTradingFeesAccount, whitelistTradingFeesNonce] =
    utils.getUserWhitelistTradingFeesAccount(Exchange.program.programId, user);

  return Exchange.program.instruction.initializeWhitelistTradingFeesAccount(
    whitelistTradingFeesNonce,
    {
      accounts: {
        whitelistTradingFeesAccount,
        admin,
        user: user,
        systemProgram: SystemProgram.programId,
        state: Exchange.stateAddress,
      },
    }
  );
}

export function referUserIx(
  user: PublicKey,
  referrer: PublicKey
): TransactionInstruction {
  let [referrerAccount, _referrerAccountNonce] =
    utils.getReferrerAccountAddress(Exchange.program.programId, referrer);

  let [referralAccount, _referralAccountNonce] =
    utils.getReferralAccountAddress(Exchange.program.programId, user);

  return Exchange.program.instruction.referUser({
    accounts: {
      user,
      referrerAccount,
      referralAccount,
      systemProgram: SystemProgram.programId,
    },
  });
}

export function initializeReferrerAccountIx(
  referrer: PublicKey
): TransactionInstruction {
  let [referrerAccount, _referrerAccountNonce] =
    utils.getReferrerAccountAddress(Exchange.program.programId, referrer);

  return Exchange.program.instruction.initializeReferrerAccount({
    accounts: {
      referrer,
      referrerAccount,
      systemProgram: SystemProgram.programId,
    },
  });
}

export function initializeReferrerAliasIx(
  referrer: PublicKey,
  alias: string
): TransactionInstruction {
  let [referrerAccount] = utils.getReferrerAccountAddress(
    Exchange.program.programId,
    referrer
  );

  let [referrerAlias] = utils.getReferrerAliasAddress(
    Exchange.program.programId,
    alias
  );

  return Exchange.program.instruction.initializeReferrerAlias(alias, {
    accounts: {
      referrer,
      referrerAlias,
      referrerAccount,
      systemProgram: SystemProgram.programId,
    },
  });
}

export function setReferralsRewardsIx(
  args: SetReferralsRewardsArgs[],
  referralsAdmin: PublicKey,
  remainingAccounts: AccountMeta[]
): TransactionInstruction {
  return Exchange.program.instruction.setReferralsRewards(args, {
    accounts: {
      state: Exchange.stateAddress,
      referralsAdmin,
    },
    remainingAccounts,
  });
}

export function claimReferralsRewardsIx(
  userReferralsAccount: PublicKey,
  userTokenAccount: PublicKey,
  user: PublicKey
): TransactionInstruction {
  return Exchange.program.instruction.claimReferralsRewards({
    accounts: {
      state: Exchange.stateAddress,
      referralsRewardsWallet: Exchange.referralsRewardsWalletAddress,
      userReferralsAccount,
      userTokenAccount,
      tokenProgram: TOKEN_PROGRAM_ID,
      user,
    },
  });
}

export function settlePositionsTxs(
  asset: Asset,
  expirationTs: anchor.BN,
  settlementPda: PublicKey,
  nonce: number,
  marginAccounts: any[]
): Transaction[] {
  let txs = [];
  for (
    var i = 0;
    i < marginAccounts.length;
    i += constants.MAX_SETTLEMENT_ACCOUNTS
  ) {
    let tx = new Transaction();
    let slice = marginAccounts.slice(i, i + constants.MAX_SETTLEMENT_ACCOUNTS);
    tx.add(settlePositionsIx(asset, expirationTs, settlementPda, nonce, slice));
    txs.push(tx);
  }
  return txs;
}

export function settlePositionsIx(
  asset: Asset,
  expirationTs: anchor.BN,
  settlementPda: PublicKey,
  nonce: number,
  marginAccounts: AccountMeta[]
): TransactionInstruction {
  return Exchange.program.instruction.settlePositions(expirationTs, nonce, {
    accounts: {
      zetaGroup: Exchange.getZetaGroupAddress(asset),
      settlementAccount: settlementPda,
    },
    remainingAccounts: marginAccounts,
  });
}

export function settleSpreadPositionsIx(
  asset: Asset,
  expirationTs: anchor.BN,
  settlementPda: PublicKey,
  nonce: number,
  spreadAccounts: AccountMeta[]
): TransactionInstruction {
  return Exchange.program.instruction.settleSpreadPositions(
    expirationTs,
    nonce,
    {
      accounts: {
        zetaGroup: Exchange.getZetaGroupAddress(asset),
        settlementAccount: settlementPda,
      },
      remainingAccounts: spreadAccounts,
    }
  );
}

export function settleSpreadPositionsHaltedTxs(
  asset: Asset,
  spreadAccounts: AccountMeta[],
  admin: PublicKey
): Transaction[] {
  let txs = [];
  for (
    var i = 0;
    i < spreadAccounts.length;
    i += constants.MAX_SETTLEMENT_ACCOUNTS
  ) {
    let slice = spreadAccounts.slice(i, i + constants.MAX_SETTLEMENT_ACCOUNTS);
    txs.push(
      new Transaction().add(settleSpreadPositionsHaltedIx(asset, slice, admin))
    );
  }
  return txs;
}

export function settlePositionsHaltedTxs(
  asset: Asset,
  marginAccounts: AccountMeta[],
  admin: PublicKey
): Transaction[] {
  let txs = [];
  for (
    var i = 0;
    i < marginAccounts.length;
    i += constants.MAX_SETTLEMENT_ACCOUNTS
  ) {
    let slice = marginAccounts.slice(i, i + constants.MAX_SETTLEMENT_ACCOUNTS);
    txs.push(
      new Transaction().add(settlePositionsHaltedIx(asset, slice, admin))
    );
  }
  return txs;
}

export function settlePositionsHaltedIx(
  asset: Asset,
  marginAccounts: AccountMeta[],
  admin: PublicKey
): TransactionInstruction {
  let subExchange = Exchange.getSubExchange(asset);
  return Exchange.program.instruction.settlePositionsHalted({
    accounts: {
      state: Exchange.stateAddress,
      zetaGroup: subExchange.zetaGroupAddress,
      greeks: subExchange.greeksAddress,
      admin,
    },
    remainingAccounts: marginAccounts,
  });
}

export function settleSpreadPositionsHaltedIx(
  asset: Asset,
  spreadAccounts: AccountMeta[],
  admin: PublicKey
): TransactionInstruction {
  let subExchange = Exchange.getSubExchange(asset);
  return Exchange.program.instruction.settleSpreadPositionsHalted({
    accounts: {
      state: Exchange.stateAddress,
      zetaGroup: subExchange.zetaGroupAddress,
      greeks: subExchange.greeksAddress,
      admin,
    },
    remainingAccounts: spreadAccounts,
  });
}

export function cleanZetaMarketsIx(
  asset: Asset,
  marketAccounts: any[]
): TransactionInstruction {
  return Exchange.program.instruction.cleanZetaMarkets({
    accounts: {
      state: Exchange.stateAddress,
      zetaGroup: Exchange.getZetaGroupAddress(asset),
    },
    remainingAccounts: marketAccounts,
  });
}

export function cleanZetaMarketsHaltedIx(
  asset: Asset,
  marketAccounts: any[]
): TransactionInstruction {
  return Exchange.program.instruction.cleanZetaMarketsHalted({
    accounts: {
      state: Exchange.stateAddress,
      zetaGroup: Exchange.getZetaGroupAddress(asset),
    },
    remainingAccounts: marketAccounts,
  });
}

export function updatePricingHaltedIx(
  asset: Asset,
  expiryIndex: number | undefined,
  admin: PublicKey
): TransactionInstruction {
  let subExchange = Exchange.getSubExchange(asset);
  let marketData = Exchange.getPerpMarket(asset);
  return Exchange.program.instruction.updatePricingHalted(expiryIndex, {
    accounts: {
      state: Exchange.stateAddress,
      zetaGroup: subExchange.zetaGroupAddress,
      greeks: subExchange.greeksAddress,
      admin,
      perpMarket: marketData.address,
      perpBids: subExchange.markets.perpMarket.serumMarket.bidsAddress,
      perpAsks: subExchange.markets.perpMarket.serumMarket.asksAddress,
    },
  });
}

export function cleanMarketNodesIx(
  asset: Asset,
  expiryIndex: number
): TransactionInstruction {
  let subExchange = Exchange.getSubExchange(asset);
  let head = expiryIndex * constants.PRODUCTS_PER_EXPIRY;
  let remainingAccounts = subExchange.greeks.nodeKeys
    .map((x: PublicKey) => {
      return {
        pubkey: x,
        isSigner: false,
        isWritable: true,
      };
    })
    .slice(head, head + constants.PRODUCTS_PER_EXPIRY);

  return Exchange.program.instruction.cleanMarketNodes(expiryIndex, {
    accounts: {
      zetaGroup: subExchange.zetaGroupAddress,
      greeks: subExchange.greeksAddress,
    },
    remainingAccounts,
  });
}

export function cancelOrderHaltedIx(
  asset: Asset,
  marketIndex: number,
  marginAccount: PublicKey,
  openOrders: PublicKey,
  orderId: anchor.BN,
  side: types.Side
): TransactionInstruction {
  let subExchange = Exchange.getSubExchange(asset);
  let marketData = Exchange.getMarket(asset, marketIndex);
  return Exchange.program.instruction.cancelOrderHalted(
    types.toProgramSide(side),
    orderId,
    {
      accounts: {
        cancelAccounts: {
          zetaGroup: subExchange.zetaGroupAddress,
          state: Exchange.stateAddress,
          marginAccount,
          dexProgram: constants.DEX_PID[Exchange.network],
          serumAuthority: Exchange.serumAuthority,
          openOrders,
          market: marketData.address,
          bids: marketData.serumMarket.bidsAddress,
          asks: marketData.serumMarket.asksAddress,
          eventQueue: marketData.serumMarket.eventQueueAddress,
        },
      },
    }
  );
}

export function haltZetaGroupIx(
  asset: Asset,
  zetaGroupAddress: PublicKey,
  admin: PublicKey
): TransactionInstruction {
  return Exchange.program.instruction.haltZetaGroup({
    accounts: {
      state: Exchange.stateAddress,
      zetaGroup: zetaGroupAddress,
      greeks: Exchange.getSubExchange(asset).greeksAddress,
      admin,
    },
  });
}

export function unhaltZetaGroupIx(
  asset: Asset,
  admin: PublicKey
): TransactionInstruction {
  return Exchange.program.instruction.unhaltZetaGroup({
    accounts: {
      state: Exchange.stateAddress,
      zetaGroup: Exchange.getZetaGroupAddress(asset),
      admin,
      greeks: Exchange.getSubExchange(asset).greeksAddress,
    },
  });
}

export function updateHaltStateIx(
  zetaGroupAddress: PublicKey,
  args: UpdateHaltStateArgs,
  admin: PublicKey
): TransactionInstruction {
  return Exchange.program.instruction.updateHaltState(args, {
    accounts: {
      state: Exchange.stateAddress,
      zetaGroup: zetaGroupAddress,
      admin,
    },
  });
}

export function updateVolatilityIx(
  asset: Asset,
  args: UpdateVolatilityArgs,
  admin: PublicKey
): TransactionInstruction {
  let subExchange = Exchange.getSubExchange(asset);
  return Exchange.program.instruction.updateVolatility(args, {
    accounts: {
      state: Exchange.stateAddress,
      greeks: subExchange.greeksAddress,
      zetaGroup: subExchange.zetaGroupAddress,
      admin,
    },
  });
}

export function updateInterestRateIx(
  asset: Asset,
  args: UpdateInterestRateArgs,
  admin: PublicKey
): TransactionInstruction {
  let subExchange = Exchange.getSubExchange(asset);
  return Exchange.program.instruction.updateInterestRate(args, {
    accounts: {
      state: Exchange.stateAddress,
      greeks: subExchange.greeksAddress,
      zetaGroup: subExchange.zetaGroupAddress,
      admin,
    },
  });
}

export function updateAdminIx(
  secondary: boolean,
  admin: PublicKey,
  newAdmin: PublicKey
): TransactionInstruction {
  let accounts = {
    accounts: {
      state: Exchange.stateAddress,
      admin,
      newAdmin,
    },
  };

  if (secondary) {
    return Exchange.program.instruction.updateSecondaryAdmin(accounts);
  }
  return Exchange.program.instruction.updateAdmin(accounts);
}

export function updateReferralsAdminIx(
  admin: PublicKey,
  newReferralsAdmin: PublicKey
): TransactionInstruction {
  return Exchange.program.instruction.updateReferralsAdmin({
    accounts: {
      state: Exchange.stateAddress,
      admin,
      newAdmin: newReferralsAdmin,
    },
  });
}

export function expireSeriesOverrideIx(
  asset: Asset,
  admin: PublicKey,
  settlementAccount: PublicKey,
  args: ExpireSeriesOverrideArgs
): TransactionInstruction {
  let subExchange = Exchange.getSubExchange(asset);
  return Exchange.program.instruction.expireSeriesOverride(args, {
    accounts: {
      state: Exchange.stateAddress,
      zetaGroup: subExchange.zetaGroupAddress,
      settlementAccount: settlementAccount,
      admin: admin,
      systemProgram: SystemProgram.programId,
      greeks: subExchange.greeksAddress,
    },
  });
}

export function initializeSpreadAccountIx(
  zetaGroup: PublicKey,
  spreadAccount: PublicKey,
  user: PublicKey
): TransactionInstruction {
  return Exchange.program.instruction.initializeSpreadAccount({
    accounts: {
      zetaGroup,
      spreadAccount,
      authority: user,
      payer: user,
      zetaProgram: Exchange.programId,
      systemProgram: SystemProgram.programId,
    },
  });
}

export function closeSpreadAccountIx(
  zetaGroup: PublicKey,
  spreadAccount: PublicKey,
  user: PublicKey
): TransactionInstruction {
  return Exchange.program.instruction.closeSpreadAccount({
    accounts: {
      zetaGroup,
      spreadAccount,
      authority: user,
    },
  });
}

export function positionMovementIx(
  asset: Asset,
  zetaGroup: PublicKey,
  marginAccount: PublicKey,
  spreadAccount: PublicKey,
  user: PublicKey,
  greeks: PublicKey,
  oracle: PublicKey,
  oracleBackupFeed: PublicKey,
  oracleBackupProgram: PublicKey,
  movementType: types.MovementType,
  movements: PositionMovementArg[]
): TransactionInstruction {
  return Exchange.program.instruction.positionMovement(
    types.toProgramMovementType(movementType),
    movements,
    {
      accounts: {
        state: Exchange.stateAddress,
        zetaGroup,
        marginAccount,
        spreadAccount,
        authority: user,
        greeks,
        oracle,
        oracleBackupFeed,
        oracleBackupProgram,
      },
    }
  );
}

export function transferExcessSpreadBalanceIx(
  zetaGroup: PublicKey,
  marginAccount: PublicKey,
  spreadAccount: PublicKey,
  user: PublicKey
): TransactionInstruction {
  return Exchange.program.instruction.transferExcessSpreadBalance({
    accounts: {
      zetaGroup,
      marginAccount,
      spreadAccount,
      authority: user,
    },
  });
}

export function settleDexFundsTxs(
  asset: Asset,
  marketKey: PublicKey,
  vaultOwner: PublicKey,
  remainingAccounts: any[]
): Transaction[] {
  let market = Exchange.getSubExchange(asset).markets.getMarket(marketKey);
  let accounts = {
    state: Exchange.stateAddress,
    market: market.address,
    zetaBaseVault: market.baseVault,
    zetaQuoteVault: market.quoteVault,
    dexBaseVault: market.serumMarket.baseVaultAddress,
    dexQuoteVault: market.serumMarket.quoteVaultAddress,
    vaultOwner,
    mintAuthority: Exchange.mintAuthority,
    serumAuthority: Exchange.serumAuthority,
    dexProgram: constants.DEX_PID[Exchange.network],
    tokenProgram: TOKEN_PROGRAM_ID,
  };

  let txs: Transaction[] = [];
  for (
    var j = 0;
    j < remainingAccounts.length;
    j += constants.MAX_SETTLE_ACCOUNTS
  ) {
    let tx = new Transaction();
    let slice = remainingAccounts.slice(j, j + constants.MAX_SETTLE_ACCOUNTS);
    tx.add(
      Exchange.program.instruction.settleDexFunds({
        accounts,
        remainingAccounts: slice,
      })
    );
    txs.push(tx);
  }
  return txs;
}

export function settleDexFundsIx(
  asset: Asset,
  marketKey: PublicKey,
  vaultOwner: PublicKey,
  openOrders: PublicKey
): TransactionInstruction {
  let market = Exchange.getSubExchange(asset).markets.getMarket(marketKey);
  let accounts = {
    state: Exchange.stateAddress,
    market: market.address,
    zetaBaseVault: market.baseVault,
    zetaQuoteVault: market.quoteVault,
    dexBaseVault: market.serumMarket.baseVaultAddress,
    dexQuoteVault: market.serumMarket.quoteVaultAddress,
    vaultOwner,
    mintAuthority: Exchange.mintAuthority,
    serumAuthority: Exchange.serumAuthority,
    dexProgram: constants.DEX_PID[Exchange.network],
    tokenProgram: TOKEN_PROGRAM_ID,
  };
  let remainingAccounts = [
    {
      pubkey: openOrders,
      isSigner: false,
      isWritable: true,
    },
  ];
  return Exchange.program.instruction.settleDexFunds({
    accounts,
    remainingAccounts,
  });
}

export function burnVaultTokenTx(
  asset: Asset,
  marketKey: PublicKey
): Transaction {
  let market = Exchange.getSubExchange(asset).markets.getMarket(marketKey);
  let tx = new Transaction();
  tx.add(
    Exchange.program.instruction.burnVaultTokens({
      accounts: {
        state: Exchange.stateAddress,
        mint: market.serumMarket.quoteMintAddress,
        vault: market.quoteVault,
        serumAuthority: Exchange.serumAuthority,
        tokenProgram: TOKEN_PROGRAM_ID,
      },
    })
  );
  tx.add(
    Exchange.program.instruction.burnVaultTokens({
      accounts: {
        state: Exchange.stateAddress,
        mint: market.serumMarket.baseMintAddress,
        vault: market.baseVault,
        serumAuthority: Exchange.serumAuthority,
        tokenProgram: TOKEN_PROGRAM_ID,
      },
    })
  );
  return tx;
}

export function overrideExpiryIx(
  zetaGroup: PublicKey,
  args: OverrideExpiryArgs
): TransactionInstruction {
  return Exchange.program.instruction.overrideExpiry(args, {
    accounts: {
      state: Exchange.stateAddress,
      admin: Exchange.state.admin,
      zetaGroup,
    },
  });
}

export function toggleMarketMakerIx(
  isMarketMaker: boolean,
  zetaGroup: PublicKey,
  user: PublicKey
): TransactionInstruction {
  let [marginAccount, _nonce] = utils.getMarginAccount(
    Exchange.programId,
    zetaGroup,
    user
  );
  return Exchange.program.instruction.toggleMarketMaker(isMarketMaker, {
    accounts: {
      state: Exchange.stateAddress,
      admin: Exchange.state.admin,
      marginAccount,
    },
  });
}

export function editDelegatedPubkeyIx(
  asset: Asset,
  delegatedPubkey: PublicKey,
  marginAccount: PublicKey,
  authority: PublicKey
): TransactionInstruction {
  return Exchange.program.instruction.editDelegatedPubkey(delegatedPubkey, {
    accounts: {
      state: Exchange.stateAddress,
      zetaGroup: Exchange.getZetaGroupAddress(asset),
      marginAccount,
      tokenProgram: TOKEN_PROGRAM_ID,
      authority,
    },
  });
}

export interface ExpireSeriesOverrideArgs {
  settlementNonce: number;
  settlementPrice: anchor.BN;
}

export interface UpdateHaltStateArgs {
  spotPrice: anchor.BN;
  timestamp: anchor.BN;
}

export interface UpdateVolatilityArgs {
  expiryIndex: number;
  volatility: Array<anchor.BN>;
}

export interface UpdateInterestRateArgs {
  expiryIndex: number;
  interestRate: anchor.BN;
}

export interface StateParams {
  strikeInitializationThresholdSeconds: number;
  pricingFrequencySeconds: number;
  liquidatorLiquidationPercentage: number;
  insuranceVaultLiquidationPercentage: number;
  nativeD1TradeFeePercentage: anchor.BN;
  nativeD1UnderlyingFeePercentage: anchor.BN;
  nativeWhitelistUnderlyingFeePercentage: anchor.BN;
  nativeDepositLimit: anchor.BN;
  expirationThresholdSeconds: number;
  positionMovementFeeBps: number;
  marginConcessionPercentage: number;
  nativeOptionTradeFeePercentage: anchor.BN;
  nativeOptionUnderlyingFeePercentage: anchor.BN;
  maxPerpDeltaAgeSeconds: number;
  nativeWithdrawLimit: anchor.BN;
  withdrawLimitEpochSeconds: number;
  nativeOpenInterestLimit: anchor.BN;
}

export interface UpdatePricingParametersArgs {
  optionTradeNormalizer: anchor.BN;
  futureTradeNormalizer: anchor.BN;
  maxVolatilityRetreat: anchor.BN;
  maxInterestRetreat: anchor.BN;
  maxDelta: anchor.BN;
  minDelta: anchor.BN;
  minInterestRate: anchor.BN;
  maxInterestRate: anchor.BN;
  minVolatility: anchor.BN;
  maxVolatility: anchor.BN;
}

export interface InitializeZetaGroupPricingArgs {
  interestRate: anchor.BN;
  volatility: Array<anchor.BN>;
  optionTradeNormalizer: anchor.BN;
  futureTradeNormalizer: anchor.BN;
  maxVolatilityRetreat: anchor.BN;
  maxInterestRetreat: anchor.BN;
  minDelta: anchor.BN;
  maxDelta: anchor.BN;
  minInterestRate: anchor.BN;
  maxInterestRate: anchor.BN;
  minVolatility: anchor.BN;
  maxVolatility: anchor.BN;
}

export interface UpdateMarginParametersArgs {
  futureMarginInitial: anchor.BN;
  futureMarginMaintenance: anchor.BN;
}

export interface UpdatePerpParametersArgs {
  minFundingRatePercent: anchor.BN;
  maxFundingRatePercent: anchor.BN;
  perpImpactCashDelta: anchor.BN;
}

export interface UpdateZetaGroupExpiryArgs {
  expiryIntervalSeconds: number;
  newExpiryThresholdSeconds: number;
}

export interface PositionMovementArg {
  index: number;
  size: anchor.BN;
}

export interface OverrideExpiryArgs {
  expiryIndex: number;
  activeTs: anchor.BN;
  expiryTs: anchor.BN;
}

export interface SetReferralsRewardsArgs {
  referralsAccountKey: PublicKey;
  pendingRewards: anchor.BN;
  overwrite: boolean;
}

export interface UpdateZetaPricingPubkeysArgs {
  asset: any;
  oracle: PublicKey;
  oracleBackupFeed: PublicKey;
  market: PublicKey;
  perpSyncQueue: PublicKey;
  zetaGroupKey: PublicKey;
}<|MERGE_RESOLUTION|>--- conflicted
+++ resolved
@@ -97,46 +97,11 @@
   });
 }
 
-<<<<<<< HEAD
-export function initializeInsuranceDepositAccountOldIx(
-  asset: Asset,
-  userKey: PublicKey,
-  userWhitelistInsuranceKey: PublicKey
-): TransactionInstruction {
-  let subExchange = Exchange.getSubExchange(asset);
-  let [insuranceDepositAccount, nonce] =
-    utils.getUserInsuranceDepositAccountOld(
-      Exchange.programId,
-      Exchange.getZetaGroupAddress(asset),
-      userKey
-    );
-
-  return Exchange.program.instruction.initializeInsuranceDepositAccountOld(
-    nonce,
-    {
-      accounts: {
-        zetaGroup: subExchange.zetaGroupAddress,
-        insuranceDepositAccount,
-        authority: userKey,
-        systemProgram: SystemProgram.programId,
-        whitelistInsuranceAccount: userWhitelistInsuranceKey,
-      },
-    }
-  );
-}
-
 export function initializeInsuranceDepositAccountIx(
   payer: PublicKey,
   userKey: PublicKey,
   userWhitelistInsuranceKey: PublicKey
 ): TransactionInstruction {
-=======
-export function initializeInsuranceDepositAccountIx(
-  payer: PublicKey,
-  userKey: PublicKey,
-  userWhitelistInsuranceKey: PublicKey
-): TransactionInstruction {
->>>>>>> 72173396
   let [insuranceDepositAccount, nonce] = utils.getUserInsuranceDepositAccount(
     Exchange.programId,
     userKey
@@ -221,49 +186,6 @@
       zetaGroup: subExchange.zetaGroupAddress,
       marginAccount: marginAccount,
       vault: Exchange.combinedVaultAddress,
-<<<<<<< HEAD
-      userTokenAccount: usdcAccount,
-      socializedLossAccount: Exchange.combinedSocializedLossAccountAddress,
-      authority: userKey,
-      tokenProgram: TOKEN_PROGRAM_ID,
-      state: Exchange.stateAddress,
-      greeks: subExchange.zetaGroup.greeks,
-    },
-    remainingAccounts,
-  });
-}
-
-/**
- * @param amount the native amount to deposit (6dp)
- */
-export function depositOldIx(
-  asset: Asset,
-  amount: number,
-  marginAccount: PublicKey,
-  usdcAccount: PublicKey,
-  userKey: PublicKey,
-  whitelistDepositAccount: PublicKey | undefined
-): TransactionInstruction {
-  let remainingAccounts =
-    whitelistDepositAccount !== undefined
-      ? [
-          {
-            pubkey: whitelistDepositAccount,
-            isSigner: false,
-            isWritable: false,
-          },
-        ]
-      : [];
-  let subExchange = Exchange.getSubExchange(asset);
-
-  // TODO: Probably use mint to find decimal places in future.
-  return Exchange.program.instruction.depositOld(new anchor.BN(amount), {
-    accounts: {
-      zetaGroup: subExchange.zetaGroupAddress,
-      marginAccount: marginAccount,
-      vault: subExchange.vaultAddress,
-=======
->>>>>>> 72173396
       userTokenAccount: usdcAccount,
       socializedLossAccount: Exchange.combinedSocializedLossAccountAddress,
       authority: userKey,
@@ -282,7 +204,6 @@
  * @param userKey
  */
 export function depositInsuranceVaultIx(
-<<<<<<< HEAD
   amount: number,
   insuranceDepositAccount: PublicKey,
   usdcAccount: PublicKey,
@@ -294,48 +215,6 @@
       accounts: {
         state: Exchange.stateAddress,
         insuranceVault: Exchange.combinedInsuranceVaultAddress,
-        insuranceDepositAccount,
-        userTokenAccount: usdcAccount,
-        zetaVault: Exchange.combinedVaultAddress,
-        socializedLossAccount: Exchange.combinedSocializedLossAccountAddress,
-        authority: userKey,
-        tokenProgram: TOKEN_PROGRAM_ID,
-      },
-    }
-  );
-}
-
-/**
- * @param amount
- * @param insuranceDepositAccount
- * @param usdcAccount
- * @param userKey
- */
-export function depositInsuranceVaultOldIx(
-  asset: Asset,
-=======
->>>>>>> 72173396
-  amount: number,
-  insuranceDepositAccount: PublicKey,
-  usdcAccount: PublicKey,
-  userKey: PublicKey
-): TransactionInstruction {
-<<<<<<< HEAD
-  let subExchange = Exchange.getSubExchange(asset);
-  return Exchange.program.instruction.depositInsuranceVaultOld(
-=======
-  return Exchange.program.instruction.depositInsuranceVault(
->>>>>>> 72173396
-    new anchor.BN(amount),
-    {
-      accounts: {
-        state: Exchange.stateAddress,
-<<<<<<< HEAD
-        zetaGroup: subExchange.zetaGroupAddress,
-        insuranceVault: subExchange.insuranceVaultAddress,
-=======
-        insuranceVault: Exchange.combinedInsuranceVaultAddress,
->>>>>>> 72173396
         insuranceDepositAccount,
         userTokenAccount: usdcAccount,
         zetaVault: Exchange.combinedVaultAddress,
@@ -393,7 +272,6 @@
       oracleBackupFeed: subExchange.zetaGroup.oracleBackupFeed,
       oracleBackupProgram: constants.CHAINLINK_PID,
       socializedLossAccount: Exchange.combinedSocializedLossAccountAddress,
-<<<<<<< HEAD
     },
   });
 }
@@ -423,8 +301,6 @@
       oracleBackupFeed: subExchange.zetaGroup.oracleBackupFeed,
       oracleBackupProgram: constants.CHAINLINK_PID,
       socializedLossAccount: Exchange.combinedSocializedLossAccountAddress,
-=======
->>>>>>> 72173396
     },
   });
 }
@@ -1398,57 +1274,6 @@
   );
 }
 
-export function initializeCombinedInsuranceVaultIx(): TransactionInstruction {
-  let [insuranceVault, insuranceVaultNonce] =
-    utils.getZetaCombinedInsuranceVault(Exchange.programId);
-  return Exchange.program.instruction.initializeCombinedInsuranceVault(
-    insuranceVaultNonce,
-    {
-      accounts: {
-        state: Exchange.stateAddress,
-        insuranceVault: insuranceVault,
-        tokenProgram: TOKEN_PROGRAM_ID,
-        usdcMint: Exchange.usdcMintAddress,
-        admin: Exchange.state.admin,
-        systemProgram: SystemProgram.programId,
-      },
-    }
-  );
-}
-
-export function initializeCombinedVaultIx(): TransactionInstruction {
-  let [vault, vaultNonce] = utils.getCombinedVault(Exchange.programId);
-  return Exchange.program.instruction.initializeCombinedVault(vaultNonce, {
-    accounts: {
-      state: Exchange.stateAddress,
-      vault: vault,
-      tokenProgram: TOKEN_PROGRAM_ID,
-      usdcMint: Exchange.usdcMintAddress,
-      admin: Exchange.state.admin,
-      systemProgram: SystemProgram.programId,
-    },
-  });
-}
-
-export function initializeCombinedSocializedLossAccountIx(): TransactionInstruction {
-  let [account, accountNonce] = utils.getCombinedSocializedLossAccount(
-    Exchange.programId
-  );
-  return Exchange.program.instruction.initializeCombinedSocializedLossAccount(
-    accountNonce,
-    {
-      accounts: {
-        state: Exchange.stateAddress,
-        socializedLossAccount: account,
-        tokenProgram: TOKEN_PROGRAM_ID,
-        usdcMint: Exchange.usdcMintAddress,
-        admin: Exchange.state.admin,
-        systemProgram: SystemProgram.programId,
-      },
-    }
-  );
-}
-
 export function collectTreasuryFundsIx(
   collectionTokenAccount: PublicKey,
   amount: anchor.BN,
@@ -1495,33 +1320,8 @@
       zetaGroup: Exchange.getZetaGroupAddress(asset), // still used for margin account
       zetaVault: Exchange.combinedVaultAddress,
       insuranceVault: Exchange.combinedInsuranceVaultAddress,
-<<<<<<< HEAD
       treasuryWallet: Exchange.treasuryWalletAddress,
       socializedLossAccount: Exchange.combinedSocializedLossAccountAddress,
-      tokenProgram: TOKEN_PROGRAM_ID,
-    },
-    remainingAccounts,
-  });
-}
-
-// TODO remove old
-export function rebalanceInsuranceVaultOldIx(
-  asset: Asset,
-  remainingAccounts: any[]
-): TransactionInstruction {
-  return Exchange.program.instruction.rebalanceInsuranceVaultOld({
-    accounts: {
-      state: Exchange.stateAddress,
-      zetaGroup: Exchange.getZetaGroupAddress(asset),
-      zetaVault: Exchange.getSubExchange(asset).vaultAddress,
-      insuranceVault: Exchange.getSubExchange(asset).insuranceVaultAddress,
-      treasuryWallet: Exchange.treasuryWalletAddress,
-      socializedLossAccount:
-        Exchange.getSubExchange(asset).socializedLossAccountAddress,
-=======
-      treasuryWallet: Exchange.treasuryWalletAddress,
-      socializedLossAccount: Exchange.combinedSocializedLossAccountAddress,
->>>>>>> 72173396
       tokenProgram: TOKEN_PROGRAM_ID,
     },
     remainingAccounts,
