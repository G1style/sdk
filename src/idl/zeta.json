--- conflicted
+++ resolved
@@ -5275,8 +5275,7 @@
       ]
     },
     {
-<<<<<<< HEAD
-      "name": "rebalanceInsuranceVaultOld",
+      "name": "rebalanceInsuranceVaultV2",
       "accounts": [
         {
           "name": "state",
@@ -5284,7 +5283,7 @@
           "isSigner": false
         },
         {
-          "name": "zetaGroup",
+          "name": "pricing",
           "isMut": false,
           "isSigner": false
         },
@@ -5317,49 +5316,6 @@
       "args": []
     },
     {
-      "name": "rebalanceInsuranceVaultV2",
-      "accounts": [
-        {
-          "name": "state",
-          "isMut": false,
-          "isSigner": false
-        },
-        {
-          "name": "pricing",
-          "isMut": false,
-          "isSigner": false
-        },
-        {
-          "name": "zetaVault",
-          "isMut": true,
-          "isSigner": false
-        },
-        {
-          "name": "insuranceVault",
-          "isMut": true,
-          "isSigner": false
-        },
-        {
-          "name": "treasuryWallet",
-          "isMut": true,
-          "isSigner": false
-        },
-        {
-          "name": "socializedLossAccount",
-          "isMut": true,
-          "isSigner": false
-        },
-        {
-          "name": "tokenProgram",
-          "isMut": false,
-          "isSigner": false
-        }
-      ],
-      "args": []
-    },
-    {
-=======
->>>>>>> 8b07a7e8
       "name": "rebalanceInsuranceVault",
       "accounts": [
         {
